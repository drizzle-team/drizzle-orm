--- conflicted
+++ resolved
@@ -52,19 +52,11 @@
 		| UpdateCustomExpr<TTable[Key]>;
 };
 
-<<<<<<< HEAD
-export type ExtractCodeType<T> =
-	// eslint-disable-next-line @typescript-eslint/no-unused-vars
-	T extends AbstractColumn<ColumnType<infer TCodeType>, infer TNullable, infer TAutoIncrement>
-		? TCodeType
-		: never;
-=======
 export type ExtractCodeType<T extends AbstractColumn<ColumnType<any>, boolean, boolean>> =
       // eslint-disable-next-line @typescript-eslint/no-unused-vars
       T extends AbstractColumn<ColumnType<infer TCodeType>, infer TNullable, infer TAutoIncrement, any> ?
         TCodeType
         : never;
->>>>>>> 60acd4dc
 
 export type ExtractTypeEnum<T extends Type<any>> = T extends Type<infer TEnum> ? TEnum : never;
 
