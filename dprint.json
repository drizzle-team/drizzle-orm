--- conflicted
+++ resolved
@@ -22,12 +22,9 @@
 		"**/_journal.json",
 		"**/tsup.config*.mjs",
 		"**/.sst",
-<<<<<<< HEAD
-		"rollup.config-*.mjs"
-=======
+		"rollup.config-*.mjs",
 		"integration-tests/tests/prisma/*/client",
 		"integration-tests/tests/prisma/*/drizzle"
->>>>>>> fca6ce71
 	],
 	"plugins": [
 		"https://plugins.dprint.dev/typescript-0.91.1.wasm",
