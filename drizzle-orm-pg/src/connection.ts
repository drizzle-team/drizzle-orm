--- conflicted
+++ resolved
@@ -242,20 +242,7 @@
 		return sql.fromList(chunks);
 	}
 
-<<<<<<< HEAD
-	public buildSelectQuery({
-		fields,
-		where,
-		table,
-		joins,
-		orderBy,
-		groupBy,
-		limit,
-		offset,
-	}: PgSelectConfig): SQL {
-=======
 	buildSelectQuery({ fields, where, table, joins, orderBy, limit, offset }: PgSelectConfig): SQL {
->>>>>>> 3a5ea644
 		const joinKeys = Object.keys(joins);
 
 		const selection = this.buildSelection(fields, { isSingleTable: joinKeys.length === 0 });
