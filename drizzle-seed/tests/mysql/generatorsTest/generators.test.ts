import { sql } from 'drizzle-orm';
<<<<<<< HEAD
import type { MySql2Database } from 'drizzle-orm/mysql2';
import { drizzle } from 'drizzle-orm/mysql2';
import getPort from 'get-port';
import type { Connection } from 'mysql2/promise';
import { createConnection } from 'mysql2/promise';
import { v4 as uuid } from 'uuid';
import { afterAll, beforeAll, expect, test } from 'vitest';
import { reset, seed } from '../../../src/index.ts';
=======
import { expect } from 'vitest';
import { seed } from '../../../src/index.ts';
import { mysqlTest as test } from '../instrumentation.ts';
>>>>>>> 58a4521e
import * as schema from './mysqlSchema.ts';

let firstTime = true;
let resolveFunc: (val: any) => void;
const promise = new Promise((resolve) => {
	resolveFunc = resolve;
});
test.beforeEach(async ({ db }) => {
	if (firstTime) {
		firstTime = false;

		await db.execute(
			sql`
			    CREATE TABLE \`datetime_table\` (
				\`datetime\` datetime
			);
		`,
		);

		await db.execute(
			sql`
			    CREATE TABLE \`year_table\` (
				\`year\` year
			);
		`,
		);

		resolveFunc('');
	}

	await promise;
});

const count = 10000;
test('datetime generator test', async ({ db }) => {
	await seed(db, { datetimeTable: schema.datetimeTable }).refine((funcs) => ({
		datetimeTable: {
			count,
			columns: {
				datetime: funcs.datetime(),
			},
		},
	}));

	let data = await db.select().from(schema.datetimeTable);
	// every value in each row does not equal undefined.
	let predicate = data.length !== 0
		&& data.every((row) => Object.values(row).every((val) => val !== undefined && val !== null));
	expect(predicate).toBe(true);

	const minDatetime = '2025-03-07 13:12:13Z';
	const maxDatetime = '2025-03-09 15:12:13Z';
	await reset(db, { datetimeTable: schema.datetimeTable });
	await seed(db, { datetimeTable: schema.datetimeTable }).refine((funcs) => ({
		datetimeTable: {
			count,
			columns: {
				datetime: funcs.datetime({
					minDatetime,
					maxDatetime,
				}),
			},
		},
	}));

	data = await db.select().from(schema.datetimeTable);
	// every value in each row does not equal undefined.
	predicate = data.length !== 0
		&& data.every((row) =>
			Object.values(row).every((val) =>
				val !== null && val >= new Date(minDatetime)
				&& val <= new Date(maxDatetime)
			)
		);

	expect(predicate).toBe(true);

	await reset(db, { datetimeTable: schema.datetimeTable });
	await seed(db, { datetimeTable: schema.datetimeTable }).refine((funcs) => ({
		datetimeTable: {
			count,
			columns: {
				datetime: funcs.datetime({
					minDatetime,
					maxDatetime: minDatetime,
				}),
			},
		},
	}));

	data = await db.select().from(schema.datetimeTable);
	// every value in each row does not equal undefined.
	predicate = data.length !== 0
		&& data.every((row) =>
			Object.values(row).every((val) => val !== null && val.getTime() === new Date(minDatetime).getTime())
		);

	expect(predicate).toBe(true);

	await reset(db, { datetimeTable: schema.datetimeTable });
	await seed(db, { datetimeTable: schema.datetimeTable }).refine((funcs) => ({
		datetimeTable: {
			count,
			columns: {
				datetime: funcs.datetime({
					minDatetime: new Date(minDatetime),
					maxDatetime: new Date(minDatetime),
				}),
			},
		},
	}));

	data = await db.select().from(schema.datetimeTable);
	// every value in each row does not equal undefined.
	predicate = data.length !== 0
		&& data.every((row) =>
			Object.values(row).every((val) => val !== null && val.getTime() === new Date(minDatetime).getTime())
		);

	expect(predicate).toBe(true);
});

test('year generator test', async ({ db }) => {
	await seed(db, { yearTable: schema.yearTable }).refine((funcs) => ({
		yearTable: {
			count,
			columns: {
				year: funcs.year(),
			},
		},
	}));

	const data = await db.select().from(schema.yearTable);
	// every value in each row does not equal undefined.
	const predicate = data.length !== 0
		&& data.every((row) => Object.values(row).every((val) => val !== undefined && val !== null));
	expect(predicate).toBe(true);
});<|MERGE_RESOLUTION|>--- conflicted
+++ resolved
@@ -1,18 +1,7 @@
 import { sql } from 'drizzle-orm';
-<<<<<<< HEAD
-import type { MySql2Database } from 'drizzle-orm/mysql2';
-import { drizzle } from 'drizzle-orm/mysql2';
-import getPort from 'get-port';
-import type { Connection } from 'mysql2/promise';
-import { createConnection } from 'mysql2/promise';
-import { v4 as uuid } from 'uuid';
-import { afterAll, beforeAll, expect, test } from 'vitest';
+import { expect } from 'vitest';
 import { reset, seed } from '../../../src/index.ts';
-=======
-import { expect } from 'vitest';
-import { seed } from '../../../src/index.ts';
 import { mysqlTest as test } from '../instrumentation.ts';
->>>>>>> 58a4521e
 import * as schema from './mysqlSchema.ts';
 
 let firstTime = true;
