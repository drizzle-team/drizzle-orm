--- conflicted
+++ resolved
@@ -1,10 +1,6 @@
 {
 	"name": "drizzle-seed",
-<<<<<<< HEAD
-	"version": "0.3.2",
-=======
 	"version": "1.0.0-beta.2",
->>>>>>> 58a4521e
 	"main": "index.js",
 	"type": "module",
 	"scripts": {
