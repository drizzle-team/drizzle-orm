--- conflicted
+++ resolved
@@ -1,10 +1,6 @@
 {
   "name": "drizzle-orm",
-<<<<<<< HEAD
-  "version": "0.9.15",
-=======
   "version": "0.9.16",
->>>>>>> daefc397
   "description": "",
   "main": "dist/index.js",
   "types": "dist/index.d.ts",
