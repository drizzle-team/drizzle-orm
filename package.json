{
    "private": true,
    "scripts": {
<<<<<<< HEAD
        "build:kit": "pnpm run build --filter drizzle-kit",
        "build:orm": "pnpm run ts --filter drizzle-orm",
        "build:sqlite": "pnpm run ts --filter drizzle-orm-sqlite"
=======
        "build:orm": "pnpm --filter drizzle-orm run ts",
        "test": "pnpm --filter drizzle-orm test"
>>>>>>> c7ae6774
    }
}<|MERGE_RESOLUTION|>--- conflicted
+++ resolved
@@ -1,13 +1,7 @@
 {
     "private": true,
     "scripts": {
-<<<<<<< HEAD
-        "build:kit": "pnpm run build --filter drizzle-kit",
-        "build:orm": "pnpm run ts --filter drizzle-orm",
-        "build:sqlite": "pnpm run ts --filter drizzle-orm-sqlite"
-=======
         "build:orm": "pnpm --filter drizzle-orm run ts",
         "test": "pnpm --filter drizzle-orm test"
->>>>>>> c7ae6774
     }
 }