--- conflicted
+++ resolved
@@ -7,11 +7,8 @@
 	ExtractColumnTypeData,
 } from 'drizzle-orm';
 import type * as v from 'valibot';
-<<<<<<< HEAD
-import type { IsEnumDefined, IsNever, Json, RemoveNeverElements } from './utils.ts';
-=======
+import type { bigintStringModeSchema } from './column.ts';
 import type { IsNever, Json, RemoveNeverElements } from './utils.ts';
->>>>>>> 578e9fd2
 
 export type HasBaseColumn<TColumn> = TColumn extends { _: { baseColumn: Column | undefined } }
 	? IsNever<TColumn['_']['baseColumn']> extends false ? true
@@ -20,38 +17,6 @@
 
 export type EnumValuesToEnum<TEnumValues extends [string, ...string[]]> = { readonly [K in TEnumValues[number]]: K };
 
-<<<<<<< HEAD
-type StringHasMaxLength<TColumn extends Column> = TColumn['_']['columnType'] extends
-	| 'PgVarchar'
-	| 'PgChar'
-	| 'MySqlChar'
-	| 'MySqlVarChar'
-	| 'MySqlText'
-	| 'SingleStoreChar'
-	| 'SingleStoreText'
-	| 'SingleStoreVarChar'
-	| 'MsSqlChar'
-	| 'MsSqlVarChar'
-	| 'CockroachChar'
-	| 'CockroachVarchar' ? true
-	: TColumn['_']['columnType'] extends 'SQLiteText'
-		? TColumn['_'] extends { length: number | undefined } ? undefined extends TColumn['_']['length'] ? false
-			: true
-		: false
-	: false;
-
-export type ExtractAdditionalProperties<TColumn extends Column> = {
-	max: StringHasMaxLength<TColumn> extends true ? number
-		: TColumn['_']['columnType'] extends
-			'PgBinaryVector' | 'PgHalfVector' | 'PgVector' | 'SingleStoreVector' | 'CockroachVector' | 'CockroachBinaryVector'
-			? Assume<TColumn['_'], { dimensions: number }>['dimensions']
-		: TColumn['_']['columnType'] extends 'PgArray' | 'CockroachArray'
-			? Assume<TColumn['_'], { size: number | undefined }>['size']
-		: undefined;
-	fixedLength: TColumn['_']['columnType'] extends
-		'PgHalfVector' | 'PgVector' | 'PgArray' | 'SingleStoreVector' | 'CockroachVector' | 'CockroachArray' ? true
-		: false;
-=======
 export type ExtractAdditionalProperties<
 	TColumn extends Column,
 > = {
@@ -59,7 +24,6 @@
 	max: TColumn['length'];
 	// Broken - type-level isLengthExact was removed
 	fixedLength: TColumn['isLengthExact'] extends true ? true : false;
->>>>>>> 578e9fd2
 };
 
 type GetLengthAction<T extends Record<string, any>, TType extends string | ArrayLike<unknown>> =
@@ -85,130 +49,16 @@
 	TEnum extends string[] | undefined,
 	TBaseColumn extends Column | undefined,
 	TAdditionalProperties extends Record<string, any>,
-<<<<<<< HEAD
-> = TColumnType extends 'PgHalfVector' | 'PgVector' | 'SingleStoreVector' | 'CockroachVector'
-	? TAdditionalProperties['max'] extends number ? v.SchemaWithPipe<
-			[v.ArraySchema<v.NumberSchema<undefined>, undefined>, GetLengthAction<TAdditionalProperties, number[]>]
-		>
-	: v.ArraySchema<v.NumberSchema<undefined>, undefined>
-	: TColumnType extends 'PgUUID' | 'CockroachUUID'
-		? v.SchemaWithPipe<[v.StringSchema<undefined>, v.UuidAction<string, undefined>]>
-	: TColumnType extends 'PgBinaryVector' | 'CockroachBinaryVector' ? v.SchemaWithPipe<
-			RemoveNeverElements<[
-				v.StringSchema<undefined>,
-				v.RegexAction<string, undefined>,
-				TAdditionalProperties['max'] extends number ? GetLengthAction<TAdditionalProperties, string> : never,
-			]>
-		>
-	: TBaseColumn extends Column ? TAdditionalProperties['max'] extends number ? v.SchemaWithPipe<
-				[
-					GetArraySchema<Assume<TBaseColumn, Column>>,
-					GetLengthAction<TAdditionalProperties, Assume<TBaseColumn, Column>['_']['data'][]>,
-				]
-			>
-		: GetArraySchema<Assume<TBaseColumn, Column>>
-	: IsEnumDefined<TEnumValues> extends true
-		? v.EnumSchema<{ readonly [K in Assume<TEnumValues, [string, ...string[]]>[number]]: K }, undefined>
-	: TColumnType extends 'PgGeometry' | 'PgPointTuple' | 'CockroachGeometry'
-=======
 > = TColumnType extends 'array'
 	? TConstraint extends 'vector' | 'halfvector' ? TAdditionalProperties['max'] extends number ? v.SchemaWithPipe<
 				[v.ArraySchema<v.NumberSchema<undefined>, undefined>, GetLengthAction<TAdditionalProperties, number[]>]
 			>
 		: v.ArraySchema<v.NumberSchema<undefined>, undefined>
+	: TConstraint extends 'int64vector' ? v.ArraySchema<v.BigintSchema<undefined>, undefined>
 	: TConstraint extends 'geometry' | 'point'
->>>>>>> 578e9fd2
 		? v.TupleSchema<[v.NumberSchema<undefined>, v.NumberSchema<undefined>], undefined>
 	: TConstraint extends 'line'
 		? v.TupleSchema<[v.NumberSchema<undefined>, v.NumberSchema<undefined>, v.NumberSchema<undefined>], undefined>
-<<<<<<< HEAD
-	: TData extends Date ? v.DateSchema<undefined>
-	: TData extends Buffer ? v.GenericSchema<Buffer>
-	: TDataType extends 'array' ? v.ArraySchema<
-			GetValibotPrimitiveType<Assume<TData, any[]>[number], '', { noPipe: true }>,
-			undefined
-		>
-	: TData extends Record<string, any> ? TColumnType extends
-			| 'PgJson'
-			| 'PgJsonb'
-			| 'MySqlJson'
-			| 'SingleStoreJson'
-			| 'SQLiteTextJson'
-			| 'SQLiteBlobJson'
-			| 'CockroachJsonb' ? v.GenericSchema<TData>
-		: v.ObjectSchema<
-			{ readonly [K in keyof TData]: GetValibotPrimitiveType<TData[K], '', { noPipe: true }> },
-			undefined
-		>
-	: TDataType extends 'json' ? v.GenericSchema<Json>
-	: GetValibotPrimitiveType<TData, TColumnType, TAdditionalProperties>;
-
-type IsBigIntStringMode<TData, TColumnType> = TColumnType extends 'MsSqlBigInt' ? TData extends string ? true
-	: false
-	: false;
-
-type GetValibotPrimitiveType<TData, TColumnType, TAdditionalProperties extends Record<string, any>> =
-	IsBigIntStringMode<TData, TColumnType> extends true ? v.SchemaWithPipe<
-			[
-				v.StringSchema<undefined>,
-				v.RegexAction<string, undefined>,
-				v.TransformAction<string, bigint>,
-				v.MinValueAction<bigint, bigint, undefined>,
-				v.MaxValueAction<bigint, bigint, undefined>,
-				v.TransformAction<bigint, string>,
-			]
-		>
-		: TData extends number
-			? TAdditionalProperties['noPipe'] extends true ? v.NumberSchema<undefined> : v.SchemaWithPipe<
-				RemoveNeverElements<[
-					v.NumberSchema<undefined>,
-					v.MinValueAction<number, number, undefined>,
-					v.MaxValueAction<number, number, undefined>,
-					TColumnType extends
-						| 'MySqlTinyInt'
-						| 'SingleStoreTinyInt'
-						| 'PgSmallInt'
-						| 'PgSmallSerial'
-						| 'MySqlSmallInt'
-						| 'MySqlMediumInt'
-						| 'SingleStoreSmallInt'
-						| 'SingleStoreMediumInt'
-						| 'PgInteger'
-						| 'PgSerial'
-						| 'MySqlInt'
-						| 'SingleStoreInt'
-						| 'PgBigInt53'
-						| 'PgBigSerial53'
-						| 'MySqlBigInt53'
-						| 'MySqlSerial'
-						| 'SingleStoreBigInt53'
-						| 'SingleStoreSerial'
-						| 'SQLiteInteger'
-						| 'MySqlYear'
-						| 'SingleStoreYear'
-						| 'MsSqlTinyInt'
-						| 'MsSqlSmallInt'
-						| 'MsSqlInt'
-						| 'CockroachInteger'
-						| 'CockroachBigInt53'
-						| 'CockroachSmallInt'
-						| 'MsSqlBigInt' ? v.IntegerAction<number, undefined>
-						: never,
-				]>
-			>
-		: TData extends bigint
-			? TAdditionalProperties['noPipe'] extends true ? v.BigintSchema<undefined> : v.SchemaWithPipe<[
-				v.BigintSchema<undefined>,
-				v.MinValueAction<bigint, bigint, undefined>,
-				v.MaxValueAction<bigint, bigint, undefined>,
-			]>
-		: TData extends boolean ? v.BooleanSchema<undefined>
-		: TData extends string
-			? TAdditionalProperties['max'] extends number
-				? v.SchemaWithPipe<[v.StringSchema<undefined>, GetLengthAction<TAdditionalProperties, string>]>
-			: v.StringSchema<undefined>
-		: v.AnySchema;
-=======
 	: TConstraint extends 'basecolumn'
 		? TBaseColumn extends Column
 			? (GetArraySchema<TBaseColumn> extends infer ArrInternals extends v.BaseSchema<any, any, v.BaseIssue<any>>
@@ -268,6 +118,7 @@
 				{ readonly [K in Assume<TEnum, string[]>[number]]: K },
 				undefined
 			>
+		: TConstraint extends 'int64' ? typeof bigintStringModeSchema
 		: TConstraint extends 'binary' ? v.SchemaWithPipe<
 				RemoveNeverElements<[
 					v.StringSchema<undefined>,
@@ -279,7 +130,6 @@
 			? v.SchemaWithPipe<[v.StringSchema<undefined>, GetLengthAction<TAdditionalProperties, string>]>
 		: v.StringSchema<undefined>
 	: v.AnySchema;
->>>>>>> 578e9fd2
 
 export type GetValibotTypeFromColumn<
 	TColumn extends Column,
