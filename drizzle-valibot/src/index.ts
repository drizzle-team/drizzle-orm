import {
	type AnyColumn,
	type Assume,
	type Column,
	type DrizzleTypeError,
	type Equal,
	getTableColumns,
	is,
	type Simplify,
	type Table,
} from 'drizzle-orm';
import { MySqlChar, MySqlVarBinary, MySqlVarChar } from 'drizzle-orm/mysql-core';
import { type PgArray, PgChar, PgUUID, PgVarchar } from 'drizzle-orm/pg-core';
import { SQLiteText } from 'drizzle-orm/sqlite-core';

import {
	any,
	type AnySchema,
	array,
	type ArraySchema,
	type BaseSchema,
<<<<<<< HEAD
	type BigintSchema,
	type BooleanSchema,
	type DateSchema,
	type EnumSchema,
	type NullableSchema,
	type NumberSchema,
	type ObjectSchema,
	type OptionalSchema,
	type StringSchema,
	type InstanceSchema,
	type UnionSchema,
	any,
	array,
=======
>>>>>>> ab9feb7a
	bigint,
	type BigintSchema,
	boolean,
	type BooleanSchema,
	date,
	type DateSchema,
	maxLength,
	null_,
	nullable,
	type NullableSchema,
	number,
	type NumberSchema,
	object,
	type ObjectSchema,
	optional,
	type OptionalSchema,
	picklist,
	type PicklistSchema,
	record,
	string,
	type StringSchema,
	union,
	uuid,
} from 'valibot';

const literalSchema = union([string(), number(), boolean(), null_()]);

type Json = typeof jsonSchema;

export const jsonSchema = union([literalSchema, array(any()), record(any())]);

type MapInsertColumnToValibot<
	TColumn extends Column,
	TType extends BaseSchema<any, any>,
> = TColumn['_']['notNull'] extends false ? OptionalSchema<NullableSchema<TType>>
	: TColumn['_']['hasDefault'] extends true ? OptionalSchema<TType>
	: TType;

type MapSelectColumnToValibot<
	TColumn extends Column,
	TType extends BaseSchema<any, any>,
> = TColumn['_']['notNull'] extends false ? NullableSchema<TType> : TType;

type MapColumnToValibot<
	TColumn extends Column,
	TType extends BaseSchema<any, any>,
	TMode extends 'insert' | 'select',
> = TMode extends 'insert' ? MapInsertColumnToValibot<TColumn, TType>
	: MapSelectColumnToValibot<TColumn, TType>;

type MaybeOptional<
	TColumn extends Column,
	TType extends BaseSchema<any, any>,
	TMode extends 'insert' | 'select',
	TNoOptional extends boolean,
> = TNoOptional extends true ? TType
	: MapColumnToValibot<TColumn, TType, TMode>;

<<<<<<< HEAD
type GetValibotType<TColumn extends Column> =
	TColumn['_']['dataType'] extends infer TDataType
		? TDataType extends 'custom'
			? AnySchema
			: TDataType extends 'json'
			? Json
			: TColumn extends { enumValues: [string, ...string[]] }
			? Equal<TColumn['enumValues'], [string, ...string[]]> extends true
				? StringSchema
				: EnumSchema<
						TColumn['enumValues'],
						TColumn['enumValues'][number]
					>
			: TDataType extends 'array'
			? ArraySchema<
					GetValibotType<
						Assume<
							TColumn['_'],
							{ baseColumn: Column }
						>['baseColumn']
					>
				>
			: TDataType extends 'bigint'
			? BigintSchema
			: TDataType extends 'number'
			? NumberSchema
			: TDataType extends 'string'
			? StringSchema
			: TDataType extends 'boolean'
			? BooleanSchema
			: TDataType extends 'date'
			? DateSchema
			: TDataType extends 'buffer'
			? UnionSchema<[InstanceSchema<BufferConstructor>, StringSchema]>
			: AnySchema
		: never;
=======
type GetValibotType<TColumn extends Column> = TColumn['_']['dataType'] extends infer TDataType
	? TDataType extends 'custom' ? AnySchema
	: TDataType extends 'json' ? Json
	: TColumn extends { enumValues: [string, ...string[]] }
		? Equal<TColumn['enumValues'], [string, ...string[]]> extends true ? StringSchema
		: PicklistSchema<TColumn['enumValues']>
	: TDataType extends 'array'
		? TColumn['_']['baseColumn'] extends Column ? ArraySchema<GetValibotType<TColumn['_']['baseColumn']>> : never
	: TDataType extends 'bigint' ? BigintSchema
	: TDataType extends 'number' ? NumberSchema
	: TDataType extends 'string' ? StringSchema
	: TDataType extends 'boolean' ? BooleanSchema
	: TDataType extends 'date' ? DateSchema
	: AnySchema
	: never;
>>>>>>> ab9feb7a

type ValueOrUpdater<T, TUpdaterArg> = T | ((arg: TUpdaterArg) => T);

type UnwrapValueOrUpdater<T> = T extends ValueOrUpdater<infer U, any> ? U
	: never;

export type Refine<TTable extends Table, TMode extends 'select' | 'insert'> = {
	[K in keyof TTable['_']['columns']]?: ValueOrUpdater<
		BaseSchema<any, any>,
		TMode extends 'select' ? BuildSelectSchema<TTable, {}, true>
			: BuildInsertSchema<TTable, {}, true>
	>;
};

export type BuildInsertSchema<
	TTable extends Table,
	TRefine extends Refine<TTable, 'insert'> | {},
	TNoOptional extends boolean = false,
> = TTable['_']['columns'] extends infer TColumns extends Record<
	string,
	Column<any>
> ? {
		[K in keyof TColumns & string]: MaybeOptional<
			TColumns[K],
			K extends keyof TRefine ? Assume<UnwrapValueOrUpdater<TRefine[K]>, BaseSchema<any>>
				: GetValibotType<TColumns[K]>,
			'insert',
			TNoOptional
		>;
	}
	: never;

export type BuildSelectSchema<
	TTable extends Table,
	TRefine extends Refine<TTable, 'select'>,
	TNoOptional extends boolean = false,
> = Simplify<
	{
		[K in keyof TTable['_']['columns']]: MaybeOptional<
			TTable['_']['columns'][K],
			K extends keyof TRefine ? Assume<UnwrapValueOrUpdater<TRefine[K]>, BaseSchema<any, any>>
				: GetValibotType<TTable['_']['columns'][K]>,
			'select',
			TNoOptional
		>;
	}
>;

export function createInsertSchema<
	TTable extends Table,
	TRefine extends Refine<TTable, 'insert'> = Refine<TTable, 'insert'>,
>(
	table: TTable,
	/**
	 * @param refine Refine schema fields
	 */
	refine?: {
		[K in keyof TRefine]: K extends keyof TTable['_']['columns'] ? TRefine[K]
			: DrizzleTypeError<
				`Column '${
					& K
					& string}' does not exist in table '${TTable['_']['name']}'`
			>;
	},
	//
): ObjectSchema<
	BuildInsertSchema<
		TTable,
		Equal<TRefine, Refine<TTable, 'insert'>> extends true ? {} : TRefine
	>
> {
	const columns = getTableColumns(table);
	const columnEntries = Object.entries(columns);

	let schemaEntries = Object.fromEntries(
		columnEntries.map(([name, column]) => {
			return [name, mapColumnToSchema(column)];
		}),
	);

	if (refine) {
		schemaEntries = Object.assign(
			schemaEntries,
			Object.fromEntries(
				Object.entries(refine).map(([name, refineColumn]) => {
					return [
						name,
						typeof refineColumn === 'function'
							? refineColumn(
								schemaEntries as BuildInsertSchema<
									TTable,
									{},
									true
								>,
							)
							: refineColumn,
					];
				}),
			),
		);
	}

	for (const [name, column] of columnEntries) {
		if (!column.notNull) {
			schemaEntries[name] = optional(nullable(schemaEntries[name]!));
		} else if (column.hasDefault) {
			schemaEntries[name] = optional(schemaEntries[name]!);
		}
	}

	return object(schemaEntries) as any;
}

export function createSelectSchema<
	TTable extends Table,
	TRefine extends Refine<TTable, 'select'> = Refine<TTable, 'select'>,
>(
	table: TTable,
	/**
	 * @param refine Refine schema fields
	 */
	refine?: {
		[K in keyof TRefine]: K extends keyof TTable['_']['columns'] ? TRefine[K]
			: DrizzleTypeError<
				`Column '${
					& K
					& string}' does not exist in table '${TTable['_']['name']}'`
			>;
	},
): ObjectSchema<
	BuildSelectSchema<
		TTable,
		Equal<TRefine, Refine<TTable, 'select'>> extends true ? {} : TRefine
	>
> {
	const columns = getTableColumns(table);
	const columnEntries = Object.entries(columns);

	let schemaEntries = Object.fromEntries(
		columnEntries.map(([name, column]) => {
			return [name, mapColumnToSchema(column)];
		}),
	);

	if (refine) {
		schemaEntries = Object.assign(
			schemaEntries,
			Object.fromEntries(
				Object.entries(refine).map(([name, refineColumn]) => {
					return [
						name,
						typeof refineColumn === 'function'
							? refineColumn(
								schemaEntries as BuildSelectSchema<
									TTable,
									{},
									true
								>,
							)
							: refineColumn,
					];
				}),
			),
		);
	}

	for (const [name, column] of columnEntries) {
		if (!column.notNull) {
			schemaEntries[name] = nullable(schemaEntries[name]!);
		}
	}

	return object(schemaEntries) as any;
}

function isWithEnum(
	column: AnyColumn,
): column is typeof column & { enumValues: [string, ...string[]] } {
	return (
		'enumValues' in column
		&& Array.isArray(column.enumValues)
		&& column.enumValues.length > 0
	);
}

function mapColumnToSchema(column: Column): BaseSchema<any, any> {
	let type: BaseSchema<any, any> | undefined;

	if (isWithEnum(column)) {
		type = column.enumValues?.length
			? picklist(column.enumValues)
			: string();
	}

	if (!type) {
		if (column.dataType === 'custom') {
			type = any();
		} else if (column.dataType === 'json') {
			type = jsonSchema;
		} else if (column.dataType === 'array') {
			type = array(
				mapColumnToSchema((column as PgArray<any, any>).baseColumn),
			);
		} else if (column.dataType === 'number') {
			type = number();
		} else if (column.dataType === 'bigint') {
			type = bigint();
		} else if (column.dataType === 'boolean') {
			type = boolean();
		} else if (column.dataType === 'date') {
			type = date();
		} else if (column.dataType === 'string') {
			let sType = string();

			if (
				(is(column, PgChar)
					|| is(column, PgVarchar)
					|| is(column, MySqlVarChar)
					|| is(column, MySqlVarBinary)
					|| is(column, MySqlChar)
					|| is(column, SQLiteText))
				&& typeof column.length === 'number'
			) {
				sType = string([maxLength(column.length)]);
			}

			type = sType;
		} else if (is(column, PgUUID)) {
			type = string([uuid()]);
		}
	}

	if (!type) {
		type = any();
	}

	return type;
}<|MERGE_RESOLUTION|>--- conflicted
+++ resolved
@@ -19,28 +19,13 @@
 	array,
 	type ArraySchema,
 	type BaseSchema,
-<<<<<<< HEAD
-	type BigintSchema,
-	type BooleanSchema,
-	type DateSchema,
-	type EnumSchema,
-	type NullableSchema,
-	type NumberSchema,
-	type ObjectSchema,
-	type OptionalSchema,
-	type StringSchema,
-	type InstanceSchema,
-	type UnionSchema,
-	any,
-	array,
-=======
->>>>>>> ab9feb7a
 	bigint,
 	type BigintSchema,
 	boolean,
 	type BooleanSchema,
 	date,
 	type DateSchema,
+	type InstanceSchema,
 	maxLength,
 	null_,
 	nullable,
@@ -56,6 +41,7 @@
 	record,
 	string,
 	type StringSchema,
+	type UnionSchema,
 	union,
 	uuid,
 } from 'valibot';
@@ -93,44 +79,6 @@
 > = TNoOptional extends true ? TType
 	: MapColumnToValibot<TColumn, TType, TMode>;
 
-<<<<<<< HEAD
-type GetValibotType<TColumn extends Column> =
-	TColumn['_']['dataType'] extends infer TDataType
-		? TDataType extends 'custom'
-			? AnySchema
-			: TDataType extends 'json'
-			? Json
-			: TColumn extends { enumValues: [string, ...string[]] }
-			? Equal<TColumn['enumValues'], [string, ...string[]]> extends true
-				? StringSchema
-				: EnumSchema<
-						TColumn['enumValues'],
-						TColumn['enumValues'][number]
-					>
-			: TDataType extends 'array'
-			? ArraySchema<
-					GetValibotType<
-						Assume<
-							TColumn['_'],
-							{ baseColumn: Column }
-						>['baseColumn']
-					>
-				>
-			: TDataType extends 'bigint'
-			? BigintSchema
-			: TDataType extends 'number'
-			? NumberSchema
-			: TDataType extends 'string'
-			? StringSchema
-			: TDataType extends 'boolean'
-			? BooleanSchema
-			: TDataType extends 'date'
-			? DateSchema
-			: TDataType extends 'buffer'
-			? UnionSchema<[InstanceSchema<BufferConstructor>, StringSchema]>
-			: AnySchema
-		: never;
-=======
 type GetValibotType<TColumn extends Column> = TColumn['_']['dataType'] extends infer TDataType
 	? TDataType extends 'custom' ? AnySchema
 	: TDataType extends 'json' ? Json
@@ -144,9 +92,9 @@
 	: TDataType extends 'string' ? StringSchema
 	: TDataType extends 'boolean' ? BooleanSchema
 	: TDataType extends 'date' ? DateSchema
+	: TDataType extends 'buffer' ? UnionSchema<[InstanceSchema<BufferConstructor>, StringSchema]>
 	: AnySchema
 	: never;
->>>>>>> ab9feb7a
 
 type ValueOrUpdater<T, TUpdaterArg> = T | ((arg: TUpdaterArg) => T);
 
