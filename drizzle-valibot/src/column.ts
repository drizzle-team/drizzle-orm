<<<<<<< HEAD
import type { Column, ColumnBaseConfig } from 'drizzle-orm';
import type {
	CockroachArray,
	CockroachBigInt53,
	CockroachBinaryVector,
	CockroachChar,
	CockroachFloat,
	CockroachGeometry,
	CockroachGeometryObject,
	CockroachInteger,
	CockroachReal,
	CockroachSmallInt,
	CockroachString,
	CockroachUUID,
	CockroachVarchar,
	CockroachVector,
} from 'drizzle-orm/cockroach-core';
import type {
	MsSqlBigInt,
	MsSqlChar,
	MsSqlFloat,
	MsSqlInt,
	MsSqlReal,
	MsSqlSmallInt,
	MsSqlTinyInt,
	MsSqlVarChar,
} from 'drizzle-orm/mssql-core';
import type {
	MySqlBigInt53,
	MySqlChar,
	MySqlDecimalNumber,
	MySqlDouble,
	MySqlFloat,
	MySqlInt,
	MySqlMediumInt,
	MySqlReal,
	MySqlSerial,
	MySqlSmallInt,
	MySqlText,
	MySqlTinyInt,
	MySqlVarChar,
	MySqlYear,
} from 'drizzle-orm/mysql-core';
import type {
	PgArray,
	PgBigInt53,
	PgBigSerial53,
	PgBinaryVector,
	PgChar,
	PgDoublePrecision,
	PgGeometry,
	PgGeometryObject,
	PgHalfVector,
	PgInteger,
	PgLineABC,
	PgLineTuple,
	PgPointObject,
	PgPointTuple,
	PgReal,
	PgSerial,
	PgSmallInt,
	PgSmallSerial,
	PgUUID,
	PgVarchar,
	PgVector,
} from 'drizzle-orm/pg-core';
import type {
	SingleStoreBigInt53,
	SingleStoreChar,
	SingleStoreDecimalNumber,
	SingleStoreDouble,
	SingleStoreFloat,
	SingleStoreInt,
	SingleStoreMediumInt,
	SingleStoreReal,
	SingleStoreSerial,
	SingleStoreSmallInt,
	SingleStoreText,
	SingleStoreTinyInt,
	SingleStoreVarChar,
	SingleStoreVector,
	SingleStoreYear,
} from 'drizzle-orm/singlestore-core';
import type { SQLiteInteger, SQLiteReal, SQLiteText } from 'drizzle-orm/sqlite-core';
=======
import {
	type Column,
	type ColumnDataArrayConstraint,
	type ColumnDataBigIntConstraint,
	type ColumnDataNumberConstraint,
	type ColumnDataObjectConstraint,
	type ColumnDataStringConstraint,
	extractExtendedColumnType,
	getColumnTable,
	getTableName,
} from 'drizzle-orm';
>>>>>>> 578e9fd2
import * as v from 'valibot';
import { CONSTANTS } from './constants.ts';
import type { Json } from './utils.ts';

export const literalSchema = v.union([v.string(), v.number(), v.boolean(), v.null()]);
export const jsonSchema: v.GenericSchema<Json> = v.union([
	literalSchema,
	v.array(v.any()),
	v.record(v.string(), v.any()),
]);
export const bufferSchema: v.GenericSchema<Buffer> = v.custom<Buffer>((v) => v instanceof Buffer); // eslint-disable-line no-instanceof/no-instanceof

export function mapEnumValues(values: string[]) {
	return Object.fromEntries(values.map((value) => [value, value]));
}

export function columnToSchema(column: Column): v.GenericSchema {
	let schema!: v.GenericSchema;
	const { type, constraint } = extractExtendedColumnType(column);

<<<<<<< HEAD
	if (isWithEnum(column)) {
		schema = column.enumValues.length ? v.enum(mapEnumValues(column.enumValues)) : v.string();
	}

	if (!schema) {
		// Handle specific types
		if (
			isColumnType<PgGeometry<any> | PgPointTuple<any> | CockroachGeometry<any>>(column, [
				'PgGeometry',
				'PgPointTuple',
				'CockroachGeometry',
			])
		) {
			schema = v.tuple([v.number(), v.number()]);
		} else if (
			isColumnType<PgPointObject<any> | PgGeometryObject<any> | CockroachGeometryObject<any>>(column, [
				'PgGeometryObject',
				'PgPointObject',
				'CockroachGeometryObject',
			])
		) {
			schema = v.object({ x: v.number(), y: v.number() });
		} else if (
			isColumnType<PgHalfVector<any> | PgVector<any> | SingleStoreVector<any> | CockroachVector<any>>(column, [
				'PgHalfVector',
				'PgVector',
				'SingleStoreVector',
				'CockroachVector',
			])
		) {
			schema = v.array(v.number());
			schema = column.dimensions ? v.pipe(schema as v.ArraySchema<any, any>, v.length(column.dimensions)) : schema;
		} else if (isColumnType<PgLineTuple<any>>(column, ['PgLine'])) {
			schema = v.tuple([v.number(), v.number(), v.number()]);
			v.array(v.array(v.number()));
		} else if (isColumnType<PgLineABC<any>>(column, ['PgLineABC'])) {
			schema = v.object({ a: v.number(), b: v.number(), c: v.number() });
		} // Handle other types
		else if (isColumnType<PgArray<any, any> | CockroachArray<any, any>>(column, ['PgArray', 'CockroachArray'])) {
			schema = v.array(columnToSchema(column.baseColumn));
			schema = column.size ? v.pipe(schema as v.ArraySchema<any, any>, v.length(column.size)) : schema;
		} else if (column.dataType === 'array') {
			schema = v.array(v.any());
		} else if (column.dataType === 'number') {
			schema = numberColumnToSchema(column);
		} else if (column.dataType === 'bigint') {
			schema = bigintColumnToSchema(column);
		} else if (column.dataType === 'boolean') {
=======
	switch (type) {
		case 'array': {
			schema = arrayColumnToSchema(column, constraint);
			break;
		}
		case 'object': {
			schema = objectColumnToSchema(column, constraint);
			break;
		}
		case 'number': {
			schema = numberColumnToSchema(column, constraint);
			break;
		}
		case 'bigint': {
			schema = bigintColumnToSchema(column, constraint);
			break;
		}
		case 'boolean': {
>>>>>>> 578e9fd2
			schema = v.boolean();
			break;
		}
		case 'string': {
			schema = stringColumnToSchema(column, constraint);
			break;
		}
		case 'custom': {
			schema = v.any();
			break;
		}
		default: {
			schema = v.any();
		}
	}

	return schema;
}

<<<<<<< HEAD
function numberColumnToSchema(column: Column): v.GenericSchema {
	let unsigned = column.getSQLType().includes('unsigned') || isColumnType(column, ['MsSqlTinyInt']);
=======
function numberColumnToSchema(column: Column, constraint: ColumnDataNumberConstraint | undefined): v.GenericSchema {
>>>>>>> 578e9fd2
	let min!: number;
	let max!: number;
	let integer = false;

<<<<<<< HEAD
	if (
		isColumnType<MySqlTinyInt<any> | SingleStoreTinyInt<any> | MsSqlTinyInt<any>>(column, [
			'MySqlTinyInt',
			'SingleStoreTinyInt',
			'MsSqlTinyInt',
		])
	) {
		min = unsigned ? 0 : CONSTANTS.INT8_MIN;
		max = unsigned ? CONSTANTS.INT8_UNSIGNED_MAX : CONSTANTS.INT8_MAX;
		integer = true;
	} else if (
		isColumnType<
			| PgSmallInt<any>
			| PgSmallSerial<any>
			| MySqlSmallInt<any>
			| SingleStoreSmallInt<any>
			| MsSqlSmallInt<any>
			| CockroachSmallInt<any>
		>(column, [
			'PgSmallInt',
			'PgSmallSerial',
			'MySqlSmallInt',
			'SingleStoreSmallInt',
			'MsSqlSmallInt',
			'CockroachSmallInt',
		])
	) {
		min = unsigned ? 0 : CONSTANTS.INT16_MIN;
		max = unsigned ? CONSTANTS.INT16_UNSIGNED_MAX : CONSTANTS.INT16_MAX;
		integer = true;
	} else if (
		isColumnType<
			| PgReal<any>
			| MySqlFloat<any>
			| MySqlMediumInt<any>
			| SingleStoreFloat<any>
			| SingleStoreMediumInt<any>
			| MsSqlReal<any>
			| CockroachReal<any>
		>(column, [
			'PgReal',
			'MySqlFloat',
			'MySqlMediumInt',
			'SingleStoreFloat',
			'SingleStoreMediumInt',
			'MsSqlReal',
			'CockroachReal',
		])
	) {
		min = unsigned ? 0 : CONSTANTS.INT24_MIN;
		max = unsigned ? CONSTANTS.INT24_UNSIGNED_MAX : CONSTANTS.INT24_MAX;
		integer = isColumnType(column, ['MySqlMediumInt', 'SingleStoreMediumInt']);
	} else if (
		isColumnType<
			PgInteger<any> | PgSerial<any> | MySqlInt<any> | SingleStoreInt<any> | MsSqlInt<any> | CockroachInteger<any>
		>(column, [
			'PgInteger',
			'PgSerial',
			'MySqlInt',
			'SingleStoreInt',
			'MsSqlInt',
			'CockroachInteger',
		])
	) {
		min = unsigned ? 0 : CONSTANTS.INT32_MIN;
		max = unsigned ? CONSTANTS.INT32_UNSIGNED_MAX : CONSTANTS.INT32_MAX;
		integer = true;
	} else if (
		isColumnType<
			| PgDoublePrecision<any>
			| MySqlReal<any>
			| MySqlDouble<any>
			| SingleStoreReal<any>
			| SingleStoreDouble<any>
			| SQLiteReal<any>
			| MsSqlFloat<any>
			| CockroachFloat<any>
		>(column, [
			'PgDoublePrecision',
			'MySqlReal',
			'MySqlDouble',
			'SingleStoreReal',
			'SingleStoreDouble',
			'SQLiteReal',
			'MsSqlFloat',
			'CockroachFloat',
		])
	) {
		min = unsigned ? 0 : CONSTANTS.INT48_MIN;
		max = unsigned ? CONSTANTS.INT48_UNSIGNED_MAX : CONSTANTS.INT48_MAX;
	} else if (
		isColumnType<
			| PgBigInt53<any>
			| PgBigSerial53<any>
			| MySqlBigInt53<any>
			| MySqlSerial<any>
			| MySqlDecimalNumber<any>
			| SingleStoreBigInt53<any>
			| SingleStoreSerial<any>
			| SingleStoreDecimalNumber<any>
			| SQLiteInteger<any>
			| CockroachBigInt53<any>
		>(
			column,
			[
				'PgBigInt53',
				'PgBigSerial53',
				'MySqlBigInt53',
				'MySqlSerial',
				'MySqlDecimalNumber',
				'SingleStoreBigInt53',
				'SingleStoreSerial',
				'SingleStoreDecimalNumber',
				'SQLiteInteger',
				'CockroachBigInt53',
			],
		)
		|| (isColumnType<MsSqlBigInt<any>>(column, ['MsSqlBigInt']) && (column as MsSqlBigInt<any>).mode === 'number')
	) {
		unsigned = unsigned || isColumnType(column, ['MySqlSerial', 'SingleStoreSerial']);
		min = unsigned ? 0 : Number.MIN_SAFE_INTEGER;
		max = Number.MAX_SAFE_INTEGER;
		integer = !isColumnType(column, ['MySqlDecimalNumber', 'SingleStoreDecimalNumber']);
	} else if (isColumnType<MySqlYear<any> | SingleStoreYear<any>>(column, ['MySqlYear', 'SingleStoreYear'])) {
		min = 1901;
		max = 2155;
		integer = true;
	} else {
		min = Number.MIN_SAFE_INTEGER;
		max = Number.MAX_SAFE_INTEGER;
=======
	switch (constraint) {
		case 'int8': {
			min = CONSTANTS.INT8_MIN;
			max = CONSTANTS.INT8_MAX;
			integer = true;
			break;
		}
		case 'uint8': {
			min = 0;
			max = CONSTANTS.INT8_UNSIGNED_MAX;
			integer = true;
			break;
		}
		case 'int16': {
			min = CONSTANTS.INT16_MIN;
			max = CONSTANTS.INT16_MAX;
			integer = true;
			break;
		}
		case 'uint16': {
			min = 0;
			max = CONSTANTS.INT16_UNSIGNED_MAX;
			integer = true;
			break;
		}
		case 'int24': {
			min = CONSTANTS.INT24_MIN;
			max = CONSTANTS.INT24_MAX;
			integer = true;
			break;
		}
		case 'uint24': {
			min = 0;
			max = CONSTANTS.INT24_UNSIGNED_MAX;
			integer = true;
			break;
		}
		case 'int32': {
			min = CONSTANTS.INT32_MIN;
			max = CONSTANTS.INT32_MAX;
			integer = true;
			break;
		}
		case 'uint32': {
			min = 0;
			max = CONSTANTS.INT32_UNSIGNED_MAX;
			integer = true;
			break;
		}
		case 'int53': {
			min = Number.MIN_SAFE_INTEGER;
			max = Number.MAX_SAFE_INTEGER;
			integer = true;
			break;
		}
		case 'uint53': {
			min = 0;
			max = Number.MAX_SAFE_INTEGER;
			integer = true;
			break;
		}
		case 'float': {
			min = CONSTANTS.INT24_MIN;
			max = CONSTANTS.INT24_MAX;
			break;
		}
		case 'ufloat': {
			min = 0;
			max = CONSTANTS.INT24_UNSIGNED_MAX;
			break;
		}
		case 'double': {
			min = CONSTANTS.INT48_MIN;
			max = CONSTANTS.INT48_MAX;
			break;
		}
		case 'udouble': {
			min = 0;
			max = CONSTANTS.INT48_UNSIGNED_MAX;
			break;
		}
		case 'year': {
			min = 1901;
			max = 2155;
			integer = true;
			break;
		}
		default: {
			min = Number.MIN_SAFE_INTEGER;
			max = Number.MAX_SAFE_INTEGER;
			break;
		}
>>>>>>> 578e9fd2
	}

	const actions: any[] = [v.minValue(min), v.maxValue(max)];
	if (integer) {
		actions.push(v.integer());
	}
	return v.pipe(v.number(), ...actions);
}

<<<<<<< HEAD
/** @internal */
export const bigintStringModeSchema = v.pipe(
	v.string(),
	v.regex(/^-?\d+$/),
	v.transform((v) => BigInt(v)),
	v.minValue(CONSTANTS.INT64_MIN),
	v.maxValue(CONSTANTS.INT64_MAX),
	v.transform((v) => v.toString()),
);

function bigintColumnToSchema(column: Column): v.GenericSchema {
	if (isColumnType<MsSqlBigInt<any>>(column, ['MsSqlBigInt'])) {
		if (column.mode === 'string') {
			return bigintStringModeSchema;
		} else if (column.mode === 'number') {
			return numberColumnToSchema(column);
		}
	}

	const unsigned = column.getSQLType().includes('unsigned');
	const min = unsigned ? 0n : CONSTANTS.INT64_MIN;
	const max = unsigned ? CONSTANTS.INT64_UNSIGNED_MAX : CONSTANTS.INT64_MAX;

	return v.pipe(v.bigint(), v.minValue(min), v.maxValue(max));
}

function stringColumnToSchema(column: Column): v.GenericSchema {
	if (
		isColumnType<
			PgUUID<ColumnBaseConfig<'string', 'PgUUID'>> | CockroachUUID<ColumnBaseConfig<'string', 'CockroachUUID'>>
		>(column, ['PgUUID', 'CockroachUUID'])
	) {
		return v.pipe(v.string(), v.uuid());
=======
function bigintColumnToSchema(column: Column, constraint: ColumnDataBigIntConstraint | undefined): v.GenericSchema {
	let min!: bigint | undefined;
	let max!: bigint | undefined;

	switch (constraint) {
		case 'int64': {
			min = CONSTANTS.INT64_MIN;
			max = CONSTANTS.INT64_MAX;
			break;
		}
		case 'uint64': {
			min = 0n;
			max = CONSTANTS.INT64_UNSIGNED_MAX;
			break;
		}
>>>>>>> 578e9fd2
	}

	const actions: any[] = [];
	if (min !== undefined) actions.push(v.minValue(min));
	if (max !== undefined) actions.push(v.maxValue(max));

<<<<<<< HEAD
	// Char columns are padded to a fixed length. The input can be equal or less than the set length
	if (
		isColumnType<
			| PgVarchar<any>
			| SQLiteText<any>
			| PgChar<any>
			| MySqlChar<any>
			| SingleStoreChar<any>
			| MsSqlChar<any>
			| MsSqlVarChar<any>
			| CockroachChar<any>
			| CockroachVarchar<any>
			| CockroachString<any>
		>(column, [
			'PgVarchar',
			'SQLiteText',
			'PgChar',
			'MySqlChar',
			'SingleStoreChar',
			'MsSqlChar',
			'MsSqlVarChar',
			'CockroachChar',
			'CockroachVarchar',
			'CockroachString',
		])
	) {
		max = column.length;
	} else if (
		isColumnType<MySqlVarChar<any> | SingleStoreVarChar<any>>(column, ['MySqlVarChar', 'SingleStoreVarChar'])
	) {
		max = column.length ?? CONSTANTS.INT16_UNSIGNED_MAX;
	} else if (isColumnType<MySqlText<any> | SingleStoreText<any>>(column, ['MySqlText', 'SingleStoreText'])) {
		if (column.textType === 'longtext') {
			max = CONSTANTS.INT32_UNSIGNED_MAX;
		} else if (column.textType === 'mediumtext') {
			max = CONSTANTS.INT24_UNSIGNED_MAX;
		} else if (column.textType === 'text') {
			max = CONSTANTS.INT16_UNSIGNED_MAX;
		} else {
			max = CONSTANTS.INT8_UNSIGNED_MAX;
=======
	return actions.length > 0 ? v.pipe(v.bigint(), ...actions) : v.bigint();
}

function arrayColumnToSchema(column: Column, constraint: ColumnDataArrayConstraint | undefined): v.GenericSchema {
	switch (constraint) {
		case 'geometry':
		case 'point': {
			return v.tuple([v.number(), v.number()]);
		}
		case 'line': {
			return v.tuple([v.number(), v.number(), v.number()]);
		}
		case 'vector':
		case 'halfvector': {
			const { length } = column;
			return length
				? v.pipe(v.array(v.number()), v.length(length))
				: v.array(v.number());
		}
		case 'basecolumn': {
			const { length } = column;
			const schema = (<{ baseColumn?: Column }> column).baseColumn
				? v.array(columnToSchema((<{ baseColumn?: Column }> column).baseColumn!))
				: v.array(v.any());
			if (length) return v.pipe(schema, v.length(length));
			return schema;
		}
		default: {
			return v.array(v.any());
>>>>>>> 578e9fd2
		}
	}
}

<<<<<<< HEAD
	if (
		isColumnType<PgBinaryVector<any> | CockroachBinaryVector<any>>(column, ['PgBinaryVector', 'CockroachBinaryVector'])
	) {
		regex = /^[01]+$/;
		max = column.dimensions;
=======
function objectColumnToSchema(column: Column, constraint: ColumnDataObjectConstraint | undefined): v.GenericSchema {
	switch (constraint) {
		case 'buffer': {
			return bufferSchema;
		}
		case 'date': {
			return v.date();
		}
		case 'geometry':
		case 'point': {
			return v.object({
				x: v.number(),
				y: v.number(),
			});
		}
		case 'json': {
			return jsonSchema;
		}
		case 'line': {
			return v.object({
				a: v.number(),
				b: v.number(),
				c: v.number(),
			});
		}
		default: {
			return v.looseObject({});
		}
	}
}

function stringColumnToSchema(column: Column, constraint: ColumnDataStringConstraint | undefined): v.GenericSchema {
	const { name: columnName, length, isLengthExact } = column;
	let regex: RegExp | undefined;

	if (constraint === 'binary') {
		regex = /^[01]*$/;
	}
	if (constraint === 'uuid') return v.pipe(v.string(), v.uuid());
	if (constraint === 'enum') {
		const enumValues = column.enumValues;
		if (!enumValues) {
			throw new Error(
				`Column "${getTableName(getColumnTable(column))}"."${columnName}" is of 'enum' type, but lacks enum values`,
			);
		}
		return v.enum(mapEnumValues(enumValues));
>>>>>>> 578e9fd2
	}

	const actions: any[] = [];
	if (regex) {
		actions.push(v.regex(regex));
	}
	if (length && isLengthExact) {
		actions.push(v.length(length));
	} else if (length) {
		actions.push(v.maxLength(length));
	}
	return actions.length > 0 ? v.pipe(v.string(), ...actions) : v.string();
}<|MERGE_RESOLUTION|>--- conflicted
+++ resolved
@@ -1,89 +1,3 @@
-<<<<<<< HEAD
-import type { Column, ColumnBaseConfig } from 'drizzle-orm';
-import type {
-	CockroachArray,
-	CockroachBigInt53,
-	CockroachBinaryVector,
-	CockroachChar,
-	CockroachFloat,
-	CockroachGeometry,
-	CockroachGeometryObject,
-	CockroachInteger,
-	CockroachReal,
-	CockroachSmallInt,
-	CockroachString,
-	CockroachUUID,
-	CockroachVarchar,
-	CockroachVector,
-} from 'drizzle-orm/cockroach-core';
-import type {
-	MsSqlBigInt,
-	MsSqlChar,
-	MsSqlFloat,
-	MsSqlInt,
-	MsSqlReal,
-	MsSqlSmallInt,
-	MsSqlTinyInt,
-	MsSqlVarChar,
-} from 'drizzle-orm/mssql-core';
-import type {
-	MySqlBigInt53,
-	MySqlChar,
-	MySqlDecimalNumber,
-	MySqlDouble,
-	MySqlFloat,
-	MySqlInt,
-	MySqlMediumInt,
-	MySqlReal,
-	MySqlSerial,
-	MySqlSmallInt,
-	MySqlText,
-	MySqlTinyInt,
-	MySqlVarChar,
-	MySqlYear,
-} from 'drizzle-orm/mysql-core';
-import type {
-	PgArray,
-	PgBigInt53,
-	PgBigSerial53,
-	PgBinaryVector,
-	PgChar,
-	PgDoublePrecision,
-	PgGeometry,
-	PgGeometryObject,
-	PgHalfVector,
-	PgInteger,
-	PgLineABC,
-	PgLineTuple,
-	PgPointObject,
-	PgPointTuple,
-	PgReal,
-	PgSerial,
-	PgSmallInt,
-	PgSmallSerial,
-	PgUUID,
-	PgVarchar,
-	PgVector,
-} from 'drizzle-orm/pg-core';
-import type {
-	SingleStoreBigInt53,
-	SingleStoreChar,
-	SingleStoreDecimalNumber,
-	SingleStoreDouble,
-	SingleStoreFloat,
-	SingleStoreInt,
-	SingleStoreMediumInt,
-	SingleStoreReal,
-	SingleStoreSerial,
-	SingleStoreSmallInt,
-	SingleStoreText,
-	SingleStoreTinyInt,
-	SingleStoreVarChar,
-	SingleStoreVector,
-	SingleStoreYear,
-} from 'drizzle-orm/singlestore-core';
-import type { SQLiteInteger, SQLiteReal, SQLiteText } from 'drizzle-orm/sqlite-core';
-=======
 import {
 	type Column,
 	type ColumnDataArrayConstraint,
@@ -95,7 +9,6 @@
 	getColumnTable,
 	getTableName,
 } from 'drizzle-orm';
->>>>>>> 578e9fd2
 import * as v from 'valibot';
 import { CONSTANTS } from './constants.ts';
 import type { Json } from './utils.ts';
@@ -116,56 +29,6 @@
 	let schema!: v.GenericSchema;
 	const { type, constraint } = extractExtendedColumnType(column);
 
-<<<<<<< HEAD
-	if (isWithEnum(column)) {
-		schema = column.enumValues.length ? v.enum(mapEnumValues(column.enumValues)) : v.string();
-	}
-
-	if (!schema) {
-		// Handle specific types
-		if (
-			isColumnType<PgGeometry<any> | PgPointTuple<any> | CockroachGeometry<any>>(column, [
-				'PgGeometry',
-				'PgPointTuple',
-				'CockroachGeometry',
-			])
-		) {
-			schema = v.tuple([v.number(), v.number()]);
-		} else if (
-			isColumnType<PgPointObject<any> | PgGeometryObject<any> | CockroachGeometryObject<any>>(column, [
-				'PgGeometryObject',
-				'PgPointObject',
-				'CockroachGeometryObject',
-			])
-		) {
-			schema = v.object({ x: v.number(), y: v.number() });
-		} else if (
-			isColumnType<PgHalfVector<any> | PgVector<any> | SingleStoreVector<any> | CockroachVector<any>>(column, [
-				'PgHalfVector',
-				'PgVector',
-				'SingleStoreVector',
-				'CockroachVector',
-			])
-		) {
-			schema = v.array(v.number());
-			schema = column.dimensions ? v.pipe(schema as v.ArraySchema<any, any>, v.length(column.dimensions)) : schema;
-		} else if (isColumnType<PgLineTuple<any>>(column, ['PgLine'])) {
-			schema = v.tuple([v.number(), v.number(), v.number()]);
-			v.array(v.array(v.number()));
-		} else if (isColumnType<PgLineABC<any>>(column, ['PgLineABC'])) {
-			schema = v.object({ a: v.number(), b: v.number(), c: v.number() });
-		} // Handle other types
-		else if (isColumnType<PgArray<any, any> | CockroachArray<any, any>>(column, ['PgArray', 'CockroachArray'])) {
-			schema = v.array(columnToSchema(column.baseColumn));
-			schema = column.size ? v.pipe(schema as v.ArraySchema<any, any>, v.length(column.size)) : schema;
-		} else if (column.dataType === 'array') {
-			schema = v.array(v.any());
-		} else if (column.dataType === 'number') {
-			schema = numberColumnToSchema(column);
-		} else if (column.dataType === 'bigint') {
-			schema = bigintColumnToSchema(column);
-		} else if (column.dataType === 'boolean') {
-=======
 	switch (type) {
 		case 'array': {
 			schema = arrayColumnToSchema(column, constraint);
@@ -184,7 +47,6 @@
 			break;
 		}
 		case 'boolean': {
->>>>>>> 578e9fd2
 			schema = v.boolean();
 			break;
 		}
@@ -204,148 +66,11 @@
 	return schema;
 }
 
-<<<<<<< HEAD
-function numberColumnToSchema(column: Column): v.GenericSchema {
-	let unsigned = column.getSQLType().includes('unsigned') || isColumnType(column, ['MsSqlTinyInt']);
-=======
 function numberColumnToSchema(column: Column, constraint: ColumnDataNumberConstraint | undefined): v.GenericSchema {
->>>>>>> 578e9fd2
 	let min!: number;
 	let max!: number;
 	let integer = false;
 
-<<<<<<< HEAD
-	if (
-		isColumnType<MySqlTinyInt<any> | SingleStoreTinyInt<any> | MsSqlTinyInt<any>>(column, [
-			'MySqlTinyInt',
-			'SingleStoreTinyInt',
-			'MsSqlTinyInt',
-		])
-	) {
-		min = unsigned ? 0 : CONSTANTS.INT8_MIN;
-		max = unsigned ? CONSTANTS.INT8_UNSIGNED_MAX : CONSTANTS.INT8_MAX;
-		integer = true;
-	} else if (
-		isColumnType<
-			| PgSmallInt<any>
-			| PgSmallSerial<any>
-			| MySqlSmallInt<any>
-			| SingleStoreSmallInt<any>
-			| MsSqlSmallInt<any>
-			| CockroachSmallInt<any>
-		>(column, [
-			'PgSmallInt',
-			'PgSmallSerial',
-			'MySqlSmallInt',
-			'SingleStoreSmallInt',
-			'MsSqlSmallInt',
-			'CockroachSmallInt',
-		])
-	) {
-		min = unsigned ? 0 : CONSTANTS.INT16_MIN;
-		max = unsigned ? CONSTANTS.INT16_UNSIGNED_MAX : CONSTANTS.INT16_MAX;
-		integer = true;
-	} else if (
-		isColumnType<
-			| PgReal<any>
-			| MySqlFloat<any>
-			| MySqlMediumInt<any>
-			| SingleStoreFloat<any>
-			| SingleStoreMediumInt<any>
-			| MsSqlReal<any>
-			| CockroachReal<any>
-		>(column, [
-			'PgReal',
-			'MySqlFloat',
-			'MySqlMediumInt',
-			'SingleStoreFloat',
-			'SingleStoreMediumInt',
-			'MsSqlReal',
-			'CockroachReal',
-		])
-	) {
-		min = unsigned ? 0 : CONSTANTS.INT24_MIN;
-		max = unsigned ? CONSTANTS.INT24_UNSIGNED_MAX : CONSTANTS.INT24_MAX;
-		integer = isColumnType(column, ['MySqlMediumInt', 'SingleStoreMediumInt']);
-	} else if (
-		isColumnType<
-			PgInteger<any> | PgSerial<any> | MySqlInt<any> | SingleStoreInt<any> | MsSqlInt<any> | CockroachInteger<any>
-		>(column, [
-			'PgInteger',
-			'PgSerial',
-			'MySqlInt',
-			'SingleStoreInt',
-			'MsSqlInt',
-			'CockroachInteger',
-		])
-	) {
-		min = unsigned ? 0 : CONSTANTS.INT32_MIN;
-		max = unsigned ? CONSTANTS.INT32_UNSIGNED_MAX : CONSTANTS.INT32_MAX;
-		integer = true;
-	} else if (
-		isColumnType<
-			| PgDoublePrecision<any>
-			| MySqlReal<any>
-			| MySqlDouble<any>
-			| SingleStoreReal<any>
-			| SingleStoreDouble<any>
-			| SQLiteReal<any>
-			| MsSqlFloat<any>
-			| CockroachFloat<any>
-		>(column, [
-			'PgDoublePrecision',
-			'MySqlReal',
-			'MySqlDouble',
-			'SingleStoreReal',
-			'SingleStoreDouble',
-			'SQLiteReal',
-			'MsSqlFloat',
-			'CockroachFloat',
-		])
-	) {
-		min = unsigned ? 0 : CONSTANTS.INT48_MIN;
-		max = unsigned ? CONSTANTS.INT48_UNSIGNED_MAX : CONSTANTS.INT48_MAX;
-	} else if (
-		isColumnType<
-			| PgBigInt53<any>
-			| PgBigSerial53<any>
-			| MySqlBigInt53<any>
-			| MySqlSerial<any>
-			| MySqlDecimalNumber<any>
-			| SingleStoreBigInt53<any>
-			| SingleStoreSerial<any>
-			| SingleStoreDecimalNumber<any>
-			| SQLiteInteger<any>
-			| CockroachBigInt53<any>
-		>(
-			column,
-			[
-				'PgBigInt53',
-				'PgBigSerial53',
-				'MySqlBigInt53',
-				'MySqlSerial',
-				'MySqlDecimalNumber',
-				'SingleStoreBigInt53',
-				'SingleStoreSerial',
-				'SingleStoreDecimalNumber',
-				'SQLiteInteger',
-				'CockroachBigInt53',
-			],
-		)
-		|| (isColumnType<MsSqlBigInt<any>>(column, ['MsSqlBigInt']) && (column as MsSqlBigInt<any>).mode === 'number')
-	) {
-		unsigned = unsigned || isColumnType(column, ['MySqlSerial', 'SingleStoreSerial']);
-		min = unsigned ? 0 : Number.MIN_SAFE_INTEGER;
-		max = Number.MAX_SAFE_INTEGER;
-		integer = !isColumnType(column, ['MySqlDecimalNumber', 'SingleStoreDecimalNumber']);
-	} else if (isColumnType<MySqlYear<any> | SingleStoreYear<any>>(column, ['MySqlYear', 'SingleStoreYear'])) {
-		min = 1901;
-		max = 2155;
-		integer = true;
-	} else {
-		min = Number.MIN_SAFE_INTEGER;
-		max = Number.MAX_SAFE_INTEGER;
-=======
 	switch (constraint) {
 		case 'int8': {
 			min = CONSTANTS.INT8_MIN;
@@ -433,12 +158,16 @@
 			integer = true;
 			break;
 		}
+		case 'unsigned': {
+			min = 0;
+			max = Number.MAX_SAFE_INTEGER;
+			break;
+		}
 		default: {
 			min = Number.MIN_SAFE_INTEGER;
 			max = Number.MAX_SAFE_INTEGER;
 			break;
 		}
->>>>>>> 578e9fd2
 	}
 
 	const actions: any[] = [v.minValue(min), v.maxValue(max)];
@@ -448,41 +177,17 @@
 	return v.pipe(v.number(), ...actions);
 }
 
-<<<<<<< HEAD
 /** @internal */
 export const bigintStringModeSchema = v.pipe(
 	v.string(),
 	v.regex(/^-?\d+$/),
+	// eslint-disable-next-line unicorn/prefer-native-coercion-functions
 	v.transform((v) => BigInt(v)),
 	v.minValue(CONSTANTS.INT64_MIN),
 	v.maxValue(CONSTANTS.INT64_MAX),
 	v.transform((v) => v.toString()),
 );
 
-function bigintColumnToSchema(column: Column): v.GenericSchema {
-	if (isColumnType<MsSqlBigInt<any>>(column, ['MsSqlBigInt'])) {
-		if (column.mode === 'string') {
-			return bigintStringModeSchema;
-		} else if (column.mode === 'number') {
-			return numberColumnToSchema(column);
-		}
-	}
-
-	const unsigned = column.getSQLType().includes('unsigned');
-	const min = unsigned ? 0n : CONSTANTS.INT64_MIN;
-	const max = unsigned ? CONSTANTS.INT64_UNSIGNED_MAX : CONSTANTS.INT64_MAX;
-
-	return v.pipe(v.bigint(), v.minValue(min), v.maxValue(max));
-}
-
-function stringColumnToSchema(column: Column): v.GenericSchema {
-	if (
-		isColumnType<
-			PgUUID<ColumnBaseConfig<'string', 'PgUUID'>> | CockroachUUID<ColumnBaseConfig<'string', 'CockroachUUID'>>
-		>(column, ['PgUUID', 'CockroachUUID'])
-	) {
-		return v.pipe(v.string(), v.uuid());
-=======
 function bigintColumnToSchema(column: Column, constraint: ColumnDataBigIntConstraint | undefined): v.GenericSchema {
 	let min!: bigint | undefined;
 	let max!: bigint | undefined;
@@ -498,55 +203,12 @@
 			max = CONSTANTS.INT64_UNSIGNED_MAX;
 			break;
 		}
->>>>>>> 578e9fd2
 	}
 
 	const actions: any[] = [];
 	if (min !== undefined) actions.push(v.minValue(min));
 	if (max !== undefined) actions.push(v.maxValue(max));
 
-<<<<<<< HEAD
-	// Char columns are padded to a fixed length. The input can be equal or less than the set length
-	if (
-		isColumnType<
-			| PgVarchar<any>
-			| SQLiteText<any>
-			| PgChar<any>
-			| MySqlChar<any>
-			| SingleStoreChar<any>
-			| MsSqlChar<any>
-			| MsSqlVarChar<any>
-			| CockroachChar<any>
-			| CockroachVarchar<any>
-			| CockroachString<any>
-		>(column, [
-			'PgVarchar',
-			'SQLiteText',
-			'PgChar',
-			'MySqlChar',
-			'SingleStoreChar',
-			'MsSqlChar',
-			'MsSqlVarChar',
-			'CockroachChar',
-			'CockroachVarchar',
-			'CockroachString',
-		])
-	) {
-		max = column.length;
-	} else if (
-		isColumnType<MySqlVarChar<any> | SingleStoreVarChar<any>>(column, ['MySqlVarChar', 'SingleStoreVarChar'])
-	) {
-		max = column.length ?? CONSTANTS.INT16_UNSIGNED_MAX;
-	} else if (isColumnType<MySqlText<any> | SingleStoreText<any>>(column, ['MySqlText', 'SingleStoreText'])) {
-		if (column.textType === 'longtext') {
-			max = CONSTANTS.INT32_UNSIGNED_MAX;
-		} else if (column.textType === 'mediumtext') {
-			max = CONSTANTS.INT24_UNSIGNED_MAX;
-		} else if (column.textType === 'text') {
-			max = CONSTANTS.INT16_UNSIGNED_MAX;
-		} else {
-			max = CONSTANTS.INT8_UNSIGNED_MAX;
-=======
 	return actions.length > 0 ? v.pipe(v.bigint(), ...actions) : v.bigint();
 }
 
@@ -565,6 +227,15 @@
 			return length
 				? v.pipe(v.array(v.number()), v.length(length))
 				: v.array(v.number());
+		}
+		case 'int64vector': {
+			const length = column.length;
+			return length
+				? v.pipe(
+					v.array(v.pipe(v.bigint(), v.minValue(CONSTANTS.INT64_MIN), v.maxValue(CONSTANTS.INT64_MAX))),
+					v.length(length),
+				)
+				: v.array(v.pipe(v.bigint(), v.minValue(CONSTANTS.INT64_MIN), v.maxValue(CONSTANTS.INT64_MAX)));
 		}
 		case 'basecolumn': {
 			const { length } = column;
@@ -576,18 +247,10 @@
 		}
 		default: {
 			return v.array(v.any());
->>>>>>> 578e9fd2
-		}
-	}
-}
-
-<<<<<<< HEAD
-	if (
-		isColumnType<PgBinaryVector<any> | CockroachBinaryVector<any>>(column, ['PgBinaryVector', 'CockroachBinaryVector'])
-	) {
-		regex = /^[01]+$/;
-		max = column.dimensions;
-=======
+		}
+	}
+}
+
 function objectColumnToSchema(column: Column, constraint: ColumnDataObjectConstraint | undefined): v.GenericSchema {
 	switch (constraint) {
 		case 'buffer': {
@@ -635,7 +298,9 @@
 			);
 		}
 		return v.enum(mapEnumValues(enumValues));
->>>>>>> 578e9fd2
+	}
+	if (constraint === 'int64') {
+		return bigintStringModeSchema;
 	}
 
 	const actions: any[] = [];
