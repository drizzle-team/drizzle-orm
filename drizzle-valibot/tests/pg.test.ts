--- conflicted
+++ resolved
@@ -1,21 +1,4 @@
-<<<<<<< HEAD
-import test from 'ava';
-import {
-	char,
-	date,
-	geometry,
-	integer,
-	pgEnum,
-	pgTable,
-	serial,
-	text,
-	timestamp,
-	varchar,
-	vector,
-} from 'drizzle-orm/pg-core';
-=======
-import { char, date, integer, pgEnum, pgTable, serial, text, timestamp, varchar } from 'drizzle-orm/pg-core';
->>>>>>> c8359a16
+import { char, date, geometry, integer, pgEnum, pgTable, serial, text, timestamp, varchar, vector } from 'drizzle-orm/pg-core';
 import {
 	array,
 	date as valiDate,
