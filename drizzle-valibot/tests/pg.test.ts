--- conflicted
+++ resolved
@@ -1,93 +1,3 @@
-<<<<<<< HEAD
-import test from 'ava';
-import {
-	bigint as pgBigint,
-	char,
-	date,
-	integer,
-	pgEnum,
-	pgTable,
-	serial,
-	text,
-	timestamp,
-	varchar,
-} from 'drizzle-orm/pg-core';
-import {
-	array,
-	bigint,
-	date as valiDate,
-	email,
-	maxLength,
-	minLength,
-	minValue,
-	nullable,
-	number,
-	object,
-	optional,
-	parse,
-	picklist,
-	string,
-} from 'valibot';
-import { createInsertSchema, createSelectSchema } from '../src';
-import { expectSchemaShape } from './utils';
-
-export const roleEnum = pgEnum('role', ['admin', 'user']);
-
-const users = pgTable('users', {
-	a: integer('a').array(),
-	id: serial('id').primaryKey(),
-	name: text('name'),
-	email: text('email').notNull(),
-	bigint: pgBigint('bigint', { mode: 'bigint' }).notNull(),
-	bigintNumber: pgBigint('bigint_number', { mode: 'number' }).notNull(),
-	bigintString: pgBigint('bigint_string', { mode: 'string' }).notNull(),
-	birthdayString: date('birthday_string').notNull(),
-	birthdayDate: date('birthday_date', { mode: 'date' }).notNull(),
-	createdAt: timestamp('created_at').notNull().defaultNow(),
-	role: roleEnum('role').notNull(),
-	roleText: text('role1', { enum: ['admin', 'user'] }).notNull(),
-	roleText2: text('role2', { enum: ['admin', 'user'] })
-		.notNull()
-		.default('user'),
-	profession: varchar('profession', { length: 20 }).notNull(),
-	initials: char('initials', { length: 2 }).notNull(),
-});
-
-const testUser = {
-	a: [1, 2, 3],
-	id: 1,
-	name: 'John Doe',
-	email: 'john.doe@example.com',
-	bigint: 100n,
-	bigintNumber: 100,
-	bigintString: '100',
-	birthdayString: '1990-01-01',
-	birthdayDate: new Date('1990-01-01'),
-	createdAt: new Date(),
-	role: 'admin' as const,
-	roleText: 'admin' as const,
-	roleText2: 'admin' as const,
-	profession: 'Software Engineer',
-	initials: 'JD',
-};
-
-test('users insert valid user', (t) => {
-	const schema = createInsertSchema(users);
-
-	t.deepEqual(parse(schema, testUser), testUser);
-});
-
-test('users insert invalid varchar', (t) => {
-	const schema = createInsertSchema(users);
-
-	t.throws(
-		() =>
-			parse(schema, {
-				...testUser,
-				profession: 'Chief Executive Officer',
-			}),
-		undefined,
-=======
 import { type Equal, sql } from 'drizzle-orm';
 import {
 	customType,
@@ -231,7 +141,6 @@
 			},
 			table,
 		}).from(table)
->>>>>>> fca6ce71
 	);
 
 	const result = createSelectSchema(view);
@@ -305,24 +214,6 @@
 		c7: integer().generatedByDefaultAsIdentity(),
 	});
 
-<<<<<<< HEAD
-	const expected = object({
-		a: optional(nullable(array(number()))),
-		id: optional(number([minValue(0)])),
-		name: optional(nullable(string())),
-		email: string(),
-		bigint: bigint(),
-		bigintNumber: number(),
-		bigintString: string(),
-		birthdayString: string(),
-		birthdayDate: valiDate(),
-		createdAt: optional(valiDate()),
-		role: picklist(['admin', 'user']),
-		roleText: picklist(['user', 'manager', 'admin']),
-		roleText2: optional(picklist(['admin', 'user'])),
-		profession: string([maxLength(20), minLength(1)]),
-		initials: string([maxLength(2), minLength(1)]),
-=======
 	const result = createUpdateSchema(table);
 	const expected = v.object({
 		c1: v.optional(v.nullable(integerSchema)),
@@ -330,7 +221,6 @@
 		c3: v.optional(v.nullable(integerSchema)),
 		c4: v.optional(integerSchema),
 		c7: v.optional(integerSchema),
->>>>>>> fca6ce71
 	});
 
 	expectSchemaShape(t, expected).from(result);
@@ -344,24 +234,6 @@
 		c3: integer().notNull(),
 	});
 
-<<<<<<< HEAD
-	const expected = object({
-		a: optional(nullable(array(number()))),
-		id: optional(number()),
-		name: optional(nullable(string())),
-		email: string(),
-		bigint: bigint(),
-		bigintNumber: number(),
-		bigintString: string(),
-		birthdayString: string(),
-		birthdayDate: valiDate(),
-		createdAt: optional(valiDate()),
-		role: picklist(['admin', 'user']),
-		roleText: picklist(['admin', 'user']),
-		roleText2: optional(picklist(['admin', 'user'])),
-		profession: string([maxLength(20), minLength(1)]),
-		initials: string([maxLength(2), minLength(1)]),
-=======
 	const result = createSelectSchema(table, {
 		c2: (schema) => v.pipe(schema, v.maxValue(1000)),
 		c3: v.pipe(v.string(), v.transform(Number)),
@@ -370,7 +242,6 @@
 		c1: v.nullable(integerSchema),
 		c2: v.pipe(integerSchema, v.maxValue(1000)),
 		c3: v.pipe(v.string(), v.transform(Number)),
->>>>>>> fca6ce71
 	});
 	expectSchemaShape(t, expected).from(result);
 	Expect<Equal<typeof result, typeof expected>>();
@@ -410,24 +281,6 @@
 		c4: integer().generatedAlwaysAs(1),
 	});
 
-<<<<<<< HEAD
-	const expected = object({
-		a: nullable(array(number())),
-		id: number([minValue(0)]),
-		name: nullable(string()),
-		email: string(),
-		bigint: bigint(),
-		bigintNumber: number(),
-		bigintString: string(),
-		birthdayString: string(),
-		birthdayDate: valiDate(),
-		createdAt: valiDate(),
-		role: picklist(['admin', 'user']),
-		roleText: picklist(['user', 'manager', 'admin']),
-		roleText2: picklist(['admin', 'user']),
-		profession: string([maxLength(20), minLength(1)]),
-		initials: string([maxLength(2), minLength(1)]),
-=======
 	const result = createInsertSchema(table, {
 		c2: (schema) => v.pipe(schema, v.maxValue(1000)),
 		c3: v.pipe(v.string(), v.transform(Number)),
@@ -447,7 +300,6 @@
 		c2: integer().notNull(),
 		c3: integer().notNull(),
 		c4: integer().generatedAlwaysAs(1),
->>>>>>> fca6ce71
 	});
 
 	const result = createUpdateSchema(table, {
@@ -556,6 +408,7 @@
 	}) => ({
 		bigint1: bigint({ mode: 'number' }).notNull(),
 		bigint2: bigint({ mode: 'bigint' }).notNull(),
+		bigint3: bigint({ mode: 'string' }).notNull(),
 		bigserial1: bigserial({ mode: 'number' }).notNull(),
 		bigserial2: bigserial({ mode: 'bigint' }).notNull(),
 		bit: bit({ dimensions: 5 }).notNull(),
@@ -604,6 +457,7 @@
 	const expected = v.object({
 		bigint1: v.pipe(v.number(), v.minValue(Number.MIN_SAFE_INTEGER), v.maxValue(Number.MAX_SAFE_INTEGER), v.integer()),
 		bigint2: v.pipe(v.bigint(), v.minValue(CONSTANTS.INT64_MIN), v.maxValue(CONSTANTS.INT64_MAX)),
+		bigint3: v.string(),
 		bigserial1: v.pipe(
 			v.number(),
 			v.minValue(Number.MIN_SAFE_INTEGER),
@@ -703,28 +557,6 @@
 	createSelectSchema(nestedSelect, { table: { unknown: v.string() } });
 }
 
-<<<<<<< HEAD
-	const expected = object({
-		a: nullable(array(number())),
-		id: number(),
-		name: nullable(string()),
-		email: string(),
-		bigint: bigint(),
-		bigintNumber: number(),
-		bigintString: string(),
-		birthdayString: string(),
-		birthdayDate: valiDate(),
-		createdAt: valiDate(),
-		role: picklist(['admin', 'user']),
-		roleText: picklist(['admin', 'user']),
-		roleText2: picklist(['admin', 'user']),
-		profession: string([maxLength(20), minLength(1)]),
-		initials: string([maxLength(2), minLength(1)]),
-	});
-
-	expectSchemaShape(t, expected).from(actual);
-});
-=======
 /* Disallow unknown keys in view columns - select */ {
 	const view = pgView('test', { id: integer() }).as(sql``);
 	const mView = pgView('test', { id: integer() }).as(sql``);
@@ -732,5 +564,4 @@
 	createSelectSchema(view, { unknown: v.string() });
 	// @ts-expect-error
 	createSelectSchema(mView, { unknown: v.string() });
-}
->>>>>>> fca6ce71
+}