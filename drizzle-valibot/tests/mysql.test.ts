import { type Equal, sql } from 'drizzle-orm';
import { customType, int, json, mysqlSchema, mysqlTable, mysqlView, serial, text } from 'drizzle-orm/mysql-core';
import type { TopLevelCondition } from 'json-rules-engine';
import * as v from 'valibot';
import { test } from 'vitest';
import { jsonSchema } from '~/column.ts';
import { CONSTANTS } from '~/constants.ts';
import { createInsertSchema, createSelectSchema, createUpdateSchema } from '../src';
import { Expect, expectSchemaShape } from './utils.ts';

const intSchema = v.pipe(
	v.number(),
	v.minValue(CONSTANTS.INT32_MIN as number),
	v.maxValue(CONSTANTS.INT32_MAX as number),
	v.integer(),
);
const intNullableSchema = v.nullable(intSchema);
const intOptionalSchema = v.optional(intSchema);
const intNullableOptionalSchema = v.optional(v.nullable(intSchema));

const serialSchema = v.pipe(
	v.number(),
	v.minValue(0 as number),
	v.maxValue(Number.MAX_SAFE_INTEGER as number),
	v.integer(),
);
const serialOptionalSchema = v.optional(serialSchema);

const textSchema = v.pipe(v.string(), v.maxLength(CONSTANTS.INT16_UNSIGNED_MAX as number));
const textOptionalSchema = v.optional(textSchema);

const anySchema = v.any();

const extendedSchema = v.pipe(intSchema, v.maxValue(1000));
const extendedNullableSchema = v.nullable(extendedSchema);
const extendedOptionalSchema = v.optional(extendedSchema);

const customSchema = v.pipe(v.string(), v.transform(Number));

test('table - select', (t) => {
	const table = mysqlTable('test', {
		id: serial().primaryKey(),
		name: text().notNull(),
	});

	const result = createSelectSchema(table);
<<<<<<< HEAD
	const expected = v.object({ id: serialSchema, name: textSchema });
=======
	const expected = v.object({ id: serialNumberModeSchema, name: textSchema });
	// @ts-ignore - TODO: Remake type checks for new columns
>>>>>>> 578e9fd2
	expectSchemaShape(t, expected).from(result);
	// @ts-ignore - TODO: Remake type checks for new columns
	Expect<Equal<typeof result, typeof expected>>();
});

test('table in schema - select', (tc) => {
	const schema = mysqlSchema('test');
	const table = schema.table('test', {
		id: serial().primaryKey(),
		name: text().notNull(),
	});

	const result = createSelectSchema(table);
<<<<<<< HEAD
	const expected = v.object({ id: serialSchema, name: textSchema });
=======
	const expected = v.object({ id: serialNumberModeSchema, name: textSchema });
	// @ts-ignore - TODO: Remake type checks for new columns
>>>>>>> 578e9fd2
	expectSchemaShape(tc, expected).from(result);
	// @ts-ignore - TODO: Remake type checks for new columns
	Expect<Equal<typeof result, typeof expected>>();
});

test('table - insert', (t) => {
	const table = mysqlTable('test', {
		id: serial().primaryKey(),
		name: text().notNull(),
		age: int(),
	});

	const result = createInsertSchema(table);
	const expected = v.object({
		id: serialOptionalSchema,
		name: textSchema,
		age: intNullableOptionalSchema,
	});
	// @ts-ignore - TODO: Remake type checks for new columns
	expectSchemaShape(t, expected).from(result);
	// @ts-ignore - TODO: Remake type checks for new columns
	Expect<Equal<typeof result, typeof expected>>();
});

test('table - update', (t) => {
	const table = mysqlTable('test', {
		id: serial().primaryKey(),
		name: text().notNull(),
		age: int(),
	});

	const result = createUpdateSchema(table);
	const expected = v.object({
		id: serialOptionalSchema,
		name: textOptionalSchema,
		age: intNullableOptionalSchema,
	});
	// @ts-ignore - TODO: Remake type checks for new columns
	expectSchemaShape(t, expected).from(result);
	// @ts-ignore - TODO: Remake type checks for new columns
	Expect<Equal<typeof result, typeof expected>>();
});

test('view qb - select', (t) => {
	const table = mysqlTable('test', {
		id: serial().primaryKey(),
		name: text().notNull(),
	});
	const view = mysqlView('test').as((qb) => qb.select({ id: table.id, age: sql``.as('age') }).from(table));

	const result = createSelectSchema(view);
	const expected = v.object({ id: serialSchema, age: anySchema });
	expectSchemaShape(t, expected).from(result);
	Expect<Equal<typeof result, typeof expected>>();
});

test('view columns - select', (t) => {
	const view = mysqlView('test', {
		id: serial().primaryKey(),
		name: text().notNull(),
	}).as(sql``);

	const result = createSelectSchema(view);
<<<<<<< HEAD
	const expected = v.object({ id: serialSchema, name: textSchema });
=======
	const expected = v.object({ id: serialNumberModeSchema, name: textSchema });
	// @ts-ignore - TODO: Remake type checks for new columns
>>>>>>> 578e9fd2
	expectSchemaShape(t, expected).from(result);
	// @ts-ignore - TODO: Remake type checks for new columns
	Expect<Equal<typeof result, typeof expected>>();
});

test('view with nested fields - select', (t) => {
	const table = mysqlTable('test', {
		id: serial().primaryKey(),
		name: text().notNull(),
	});
	const view = mysqlView('test').as((qb) =>
		qb.select({
			id: table.id,
			nested: {
				name: table.name,
				age: sql``.as('age'),
			},
			table,
		}).from(table)
	);

	const result = createSelectSchema(view);
	const expected = v.object({
		id: serialSchema,
		nested: v.object({ name: textSchema, age: anySchema }),
		table: v.object({ id: serialSchema, name: textSchema }),
	});
	// @ts-ignore - TODO: Remake type checks for new columns
	expectSchemaShape(t, expected).from(result);
	// @ts-ignore - TODO: Remake type checks for new columns
	Expect<Equal<typeof result, typeof expected>>();
});

test('nullability - select', (t) => {
	const table = mysqlTable('test', {
		c1: int(),
		c2: int().notNull(),
		c3: int().default(1),
		c4: int().notNull().default(1),
	});

	const result = createSelectSchema(table);
	const expected = v.object({
		c1: intNullableSchema,
		c2: intSchema,
		c3: intNullableSchema,
		c4: intSchema,
	});
	expectSchemaShape(t, expected).from(result);
	Expect<Equal<typeof result, typeof expected>>();
});

test('nullability - insert', (t) => {
	const table = mysqlTable('test', {
		c1: int(),
		c2: int().notNull(),
		c3: int().default(1),
		c4: int().notNull().default(1),
		c5: int().generatedAlwaysAs(1),
	});

	const result = createInsertSchema(table);
	const expected = v.object({
		c1: intNullableOptionalSchema,
		c2: intSchema,
		c3: intNullableOptionalSchema,
		c4: intOptionalSchema,
	});
	expectSchemaShape(t, expected).from(result);
	Expect<Equal<typeof result, typeof expected>>();
});

test('nullability - update', (t) => {
	const table = mysqlTable('test', {
		c1: int(),
		c2: int().notNull(),
		c3: int().default(1),
		c4: int().notNull().default(1),
		c5: int().generatedAlwaysAs(1),
	});

	const result = createUpdateSchema(table);
	const expected = v.object({
		c1: intNullableOptionalSchema,
		c2: intOptionalSchema,
		c3: intNullableOptionalSchema,
		c4: intOptionalSchema,
	});
	expectSchemaShape(t, expected).from(result);
	Expect<Equal<typeof result, typeof expected>>();
});

test('refine table - select', (t) => {
	const table = mysqlTable('test', {
		c1: int(),
		c2: int().notNull(),
		c3: int().notNull(),
	});

	const result = createSelectSchema(table, {
		c2: (schema) => v.pipe(schema, v.maxValue(1000)),
		c3: v.pipe(v.string(), v.transform(Number)),
	});
	const expected = v.object({
		c1: intNullableSchema,
		c2: extendedSchema,
		c3: customSchema,
	});
	expectSchemaShape(t, expected).from(result);
	Expect<Equal<typeof result, typeof expected>>();
});

test('refine table - select with custom data type', (t) => {
	const customText = customType({ dataType: () => 'text' });
	const table = mysqlTable('test', {
		c1: int(),
		c2: int().notNull(),
		c3: int().notNull(),
		c4: customText(),
	});

	const customTextSchema = v.pipe(v.string(), v.minLength(1), v.maxLength(100));
	const result = createSelectSchema(table, {
		c2: (schema) => v.pipe(schema, v.maxValue(1000)),
		c3: v.pipe(v.string(), v.transform(Number)),
		c4: customTextSchema,
	});
	const expected = v.object({
		c1: intNullableSchema,
		c2: extendedSchema,
		c3: customSchema,
		c4: customTextSchema,
	});

	expectSchemaShape(t, expected).from(result);
	Expect<Equal<typeof result, typeof expected>>();
});

test('refine table - insert', (t) => {
	const table = mysqlTable('test', {
		c1: int(),
		c2: int().notNull(),
		c3: int().notNull(),
		c4: int().generatedAlwaysAs(1),
	});

	const result = createInsertSchema(table, {
		c2: (schema) => v.pipe(schema, v.maxValue(1000)),
		c3: v.pipe(v.string(), v.transform(Number)),
	});
	const expected = v.object({
		c1: intNullableOptionalSchema,
		c2: extendedSchema,
		c3: customSchema,
	});
	expectSchemaShape(t, expected).from(result);
	Expect<Equal<typeof result, typeof expected>>();
});

test('refine table - update', (t) => {
	const table = mysqlTable('test', {
		c1: int(),
		c2: int().notNull(),
		c3: int().notNull(),
		c4: int().generatedAlwaysAs(1),
	});

	const result = createUpdateSchema(table, {
		c2: (schema) => v.pipe(schema, v.maxValue(1000)),
		c3: v.pipe(v.string(), v.transform(Number)),
	});
	const expected = v.object({
		c1: intNullableOptionalSchema,
		c2: extendedOptionalSchema,
		c3: customSchema,
	});
	expectSchemaShape(t, expected).from(result);
	Expect<Equal<typeof result, typeof expected>>();
});

test('refine view - select', (t) => {
	const table = mysqlTable('test', {
		c1: int(),
		c2: int(),
		c3: int(),
		c4: int(),
		c5: int(),
		c6: int(),
	});
	const view = mysqlView('test').as((qb) =>
		qb.select({
			c1: table.c1,
			c2: table.c2,
			c3: table.c3,
			nested: {
				c4: table.c4,
				c5: table.c5,
				c6: table.c6,
			},
			table,
		}).from(table)
	);

	const result = createSelectSchema(view, {
		c2: (schema) => v.pipe(schema, v.maxValue(1000)),
		c3: v.pipe(v.string(), v.transform(Number)),
		nested: {
			c5: (schema) => v.pipe(schema, v.maxValue(1000)),
			c6: v.pipe(v.string(), v.transform(Number)),
		},
		table: {
			c2: (schema) => v.pipe(schema, v.maxValue(1000)),
			c3: v.pipe(v.string(), v.transform(Number)),
		},
	});
	const expected = v.object({
		c1: intNullableSchema,
		c2: extendedNullableSchema,
		c3: customSchema,
		nested: v.object({
			c4: intNullableSchema,
			c5: extendedNullableSchema,
			c6: customSchema,
		}),
		table: v.object({
			c1: intNullableSchema,
			c2: extendedNullableSchema,
			c3: customSchema,
			c4: intNullableSchema,
			c5: intNullableSchema,
			c6: intNullableSchema,
		}),
	});
	expectSchemaShape(t, expected).from(result);
	Expect<Equal<typeof result, typeof expected>>();
});

test('all data types', (t) => {
	const table = mysqlTable('test', ({
		bigint,
		binary,
		boolean,
		char,
		date,
		datetime,
		decimal,
		double,
		float,
		int,
		json,
		mediumint,
		mysqlEnum,
		real,
		serial,
		smallint,
		text,
		time,
		timestamp,
		tinyint,
		varchar,
		varbinary,
		year,
		longtext,
		mediumtext,
		tinytext,
	}) => ({
		bigint1: bigint({ mode: 'number' }).notNull(),
		bigint2: bigint({ mode: 'bigint' }).notNull(),
		bigint3: bigint({ unsigned: true, mode: 'number' }).notNull(),
		bigint4: bigint({ unsigned: true, mode: 'bigint' }).notNull(),
		binary: binary({ length: 10 }).notNull(),
		boolean: boolean().notNull(),
		char1: char({ length: 10 }).notNull(),
		char2: char({ length: 1, enum: ['a', 'b', 'c'] }).notNull(),
		date1: date({ mode: 'date' }).notNull(),
		date2: date({ mode: 'string' }).notNull(),
		datetime1: datetime({ mode: 'date' }).notNull(),
		datetime2: datetime({ mode: 'string' }).notNull(),
		decimal1: decimal({ mode: 'number' }).notNull(),
		decimal2: decimal({ mode: 'number', unsigned: true }).notNull(),
		decimal3: decimal({ mode: 'bigint' }).notNull(),
		decimal4: decimal({ mode: 'bigint', unsigned: true }).notNull(),
		decimal5: decimal({ mode: 'string' }).notNull(),
		decimal6: decimal({ mode: 'string', unsigned: true }).notNull(),
		double1: double().notNull(),
		double2: double({ unsigned: true }).notNull(),
		float1: float().notNull(),
		float2: float({ unsigned: true }).notNull(),
		int1: int().notNull(),
		int2: int({ unsigned: true }).notNull(),
		json: json().notNull(),
		mediumint1: mediumint().notNull(),
		mediumint2: mediumint({ unsigned: true }).notNull(),
		enum: mysqlEnum('enum', ['a', 'b', 'c']).notNull(),
		real: real().notNull(),
		serial: serial().notNull(),
		smallint1: smallint().notNull(),
		smallint2: smallint({ unsigned: true }).notNull(),
		text1: text().notNull(),
		text2: text({ enum: ['a', 'b', 'c'] }).notNull(),
		time: time().notNull(),
		timestamp1: timestamp({ mode: 'date' }).notNull(),
		timestamp2: timestamp({ mode: 'string' }).notNull(),
		tinyint1: tinyint().notNull(),
		tinyint2: tinyint({ unsigned: true }).notNull(),
		varchar1: varchar({ length: 10 }).notNull(),
		varchar2: varchar({ length: 1, enum: ['a', 'b', 'c'] }).notNull(),
		varbinary: varbinary({ length: 10 }).notNull(),
		year: year().notNull(),
		longtext1: longtext().notNull(),
		longtext2: longtext({ enum: ['a', 'b', 'c'] }).notNull(),
		mediumtext1: mediumtext().notNull(),
		mediumtext2: mediumtext({ enum: ['a', 'b', 'c'] }).notNull(),
		tinytext1: tinytext().notNull(),
		tinytext2: tinytext({ enum: ['a', 'b', 'c'] }).notNull(),
	}));

	const result = createSelectSchema(table);
	const expected = v.object({
		bigint1: v.pipe(v.number(), v.minValue(Number.MIN_SAFE_INTEGER), v.maxValue(Number.MAX_SAFE_INTEGER), v.integer()),
		bigint2: v.pipe(v.bigint(), v.minValue(CONSTANTS.INT64_MIN), v.maxValue(CONSTANTS.INT64_MAX)),
		bigint3: v.pipe(v.number(), v.minValue(0 as number), v.maxValue(Number.MAX_SAFE_INTEGER), v.integer()),
		bigint4: v.pipe(v.bigint(), v.minValue(0n as bigint), v.maxValue(CONSTANTS.INT64_UNSIGNED_MAX)),
		binary: v.pipe(v.string(), v.regex(/^[01]*$/), v.length(10 as number)),
		boolean: v.boolean(),
		char1: v.pipe(v.string(), v.maxLength(10 as number)),
		char2: v.enum({ a: 'a', b: 'b', c: 'c' }),
		date1: v.date(),
		date2: v.string(),
		datetime1: v.date(),
		datetime2: v.string(),
		decimal1: v.pipe(v.number(), v.minValue(Number.MIN_SAFE_INTEGER), v.maxValue(Number.MAX_SAFE_INTEGER)),
		decimal2: v.pipe(v.number(), v.minValue(0 as number), v.maxValue(Number.MAX_SAFE_INTEGER)),
		decimal3: v.pipe(v.bigint(), v.minValue(CONSTANTS.INT64_MIN), v.maxValue(CONSTANTS.INT64_MAX)),
		decimal4: v.pipe(v.bigint(), v.minValue(0n as bigint), v.maxValue(CONSTANTS.INT64_UNSIGNED_MAX)),
		decimal5: v.string(),
		decimal6: v.string(),
		double1: v.pipe(v.number(), v.minValue(CONSTANTS.INT48_MIN), v.maxValue(CONSTANTS.INT48_MAX)),
		double2: v.pipe(v.number(), v.minValue(0 as number), v.maxValue(CONSTANTS.INT48_UNSIGNED_MAX)),
		float1: v.pipe(v.number(), v.minValue(CONSTANTS.INT24_MIN), v.maxValue(CONSTANTS.INT24_MAX)),
		float2: v.pipe(v.number(), v.minValue(0 as number), v.maxValue(CONSTANTS.INT24_UNSIGNED_MAX)),
		int1: v.pipe(v.number(), v.minValue(CONSTANTS.INT32_MIN), v.maxValue(CONSTANTS.INT32_MAX), v.integer()),
		int2: v.pipe(v.number(), v.minValue(0 as number), v.maxValue(CONSTANTS.INT32_UNSIGNED_MAX), v.integer()),
		json: jsonSchema,
		mediumint1: v.pipe(v.number(), v.minValue(CONSTANTS.INT24_MIN), v.maxValue(CONSTANTS.INT24_MAX), v.integer()),
		mediumint2: v.pipe(v.number(), v.minValue(0 as number), v.maxValue(CONSTANTS.INT24_UNSIGNED_MAX), v.integer()),
		enum: v.enum({ a: 'a', b: 'b', c: 'c' }),
		real: v.pipe(v.number(), v.minValue(CONSTANTS.INT48_MIN), v.maxValue(CONSTANTS.INT48_MAX)),
		serial: v.pipe(v.number(), v.minValue(0 as number), v.maxValue(Number.MAX_SAFE_INTEGER), v.integer()),
		smallint1: v.pipe(v.number(), v.minValue(CONSTANTS.INT16_MIN), v.maxValue(CONSTANTS.INT16_MAX), v.integer()),
		smallint2: v.pipe(v.number(), v.minValue(0 as number), v.maxValue(CONSTANTS.INT16_UNSIGNED_MAX), v.integer()),
		text1: v.pipe(v.string(), v.maxLength(CONSTANTS.INT16_UNSIGNED_MAX)),
		text2: v.enum({ a: 'a', b: 'b', c: 'c' }),
		time: v.string(),
		timestamp1: v.date(),
		timestamp2: v.string(),
		tinyint1: v.pipe(v.number(), v.minValue(CONSTANTS.INT8_MIN), v.maxValue(CONSTANTS.INT8_MAX), v.integer()),
		tinyint2: v.pipe(v.number(), v.minValue(0 as number), v.maxValue(CONSTANTS.INT8_UNSIGNED_MAX), v.integer()),
		varchar1: v.pipe(v.string(), v.maxLength(10 as number)),
		varchar2: v.enum({ a: 'a', b: 'b', c: 'c' }),
		varbinary: v.pipe(v.string(), v.regex(/^[01]*$/), v.maxLength(10 as number)),
		year: v.pipe(v.number(), v.minValue(1901 as number), v.maxValue(2155 as number), v.integer()),
		longtext1: v.pipe(v.string(), v.maxLength(CONSTANTS.INT32_UNSIGNED_MAX)),
		longtext2: v.enum({ a: 'a', b: 'b', c: 'c' }),
		mediumtext1: v.pipe(v.string(), v.maxLength(CONSTANTS.INT24_UNSIGNED_MAX)),
		mediumtext2: v.enum({ a: 'a', b: 'b', c: 'c' }),
		tinytext1: v.pipe(v.string(), v.maxLength(CONSTANTS.INT8_UNSIGNED_MAX)),
		tinytext2: v.enum({ a: 'a', b: 'b', c: 'c' }),
	});
	// @ts-ignore - TODO: Remake type checks for new columns
	expectSchemaShape(t, expected).from(result);
	// @ts-ignore - TODO: Remake type checks for new columns
	Expect<Equal<typeof result, typeof expected>>();
});

/* Infinitely recursive type */ {
	const TopLevelCondition: v.GenericSchema<TopLevelCondition> = v.custom<TopLevelCondition>(() => true);
	const table = mysqlTable('test', {
		json: json().$type<TopLevelCondition>(),
	});
	const result = createSelectSchema(table);
	const expected = v.object({
		json: v.nullable(TopLevelCondition),
	});
	Expect<Equal<v.InferOutput<typeof result>, v.InferOutput<typeof expected>>>();
}

/* Disallow unknown keys in table refinement - select */ {
	const table = mysqlTable('test', { id: int() });
	// @ts-expect-error
	createSelectSchema(table, { unknown: v.string() });
}

/* Disallow unknown keys in table refinement - insert */ {
	const table = mysqlTable('test', { id: int() });
	// @ts-expect-error
	createInsertSchema(table, { unknown: v.string() });
}

/* Disallow unknown keys in table refinement - update */ {
	const table = mysqlTable('test', { id: int() });
	// @ts-expect-error
	createUpdateSchema(table, { unknown: v.string() });
}

/* Disallow unknown keys in view qb - select */ {
	const table = mysqlTable('test', { id: int() });
	const view = mysqlView('test').as((qb) => qb.select().from(table));
	const nestedSelect = mysqlView('test').as((qb) => qb.select({ table }).from(table));
	// @ts-expect-error
	createSelectSchema(view, { unknown: v.string() });
	// @ts-expect-error
	createSelectSchema(nestedSelect, { table: { unknown: v.string() } });
}

/* Disallow unknown keys in view columns - select */ {
	const view = mysqlView('test', { id: int() }).as(sql``);
	// @ts-expect-error
	createSelectSchema(view, { unknown: v.string() });
}<|MERGE_RESOLUTION|>--- conflicted
+++ resolved
@@ -24,6 +24,7 @@
 	v.maxValue(Number.MAX_SAFE_INTEGER as number),
 	v.integer(),
 );
+
 const serialOptionalSchema = v.optional(serialSchema);
 
 const textSchema = v.pipe(v.string(), v.maxLength(CONSTANTS.INT16_UNSIGNED_MAX as number));
@@ -44,12 +45,8 @@
 	});
 
 	const result = createSelectSchema(table);
-<<<<<<< HEAD
 	const expected = v.object({ id: serialSchema, name: textSchema });
-=======
-	const expected = v.object({ id: serialNumberModeSchema, name: textSchema });
-	// @ts-ignore - TODO: Remake type checks for new columns
->>>>>>> 578e9fd2
+	// @ts-ignore - TODO: Remake type checks for new columns
 	expectSchemaShape(t, expected).from(result);
 	// @ts-ignore - TODO: Remake type checks for new columns
 	Expect<Equal<typeof result, typeof expected>>();
@@ -63,12 +60,8 @@
 	});
 
 	const result = createSelectSchema(table);
-<<<<<<< HEAD
 	const expected = v.object({ id: serialSchema, name: textSchema });
-=======
-	const expected = v.object({ id: serialNumberModeSchema, name: textSchema });
-	// @ts-ignore - TODO: Remake type checks for new columns
->>>>>>> 578e9fd2
+	// @ts-ignore - TODO: Remake type checks for new columns
 	expectSchemaShape(tc, expected).from(result);
 	// @ts-ignore - TODO: Remake type checks for new columns
 	Expect<Equal<typeof result, typeof expected>>();
@@ -132,12 +125,8 @@
 	}).as(sql``);
 
 	const result = createSelectSchema(view);
-<<<<<<< HEAD
 	const expected = v.object({ id: serialSchema, name: textSchema });
-=======
-	const expected = v.object({ id: serialNumberModeSchema, name: textSchema });
-	// @ts-ignore - TODO: Remake type checks for new columns
->>>>>>> 578e9fd2
+	// @ts-ignore - TODO: Remake type checks for new columns
 	expectSchemaShape(t, expected).from(result);
 	// @ts-ignore - TODO: Remake type checks for new columns
 	Expect<Equal<typeof result, typeof expected>>();
@@ -461,7 +450,7 @@
 		bigint2: v.pipe(v.bigint(), v.minValue(CONSTANTS.INT64_MIN), v.maxValue(CONSTANTS.INT64_MAX)),
 		bigint3: v.pipe(v.number(), v.minValue(0 as number), v.maxValue(Number.MAX_SAFE_INTEGER), v.integer()),
 		bigint4: v.pipe(v.bigint(), v.minValue(0n as bigint), v.maxValue(CONSTANTS.INT64_UNSIGNED_MAX)),
-		binary: v.pipe(v.string(), v.regex(/^[01]*$/), v.length(10 as number)),
+		binary: v.pipe(v.string(), v.regex(/^[01]*$/), v.maxLength(10 as number)),
 		boolean: v.boolean(),
 		char1: v.pipe(v.string(), v.maxLength(10 as number)),
 		char2: v.enum({ a: 'a', b: 'b', c: 'c' }),
