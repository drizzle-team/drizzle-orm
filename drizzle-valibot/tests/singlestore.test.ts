--- conflicted
+++ resolved
@@ -44,12 +44,8 @@
 	});
 
 	const result = createSelectSchema(table);
-<<<<<<< HEAD
 	const expected = v.object({ id: serialSchema, name: textSchema });
-=======
-	const expected = v.object({ id: serialNumberModeSchema, name: textSchema });
-	// @ts-ignore - TODO: Remake type checks for new columns
->>>>>>> 578e9fd2
+	// @ts-ignore - TODO: Remake type checks for new columns
 	expectSchemaShape(t, expected).from(result);
 	// @ts-ignore - TODO: Remake type checks for new columns
 	Expect<Equal<typeof result, typeof expected>>();
@@ -63,12 +59,8 @@
 	});
 
 	const result = createSelectSchema(table);
-<<<<<<< HEAD
 	const expected = v.object({ id: serialSchema, name: textSchema });
-=======
-	const expected = v.object({ id: serialNumberModeSchema, name: textSchema });
-	// @ts-ignore - TODO: Remake type checks for new columns
->>>>>>> 578e9fd2
+	// @ts-ignore - TODO: Remake type checks for new columns
 	expectSchemaShape(tc, expected).from(result);
 	// @ts-ignore - TODO: Remake type checks for new columns
 	Expect<Equal<typeof result, typeof expected>>();
@@ -452,6 +444,10 @@
 			dimensions: 3,
 			elementType: 'F32',
 		}).notNull(),
+		vector2: vector({
+			dimensions: 2,
+			elementType: 'I64',
+		}).notNull(),
 	}));
 
 	const result = createSelectSchema(table);
@@ -460,7 +456,7 @@
 		bigint2: v.pipe(v.bigint(), v.minValue(CONSTANTS.INT64_MIN), v.maxValue(CONSTANTS.INT64_MAX)),
 		bigint3: v.pipe(v.number(), v.minValue(0 as number), v.maxValue(Number.MAX_SAFE_INTEGER), v.integer()),
 		bigint4: v.pipe(v.bigint(), v.minValue(0n as bigint), v.maxValue(CONSTANTS.INT64_UNSIGNED_MAX)),
-		binary: v.pipe(v.string(), v.regex(/^[01]*$/), v.length(10 as number)),
+		binary: v.pipe(v.string(), v.regex(/^[01]*$/), v.maxLength(10 as number)),
 		boolean: v.boolean(),
 		char1: v.pipe(v.string(), v.maxLength(10 as number)),
 		char2: v.enum({ a: 'a', b: 'b', c: 'c' }),
@@ -506,6 +502,10 @@
 		tinytext1: v.pipe(v.string(), v.maxLength(CONSTANTS.INT8_UNSIGNED_MAX)),
 		tinytext2: v.enum({ a: 'a', b: 'b', c: 'c' }),
 		vector: v.pipe(v.array(v.number()), v.length(3 as number)),
+		vector2: v.pipe(
+			v.array(v.pipe(v.bigint(), v.minValue(CONSTANTS.INT64_MIN), v.maxValue(CONSTANTS.INT64_MAX))),
+			v.length(2),
+		),
 	});
 	// @ts-ignore - TODO: Remake type checks for new columns
 	expectSchemaShape(t, expected).from(result);
