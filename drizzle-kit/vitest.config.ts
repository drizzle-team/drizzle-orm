import tsconfigPaths from 'vite-tsconfig-paths';
import { defineConfig } from 'vitest/config';

export default defineConfig({
	test: {
		include: [
			'tests/**/*.test.ts',
			// Need to test it first before pushing changes
			// 'tests/singlestore-schemas.test.ts',
			// 'tests/singlestore-views.test.ts',
			// 'tests/push/singlestore-push.test.ts',
			// 'tests/push/singlestore.test.ts',
		],

		// This one was excluded because we need to modify an API for SingleStore-generated columns.
		// It’s in the backlog.
		exclude: [
			'tests/**/singlestore-generated.test.ts',
			'tests/singlestore/**/*.test.ts',
			'tests/gel/**/*.test.ts',
			'tests/sqlite/**/*.test.ts',
<<<<<<< HEAD
=======
			// 'tests/postgres/**/*.test.ts',
			'tests/mysql/**/*.test.ts',
>>>>>>> 708e1f4e
		],

		typecheck: {
			tsconfig: 'tsconfig.json',
		},
		testTimeout: 100000,
		hookTimeout: 100000,
		isolate: true,
		poolOptions: {
			threads: {
				singleThread: true,
			},
		},
		maxWorkers: 1,
		fileParallelism: false,
	},
	plugins: [tsconfigPaths()],
});<|MERGE_RESOLUTION|>--- conflicted
+++ resolved
@@ -19,11 +19,8 @@
 			'tests/singlestore/**/*.test.ts',
 			'tests/gel/**/*.test.ts',
 			'tests/sqlite/**/*.test.ts',
-<<<<<<< HEAD
-=======
 			// 'tests/postgres/**/*.test.ts',
 			'tests/mysql/**/*.test.ts',
->>>>>>> 708e1f4e
 		],
 
 		typecheck: {
