--- conflicted
+++ resolved
@@ -444,7 +444,6 @@
 	expect(sqlStatements.length).toBe(0);
 });
 
-<<<<<<< HEAD
 test('introspect fk with onUpdate, onDelete set', async () => {
 	const users = mssqlTable('users', {
 		id: int('id').primaryKey(),
@@ -481,7 +480,8 @@
 
 	expect(statements).toStrictEqual([]);
 	expect(sqlStatements).toStrictEqual([]);
-=======
+});
+
 test('introspect empty db', async () => {
 	const { introspectDDL } = await diffIntrospect(
 		db,
@@ -490,5 +490,4 @@
 	);
 
 	expect(introspectDDL.entities.list().length).toBe(0);
->>>>>>> c7470290
 });