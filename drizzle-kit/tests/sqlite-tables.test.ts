import { sql } from 'drizzle-orm';
import {
	AnySQLiteColumn,
<<<<<<< HEAD
=======
	foreignKey,
>>>>>>> 746aeed8
	index,
	int,
	primaryKey,
	sqliteTable,
	text,
	unique,
	uniqueIndex,
} from 'drizzle-orm/sqlite-core';
import { expect, test } from 'vitest';
import { diffTestSchemasSqlite } from './schemaDiffer';

test('add table #1', async () => {
	const to = {
		users: sqliteTable('users', {}),
	};

	const { statements } = await diffTestSchemasSqlite({}, to, []);

	expect(statements.length).toBe(1);
	expect(statements[0]).toStrictEqual({
		type: 'sqlite_create_table',
		tableName: 'users',
		columns: [],
		compositePKs: [],
		uniqueConstraints: [],
		referenceData: [],
	});
});

test('add table #2', async () => {
	const to = {
		users: sqliteTable('users', {
			id: int('id').primaryKey({ autoIncrement: true }),
		}),
	};

	const { statements } = await diffTestSchemasSqlite({}, to, []);

	expect(statements.length).toBe(1);
	expect(statements[0]).toStrictEqual({
		type: 'sqlite_create_table',
		tableName: 'users',
		columns: [
			{
				name: 'id',
				notNull: true,
				primaryKey: true,
				type: 'integer',
				autoincrement: true,
			},
		],
		compositePKs: [],
		referenceData: [],
		uniqueConstraints: [],
	});
});

test('add table #3', async () => {
	const to = {
		users: sqliteTable(
			'users',
			{
				id: int('id'),
			},
			(t) => {
				return {
					pk: primaryKey({
						name: 'users_pk',
						columns: [t.id],
					}),
				};
			},
		),
	};

	const { statements } = await diffTestSchemasSqlite({}, to, []);

	expect(statements.length).toBe(1);
	expect(statements[0]).toStrictEqual({
		type: 'sqlite_create_table',
		tableName: 'users',
		columns: [
			{
				name: 'id',
				notNull: false,
				primaryKey: true,
				type: 'integer',
				autoincrement: false,
			},
		],
		compositePKs: [],
		uniqueConstraints: [],
		referenceData: [],
	});
});

test('add table #4', async () => {
	const to = {
		users: sqliteTable('users', {}),
		posts: sqliteTable('posts', {}),
	};

	const { statements } = await diffTestSchemasSqlite({}, to, []);

	expect(statements.length).toBe(2);
	expect(statements[0]).toStrictEqual({
		type: 'sqlite_create_table',
		tableName: 'users',
		columns: [],
		compositePKs: [],
		uniqueConstraints: [],
		referenceData: [],
	});
	expect(statements[1]).toStrictEqual({
		type: 'sqlite_create_table',
		tableName: 'posts',
		columns: [],
		compositePKs: [],
		uniqueConstraints: [],
		referenceData: [],
	});
});

test('add table #5', async () => {
	// no schemas in sqlite
});

test('add table #6', async () => {
	const from = {
		users1: sqliteTable('users1', {}),
	};

	const to = {
		users2: sqliteTable('users2', {}),
	};

	const { statements } = await diffTestSchemasSqlite(from, to, []);

	expect(statements.length).toBe(2);
	expect(statements[0]).toStrictEqual({
		type: 'sqlite_create_table',
		tableName: 'users2',
		columns: [],
		compositePKs: [],
		uniqueConstraints: [],
		referenceData: [],
	});
	expect(statements[1]).toStrictEqual({
		type: 'drop_table',
		tableName: 'users1',
		schema: undefined,
	});
});

test('add table #7', async () => {
	const from = {
		users1: sqliteTable('users1', {}),
	};

	const to = {
		users: sqliteTable('users', {}),
		users2: sqliteTable('users2', {}),
	};

	const { statements } = await diffTestSchemasSqlite(from, to, [
		'public.users1->public.users2',
	]);

	expect(statements.length).toBe(2);
	expect(statements[0]).toStrictEqual({
		type: 'rename_table',
		tableNameFrom: 'users1',
		tableNameTo: 'users2',
		fromSchema: undefined,
		toSchema: undefined,
	});
	expect(statements[1]).toStrictEqual({
		type: 'sqlite_create_table',
		tableName: 'users',
		columns: [],
		compositePKs: [],
		uniqueConstraints: [],
		referenceData: [],
	});
});

test('add table #8', async () => {
	const users = sqliteTable('users', {
		id: int('id').primaryKey({ autoIncrement: true }),
		reporteeId: int('reportee_id').references((): AnySQLiteColumn => users.id),
	});

	const to = {
		users,
	};

	const { statements } = await diffTestSchemasSqlite({}, to, []);

	expect(statements.length).toBe(1);
	expect(statements[0]).toStrictEqual({
		type: 'sqlite_create_table',
		tableName: 'users',
		columns: [
			{
				autoincrement: true,
				name: 'id',
				notNull: true,
				primaryKey: true,
				type: 'integer',
			},
			{
				autoincrement: false,
				name: 'reportee_id',
				notNull: false,
				primaryKey: false,
				type: 'integer',
			},
		],
		compositePKs: [],
		uniqueConstraints: [],
		referenceData: [
			{
				columnsFrom: ['reportee_id'],
				columnsTo: ['id'],
				name: 'users_reportee_id_users_id_fk',
				onDelete: 'no action',
				onUpdate: 'no action',
				tableFrom: 'users',
				tableTo: 'users',
			},
		],
	});
});

test('add table #9', async () => {
	const to = {
		users: sqliteTable(
			'users',
			{
				id: int('id').primaryKey({ autoIncrement: true }),
				reporteeId: int('reportee_id'),
			},
			(t) => {
				return {
					reporteeIdx: index('reportee_idx').on(t.reporteeId),
				};
			},
		),
	};

	const { statements } = await diffTestSchemasSqlite({}, to, []);

	expect(statements.length).toBe(2);
	expect(statements[0]).toStrictEqual({
		type: 'sqlite_create_table',
		tableName: 'users',
		columns: [
			{
				autoincrement: true,
				name: 'id',
				notNull: true,
				primaryKey: true,
				type: 'integer',
			},
			{
				autoincrement: false,
				name: 'reportee_id',
				notNull: false,
				primaryKey: false,
				type: 'integer',
			},
		],
		compositePKs: [],
		uniqueConstraints: [],
		referenceData: [],
	});

	expect(statements[1]).toStrictEqual({
		type: 'create_index',
		tableName: 'users',
		internal: {
			indexes: {},
		},
		schema: undefined,
		data: 'reportee_idx;reportee_id;false;',
	});
});

test('add table #10', async () => {
	const to = {
		users: sqliteTable('table', {
			json: text('json', { mode: 'json' }).default({}),
		}),
	};

	const { sqlStatements } = await diffTestSchemasSqlite({}, to, []);
	expect(sqlStatements.length).toBe(1);
	expect(sqlStatements[0]).toBe(
		"CREATE TABLE `table` (\n\t`json` text DEFAULT '{}'\n);\n",
	);
});

test('add table #11', async () => {
	const to = {
		users: sqliteTable('table', {
			json: text('json', { mode: 'json' }).default([]),
		}),
	};

	const { sqlStatements } = await diffTestSchemasSqlite({}, to, []);
	expect(sqlStatements.length).toBe(1);
	expect(sqlStatements[0]).toBe(
		"CREATE TABLE `table` (\n\t`json` text DEFAULT '[]'\n);\n",
	);
});

test('add table #12', async () => {
	const to = {
		users: sqliteTable('table', {
			json: text('json', { mode: 'json' }).default([1, 2, 3]),
		}),
	};

	const { sqlStatements } = await diffTestSchemasSqlite({}, to, []);
	expect(sqlStatements.length).toBe(1);
	expect(sqlStatements[0]).toBe(
		"CREATE TABLE `table` (\n\t`json` text DEFAULT '[1,2,3]'\n);\n",
	);
});

test('add table #13', async () => {
	const to = {
		users: sqliteTable('table', {
			json: text('json', { mode: 'json' }).default({ key: 'value' }),
		}),
	};

	const { sqlStatements } = await diffTestSchemasSqlite({}, to, []);
	expect(sqlStatements.length).toBe(1);
	expect(sqlStatements[0]).toBe(
		'CREATE TABLE `table` (\n\t`json` text DEFAULT \'{"key":"value"}\'\n);\n',
	);
});

test('add table #14', async () => {
	const to = {
		users: sqliteTable('table', {
			json: text('json', { mode: 'json' }).default({
				key: 'value',
				arr: [1, 2, 3],
			}),
		}),
	};

	const { sqlStatements } = await diffTestSchemasSqlite({}, to, []);
	expect(sqlStatements.length).toBe(1);
	expect(sqlStatements[0]).toBe(
		'CREATE TABLE `table` (\n\t`json` text DEFAULT \'{"key":"value","arr":[1,2,3]}\'\n);\n',
	);
});

test('add table with indexes', async () => {
	const from = {};

	const to = {
		users: sqliteTable(
			'users',
			{
				id: int('id').primaryKey(),
				name: text('name'),
				email: text('email'),
			},
			(t) => ({
				uniqueExpr: uniqueIndex('uniqueExpr').on(sql`(lower(${t.email}))`),
				indexExpr: index('indexExpr').on(sql`(lower(${t.email}))`),
				indexExprMultiple: index('indexExprMultiple').on(
					sql`(lower(${t.email}))`,
					sql`(lower(${t.email}))`,
				),

				uniqueCol: uniqueIndex('uniqueCol').on(t.email),
				indexCol: index('indexCol').on(t.email),
				indexColMultiple: index('indexColMultiple').on(t.email, t.email),

				indexColExpr: index('indexColExpr').on(
					sql`(lower(${t.email}))`,
					t.email,
				),
			}),
		),
	};

	const { sqlStatements } = await diffTestSchemasSqlite(from, to, []);
	expect(sqlStatements.length).toBe(8);
	expect(sqlStatements).toStrictEqual([
		'CREATE TABLE `users` (\n\t`id` integer PRIMARY KEY NOT NULL,\n\t`name` text,\n\t`email` text\n);\n',
		'CREATE UNIQUE INDEX `uniqueExpr` ON `users` ((lower("email")));',
		'CREATE INDEX `indexExpr` ON `users` ((lower("email")));',
		'CREATE INDEX `indexExprMultiple` ON `users` ((lower("email")),(lower("email")));',
		'CREATE UNIQUE INDEX `uniqueCol` ON `users` (`email`);',
		'CREATE INDEX `indexCol` ON `users` (`email`);',
		'CREATE INDEX `indexColMultiple` ON `users` (`email`,`email`);',
		'CREATE INDEX `indexColExpr` ON `users` ((lower("email")),`email`);',
	]);
});

<<<<<<< HEAD
test('composite primary key', async () => {
	const from = {};
	const to = {
		table: sqliteTable('works_to_creators', {
			workId: int('work_id').notNull(),
			creatorId: int('creator_id').notNull(),
			classification: text('classification').notNull(),
		}, (t) => ({
			pk: primaryKey({
				columns: [t.workId, t.creatorId, t.classification],
			}),
		})),
	};

	const { sqlStatements } = await diffTestSchemasSqlite(from, to, []);

	expect(sqlStatements).toStrictEqual([
		'CREATE TABLE `works_to_creators` (\n\t`work_id` integer NOT NULL,\n\t`creator_id` integer NOT NULL,\n\t`classification` text NOT NULL,\n\tPRIMARY KEY(`work_id`, `creator_id`, `classification`)\n);\n',
	]);
});

test('add column before creating unique constraint', async () => {
	const from = {
		table: sqliteTable('table', {
			id: int('id').primaryKey(),
		}),
	};
	const to = {
		table: sqliteTable('table', {
			id: int('id').primaryKey(),
			name: text('name').notNull(),
		}, (t) => ({
			uq: unique('uq').on(t.name),
		})),
	};

	const { sqlStatements } = await diffTestSchemasSqlite(from, to, []);

	expect(sqlStatements).toStrictEqual([
		'ALTER TABLE `table` ADD `name` text NOT NULL;',
		'CREATE UNIQUE INDEX `uq` ON `table` (`name`);',
	]);
=======
test('optional db aliases (snake case)', async () => {
	const from = {};

	const t1 = sqliteTable(
		't1',
		{
			t1Id1: int().notNull().primaryKey(),
			t1Col2: int().notNull(),
			t1Col3: int().notNull(),
			t2Ref: int().notNull().references(() => t2.t2Id),
			t1Uni: int().notNull(),
			t1UniIdx: int().notNull(),
			t1Idx: int().notNull(),
		},
		(table) => ({
			uni: unique('t1_uni').on(table.t1Uni),
			uniIdx: uniqueIndex('t1_uni_idx').on(table.t1UniIdx),
			idx: index('t1_idx').on(table.t1Idx),
			fk: foreignKey({
				columns: [table.t1Col2, table.t1Col3],
				foreignColumns: [t3.t3Id1, t3.t3Id2],
			}),
		}),
	);

	const t2 = sqliteTable(
		't2',
		{
			t2Id: int().primaryKey({ autoIncrement: true }),
		},
	);

	const t3 = sqliteTable(
		't3',
		{
			t3Id1: int(),
			t3Id2: int(),
		},
		(table) => ({
			pk: primaryKey({
				columns: [table.t3Id1, table.t3Id2],
			}),
		}),
	);

	const to = {
		t1,
		t2,
		t3,
	};

	const { sqlStatements } = await diffTestSchemasSqlite(from, to, [], false, 'snake_case');

	const st1 = `CREATE TABLE \`t1\` (
	\`t1_id1\` integer PRIMARY KEY NOT NULL,
	\`t1_col2\` integer NOT NULL,
	\`t1_col3\` integer NOT NULL,
	\`t2_ref\` integer NOT NULL,
	\`t1_uni\` integer NOT NULL,
	\`t1_uni_idx\` integer NOT NULL,
	\`t1_idx\` integer NOT NULL,
	FOREIGN KEY (\`t2_ref\`) REFERENCES \`t2\`(\`t2_id\`) ON UPDATE no action ON DELETE no action,
	FOREIGN KEY (\`t1_col2\`,\`t1_col3\`) REFERENCES \`t3\`(\`t3_id1\`,\`t3_id2\`) ON UPDATE no action ON DELETE no action
);
`;

	const st2 = `CREATE UNIQUE INDEX \`t1_uni_idx\` ON \`t1\` (\`t1_uni_idx\`);`;

	const st3 = `CREATE INDEX \`t1_idx\` ON \`t1\` (\`t1_idx\`);`;

	const st4 = `CREATE UNIQUE INDEX \`t1_uni\` ON \`t1\` (\`t1_uni\`);`;

	const st5 = `CREATE TABLE \`t2\` (
	\`t2_id\` integer PRIMARY KEY AUTOINCREMENT NOT NULL
);
`;

	const st6 = `CREATE TABLE \`t3\` (
	\`t3_id1\` integer,
	\`t3_id2\` integer,
	PRIMARY KEY(\`t3_id1\`, \`t3_id2\`)
);
`;

	expect(sqlStatements).toStrictEqual([st1, st2, st3, st4, st5, st6]);
});

test('optional db aliases (camel case)', async () => {
	const from = {};

	const t1 = sqliteTable(
		't1',
		{
			t1_id1: int().notNull().primaryKey(),
			t1_col2: int().notNull(),
			t1_col3: int().notNull(),
			t2_ref: int().notNull().references(() => t2.t2_id),
			t1_uni: int().notNull(),
			t1_uni_idx: int().notNull(),
			t1_idx: int().notNull(),
		},
		(table) => ({
			uni: unique('t1Uni').on(table.t1_uni),
			uni_idx: uniqueIndex('t1UniIdx').on(table.t1_uni_idx),
			idx: index('t1Idx').on(table.t1_idx),
			fk: foreignKey({
				columns: [table.t1_col2, table.t1_col3],
				foreignColumns: [t3.t3_id1, t3.t3_id2],
			}),
		}),
	);

	const t2 = sqliteTable(
		't2',
		{
			t2_id: int().primaryKey({ autoIncrement: true }),
		},
	);

	const t3 = sqliteTable(
		't3',
		{
			t3_id1: int(),
			t3_id2: int(),
		},
		(table) => ({
			pk: primaryKey({
				columns: [table.t3_id1, table.t3_id2],
			}),
		}),
	);

	const to = {
		t1,
		t2,
		t3,
	};

	const { sqlStatements } = await diffTestSchemasSqlite(from, to, [], false, 'camelCase');

	const st1 = `CREATE TABLE \`t1\` (
	\`t1Id1\` integer PRIMARY KEY NOT NULL,
	\`t1Col2\` integer NOT NULL,
	\`t1Col3\` integer NOT NULL,
	\`t2Ref\` integer NOT NULL,
	\`t1Uni\` integer NOT NULL,
	\`t1UniIdx\` integer NOT NULL,
	\`t1Idx\` integer NOT NULL,
	FOREIGN KEY (\`t2Ref\`) REFERENCES \`t2\`(\`t2Id\`) ON UPDATE no action ON DELETE no action,
	FOREIGN KEY (\`t1Col2\`,\`t1Col3\`) REFERENCES \`t3\`(\`t3Id1\`,\`t3Id2\`) ON UPDATE no action ON DELETE no action
);
`;

	const st2 = `CREATE UNIQUE INDEX \`t1UniIdx\` ON \`t1\` (\`t1UniIdx\`);`;

	const st3 = `CREATE INDEX \`t1Idx\` ON \`t1\` (\`t1Idx\`);`;

	const st4 = `CREATE UNIQUE INDEX \`t1Uni\` ON \`t1\` (\`t1Uni\`);`;

	const st5 = `CREATE TABLE \`t2\` (
	\`t2Id\` integer PRIMARY KEY AUTOINCREMENT NOT NULL
);
`;

	const st6 = `CREATE TABLE \`t3\` (
	\`t3Id1\` integer,
	\`t3Id2\` integer,
	PRIMARY KEY(\`t3Id1\`, \`t3Id2\`)
);
`;

	expect(sqlStatements).toStrictEqual([st1, st2, st3, st4, st5, st6]);
>>>>>>> 746aeed8
});<|MERGE_RESOLUTION|>--- conflicted
+++ resolved
@@ -1,10 +1,7 @@
 import { sql } from 'drizzle-orm';
 import {
 	AnySQLiteColumn,
-<<<<<<< HEAD
-=======
 	foreignKey,
->>>>>>> 746aeed8
 	index,
 	int,
 	primaryKey,
@@ -411,7 +408,6 @@
 	]);
 });
 
-<<<<<<< HEAD
 test('composite primary key', async () => {
 	const from = {};
 	const to = {
@@ -454,7 +450,8 @@
 		'ALTER TABLE `table` ADD `name` text NOT NULL;',
 		'CREATE UNIQUE INDEX `uq` ON `table` (`name`);',
 	]);
-=======
+});
+
 test('optional db aliases (snake case)', async () => {
 	const from = {};
 
@@ -627,5 +624,4 @@
 `;
 
 	expect(sqlStatements).toStrictEqual([st1, st2, st3, st4, st5, st6]);
->>>>>>> 746aeed8
 });