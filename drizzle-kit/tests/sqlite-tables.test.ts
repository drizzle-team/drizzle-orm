--- conflicted
+++ resolved
@@ -256,16 +256,12 @@
 	const { sqlStatements } = await diffTestSchemasSqlite(from, to, ["table->table1"]);
 	expect(sqlStatements).toStrictEqual(["ALTER TABLE `table` RENAME TO `table1`;",])
 })
-<<<<<<< HEAD
-
-test('rename table #2', async () => {
-=======
+
 test.only('rename table #2', async () => {
 	const profiles = sqliteTable('profiles', {
 		id: integer().primaryKey({ autoIncrement: true }),
 	});
 
->>>>>>> 25a07b64
 	const from = {
 		profiles,
 		users: sqliteTable(
