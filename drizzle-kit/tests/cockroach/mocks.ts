--- conflicted
+++ resolved
@@ -294,7 +294,6 @@
 	const filePath = `tests/cockroachdb/tmp/${testName}.ts`;
 
 	const file = ddlToTypeScript(ddl1, schema.viewColumns, 'camel');
-<<<<<<< HEAD
 	writeFileSync(filePath, file.file);
 
 	const typeCheckResult = await $`pnpm exec tsc --noEmit --skipLibCheck ${filePath}`.nothrow();
@@ -305,13 +304,6 @@
 	// generate snapshot from ts file
 	const response = await prepareFromSchemaFiles([
 		filePath,
-=======
-	writeFileSync(`tests/cockroach/tmp/${testName}.ts`, file.file);
-
-	// generate snapshot from ts file
-	const response = await prepareFromSchemaFiles([
-		`tests/cockroach/tmp/${testName}.ts`,
->>>>>>> 2c7b935d
 	]);
 
 	const {
