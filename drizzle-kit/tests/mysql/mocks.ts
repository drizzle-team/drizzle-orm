import Docker, { Container } from 'dockerode';
import { is } from 'drizzle-orm';
import {
	int,
	MySqlColumnBuilder,
	MySqlDialect,
	MySqlSchema,
	MySqlTable,
	mysqlTable,
	MySqlView,
} from 'drizzle-orm/mysql-core';
import { existsSync, mkdirSync, rmSync, writeFileSync } from 'fs';
import getPort from 'get-port';
import { Connection, createConnection } from 'mysql2/promise';
import { introspect } from 'src/cli/commands/pull-mysql';
import { suggestions } from 'src/cli/commands/push-mysql';
import { CasingType } from 'src/cli/validations/common';
<<<<<<< HEAD
import { EmptyProgressView } from 'src/cli/views';
import { hash } from 'src/dialects/common';
import { createDDL, interimToDDL, MysqlDDL } from 'src/dialects/mysql/ddl';
import { ddlDiff, ddlDiffDry } from 'src/dialects/mysql/diff';
import { defaultFromColumn, fromDrizzleSchema, prepareFromSchemaFiles } from 'src/dialects/mysql/drizzle';
import { defaultToSQL } from 'src/dialects/mysql/grammar';
=======
import { createDDL, interimToDDL } from 'src/dialects/mysql/ddl';
import { ddlDiff, ddlDiffDry } from 'src/dialects/mysql/diff';
import { fromDrizzleSchema, prepareFromSchemaFiles } from 'src/dialects/mysql/drizzle';
>>>>>>> c546062c
import { fromDatabaseForDrizzle } from 'src/dialects/mysql/introspect';
import { ddlToTypeScript } from 'src/dialects/mysql/typescript';
import { unwrapColumn } from 'src/dialects/postgres/drizzle';
import { DB } from 'src/utils';
import { mockResolver } from 'src/utils/mocks';
import { v4 as uuid } from 'uuid';

mkdirSync('tests/mysql/tmp', { recursive: true });

export type MysqlSchema = Record<
	string,
	MySqlTable<any> | MySqlSchema | MySqlView
>;

export const drizzleToDDL = (sch: MysqlSchema, casing?: CasingType | undefined) => {
	const tables = Object.values(sch).filter((it) => is(it, MySqlTable)) as MySqlTable[];
	const views = Object.values(sch).filter((it) => is(it, MySqlView)) as MySqlView[];
	return interimToDDL(fromDrizzleSchema(tables, views, casing));
};

export const diff = async (
	left: MysqlSchema,
	right: MysqlSchema,
	renamesArr: string[],
	casing?: CasingType | undefined,
) => {
	const { ddl: ddl1 } = drizzleToDDL(left, casing);
	const { ddl: ddl2 } = drizzleToDDL(right, casing);

	const renames = new Set(renamesArr);

	const { sqlStatements, statements } = await ddlDiff(
		ddl1,
		ddl2,
		mockResolver(renames),
		mockResolver(renames),
		mockResolver(renames),
		'default',
	);
	return { sqlStatements, statements };
};

export const diffIntrospect = async (
	db: DB,
	initSchema: MysqlSchema,
	testName: string,
	casing?: CasingType | undefined,
) => {
	const { ddl: initDDL } = drizzleToDDL(initSchema, casing);
	const { sqlStatements: init } = await ddlDiffDry(createDDL(), initDDL);
	for (const st of init) await db.query(st);

	// introspect to schema
	const schema = await fromDatabaseForDrizzle(db, 'drizzle');
	const { ddl: ddl1, errors: e1 } = interimToDDL(schema);

	const file = ddlToTypeScript(ddl1, schema.viewColumns, 'camel');
	writeFileSync(`tests/mysql/tmp/${testName}.ts`, file.file);

	// generate snapshot from ts file
	const response = await prepareFromSchemaFiles([
		`tests/mysql/tmp/${testName}.ts`,
	]);

	const interim = fromDrizzleSchema(
		response.tables,
		response.views,
		casing,
	);
	const { ddl: ddl2, errors: e3 } = interimToDDL(interim);

	// TODO: handle errors
	const renames = new Set<string>();

	const {
		sqlStatements: afterFileSqlStatements,
		statements: afterFileStatements,
	} = await ddlDiff(
		ddl1,
		ddl2,
		mockResolver(renames),
		mockResolver(renames),
		mockResolver(renames),
		'push',
	);

	rmSync(`tests/mysql/tmp/${testName}.ts`);

	return {
		sqlStatements: afterFileSqlStatements,
		statements: afterFileStatements,
	};
};

export const push = async (config: {
	db: DB;
	to: MysqlSchema | MysqlDDL;
	renames?: string[];
	casing?: CasingType;
}) => {
	const { db, to } = config;
	const casing = config.casing ?? 'camelCase';

	const { schema } = await introspect({ db, database: 'drizzle', tablesFilter: [], progress: new EmptyProgressView() });
	const { ddl: ddl1, errors: err3 } = interimToDDL(schema);
	const { ddl: ddl2, errors: err2 } = 'entities' in to && '_' in to
		? { ddl: to as MysqlDDL, errors: [] }
		: drizzleToDDL(to, casing);
	if (err2.length > 0) {
		for (const e of err2) {
			console.error(`err2: ${JSON.stringify(e)}`);
		}
		throw new Error();
	}

	if (err3.length > 0) {
		for (const e of err3) {
			console.error(`err3: ${JSON.stringify(e)}`);
		}
		throw new Error();
	}

	// TODO: handle errors
	const renames = new Set(config.renames ?? []);
	const { sqlStatements, statements } = await ddlDiff(
		ddl1,
		ddl2,
		mockResolver(renames),
		mockResolver(renames),
		mockResolver(renames),
		'push',
	);

	const { hints, truncates } = await suggestions(db, statements);

	for (const sql of sqlStatements) {
		// if (log === 'statements') console.log(sql);
		await db.query(sql);
	}

	return { sqlStatements, statements, hints, truncates };
};

export const diffDefault = async <T extends MySqlColumnBuilder>(
	kit: TestDatabase,
	builder: T,
	expectedDefault: string,
	pre: MysqlSchema | null = null,
) => {
	await kit.clear();

	const config = (builder as any).config;
	const def = config['default'];
	const column = mysqlTable('table', { column: builder }).column;
	const type = column.getSQLType();
	const columnDefault = defaultFromColumn(column, 'camelCase');
	const defaultSql = defaultToSQL(columnDefault);

	const res = [] as string[];
	if (defaultSql !== expectedDefault) {
		res.push(`Unexpected sql: \n${defaultSql}\n${expectedDefault}`);
	}

	const init = {
		...pre,
		table: mysqlTable('table', { column: builder }),
	};

	const { db, clear } = kit;
	if (pre) await push({ db, to: pre });
	const { sqlStatements: st1 } = await push({ db, to: init });
	const { sqlStatements: st2 } = await push({ db, to: init });

	const expectedInit = `CREATE TABLE \`table\` (\n\t\`column\` ${type} DEFAULT ${expectedDefault}\n);\n`;
	if (st1.length !== 1 || st1[0] !== expectedInit) res.push(`Unexpected init:\n${st1}\n\n${expectedInit}`);
	if (st2.length > 0) res.push(`Unexpected subsequent init:\n${st2}`);

	// introspect to schema
	const schema = await fromDatabaseForDrizzle(db, 'drizzle');
	const { ddl: ddl1, errors: e1 } = interimToDDL(schema);

	const file = ddlToTypeScript(ddl1, schema.viewColumns, 'camel');
	const path = `tests/postgres/tmp/temp-${hash(String(Math.random()))}.ts`;

	if (existsSync(path)) rmSync(path);
	writeFileSync(path, file.file);

	const response = await prepareFromSchemaFiles([path]);
	const sch = fromDrizzleSchema(response.tables, response.views, 'camelCase');
	const { ddl: ddl2, errors: e3 } = interimToDDL(sch);

	const { sqlStatements: afterFileSqlStatements } = await ddlDiffDry(ddl1, ddl2, 'push');
	if (afterFileSqlStatements.length === 0) {
		rmSync(path);
	} else {
		console.log(afterFileSqlStatements);
		console.log(`./${path}`);
	}

	await clear();

	config.hasDefault = false;
	config.default = undefined;
	const schema1 = {
		...pre,
		table: mysqlTable('table', { column: builder }),
	};

	config.hasDefault = true;
	config.default = def;
	const schema2 = {
		...pre,
		table: mysqlTable('table', { column: builder }),
	};

	if (pre) await push({ db, to: pre });
	await push({ db, to: schema1 });
	const { sqlStatements: st3 } = await push({ db, to: schema2 });
	const expectedAlter = `ALTER TABLE \`table\` ALTER COLUMN \`column\` SET DEFAULT ${expectedDefault};`;
	if (st3.length !== 1 || st3[0] !== expectedAlter) res.push(`Unexpected default alter:\n${st3}\n\n${expectedAlter}`);

	await clear();

	const schema3 = {
		...pre,
		table: mysqlTable('table', { id: int() }),
	};

	const schema4 = {
		...pre,
		table: mysqlTable('table', { id: int(), column: builder }),
	};

	if (pre) await push({ db, to: pre });
	await push({ db, to: schema3 });
	const { sqlStatements: st4 } = await push({ db, to: schema4 });

	const expectedAddColumn = `ALTER TABLE \`table\` ADD COLUMN "\`column\` ${type} DEFAULT ${expectedDefault};`;
	if (st4.length !== 1 || st4[0] !== expectedAddColumn) {
		res.push(`Unexpected add column:\n${st4[0]}\n\n${expectedAddColumn}`);
	}

	return res;
};

export const createDockerDB = async (): Promise<{ url: string; container: Container }> => {
	const docker = new Docker();
	const port = await getPort({ port: 3306 });
	const image = 'mysql:8';

	const pullStream = await docker.pull(image);
	await new Promise((resolve, reject) =>
		// eslint-disable-next-line @typescript-eslint/no-unsafe-argument
		docker.modem.followProgress(pullStream, (err) => err ? reject(err) : resolve(err))
	);

	const mysqlContainer = await docker.createContainer({
		Image: image,
		Env: ['MYSQL_ROOT_PASSWORD=mysql', 'MYSQL_DATABASE=drizzle'],
		name: `drizzle-integration-tests-${uuid()}`,
		HostConfig: {
			AutoRemove: true,
			PortBindings: {
				'3306/tcp': [{ HostPort: `${port}` }],
			},
		},
	});

	await mysqlContainer.start();

	return { url: `mysql://root:mysql@127.0.0.1:${port}/drizzle`, container: mysqlContainer };
};

export type TestDatabase = {
	db: DB;
	close: () => Promise<void>;
	clear: () => Promise<void>;
};

export const prepareTestDatabase = async (): Promise<TestDatabase> => {
	const envUrl = process.env.MYSQL_CONNECTION_STRING;
	const { url, container } = envUrl ? { url: envUrl, container: null } : await createDockerDB();

	const sleep = 1000;
	let timeLeft = 20000;
	do {
		try {
			const client: Connection = await createConnection(url);
			await client.connect();

			const db = {
				query: async (sql: string, params: any[]) => {
					const [res] = await client.query(sql);
					return res as any[];
				},
			};
			const close = async () => {
				await client?.end().catch(console.error);
				await container?.stop().catch(console.error);
			};
			const clear = async () => {
				await client.query(`drop database if exists \`drizzle\`;`);
				await client.query(`create database \`drizzle\`;`);
				await client.query(`use \`drizzle\`;`);
			};
			return { db, close, clear };
		} catch (e) {
			await new Promise((resolve) => setTimeout(resolve, sleep));
			timeLeft -= sleep;
		}
	} while (timeLeft > 0);

	throw new Error();
};<|MERGE_RESOLUTION|>--- conflicted
+++ resolved
@@ -15,21 +15,16 @@
 import { introspect } from 'src/cli/commands/pull-mysql';
 import { suggestions } from 'src/cli/commands/push-mysql';
 import { CasingType } from 'src/cli/validations/common';
-<<<<<<< HEAD
 import { EmptyProgressView } from 'src/cli/views';
 import { hash } from 'src/dialects/common';
-import { createDDL, interimToDDL, MysqlDDL } from 'src/dialects/mysql/ddl';
-import { ddlDiff, ddlDiffDry } from 'src/dialects/mysql/diff';
-import { defaultFromColumn, fromDrizzleSchema, prepareFromSchemaFiles } from 'src/dialects/mysql/drizzle';
+import { MysqlDDL } from 'src/dialects/mysql/ddl';
+import { defaultFromColumn } from 'src/dialects/mysql/drizzle';
 import { defaultToSQL } from 'src/dialects/mysql/grammar';
-=======
 import { createDDL, interimToDDL } from 'src/dialects/mysql/ddl';
 import { ddlDiff, ddlDiffDry } from 'src/dialects/mysql/diff';
 import { fromDrizzleSchema, prepareFromSchemaFiles } from 'src/dialects/mysql/drizzle';
->>>>>>> c546062c
 import { fromDatabaseForDrizzle } from 'src/dialects/mysql/introspect';
 import { ddlToTypeScript } from 'src/dialects/mysql/typescript';
-import { unwrapColumn } from 'src/dialects/postgres/drizzle';
 import { DB } from 'src/utils';
 import { mockResolver } from 'src/utils/mocks';
 import { v4 as uuid } from 'uuid';
