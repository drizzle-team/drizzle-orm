--- conflicted
+++ resolved
@@ -417,11 +417,7 @@
 	const snapshot = upToV6(res);
 	const ddl = fromEntities(snapshot.ddl);
 
-<<<<<<< HEAD
-	const { sqlStatements: st, next } = await diff(schema, ddl, []);
-=======
 	const { sqlStatements: st, next } = await diff(ddl, schema, []);
->>>>>>> 222a4dd1
 	const { sqlStatements: pst } = await push({ db, to: schema });
 	const { sqlStatements: st1 } = await diff(next, ddl, []);
 	const { sqlStatements: pst1 } = await push({ db, to: schema });
