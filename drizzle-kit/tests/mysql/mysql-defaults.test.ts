--- conflicted
+++ resolved
@@ -2,7 +2,7 @@
 import { binary, boolean, char, int, json, MySqlColumnBuilder, text, timestamp, varchar } from 'drizzle-orm/mysql-core';
 import { DB } from 'src/utils';
 import { afterAll, beforeAll, beforeEach, expect, test } from 'vitest';
-import { diffDefault, prepareTestDatabase, TestDatabase } from './mocks';
+import { prepareTestDatabase, TestDatabase, diffDefault} from './mocks';
 
 // @vitest-environment-options {"max-concurrency":1}
 
@@ -21,55 +21,6 @@
 beforeEach(async () => {
 	await _.clear();
 });
-
-<<<<<<< HEAD
-const diffDefault = async <T extends MySqlColumnBuilder>(
-	kit: TestDatabase,
-	builder: T,
-	expectedDefault: string,
-): Promise<string[]> => [];
-=======
-const cases = [
-	[int().default(10), '10', 'number'],
-	[int().default(0), '0', 'number'],
-	[int().default(-10), '-10', 'number'],
-	[int().default(1e4), '10000', 'number'],
-	[int().default(-1e4), '-10000', 'number'],
-
-	// bools
-	[boolean(), null, null, ''],
-	[boolean().default(true), 'true', 'boolean'],
-	[boolean().default(false), 'false', 'boolean'],
-	[boolean().default(sql`true`), 'true', 'unknown'],
-
-	// varchar
-	[varchar({ length: 10 }).default('text'), 'text', 'string', `'text'`],
-	[varchar({ length: 10 }).default("text'text"), "text'text", 'string', `'text''text'`],
-	[varchar({ length: 10 }).default('text\'text"'), 'text\'text"', 'string', "'text''text\"'"],
-	[varchar({ length: 10, enum: ['one', 'two', 'three'] }).default('one'), 'one', 'string', "'one'"],
-
-	//
-	[text().default('text'), 'text', 'text', `('text')`],
-	[text().default("text'text"), "text'text", 'text', `('text''text')`],
-	[text().default('text\'text"'), 'text\'text"', 'text', `('text''text"')`],
-	[text({ enum: ['one', 'two', 'three'] }).default('one'), 'one', 'text', `('one')`],
-
-	//
-	[binary().default('binary'), 'binary', 'text', `('binary')`],
-	[binary({ length: 10 }).default('binary'), 'binary', 'text', `('binary')`],
-	[binary().default(sql`(lower('HELLO'))`), `(lower('HELLO'))`, 'unknown'],
-
-	//
-	[json().default({}), '{}', 'json', `('{}')`],
-	[json().default([]), '[]', 'json', `('[]')`],
-	[json().default([1, 2, 3]), '[1,2,3]', 'json', `('[1,2,3]')`],
-	[json().default({ key: 'value' }), '{"key":"value"}', 'json', `('{"key":"value"}')`],
-	[json().default({ key: "val'ue" }), '{"key":"val\'ue"}', 'json', `('{"key":"val''ue"}')`],
-
-	[char({ length: 10 }).default('10'), '10', 'string', "'10'"],
-	[timestamp().defaultNow(), '(now())', 'unknown', '(now())'],
-] as const;
->>>>>>> 089b5667
 
 // TODO add tests for more types
 
