--- conflicted
+++ resolved
@@ -103,11 +103,7 @@
 	const { sqlStatements: pst } = await push({ db, to });
 
 	const st0: string[] = [
-<<<<<<< HEAD
-		'CREATE TABLE `users` (\n\t`id` serial PRIMARY KEY\n);\n',
-=======
 		'CREATE TABLE `users` (\n\t`id` serial,\n\t`test` varchar(1),\n\tCONSTRAINT `PRIMARY` PRIMARY KEY(`id`,`test`)\n);\n',
->>>>>>> 048f109d
 	];
 	expect(st).toStrictEqual(st0);
 	expect(pst).toStrictEqual(st0);
