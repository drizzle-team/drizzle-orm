--- conflicted
+++ resolved
@@ -1689,7 +1689,22 @@
 	expect(pst).toStrictEqual(st0);
 });
 
-<<<<<<< HEAD
+test('weird serial non-pk', async () => {
+	// old kit was generating serials with autoincrements which is wrong
+	db.query('create table `table`(c1 int not null, c2 serial auto_increment, CONSTRAINT `PRIMARY` PRIMARY KEY(`c1`));');
+
+	const table = mysqlTable('table', {
+		c1: int().primaryKey(),
+		c2: serial(),
+	});
+
+	const res1 = await push({ db, to: { table } });
+	const res2 = await push({ db, to: { table } });
+
+	expect(res1.sqlStatements).toStrictEqual([]);
+	expect(res2.sqlStatements).toStrictEqual([]);
+});
+
 // https://github.com/drizzle-team/drizzle-orm/issues/2216
 test('rename column with pk on another column', async () => {
 	const schema1 = {
@@ -1743,20 +1758,4 @@
 	];
 	expect(st2).toStrictEqual(expectedSt2);
 	expect(pst2).toStrictEqual(expectedSt2);
-=======
-test('weird serial non-pk', async () => {
-	// old kit was generating serials with autoincrements which is wrong
-	db.query('create table `table`(c1 int not null, c2 serial auto_increment, CONSTRAINT `PRIMARY` PRIMARY KEY(`c1`));');
-
-	const table = mysqlTable('table', {
-		c1: int().primaryKey(),
-		c2: serial(),
-	});
-
-	const res1 = await push({ db, to: { table } });
-	const res2 = await push({ db, to: { table } });
-
-	expect(res1.sqlStatements).toStrictEqual([]);
-	expect(res2.sqlStatements).toStrictEqual([]);
->>>>>>> 20232c8b
 });