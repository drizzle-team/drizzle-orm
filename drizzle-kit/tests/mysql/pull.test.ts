--- conflicted
+++ resolved
@@ -543,26 +543,4 @@
 
 	expect(statements.length).toBe(0);
 	expect(sqlStatements.length).toBe(0);
-<<<<<<< HEAD
-});
-
-test.only('introspect tables with case sensitive names', async () => {
-	// postpone
-	if (Date.now() < +new Date('10/10/2025')) return;
-
-	const schema = {
-		table1: mysqlTable('table1', {
-			column1: int(),
-		}),
-		Table1: mysqlTable('Table1', {
-			column1: int(),
-		}),
-	};
-
-	const { statements, sqlStatements } = await diffIntrospect(db, schema, 'introspect-tables-case-sensitive');
-
-	expect(statements.length).toBe(0);
-	expect(sqlStatements.length).toBe(0);
-=======
->>>>>>> 535ff227
 });