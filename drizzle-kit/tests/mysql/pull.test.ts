import 'dotenv/config';
import { SQL, sql } from 'drizzle-orm';
import {
	bigint,
	blob,
	boolean,
	char,
	check,
	decimal,
	double,
	float,
	foreignKey,
	index,
	int,
<<<<<<< HEAD
	longblob,
=======
	json,
>>>>>>> ffb9396f
	longtext,
	mediumblob,
	mediumint,
	mediumtext,
	mysqlEnum,
	mysqlTable,
	mysqlView,
	primaryKey,
	serial,
	smallint,
	text,
	tinyblob,
	tinyint,
	tinytext,
	varchar,
} from 'drizzle-orm/mysql-core';
import * as fs from 'fs';
import { DB } from 'src/utils';
import { afterAll, beforeAll, beforeEach, expect, test } from 'vitest';
import { diffIntrospect, prepareTestDatabase, TestDatabase } from './mocks';

// @vitest-environment-options {"max-concurrency":1}

let _: TestDatabase;
let db: DB;

beforeAll(async () => {
	_ = await prepareTestDatabase();
	db = _.db;
});

afterAll(async () => {
	await _.close();
});

beforeEach(async () => {
	await _.clear();
});

if (!fs.existsSync('tests/mysql/tmp')) {
	fs.mkdirSync('tests/mysql/tmp', { recursive: true });
}

test('generated always column: link to another column', async () => {
	const schema = {
		users: mysqlTable('users', {
			id: int('id'),
			email: text('email'),
			generatedEmail: text('generatedEmail').generatedAlwaysAs(
				(): SQL => sql`\`email\``,
			),
		}),
	};

	const { statements, sqlStatements } = await diffIntrospect(db, schema, 'generated-link');

	expect(statements).toStrictEqual([]);
	expect(sqlStatements).toStrictEqual([]);
});

test('generated always column virtual: link to another column', async () => {
	const schema = {
		users: mysqlTable('users', {
			id: int('id'),
			email: text('email'),
			generatedEmail: text('generatedEmail').generatedAlwaysAs(
				(): SQL => sql`\`email\``,
				{ mode: 'virtual' },
			),
		}),
	};

	const { statements, sqlStatements } = await diffIntrospect(db, schema, 'generated-link-virtual');

	expect(statements).toStrictEqual([]);
	expect(sqlStatements).toStrictEqual([]);
});

test('Default value of character type column: char', async () => {
	const schema = {
		users: mysqlTable('users', {
			id: int('id'),
			sortKey: char('sortKey', { length: 255 }).default('0'),
		}),
	};

	const { statements, sqlStatements } = await diffIntrospect(db, schema, 'default-value-char');

	expect(statements).toStrictEqual([]);
	expect(sqlStatements).toStrictEqual([]);
});

test('Default value of character type column: varchar', async () => {
	const schema = {
		users: mysqlTable('users', {
			id: int('id'),
			sortKey: varchar('sortKey', { length: 255 }).default('0'),
		}),
	};

	const { statements, sqlStatements } = await diffIntrospect(db, schema, 'default-value-varchar');

	expect(statements).toStrictEqual([]);
	expect(sqlStatements).toStrictEqual([]);
});

// https://github.com/drizzle-team/drizzle-orm/issues/4786
test('Default value of character type column: enum', async () => {
	const schema = {
		users: mysqlTable('users', {
			id: int('id'),
			status: mysqlEnum(['0', '1', '2']).default('0'),
		}),
	};

	const { statements, sqlStatements } = await diffIntrospect(db, schema, 'default-value-enum');

	expect(statements).toStrictEqual([]);
	expect(sqlStatements).toStrictEqual([]);
});

// https://github.com/drizzle-team/drizzle-orm/issues/3559
// https://github.com/drizzle-team/drizzle-orm/issues/4713
test('Default value of empty string column: enum, char, varchar, text, tinytext, mediumtext, longtext', async () => {
	const schema = {
		table1: mysqlTable('table1', {
			column1: mysqlEnum(['0', '1', '2', '']).default(''),
			column2: char({ length: 50 }).default(''),
			column3: varchar({ length: 50 }).default(''),
			column4: text().default(''),
			column5: tinytext().default(''),
			column6: mediumtext().default(''),
			column7: longtext().default(''),
		}),
	};

	const { statements, sqlStatements } = await diffIntrospect(db, schema, 'default-value-of-empty-string');

	expect(statements).toStrictEqual([]);
	expect(sqlStatements).toStrictEqual([]);
});

test('introspect checks', async () => {
	const schema = {
		users: mysqlTable('users', {
			id: serial('id'),
			name: varchar('name', { length: 255 }),
			age: int('age'),
		}, (table) => [check('some_check', sql`${table.age} > 21`)]),
	};

	const { statements, sqlStatements } = await diffIntrospect(db, schema, 'checks');

	expect(statements).toStrictEqual([]);
	expect(sqlStatements).toStrictEqual([]);
});

test('view #1', async () => {
	const users = mysqlTable('users', { id: int('id') });
	const testView = mysqlView('some_view', { id: int('id') }).as(
		sql`select \`drizzle\`.\`users\`.\`id\` AS \`id\` from \`drizzle\`.\`users\``,
	);

	const schema = {
		users: users,
		testView,
	};

	const { statements, sqlStatements } = await diffIntrospect(db, schema, 'view-1');

	expect(statements).toStrictEqual([]);
	expect(sqlStatements).toStrictEqual([]);
});

test('view #2', async () => {
	const users = mysqlTable('some_users', { id: int('id') });
	const testView = mysqlView('some_view', { id: int('id') }).algorithm('temptable').sqlSecurity('definer').as(
		sql`SELECT * FROM ${users}`,
	);

	const schema = {
		users: users,
		testView,
	};

	const { statements, sqlStatements } = await diffIntrospect(db, schema, 'view-2');

	expect(statements).toStrictEqual([]);
	expect(sqlStatements).toStrictEqual([]);
});

test('handle float type', async () => {
	const schema = {
		table: mysqlTable('table', {
			col1: float(),
			col2: float({ precision: 2 }),
			col3: float({ precision: 2, scale: 1 }),
		}),
	};

	const { statements, sqlStatements } = await diffIntrospect(db, schema, 'float-type');

	expect(statements).toStrictEqual([]);
	expect(sqlStatements).toStrictEqual([]);
});

test('handle unsigned numerical types', async () => {
	const schema = {
		table: mysqlTable('table', {
			col1: int({ unsigned: true }),
			col2: tinyint({ unsigned: true }),
			col3: smallint({ unsigned: true }),
			col4: mediumint({ unsigned: true }),
			col5: bigint({ mode: 'number', unsigned: true }),
			col6: float({ unsigned: true }),
			col7: float({ precision: 2, scale: 1, unsigned: true }),
			col8: double({ unsigned: true }),
			col9: double({ precision: 2, scale: 1, unsigned: true }),
			col10: decimal({ unsigned: true }),
			col11: decimal({ precision: 2, scale: 1, unsigned: true }),
		}),
	};

	const { statements, sqlStatements } = await diffIntrospect(db, schema, 'unsigned-numerical-types');

	expect(statements).toStrictEqual([]);
	expect(sqlStatements).toStrictEqual([]);
});

test('instrospect strings with single quotes', async () => {
	const schema = {
		columns: mysqlTable('columns', {
			enum: mysqlEnum('my_enum', ['escape\'s quotes "', 'escape\'s quotes 2 "']).default('escape\'s quotes "'),
			text: text('text').default('escape\'s quotes " '),
			varchar: varchar('varchar', { length: 255 }).default('escape\'s quotes " '),
		}),
	};

	const { statements, sqlStatements } = await diffIntrospect(db, schema, 'strings-with-single-quotes');

	expect(statements).toStrictEqual([]);
	expect(sqlStatements).toStrictEqual([]);
});

test('charSet and collate', async () => {
	const schema = {
		columns: mysqlTable('columns', {
			name1: varchar('name1', { length: 1 }).charSet('big5').collate('big5_chinese_ci'),
			name2: char('name2').charSet('big5').collate('big5_chinese_ci'),
			name3: text('name3').charSet('big5').collate('big5_chinese_ci'),
			name4: tinytext('name4').charSet('big5').collate('big5_chinese_ci'),
			name5: mediumtext('name5').charSet('big5').collate('big5_chinese_ci'),
			name6: longtext('name6').charSet('big5').collate('big5_chinese_ci'),
			name7: mysqlEnum('test_enum', ['1', '2']).charSet('big5').collate('big5_chinese_ci'),
		}),
	};

	const { statements, sqlStatements } = await diffIntrospect(db, schema, 'charSet_and_collate');

	expect(statements).toStrictEqual([]);
	expect(sqlStatements).toStrictEqual([]);
});

// https://github.com/drizzle-team/drizzle-orm/issues/2988
// https://github.com/drizzle-team/drizzle-orm/issues/4653
test('introspect bigint, mediumint, int, smallint, tinyint', async () => {
	const schema = {
		columns: mysqlTable('columns', {
			column1: tinyint(),
			column2: smallint(),
			column3: int(),
			column4: mediumint(),
			column5: bigint({ mode: 'bigint' }),
			column6: bigint({ mode: 'number' }),
		}),
	};

	const { statements, sqlStatements } = await diffIntrospect(db, schema, 'introspect-int');

	expect(statements).toStrictEqual([]);
	expect(sqlStatements).toStrictEqual([]);
});

// https://github.com/drizzle-team/drizzle-orm/issues/3552
// https://github.com/drizzle-team/drizzle-orm/issues/4602
test('introspect table with primary key and check', async () => {
	const schema = {
		table1: mysqlTable('table1', {
			column1: int().primaryKey(),
		}),
		table2: mysqlTable('table2', {
			column1: int(),
			column2: int(),
		}, (table) => [
			primaryKey({ columns: [table.column1, table.column2] }),
			check('age_check1', sql`${table.column1} > 21`),
		]),
	};

	const { statements, sqlStatements } = await diffIntrospect(db, schema, 'table-with-primary-key-and-check');

	expect(statements).toStrictEqual([]);
	expect(sqlStatements).toStrictEqual([]);
});

// https://github.com/drizzle-team/drizzle-orm/issues/4415
test('introspect table with fk', async () => {
	const table1 = mysqlTable('table1', {
		column1: int().primaryKey(),
	});
	const table2 = mysqlTable('table2', {
		column1: int(),
		column2: int().references(() => table1.column1),
	}, (table) => [
		foreignKey({ columns: [table.column1], foreignColumns: [table1.column1], name: 'custom_fk' }),
	]);
	const schema = { table1, table2 };

	const { statements, sqlStatements } = await diffIntrospect(db, schema, 'table-with-fk');

<<<<<<< HEAD
	expect(statements.length).toBe(0);
	expect(sqlStatements.length).toBe(0);
});

test('introspect blob, tinyblob, mediumblob, longblob', async () => {
	const schema = {
		columns: mysqlTable('columns', {
			column1: tinyblob(),
			column2: mediumblob(),
			column3: blob(),
			column4: mediumblob(),
			column5: longblob(),
		}),
	};

	const { statements, sqlStatements } = await diffIntrospect(db, schema, 'introspect-blobs');

	expect(statements.length).toBe(0);
	expect(sqlStatements.length).toBe(0);
=======
	expect(statements).toStrictEqual([]);
	expect(sqlStatements).toStrictEqual([]);
});

// https://github.com/drizzle-team/drizzle-orm/issues/4115
test('introspect fk name with onDelete, onUpdate set', async () => {
	const table1 = mysqlTable('table1', {
		column1: int().primaryKey(),
	});
	const table2 = mysqlTable('table2', {
		column1: int(),
	}, (table) => [
		foreignKey({ columns: [table.column1], foreignColumns: [table1.column1], name: 'custom_fk' }),
	]);
	const schema = { table1, table2 };

	const { statements, sqlStatements } = await diffIntrospect(db, schema, 'fk-with-on-delete-and-on-update');

	expect(statements).toStrictEqual([]);
	expect(sqlStatements).toStrictEqual([]);
});

// https://github.com/drizzle-team/drizzle-orm/issues/4110
test('introspect table with boolean(tinyint(1))', async () => {
	const schema = {
		table1: mysqlTable('table1', {
			column1: boolean(),
		}),
	};

	const { statements, sqlStatements } = await diffIntrospect(db, schema, 'table-with-boolean');

	expect(statements).toStrictEqual([]);
	expect(sqlStatements).toStrictEqual([]);
});

// https://github.com/drizzle-team/drizzle-orm/issues/3046
// TODO: revise: seems like drizzle-kit can't do this right now
test('introspect index on json', async () => {
	const schema = {
		table1: mysqlTable('table1', {
			column1: json(),
		}, (table) => [
			index('custom_json_index').on(
				sql`(((cast(json_unquote(json_extract(${table.column1}, _utf8mb4'$.data.nestedJsonProperty.')) as char(30) charset utf8mb4) collate utf8mb4_bin)))`,
			),
		]),
	};

	const { statements, sqlStatements } = await diffIntrospect(db, schema, 'index-on-json');

	expect(statements).toStrictEqual([]);
	expect(sqlStatements).toStrictEqual([]);
>>>>>>> ffb9396f
});<|MERGE_RESOLUTION|>--- conflicted
+++ resolved
@@ -12,11 +12,8 @@
 	foreignKey,
 	index,
 	int,
-<<<<<<< HEAD
+	json,
 	longblob,
-=======
-	json,
->>>>>>> ffb9396f
 	longtext,
 	mediumblob,
 	mediumint,
@@ -337,27 +334,6 @@
 
 	const { statements, sqlStatements } = await diffIntrospect(db, schema, 'table-with-fk');
 
-<<<<<<< HEAD
-	expect(statements.length).toBe(0);
-	expect(sqlStatements.length).toBe(0);
-});
-
-test('introspect blob, tinyblob, mediumblob, longblob', async () => {
-	const schema = {
-		columns: mysqlTable('columns', {
-			column1: tinyblob(),
-			column2: mediumblob(),
-			column3: blob(),
-			column4: mediumblob(),
-			column5: longblob(),
-		}),
-	};
-
-	const { statements, sqlStatements } = await diffIntrospect(db, schema, 'introspect-blobs');
-
-	expect(statements.length).toBe(0);
-	expect(sqlStatements.length).toBe(0);
-=======
 	expect(statements).toStrictEqual([]);
 	expect(sqlStatements).toStrictEqual([]);
 });
@@ -411,5 +387,21 @@
 
 	expect(statements).toStrictEqual([]);
 	expect(sqlStatements).toStrictEqual([]);
->>>>>>> ffb9396f
+});
+
+test('introspect blob, tinyblob, mediumblob, longblob', async () => {
+	const schema = {
+		columns: mysqlTable('columns', {
+			column1: tinyblob(),
+			column2: mediumblob(),
+			column3: blob(),
+			column4: mediumblob(),
+			column5: longblob(),
+		}),
+	};
+
+	const { statements, sqlStatements } = await diffIntrospect(db, schema, 'introspect-blobs');
+
+	expect(statements.length).toBe(0);
+	expect(sqlStatements.length).toBe(0);
 });