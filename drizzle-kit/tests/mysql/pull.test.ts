import 'dotenv/config';
import { SQL, sql } from 'drizzle-orm';
import {
	bigint,
	blob,
	boolean,
	char,
	check,
	customType,
	decimal,
	double,
	float,
	foreignKey,
	index,
	int,
	json,
	longblob,
	longtext,
	mediumblob,
	mediumint,
	mediumtext,
	mysqlEnum,
	mysqlTable,
	mysqlView,
	primaryKey,
	serial,
	smallint,
	text,
	tinyblob,
	tinyint,
	tinytext,
	unique,
	uniqueIndex,
	varchar,
} from 'drizzle-orm/mysql-core';
import * as fs from 'fs';
import { DB } from 'src/utils';
import { afterAll, beforeAll, beforeEach, expect, test } from 'vitest';
import { diffIntrospect, prepareTestDatabase, TestDatabase } from './mocks';

// @vitest-environment-options {"max-concurrency":1}

let _: TestDatabase;
let db: DB;

beforeAll(async () => {
	_ = await prepareTestDatabase();
	db = _.db;
});

afterAll(async () => {
	await _.close();
});

beforeEach(async () => {
	await _.clear();
});

if (!fs.existsSync('tests/mysql/tmp')) {
	fs.mkdirSync('tests/mysql/tmp', { recursive: true });
}

test('generated always column: link to another column', async () => {
	const schema = {
		users: mysqlTable('users', {
			id: int('id'),
			email: text('email'),
			generatedEmail: text('generatedEmail').generatedAlwaysAs(
				(): SQL => sql`\`email\``,
			),
		}),
	};

	const { statements, sqlStatements } = await diffIntrospect(db, schema, 'generated-link');

	expect(statements).toStrictEqual([]);
	expect(sqlStatements).toStrictEqual([]);
});

test('generated always column virtual: link to another column', async () => {
	const schema = {
		users: mysqlTable('users', {
			id: int('id'),
			email: text('email'),
			generatedEmail: text('generatedEmail').generatedAlwaysAs(
				(): SQL => sql`\`email\``,
				{ mode: 'virtual' },
			),
		}),
	};

	const { statements, sqlStatements } = await diffIntrospect(db, schema, 'generated-link-virtual');

	expect(statements).toStrictEqual([]);
	expect(sqlStatements).toStrictEqual([]);
});

test('Default value of character type column: char', async () => {
	const schema = {
		users: mysqlTable('users', {
			id: int('id'),
			sortKey: char('sortKey', { length: 255 }).default('0'),
		}),
	};

	const { statements, sqlStatements } = await diffIntrospect(db, schema, 'default-value-char');

	expect(statements).toStrictEqual([]);
	expect(sqlStatements).toStrictEqual([]);
});

// https://github.com/drizzle-team/drizzle-orm/issues/3318
// https://github.com/drizzle-team/drizzle-orm/issues/1754
test('Default value of character type column: varchar', async () => {
	const schema = {
		users: mysqlTable('users', {
			id: int('id'),
			sortKey: varchar('sortKey', { length: 255 }).default('0'),
		}),
	};

	const { statements, sqlStatements } = await diffIntrospect(db, schema, 'default-value-varchar');

	expect(statements).toStrictEqual([]);
	expect(sqlStatements).toStrictEqual([]);
});

// https://github.com/drizzle-team/drizzle-orm/issues/4620
// https://github.com/drizzle-team/drizzle-orm/issues/4786
test('Default value of character type column: enum', async () => {
	const schema = {
		users: mysqlTable('users', {
			id: int('id'),
			status: mysqlEnum(['0', '1', '2']).default('0'),
		}),
	};

	const { statements, sqlStatements } = await diffIntrospect(db, schema, 'default-value-enum');

	expect(statements).toStrictEqual([]);
	expect(sqlStatements).toStrictEqual([]);
});

// https://github.com/drizzle-team/drizzle-orm/issues/3559
// https://github.com/drizzle-team/drizzle-orm/issues/4713
test('Default value of empty string column: enum, char, varchar, text, tinytext, mediumtext, longtext', async () => {
	const schema = {
		table1: mysqlTable('table1', {
			column1: mysqlEnum(['0', '1', '2', '']).default(''),
			column2: char({ length: 50 }).default(''),
			column3: varchar({ length: 50 }).default(''),
			column4: text().default(''),
			column5: tinytext().default(''),
			column6: mediumtext().default(''),
			column7: longtext().default(''),
		}),
	};

	const { statements, sqlStatements } = await diffIntrospect(db, schema, 'default-value-of-empty-string');

	expect(statements).toStrictEqual([]);
	expect(sqlStatements).toStrictEqual([]);
});

// https://github.com/drizzle-team/drizzle-orm/issues/1402
test('introspect default with escaped value', async () => {
	const table1 = mysqlTable('table1', {
		id: int().primaryKey(),
		url: text().notNull(),
		// TODO: revise: it would be nice to use .default like below
		// hash: char({ length: 32 }).charSet('utf8mb4').collate('utf8mb4_0900_ai_ci').notNull().default(() =>sql`md5(${table1.url})`),
		hash: char({ length: 32 }).charSet('utf8mb4').collate('utf8mb4_0900_ai_ci').notNull().default(sql`md5(\`url\`)`),
	});
	const schema = { table1 };

	const { statements, sqlStatements } = await diffIntrospect(db, schema, 'default-value-of-empty-string');

	expect(statements).toStrictEqual([]);
	expect(sqlStatements).toStrictEqual([]);
});

test('introspect checks', async () => {
	const schema = {
		users: mysqlTable('users', {
			id: serial('id'),
			name: varchar('name', { length: 255 }),
			age: int('age'),
		}, (table) => [check('some_check', sql`${table.age} > 21`)]),
	};

	const { statements, sqlStatements } = await diffIntrospect(db, schema, 'checks');

	expect(statements).toStrictEqual([]);
	expect(sqlStatements).toStrictEqual([]);
});

test('view #1', async () => {
	const users = mysqlTable('users', { id: int('id') });
	const testView = mysqlView('some_view', { id: int('id') }).as(
		sql`select \`drizzle\`.\`users\`.\`id\` AS \`id\` from \`drizzle\`.\`users\``,
	);

	const schema = {
		users: users,
		testView,
	};

	const { statements, sqlStatements } = await diffIntrospect(db, schema, 'view-1');

	expect(statements).toStrictEqual([]);
	expect(sqlStatements).toStrictEqual([]);
});

test('view #2', async () => {
	const users = mysqlTable('some_users', { id: int('id') });
	const testView = mysqlView('some_view', { id: int('id') }).algorithm('temptable').sqlSecurity('definer').as(
		sql`SELECT * FROM ${users}`,
	);

	const schema = {
		users: users,
		testView,
	};

	const { statements, sqlStatements } = await diffIntrospect(db, schema, 'view-2');

	expect(statements).toStrictEqual([]);
	expect(sqlStatements).toStrictEqual([]);
});

test('handle float type', async () => {
	const schema = {
		table: mysqlTable('table', {
			col1: float(),
			col2: float({ precision: 2 }),
			col3: float({ precision: 2, scale: 1 }),
		}),
	};

	const { statements, sqlStatements } = await diffIntrospect(db, schema, 'float-type');

	expect(statements).toStrictEqual([]);
	expect(sqlStatements).toStrictEqual([]);
});

// https://github.com/drizzle-team/drizzle-orm/issues/1675
// https://github.com/drizzle-team/drizzle-orm/issues/2950
test('handle unsigned numerical types', async () => {
	const schema = {
		table: mysqlTable('table', {
			col1: int({ unsigned: true }),
			col2: tinyint({ unsigned: true }),
			col3: smallint({ unsigned: true }),
			col4: mediumint({ unsigned: true }),
			col5: bigint({ mode: 'number', unsigned: true }),
			col6: float({ unsigned: true }),
			col7: float({ precision: 2, scale: 1, unsigned: true }),
			col8: double({ unsigned: true }),
			col9: double({ precision: 2, scale: 1, unsigned: true }),
			col10: decimal({ unsigned: true }),
			col11: decimal({ precision: 2, scale: 1, unsigned: true }),
		}),
	};

	const { statements, sqlStatements } = await diffIntrospect(db, schema, 'unsigned-numerical-types');

	expect(statements).toStrictEqual([]);
	expect(sqlStatements).toStrictEqual([]);
});

test('instrospect strings with single quotes', async () => {
	const schema = {
		columns: mysqlTable('columns', {
			enum: mysqlEnum('my_enum', ['escape\'s quotes "', 'escape\'s quotes 2 "']).default('escape\'s quotes "'),
			text: text('text').default('escape\'s quotes " '),
			varchar: varchar('varchar', { length: 255 }).default('escape\'s quotes " '),
		}),
	};

	const { statements, sqlStatements } = await diffIntrospect(db, schema, 'strings-with-single-quotes');

	expect(statements).toStrictEqual([]);
	expect(sqlStatements).toStrictEqual([]);
});

// https://github.com/drizzle-team/drizzle-orm/issues/3297
test('introspect varchar with \r\n in default, column name starts with number', async () => {
	const schema = {
		table1: mysqlTable('table1', {
			column1: varchar({ length: 24 }).notNull().default(' aaa\r\nbbbb'),
			'2column_': tinyint('2column_').default(0).notNull(),
			column3: decimal({ precision: 2, scale: 1, unsigned: true }).notNull(),
		}),
	};

	const { statements, sqlStatements } = await diffIntrospect(db, schema, 'introspect-varchar-with-breakline');

	expect(statements.length).toBe(0);
	expect(sqlStatements.length).toBe(0);
});

// https://github.com/drizzle-team/drizzle-orm/issues/1928
test('introspect column with colon/semicolon in its name', async () => {
	const schema = {
		table1: mysqlTable('table1', {
			'column:1': text('column:1'),
			'column;2': text('column;1'),
		}),
	};

	const { statements, sqlStatements } = await diffIntrospect(db, schema, 'introspect-column-with-colon');

	expect(statements.length).toBe(0);
	expect(sqlStatements.length).toBe(0);
});

test('charSet and collate', async () => {
	const schema = {
		columns: mysqlTable('columns', {
			name1: varchar('name1', { length: 1 }).charSet('big5').collate('big5_chinese_ci'),
			name2: char('name2').charSet('big5').collate('big5_chinese_ci'),
			name3: text('name3').charSet('big5').collate('big5_chinese_ci'),
			name4: tinytext('name4').charSet('big5').collate('big5_chinese_ci'),
			name5: mediumtext('name5').charSet('big5').collate('big5_chinese_ci'),
			name6: longtext('name6').charSet('big5').collate('big5_chinese_ci'),
			name7: mysqlEnum('test_enum', ['1', '2']).charSet('big5').collate('big5_chinese_ci'),
			name8: text('name:first').charSet('utf8mb4').collate('utf8mb4_0900_ai_ci'),
		}),
	};

	const { statements, sqlStatements } = await diffIntrospect(db, schema, 'charSet_and_collate');

	expect(statements).toStrictEqual([]);
	expect(sqlStatements).toStrictEqual([]);
});

// https://github.com/drizzle-team/drizzle-orm/issues/3457
// https://github.com/drizzle-team/drizzle-orm/issues/1871
// https://github.com/drizzle-team/drizzle-orm/issues/2950
// https://github.com/drizzle-team/drizzle-orm/issues/2988
// https://github.com/drizzle-team/drizzle-orm/issues/4653
test('introspect bigint, mediumint, int, smallint, tinyint', async () => {
	const schema = {
		columns: mysqlTable('columns', {
			column1: tinyint(),
			column2: smallint(),
			column3: int(),
			column4: mediumint(),
			column5: bigint({ mode: 'bigint' }),
			column6: bigint({ mode: 'number' }),
		}),
	};

	const { statements, sqlStatements } = await diffIntrospect(db, schema, 'introspect-int');

	expect(statements).toStrictEqual([]);
	expect(sqlStatements).toStrictEqual([]);
});

// https://github.com/drizzle-team/drizzle-orm/issues/3290
// https://github.com/drizzle-team/drizzle-orm/issues/1428
// https://github.com/drizzle-team/drizzle-orm/issues/3552
// https://github.com/drizzle-team/drizzle-orm/issues/4602
test('introspect table with primary key and check', async () => {
	const schema = {
		table1: mysqlTable('table1', {
			column1: int().autoincrement().primaryKey(),
		}),
		table2: mysqlTable('table2', {
			column1: int().autoincrement(),
		}, (table) => [
			primaryKey({ columns: [table.column1] }),
		]),
		table3: mysqlTable('table3', {
			column1: int(),
			column2: int(),
		}, (table) => [
			primaryKey({ columns: [table.column1, table.column2] }),
			check('age_check1', sql`${table.column1} > 21`),
		]),
	};

	const { statements, sqlStatements } = await diffIntrospect(db, schema, 'table-with-primary-key-and-check');

	expect(statements).toStrictEqual([]);
	expect(sqlStatements).toStrictEqual([]);
});

// https://github.com/drizzle-team/drizzle-orm/issues/4415
test('introspect table with fk', async () => {
	const table1 = mysqlTable('table1', {
		column1: int().primaryKey(),
	});
	const table2 = mysqlTable('table2', {
		column1: int(),
		column2: int().references(() => table1.column1),
	}, (table) => [
		foreignKey({ columns: [table.column1], foreignColumns: [table1.column1], name: 'custom_fk' }),
	]);
	const schema = { table1, table2 };

	const { statements, sqlStatements } = await diffIntrospect(db, schema, 'table-with-fk');

	expect(statements).toStrictEqual([]);
	expect(sqlStatements).toStrictEqual([]);
});

// https://github.com/drizzle-team/drizzle-orm/issues/4115
test('introspect fk name with onDelete, onUpdate set', async () => {
	const table1 = mysqlTable('table1', {
		column1: int().primaryKey(),
	});
	const table2 = mysqlTable('table2', {
		column1: int(),
	}, (table) => [
		foreignKey({ columns: [table.column1], foreignColumns: [table1.column1], name: 'custom_fk' }),
	]);
	const schema = { table1, table2 };

	const { statements, sqlStatements } = await diffIntrospect(db, schema, 'fk-with-on-delete-and-on-update');

	expect(statements).toStrictEqual([]);
	expect(sqlStatements).toStrictEqual([]);
});

// https://github.com/drizzle-team/drizzle-orm/issues/4110
test('introspect table with boolean(tinyint(1))', async () => {
	const schema = {
		table1: mysqlTable('table1', {
			column1: boolean(),
		}),
	};

	const { statements, sqlStatements } = await diffIntrospect(db, schema, 'table-with-boolean');

	expect(statements).toStrictEqual([]);
	expect(sqlStatements).toStrictEqual([]);
});

// https://github.com/drizzle-team/drizzle-orm/issues/3046
// TODO: revise: seems like drizzle-kit can't do this right now
test('introspect index on json', async () => {
	const schema = {
		table1: mysqlTable('table1', {
			column1: json(),
		}, (table) => [
			index('custom_json_index').on(
				sql`(((cast(json_unquote(json_extract(${table.column1}, _utf8mb4'$.data.nestedJsonProperty.')) as char(30) charset utf8mb4) collate utf8mb4_bin)))`,
			),
		]),
	};

	const { statements, sqlStatements } = await diffIntrospect(db, schema, 'index-on-json');

	expect(statements).toStrictEqual([]);
	expect(sqlStatements).toStrictEqual([]);
});

// https://github.com/drizzle-team/drizzle-orm/issues/1306
// https://github.com/drizzle-team/drizzle-orm/issues/1512
// https://github.com/drizzle-team/drizzle-orm/issues/1870
// https://github.com/drizzle-team/drizzle-orm/issues/2525
test('introspect index', async () => {
	const entity = mysqlTable('Entity', {
		id: int('id').autoincrement().notNull(),
		name: varchar('name', { length: 191 }).notNull(),
<<<<<<< HEAD
	}, (table) => [
		primaryKey({ columns: [table.id] }),
	]);
=======
	}, (table) => {
		return {
			entityId: primaryKey({ columns: [table.id] }),
		};
	});
>>>>>>> 8b1f40dd

	const entityTag = mysqlTable('EntityTag', {
		id: int('id').autoincrement().notNull(),
		name: varchar('name', { length: 191 }).notNull(),
<<<<<<< HEAD
	}, (table) => [
		primaryKey({ columns: [table.id] }),
	]);
=======
	}, (table) => {
		return {
			entityTagId: primaryKey({ columns: [table.id] }),
		};
	});
>>>>>>> 8b1f40dd

	const entityToEntityTag = mysqlTable('_EntityToEntityTag', {
		a: int('A').notNull().references(() => entity.id, { onDelete: 'cascade', onUpdate: 'cascade' }),
		b: int('B').notNull().references(() => entityTag.id, { onDelete: 'cascade', onUpdate: 'cascade' }),
	}, (table) => {
		return {
			bIdx: index('_EntityToEntityTag_B_index').on(table.b),
			entityToEntityTagAbUnique: uniqueIndex('_EntityToEntityTag_AB_unique').on(table.a, table.b),
		};
	});

	const schema = { entity, entityTag, entityToEntityTag };

	const { statements, sqlStatements } = await diffIntrospect(db, schema, 'introspect-index');

	expect(statements.length).toBe(0);
	expect(sqlStatements.length).toBe(0);
});

test('introspect blob, tinyblob, mediumblob, longblob', async () => {
	const schema = {
		columns: mysqlTable('columns', {
			column1: tinyblob(),
			column2: mediumblob(),
			column3: blob(),
			column4: mediumblob(),
			column5: longblob(),
		}),
	};

	const { statements, sqlStatements } = await diffIntrospect(db, schema, 'introspect-blobs');

	expect(statements.length).toBe(0);
	expect(sqlStatements.length).toBe(0);
});

// https://github.com/drizzle-team/drizzle-orm/issues/3480
test('introspect bit(1); custom type', async () => {
	const schema = {
		table1: mysqlTable('table1', {
			column1: customType({ dataType: () => 'bit(1)' })().default("b'1'"), // this fails
			column2: customType({ dataType: () => 'bit(1)' })().default(sql`b'1'`), // this works fine
		}),
	};

	const { statements, sqlStatements } = await diffIntrospect(db, schema, 'introspect-bit(1)');

	expect(statements.length).toBe(0);
	expect(sqlStatements.length).toBe(0);
});<|MERGE_RESOLUTION|>--- conflicted
+++ resolved
@@ -464,32 +464,16 @@
 	const entity = mysqlTable('Entity', {
 		id: int('id').autoincrement().notNull(),
 		name: varchar('name', { length: 191 }).notNull(),
-<<<<<<< HEAD
 	}, (table) => [
 		primaryKey({ columns: [table.id] }),
 	]);
-=======
-	}, (table) => {
-		return {
-			entityId: primaryKey({ columns: [table.id] }),
-		};
-	});
->>>>>>> 8b1f40dd
 
 	const entityTag = mysqlTable('EntityTag', {
 		id: int('id').autoincrement().notNull(),
 		name: varchar('name', { length: 191 }).notNull(),
-<<<<<<< HEAD
 	}, (table) => [
 		primaryKey({ columns: [table.id] }),
 	]);
-=======
-	}, (table) => {
-		return {
-			entityTagId: primaryKey({ columns: [table.id] }),
-		};
-	});
->>>>>>> 8b1f40dd
 
 	const entityToEntityTag = mysqlTable('_EntityToEntityTag', {
 		a: int('A').notNull().references(() => entity.id, { onDelete: 'cascade', onUpdate: 'cascade' }),
