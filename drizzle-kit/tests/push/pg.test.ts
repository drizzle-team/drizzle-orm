--- conflicted
+++ resolved
@@ -15,12 +15,9 @@
 	jsonb,
 	numeric,
 	pgEnum,
-<<<<<<< HEAD
+	pgMaterializedView,
 	pgPolicy,
 	pgRole,
-=======
-	pgMaterializedView,
->>>>>>> a3592140
 	pgSchema,
 	pgSequence,
 	pgTable,
@@ -39,11 +36,7 @@
 import { eq, SQL, sql } from 'drizzle-orm/sql';
 import { pgSuggestions } from 'src/cli/commands/pgPushUtils';
 import { diffTestSchemas, diffTestSchemasPush } from 'tests/schemaDiffer';
-<<<<<<< HEAD
-import { afterEach, expect, test } from 'vitest';
-=======
 import { expect, test } from 'vitest';
->>>>>>> a3592140
 import { DialectSuite, run } from './common';
 
 const pgSuite: DialectSuite = {
@@ -2192,8 +2185,6 @@
 			materialized: true,
 		},
 	]);
-<<<<<<< HEAD
-=======
 	expect(sqlStatements).toStrictEqual(['DROP MATERIALIZED VIEW "public"."view";']);
 });
 
@@ -2496,7 +2487,6 @@
 	expect(shouldAskForApprove).toBe(false);
 	expect(tablesToRemove!.length).toBe(0);
 	expect(matViewsToRemove!.length).toBe(0);
->>>>>>> a3592140
 });
 
 test('enums ordering', async () => {
@@ -2561,12 +2551,7 @@
 		false,
 		['public'],
 		undefined,
-<<<<<<< HEAD
-		undefined,
-		[...createEnum, ...addedValueSql],
-=======
 		{ before: [...createEnum, ...addedValueSql], runApply: false },
->>>>>>> a3592140
 	);
 
 	expect(statements.length).toBe(1);
@@ -2688,7 +2673,6 @@
 	expect(sqlStatements[5]).toBe(
 		`ALTER TABLE "mySchema"."enum_table" ALTER COLUMN "id" SET DATA TYPE "public"."enum_users_customer_and_ship_to_settings_roles" USING "id"::"public"."enum_users_customer_and_ship_to_settings_roles";`,
 	);
-<<<<<<< HEAD
 });
 
 // Policies and Roles push test
@@ -3978,6 +3962,4 @@
 	for (const st of sqlStatements) {
 		await client.query(st);
 	}
-=======
->>>>>>> a3592140
 });