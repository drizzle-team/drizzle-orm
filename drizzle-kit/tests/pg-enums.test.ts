--- conflicted
+++ resolved
@@ -651,10 +651,6 @@
 		`ALTER TABLE "new_schema"."table" ALTER COLUMN "column" SET DATA TYPE "public"."enum" USING "column"::"public"."enum";`,
 	);
 
-<<<<<<< HEAD
-	console.log('statements: ', statements);
-=======
->>>>>>> a3592140
 	expect(statements.length).toBe(1);
 	expect(statements[0]).toStrictEqual({
 		columnsWithEnum: [
