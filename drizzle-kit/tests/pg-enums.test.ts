import { integer, pgEnum, pgSchema, pgTable, serial } from 'drizzle-orm/pg-core';
import { expect, test } from 'vitest';
import { diffTestSchemas } from './schemaDiffer';

test('enums #1', async () => {
	const to = {
		enum: pgEnum('enum', ['value']),
	};

	const { statements, sqlStatements } = await diffTestSchemas({}, to, []);

	expect(sqlStatements.length).toBe(1);
	expect(sqlStatements[0]).toBe(`CREATE TYPE "public"."enum" AS ENUM('value');`);
	expect(statements.length).toBe(1);
	expect(statements[0]).toStrictEqual({
		name: 'enum',
		schema: 'public',
		type: 'create_type_enum',
		values: ['value'],
	});
});

test('enums #2', async () => {
	const folder = pgSchema('folder');
	const to = {
		enum: folder.enum('enum', ['value']),
	};

	const { statements, sqlStatements } = await diffTestSchemas({}, to, []);

	expect(sqlStatements.length).toBe(1);
	expect(sqlStatements[0]).toBe(`CREATE TYPE "folder"."enum" AS ENUM('value');`);
	expect(statements.length).toBe(1);
	expect(statements[0]).toStrictEqual({
		name: 'enum',
		schema: 'folder',
		type: 'create_type_enum',
		values: ['value'],
	});
});

test('enums #3', async () => {
	const from = {
		enum: pgEnum('enum', ['value']),
	};

	const { statements, sqlStatements } = await diffTestSchemas(from, {}, []);

	expect(sqlStatements.length).toBe(1);
	expect(sqlStatements[0]).toBe(`DROP TYPE "public"."enum";`);
	expect(statements.length).toBe(1);
	expect(statements[0]).toStrictEqual({
		type: 'drop_type_enum',
		name: 'enum',
		schema: 'public',
	});
});

test('enums #4', async () => {
	const folder = pgSchema('folder');

	const from = {
		enum: folder.enum('enum', ['value']),
	};

	const { statements, sqlStatements } = await diffTestSchemas(from, {}, []);

	expect(sqlStatements.length).toBe(1);
	expect(sqlStatements[0]).toBe(`DROP TYPE "folder"."enum";`);
	expect(statements.length).toBe(1);
	expect(statements[0]).toStrictEqual({
		type: 'drop_type_enum',
		name: 'enum',
		schema: 'folder',
	});
});

test('enums #5', async () => {
	const folder1 = pgSchema('folder1');
	const folder2 = pgSchema('folder2');

	const from = {
		folder1,
		enum: folder1.enum('enum', ['value']),
	};

	const to = {
		folder2,
		enum: folder2.enum('enum', ['value']),
	};

	const { statements, sqlStatements } = await diffTestSchemas(from, to, ['folder1->folder2']);

	expect(sqlStatements.length).toBe(1);
	expect(sqlStatements[0]).toBe(`ALTER SCHEMA "folder1" RENAME TO "folder2";\n`);
	expect(statements.length).toBe(1);
	expect(statements[0]).toStrictEqual({
		type: 'rename_schema',
		from: 'folder1',
		to: 'folder2',
	});
});

test('enums #6', async () => {
	const folder1 = pgSchema('folder1');
	const folder2 = pgSchema('folder2');

	const from = {
		folder1,
		folder2,
		enum: folder1.enum('enum', ['value']),
	};

	const to = {
		folder1,
		folder2,
		enum: folder2.enum('enum', ['value']),
	};

	const { statements, sqlStatements } = await diffTestSchemas(from, to, [
		'folder1.enum->folder2.enum',
	]);

	expect(sqlStatements.length).toBe(1);
	expect(sqlStatements[0]).toBe(`ALTER TYPE "folder1"."enum" SET SCHEMA "folder2";`);
	expect(statements.length).toBe(1);
	expect(statements[0]).toStrictEqual({
		type: 'move_type_enum',
		name: 'enum',
		schemaFrom: 'folder1',
		schemaTo: 'folder2',
	});
});

test('enums #7', async () => {
	const from = {
		enum: pgEnum('enum', ['value1']),
	};

	const to = {
		enum: pgEnum('enum', ['value1', 'value2']),
	};

	const { statements, sqlStatements } = await diffTestSchemas(from, to, []);

	expect(sqlStatements.length).toBe(1);
	expect(sqlStatements[0]).toBe(`ALTER TYPE "public"."enum" ADD VALUE 'value2';`);
	expect(statements.length).toBe(1);
	expect(statements[0]).toStrictEqual({
		type: 'alter_type_add_value',
		name: 'enum',
		schema: 'public',
		value: 'value2',
		before: '',
	});
});

test('enums #8', async () => {
	const from = {
		enum: pgEnum('enum', ['value1']),
	};

	const to = {
		enum: pgEnum('enum', ['value1', 'value2', 'value3']),
	};

	const { statements, sqlStatements } = await diffTestSchemas(from, to, []);

	expect(sqlStatements.length).toBe(2);
	expect(sqlStatements[0]).toBe(`ALTER TYPE "public"."enum" ADD VALUE 'value2';`);
	expect(sqlStatements[1]).toBe(`ALTER TYPE "public"."enum" ADD VALUE 'value3';`);
	expect(statements.length).toBe(2);
	expect(statements[0]).toStrictEqual({
		type: 'alter_type_add_value',
		name: 'enum',
		schema: 'public',
		value: 'value2',
		before: '',
	});

	expect(statements[1]).toStrictEqual({
		type: 'alter_type_add_value',
		name: 'enum',
		schema: 'public',
		value: 'value3',
		before: '',
	});
});

test('enums #9', async () => {
	const from = {
		enum: pgEnum('enum', ['value1', 'value3']),
	};

	const to = {
		enum: pgEnum('enum', ['value1', 'value2', 'value3']),
	};

	const { statements, sqlStatements } = await diffTestSchemas(from, to, []);

	expect(sqlStatements.length).toBe(1);
	expect(sqlStatements[0]).toBe(`ALTER TYPE "public"."enum" ADD VALUE 'value2' BEFORE 'value3';`);
	expect(statements.length).toBe(1);
	expect(statements[0]).toStrictEqual({
		type: 'alter_type_add_value',
		name: 'enum',
		schema: 'public',
		value: 'value2',
		before: 'value3',
	});
});

test('enums #10', async () => {
	const schema = pgSchema('folder');
	const from = {
		enum: schema.enum('enum', ['value1']),
	};

	const to = {
		enum: schema.enum('enum', ['value1', 'value2']),
	};

	const { statements, sqlStatements } = await diffTestSchemas(from, to, []);

	expect(sqlStatements.length).toBe(1);
	expect(sqlStatements[0]).toBe(`ALTER TYPE "folder"."enum" ADD VALUE 'value2';`);
	expect(statements.length).toBe(1);
	expect(statements[0]).toStrictEqual({
		type: 'alter_type_add_value',
		name: 'enum',
		schema: 'folder',
		value: 'value2',
		before: '',
	});
});

test('enums #11', async () => {
	const schema1 = pgSchema('folder1');
	const from = {
		enum: schema1.enum('enum', ['value1']),
	};

	const to = {
		enum: pgEnum('enum', ['value1']),
	};

	const { statements, sqlStatements } = await diffTestSchemas(from, to, [
		'folder1.enum->public.enum',
	]);

	expect(sqlStatements.length).toBe(1);
	expect(sqlStatements[0]).toBe(`ALTER TYPE "folder1"."enum" SET SCHEMA "public";`);
	expect(statements.length).toBe(1);
	expect(statements[0]).toStrictEqual({
		type: 'move_type_enum',
		name: 'enum',
		schemaFrom: 'folder1',
		schemaTo: 'public',
	});
});

test('enums #12', async () => {
	const schema1 = pgSchema('folder1');
	const from = {
		enum: pgEnum('enum', ['value1']),
	};

	const to = {
		enum: schema1.enum('enum', ['value1']),
	};

	const { statements, sqlStatements } = await diffTestSchemas(from, to, [
		'public.enum->folder1.enum',
	]);

	expect(sqlStatements.length).toBe(1);
	expect(sqlStatements[0]).toBe(`ALTER TYPE "public"."enum" SET SCHEMA "folder1";`);
	expect(statements.length).toBe(1);
	expect(statements[0]).toStrictEqual({
		type: 'move_type_enum',
		name: 'enum',
		schemaFrom: 'public',
		schemaTo: 'folder1',
	});
});

test('enums #13', async () => {
	const from = {
		enum: pgEnum('enum1', ['value1']),
	};

	const to = {
		enum: pgEnum('enum2', ['value1']),
	};

	const { statements, sqlStatements } = await diffTestSchemas(from, to, [
		'public.enum1->public.enum2',
	]);

	expect(sqlStatements.length).toBe(1);
	expect(sqlStatements[0]).toBe(`ALTER TYPE "public"."enum1" RENAME TO "enum2";`);
	expect(statements.length).toBe(1);
	expect(statements[0]).toStrictEqual({
		type: 'rename_type_enum',
		nameFrom: 'enum1',
		nameTo: 'enum2',
		schema: 'public',
	});
});

test('enums #14', async () => {
	const folder1 = pgSchema('folder1');
	const folder2 = pgSchema('folder2');
	const from = {
		enum: folder1.enum('enum1', ['value1']),
	};

	const to = {
		enum: folder2.enum('enum2', ['value1']),
	};

	const { statements, sqlStatements } = await diffTestSchemas(from, to, [
		'folder1.enum1->folder2.enum2',
	]);

	expect(sqlStatements.length).toBe(2);
	expect(sqlStatements[0]).toBe(`ALTER TYPE "folder1"."enum1" SET SCHEMA "folder2";`);
	expect(sqlStatements[1]).toBe(`ALTER TYPE "folder2"."enum1" RENAME TO "enum2";`);
	expect(statements.length).toBe(2);
	expect(statements[0]).toStrictEqual({
		type: 'move_type_enum',
		name: 'enum1',
		schemaFrom: 'folder1',
		schemaTo: 'folder2',
	});
	expect(statements[1]).toStrictEqual({
		type: 'rename_type_enum',
		nameFrom: 'enum1',
		nameTo: 'enum2',
		schema: 'folder2',
	});
});

test('enums #15', async () => {
	const folder1 = pgSchema('folder1');
	const folder2 = pgSchema('folder2');
	const from = {
		enum: folder1.enum('enum1', ['value1', 'value4']),
	};

	const to = {
		enum: folder2.enum('enum2', ['value1', 'value2', 'value3', 'value4']),
	};

	const { statements, sqlStatements } = await diffTestSchemas(from, to, [
		'folder1.enum1->folder2.enum2',
	]);

	expect(sqlStatements.length).toBe(4);
	expect(sqlStatements[0]).toBe(`ALTER TYPE "folder1"."enum1" SET SCHEMA "folder2";`);
	expect(sqlStatements[1]).toBe(`ALTER TYPE "folder2"."enum1" RENAME TO "enum2";`);
	expect(sqlStatements[2]).toBe(`ALTER TYPE "folder2"."enum2" ADD VALUE 'value2' BEFORE 'value4';`);
	expect(sqlStatements[3]).toBe(`ALTER TYPE "folder2"."enum2" ADD VALUE 'value3' BEFORE 'value4';`);

	expect(statements.length).toBe(4);
	expect(statements[0]).toStrictEqual({
		type: 'move_type_enum',
		name: 'enum1',
		schemaFrom: 'folder1',
		schemaTo: 'folder2',
	});
	expect(statements[1]).toStrictEqual({
		type: 'rename_type_enum',
		nameFrom: 'enum1',
		nameTo: 'enum2',
		schema: 'folder2',
	});
	expect(statements[2]).toStrictEqual({
		type: 'alter_type_add_value',
		name: 'enum2',
		schema: 'folder2',
		value: 'value2',
		before: 'value4',
	});
	expect(statements[3]).toStrictEqual({
		type: 'alter_type_add_value',
		name: 'enum2',
		schema: 'folder2',
		value: 'value3',
		before: 'value4',
	});
});

test('enums #16', async () => {
	const enum1 = pgEnum('enum1', ['value1']);
	const enum2 = pgEnum('enum2', ['value1']);

	const from = {
		enum1,
		table: pgTable('table', {
			column: enum1('column'),
		}),
	};

	const to = {
		enum2,
		table: pgTable('table', {
			column: enum2('column'),
		}),
	};

	const { statements, sqlStatements } = await diffTestSchemas(from, to, [
		'public.enum1->public.enum2',
	]);

	expect(sqlStatements.length).toBe(1);
	expect(sqlStatements[0]).toBe(`ALTER TYPE "public"."enum1" RENAME TO "enum2";`);

	expect(statements.length).toBe(1);
	expect(statements[0]).toStrictEqual({
		type: 'rename_type_enum',
		nameFrom: 'enum1',
		nameTo: 'enum2',
		schema: 'public',
	});
});

test('enums #17', async () => {
	const schema = pgSchema('schema');
	const enum1 = pgEnum('enum1', ['value1']);
	const enum2 = schema.enum('enum1', ['value1']);

	const from = {
		enum1,
		table: pgTable('table', {
			column: enum1('column'),
		}),
	};

	const to = {
		enum2,
		table: pgTable('table', {
			column: enum2('column'),
		}),
	};

	const { statements, sqlStatements } = await diffTestSchemas(from, to, [
		'public.enum1->schema.enum1',
	]);

	expect(sqlStatements.length).toBe(1);
	expect(sqlStatements[0]).toBe(`ALTER TYPE "public"."enum1" SET SCHEMA "schema";`);

	expect(sqlStatements.length).toBe(1);
	expect(statements.length).toBe(1);
	expect(statements[0]).toStrictEqual({
		type: 'move_type_enum',
		name: 'enum1',
		schemaFrom: 'public',
		schemaTo: 'schema',
	});
});

test('enums #18', async () => {
	const schema1 = pgSchema('schema1');
	const schema2 = pgSchema('schema2');

	const enum1 = schema1.enum('enum1', ['value1']);
	const enum2 = schema2.enum('enum2', ['value1']);

	const from = {
		enum1,
		table: pgTable('table', {
			column: enum1('column'),
		}),
	};

	const to = {
		enum2,
		table: pgTable('table', {
			column: enum2('column'),
		}),
	};

	// change name and schema of the enum, no table changes
	const { statements, sqlStatements } = await diffTestSchemas(from, to, [
		'schema1.enum1->schema2.enum2',
	]);

	expect(sqlStatements.length).toBe(2);
	expect(sqlStatements[0]).toBe(`ALTER TYPE "schema1"."enum1" SET SCHEMA "schema2";`);
	expect(sqlStatements[1]).toBe(`ALTER TYPE "schema2"."enum1" RENAME TO "enum2";`);

	expect(statements.length).toBe(2);
	expect(statements[0]).toStrictEqual({
		type: 'move_type_enum',
		name: 'enum1',
		schemaFrom: 'schema1',
		schemaTo: 'schema2',
	});
	expect(statements[1]).toStrictEqual({
		type: 'rename_type_enum',
		nameFrom: 'enum1',
		nameTo: 'enum2',
		schema: 'schema2',
	});
});

<<<<<<< HEAD
test('enums #19', async () => {
	const myEnum = pgEnum('my_enum', ["escape's quotes"]);

	const from = {};

	const to = { myEnum };

	const { sqlStatements } = await diffTestSchemas(from, to, []);

	expect(sqlStatements.length).toBe(1);
	expect(sqlStatements[0]).toStrictEqual(
		'DO $$ BEGIN\n CREATE TYPE "public"."my_enum" AS ENUM(\'escape\'\'s quotes\');\nEXCEPTION\n WHEN duplicate_object THEN null;\nEND $$;\n',
	);
});

test('enums #20', async () => {
	const myEnum = pgEnum('my_enum', ['one', 'two', 'three']);

	const from = {
		myEnum,
		table: pgTable('table', {
			id: serial('id').primaryKey(),
		}),
	};

	const to = {
		myEnum,
		table: pgTable('table', {
			id: serial('id').primaryKey(),
			col1: myEnum('col1'),
			col2: integer('col2'),
		}),
	};

	const { sqlStatements } = await diffTestSchemas(from, to, []);

	expect(sqlStatements.length).toBe(2);
	expect(sqlStatements).toStrictEqual([
		'ALTER TABLE "table" ADD COLUMN "col1" "my_enum";',
		'ALTER TABLE "table" ADD COLUMN "col2" integer;',
	]);
});

test('enums #21', async () => {
	const myEnum = pgEnum('my_enum', ['one', 'two', 'three']);

	const from = {
		myEnum,
		table: pgTable('table', {
			id: serial('id').primaryKey(),
		}),
	};

	const to = {
		myEnum,
		table: pgTable('table', {
			id: serial('id').primaryKey(),
			col1: myEnum('col1').array(),
			col2: integer('col2').array(),
		}),
	};

	const { sqlStatements } = await diffTestSchemas(from, to, []);

	expect(sqlStatements.length).toBe(2);
	expect(sqlStatements).toStrictEqual([
		'ALTER TABLE "table" ADD COLUMN "col1" "my_enum"[];',
		'ALTER TABLE "table" ADD COLUMN "col2" integer[];',
	]);
=======
test('drop enum value', async () => {
	const enum1 = pgEnum('enum', ['value1', 'value2', 'value3']);

	const from = {
		enum1,
	};

	const enum2 = pgEnum('enum', ['value1', 'value3']);
	const to = {
		enum2,
	};

	const { statements, sqlStatements } = await diffTestSchemas(from, to, []);

	expect(sqlStatements.length).toBe(2);
	expect(sqlStatements[0]).toBe(`DROP TYPE "public"."enum";`);
	expect(sqlStatements[1]).toBe(`CREATE TYPE "public"."enum" AS ENUM('value1', 'value3');`);

	expect(statements.length).toBe(1);
	expect(statements[0]).toStrictEqual({
		columnsWithEnum: [],
		deletedValues: [
			'value2',
		],
		name: 'enum',
		newValues: [
			'value1',
			'value3',
		],
		schema: 'public',
		type: 'alter_type_drop_value',
	});
});

test('drop enum value. enum is columns data type', async () => {
	const enum1 = pgEnum('enum', ['value1', 'value2', 'value3']);

	const schema = pgSchema('new_schema');

	const from = {
		schema,
		enum1,
		table: pgTable('table', {
			column: enum1('column'),
		}),
		table2: schema.table('table', {
			column: enum1('column'),
		}),
	};

	const enum2 = pgEnum('enum', ['value1', 'value3']);
	const to = {
		schema,
		enum2,
		table: pgTable('table', {
			column: enum1('column'),
		}),
		table2: schema.table('table', {
			column: enum1('column'),
		}),
	};

	const { statements, sqlStatements } = await diffTestSchemas(from, to, []);

	expect(sqlStatements.length).toBe(6);
	expect(sqlStatements[0]).toBe(`ALTER TABLE "public"."table" ALTER COLUMN "column" SET DATA TYPE text;`);
	expect(sqlStatements[1]).toBe(`ALTER TABLE "new_schema"."table" ALTER COLUMN "column" SET DATA TYPE text;`);
	expect(sqlStatements[2]).toBe(`DROP TYPE "public"."enum";`);
	expect(sqlStatements[3]).toBe(`CREATE TYPE "public"."enum" AS ENUM('value1', 'value3');`);
	expect(sqlStatements[4]).toBe(
		`ALTER TABLE "public"."table" ALTER COLUMN "column" SET DATA TYPE "public"."enum" USING "column"::"public"."enum";`,
	);
	expect(sqlStatements[5]).toBe(
		`ALTER TABLE "new_schema"."table" ALTER COLUMN "column" SET DATA TYPE "public"."enum" USING "column"::"public"."enum";`,
	);

	expect(statements.length).toBe(1);
	expect(statements[0]).toStrictEqual({
		columnsWithEnum: [
			{
				column: 'column',
				schema: 'public',
				table: 'table',
			},
			{
				column: 'column',
				schema: 'new_schema',
				table: 'table',
			},
		],
		deletedValues: [
			'value2',
		],
		name: 'enum',
		newValues: [
			'value1',
			'value3',
		],
		schema: 'public',
		type: 'alter_type_drop_value',
	});
});

test('shuffle enum values', async () => {
	const enum1 = pgEnum('enum', ['value1', 'value2', 'value3']);

	const schema = pgSchema('new_schema');

	const from = {
		schema,
		enum1,
		table: pgTable('table', {
			column: enum1('column'),
		}),
		table2: schema.table('table', {
			column: enum1('column'),
		}),
	};

	const enum2 = pgEnum('enum', ['value1', 'value3', 'value2']);
	const to = {
		schema,
		enum2,
		table: pgTable('table', {
			column: enum1('column'),
		}),
		table2: schema.table('table', {
			column: enum1('column'),
		}),
	};

	const { statements, sqlStatements } = await diffTestSchemas(from, to, []);

	expect(sqlStatements.length).toBe(6);
	expect(sqlStatements[0]).toBe(`ALTER TABLE "public"."table" ALTER COLUMN "column" SET DATA TYPE text;`);
	expect(sqlStatements[1]).toBe(`ALTER TABLE "new_schema"."table" ALTER COLUMN "column" SET DATA TYPE text;`);
	expect(sqlStatements[2]).toBe(`DROP TYPE "public"."enum";`);
	expect(sqlStatements[3]).toBe(`CREATE TYPE "public"."enum" AS ENUM('value1', 'value3', 'value2');`);
	expect(sqlStatements[4]).toBe(
		`ALTER TABLE "public"."table" ALTER COLUMN "column" SET DATA TYPE "public"."enum" USING "column"::"public"."enum";`,
	);
	expect(sqlStatements[5]).toBe(
		`ALTER TABLE "new_schema"."table" ALTER COLUMN "column" SET DATA TYPE "public"."enum" USING "column"::"public"."enum";`,
	);

	expect(statements.length).toBe(1);
	expect(statements[0]).toStrictEqual({
		columnsWithEnum: [
			{
				column: 'column',
				schema: 'public',
				table: 'table',
			},
			{
				column: 'column',
				schema: 'new_schema',
				table: 'table',
			},
		],
		deletedValues: [
			'value3',
		],
		name: 'enum',
		newValues: [
			'value1',
			'value3',
			'value2',
		],
		schema: 'public',
		type: 'alter_type_drop_value',
	});
>>>>>>> 4d56096c
});<|MERGE_RESOLUTION|>--- conflicted
+++ resolved
@@ -506,7 +506,6 @@
 	});
 });
 
-<<<<<<< HEAD
 test('enums #19', async () => {
 	const myEnum = pgEnum('my_enum', ["escape's quotes"]);
 
@@ -576,7 +575,8 @@
 		'ALTER TABLE "table" ADD COLUMN "col1" "my_enum"[];',
 		'ALTER TABLE "table" ADD COLUMN "col2" integer[];',
 	]);
-=======
+});
+
 test('drop enum value', async () => {
 	const enum1 = pgEnum('enum', ['value1', 'value2', 'value3']);
 
@@ -748,5 +748,4 @@
 		schema: 'public',
 		type: 'alter_type_drop_value',
 	});
->>>>>>> 4d56096c
 });