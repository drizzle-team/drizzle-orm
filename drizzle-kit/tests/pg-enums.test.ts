import { integer, pgEnum, pgSchema, pgTable, serial, text, varchar } from 'drizzle-orm/pg-core';
import { expect, test } from 'vitest';
import { diffTestSchemas } from './schemaDiffer';

test('enums #1', async () => {
	const to = {
		enum: pgEnum('enum', ['value']),
	};

	const { statements, sqlStatements } = await diffTestSchemas({}, to, []);

	expect(sqlStatements.length).toBe(1);
	expect(sqlStatements[0]).toBe(`CREATE TYPE "public"."enum" AS ENUM('value');`);
	expect(statements.length).toBe(1);
	expect(statements[0]).toStrictEqual({
		name: 'enum',
		schema: 'public',
		type: 'create_type_enum',
		values: ['value'],
	});
});

test('enums #2', async () => {
	const folder = pgSchema('folder');
	const to = {
		enum: folder.enum('enum', ['value']),
	};

	const { statements, sqlStatements } = await diffTestSchemas({}, to, []);

	expect(sqlStatements.length).toBe(1);
	expect(sqlStatements[0]).toBe(`CREATE TYPE "folder"."enum" AS ENUM('value');`);
	expect(statements.length).toBe(1);
	expect(statements[0]).toStrictEqual({
		name: 'enum',
		schema: 'folder',
		type: 'create_type_enum',
		values: ['value'],
	});
});

test('enums #3', async () => {
	const from = {
		enum: pgEnum('enum', ['value']),
	};

	const { statements, sqlStatements } = await diffTestSchemas(from, {}, []);

	expect(sqlStatements.length).toBe(1);
	expect(sqlStatements[0]).toBe(`DROP TYPE "public"."enum";`);
	expect(statements.length).toBe(1);
	expect(statements[0]).toStrictEqual({
		type: 'drop_type_enum',
		name: 'enum',
		schema: 'public',
	});
});

test('enums #4', async () => {
	const folder = pgSchema('folder');

	const from = {
		enum: folder.enum('enum', ['value']),
	};

	const { statements, sqlStatements } = await diffTestSchemas(from, {}, []);

	expect(sqlStatements.length).toBe(1);
	expect(sqlStatements[0]).toBe(`DROP TYPE "folder"."enum";`);
	expect(statements.length).toBe(1);
	expect(statements[0]).toStrictEqual({
		type: 'drop_type_enum',
		name: 'enum',
		schema: 'folder',
	});
});

test('enums #5', async () => {
	const folder1 = pgSchema('folder1');
	const folder2 = pgSchema('folder2');

	const from = {
		folder1,
		enum: folder1.enum('enum', ['value']),
	};

	const to = {
		folder2,
		enum: folder2.enum('enum', ['value']),
	};

	const { statements, sqlStatements } = await diffTestSchemas(from, to, ['folder1->folder2']);

	expect(sqlStatements.length).toBe(1);
	expect(sqlStatements[0]).toBe(`ALTER SCHEMA "folder1" RENAME TO "folder2";\n`);
	expect(statements.length).toBe(1);
	expect(statements[0]).toStrictEqual({
		type: 'rename_schema',
		from: 'folder1',
		to: 'folder2',
	});
});

test('enums #6', async () => {
	const folder1 = pgSchema('folder1');
	const folder2 = pgSchema('folder2');

	const from = {
		folder1,
		folder2,
		enum: folder1.enum('enum', ['value']),
	};

	const to = {
		folder1,
		folder2,
		enum: folder2.enum('enum', ['value']),
	};

	const { statements, sqlStatements } = await diffTestSchemas(from, to, [
		'folder1.enum->folder2.enum',
	]);

	expect(sqlStatements.length).toBe(1);
	expect(sqlStatements[0]).toBe(`ALTER TYPE "folder1"."enum" SET SCHEMA "folder2";`);
	expect(statements.length).toBe(1);
	expect(statements[0]).toStrictEqual({
		type: 'move_type_enum',
		name: 'enum',
		schemaFrom: 'folder1',
		schemaTo: 'folder2',
	});
});

test('enums #7', async () => {
	const from = {
		enum: pgEnum('enum', ['value1']),
	};

	const to = {
		enum: pgEnum('enum', ['value1', 'value2']),
	};

	const { statements, sqlStatements } = await diffTestSchemas(from, to, []);

	expect(sqlStatements.length).toBe(1);
	expect(sqlStatements[0]).toBe(`ALTER TYPE "public"."enum" ADD VALUE 'value2';`);
	expect(statements.length).toBe(1);
	expect(statements[0]).toStrictEqual({
		type: 'alter_type_add_value',
		name: 'enum',
		schema: 'public',
		value: 'value2',
		before: '',
	});
});

test('enums #8', async () => {
	const from = {
		enum: pgEnum('enum', ['value1']),
	};

	const to = {
		enum: pgEnum('enum', ['value1', 'value2', 'value3']),
	};

	const { statements, sqlStatements } = await diffTestSchemas(from, to, []);

	expect(sqlStatements.length).toBe(2);
	expect(sqlStatements[0]).toBe(`ALTER TYPE "public"."enum" ADD VALUE 'value2';`);
	expect(sqlStatements[1]).toBe(`ALTER TYPE "public"."enum" ADD VALUE 'value3';`);
	expect(statements.length).toBe(2);
	expect(statements[0]).toStrictEqual({
		type: 'alter_type_add_value',
		name: 'enum',
		schema: 'public',
		value: 'value2',
		before: '',
	});

	expect(statements[1]).toStrictEqual({
		type: 'alter_type_add_value',
		name: 'enum',
		schema: 'public',
		value: 'value3',
		before: '',
	});
});

test('enums #9', async () => {
	const from = {
		enum: pgEnum('enum', ['value1', 'value3']),
	};

	const to = {
		enum: pgEnum('enum', ['value1', 'value2', 'value3']),
	};

	const { statements, sqlStatements } = await diffTestSchemas(from, to, []);

	expect(sqlStatements.length).toBe(1);
	expect(sqlStatements[0]).toBe(`ALTER TYPE "public"."enum" ADD VALUE 'value2' BEFORE 'value3';`);
	expect(statements.length).toBe(1);
	expect(statements[0]).toStrictEqual({
		type: 'alter_type_add_value',
		name: 'enum',
		schema: 'public',
		value: 'value2',
		before: 'value3',
	});
});

test('enums #10', async () => {
	const schema = pgSchema('folder');
	const from = {
		enum: schema.enum('enum', ['value1']),
	};

	const to = {
		enum: schema.enum('enum', ['value1', 'value2']),
	};

	const { statements, sqlStatements } = await diffTestSchemas(from, to, []);

	expect(sqlStatements.length).toBe(1);
	expect(sqlStatements[0]).toBe(`ALTER TYPE "folder"."enum" ADD VALUE 'value2';`);
	expect(statements.length).toBe(1);
	expect(statements[0]).toStrictEqual({
		type: 'alter_type_add_value',
		name: 'enum',
		schema: 'folder',
		value: 'value2',
		before: '',
	});
});

test('enums #11', async () => {
	const schema1 = pgSchema('folder1');
	const from = {
		enum: schema1.enum('enum', ['value1']),
	};

	const to = {
		enum: pgEnum('enum', ['value1']),
	};

	const { statements, sqlStatements } = await diffTestSchemas(from, to, [
		'folder1.enum->public.enum',
	]);

	expect(sqlStatements.length).toBe(1);
	expect(sqlStatements[0]).toBe(`ALTER TYPE "folder1"."enum" SET SCHEMA "public";`);
	expect(statements.length).toBe(1);
	expect(statements[0]).toStrictEqual({
		type: 'move_type_enum',
		name: 'enum',
		schemaFrom: 'folder1',
		schemaTo: 'public',
	});
});

test('enums #12', async () => {
	const schema1 = pgSchema('folder1');
	const from = {
		enum: pgEnum('enum', ['value1']),
	};

	const to = {
		enum: schema1.enum('enum', ['value1']),
	};

	const { statements, sqlStatements } = await diffTestSchemas(from, to, [
		'public.enum->folder1.enum',
	]);

	expect(sqlStatements.length).toBe(1);
	expect(sqlStatements[0]).toBe(`ALTER TYPE "public"."enum" SET SCHEMA "folder1";`);
	expect(statements.length).toBe(1);
	expect(statements[0]).toStrictEqual({
		type: 'move_type_enum',
		name: 'enum',
		schemaFrom: 'public',
		schemaTo: 'folder1',
	});
});

test('enums #13', async () => {
	const from = {
		enum: pgEnum('enum1', ['value1']),
	};

	const to = {
		enum: pgEnum('enum2', ['value1']),
	};

	const { statements, sqlStatements } = await diffTestSchemas(from, to, [
		'public.enum1->public.enum2',
	]);

	expect(sqlStatements.length).toBe(1);
	expect(sqlStatements[0]).toBe(`ALTER TYPE "public"."enum1" RENAME TO "enum2";`);
	expect(statements.length).toBe(1);
	expect(statements[0]).toStrictEqual({
		type: 'rename_type_enum',
		nameFrom: 'enum1',
		nameTo: 'enum2',
		schema: 'public',
	});
});

test('enums #14', async () => {
	const folder1 = pgSchema('folder1');
	const folder2 = pgSchema('folder2');
	const from = {
		enum: folder1.enum('enum1', ['value1']),
	};

	const to = {
		enum: folder2.enum('enum2', ['value1']),
	};

	const { statements, sqlStatements } = await diffTestSchemas(from, to, [
		'folder1.enum1->folder2.enum2',
	]);

	expect(sqlStatements.length).toBe(2);
	expect(sqlStatements[0]).toBe(`ALTER TYPE "folder1"."enum1" SET SCHEMA "folder2";`);
	expect(sqlStatements[1]).toBe(`ALTER TYPE "folder2"."enum1" RENAME TO "enum2";`);
	expect(statements.length).toBe(2);
	expect(statements[0]).toStrictEqual({
		type: 'move_type_enum',
		name: 'enum1',
		schemaFrom: 'folder1',
		schemaTo: 'folder2',
	});
	expect(statements[1]).toStrictEqual({
		type: 'rename_type_enum',
		nameFrom: 'enum1',
		nameTo: 'enum2',
		schema: 'folder2',
	});
});

test('enums #15', async () => {
	const folder1 = pgSchema('folder1');
	const folder2 = pgSchema('folder2');
	const from = {
		enum: folder1.enum('enum1', ['value1', 'value4']),
	};

	const to = {
		enum: folder2.enum('enum2', ['value1', 'value2', 'value3', 'value4']),
	};

	const { statements, sqlStatements } = await diffTestSchemas(from, to, [
		'folder1.enum1->folder2.enum2',
	]);

	expect(sqlStatements.length).toBe(4);
	expect(sqlStatements[0]).toBe(`ALTER TYPE "folder1"."enum1" SET SCHEMA "folder2";`);
	expect(sqlStatements[1]).toBe(`ALTER TYPE "folder2"."enum1" RENAME TO "enum2";`);
	expect(sqlStatements[2]).toBe(`ALTER TYPE "folder2"."enum2" ADD VALUE 'value2' BEFORE 'value4';`);
	expect(sqlStatements[3]).toBe(`ALTER TYPE "folder2"."enum2" ADD VALUE 'value3' BEFORE 'value4';`);

	expect(statements.length).toBe(4);
	expect(statements[0]).toStrictEqual({
		type: 'move_type_enum',
		name: 'enum1',
		schemaFrom: 'folder1',
		schemaTo: 'folder2',
	});
	expect(statements[1]).toStrictEqual({
		type: 'rename_type_enum',
		nameFrom: 'enum1',
		nameTo: 'enum2',
		schema: 'folder2',
	});
	expect(statements[2]).toStrictEqual({
		type: 'alter_type_add_value',
		name: 'enum2',
		schema: 'folder2',
		value: 'value2',
		before: 'value4',
	});
	expect(statements[3]).toStrictEqual({
		type: 'alter_type_add_value',
		name: 'enum2',
		schema: 'folder2',
		value: 'value3',
		before: 'value4',
	});
});

test('enums #16', async () => {
	const enum1 = pgEnum('enum1', ['value1']);
	const enum2 = pgEnum('enum2', ['value1']);

	const from = {
		enum1,
		table: pgTable('table', {
			column: enum1('column'),
		}),
	};

	const to = {
		enum2,
		table: pgTable('table', {
			column: enum2('column'),
		}),
	};

	const { statements, sqlStatements } = await diffTestSchemas(from, to, [
		'public.enum1->public.enum2',
	]);

	expect(sqlStatements.length).toBe(1);
	expect(sqlStatements[0]).toBe(`ALTER TYPE "public"."enum1" RENAME TO "enum2";`);

	expect(statements.length).toBe(1);
	expect(statements[0]).toStrictEqual({
		type: 'rename_type_enum',
		nameFrom: 'enum1',
		nameTo: 'enum2',
		schema: 'public',
	});
});

test('enums #17', async () => {
	const schema = pgSchema('schema');
	const enum1 = pgEnum('enum1', ['value1']);
	const enum2 = schema.enum('enum1', ['value1']);

	const from = {
		enum1,
		table: pgTable('table', {
			column: enum1('column'),
		}),
	};

	const to = {
		enum2,
		table: pgTable('table', {
			column: enum2('column'),
		}),
	};

	const { statements, sqlStatements } = await diffTestSchemas(from, to, [
		'public.enum1->schema.enum1',
	]);

	expect(sqlStatements.length).toBe(1);
	expect(sqlStatements[0]).toBe(`ALTER TYPE "public"."enum1" SET SCHEMA "schema";`);

	expect(sqlStatements.length).toBe(1);
	expect(statements.length).toBe(1);
	expect(statements[0]).toStrictEqual({
		type: 'move_type_enum',
		name: 'enum1',
		schemaFrom: 'public',
		schemaTo: 'schema',
	});
});

test('enums #18', async () => {
	const schema1 = pgSchema('schema1');
	const schema2 = pgSchema('schema2');

	const enum1 = schema1.enum('enum1', ['value1']);
	const enum2 = schema2.enum('enum2', ['value1']);

	const from = {
		enum1,
		table: pgTable('table', {
			column: enum1('column'),
		}),
	};

	const to = {
		enum2,
		table: pgTable('table', {
			column: enum2('column'),
		}),
	};

	// change name and schema of the enum, no table changes
	const { statements, sqlStatements } = await diffTestSchemas(from, to, [
		'schema1.enum1->schema2.enum2',
	]);

	expect(sqlStatements.length).toBe(2);
	expect(sqlStatements[0]).toBe(`ALTER TYPE "schema1"."enum1" SET SCHEMA "schema2";`);
	expect(sqlStatements[1]).toBe(`ALTER TYPE "schema2"."enum1" RENAME TO "enum2";`);

	expect(statements.length).toBe(2);
	expect(statements[0]).toStrictEqual({
		type: 'move_type_enum',
		name: 'enum1',
		schemaFrom: 'schema1',
		schemaTo: 'schema2',
	});
	expect(statements[1]).toStrictEqual({
		type: 'rename_type_enum',
		nameFrom: 'enum1',
		nameTo: 'enum2',
		schema: 'schema2',
	});
});

test('enums #19', async () => {
	const myEnum = pgEnum('my_enum', ["escape's quotes"]);

	const from = {};

	const to = { myEnum };

	const { sqlStatements } = await diffTestSchemas(from, to, []);

	expect(sqlStatements.length).toBe(1);
	expect(sqlStatements[0]).toStrictEqual(
		'CREATE TYPE "public"."my_enum" AS ENUM(\'escape\'\'s quotes\');',
	);
});

test('enums #20', async () => {
	const myEnum = pgEnum('my_enum', ['one', 'two', 'three']);

	const from = {
		myEnum,
		table: pgTable('table', {
			id: serial('id').primaryKey(),
		}),
	};

	const to = {
		myEnum,
		table: pgTable('table', {
			id: serial('id').primaryKey(),
			col1: myEnum('col1'),
			col2: integer('col2'),
		}),
	};

	const { sqlStatements } = await diffTestSchemas(from, to, []);

	expect(sqlStatements.length).toBe(2);
	expect(sqlStatements).toStrictEqual([
		'ALTER TABLE "table" ADD COLUMN "col1" "my_enum";',
		'ALTER TABLE "table" ADD COLUMN "col2" integer;',
	]);
});

test('enums #21', async () => {
	const myEnum = pgEnum('my_enum', ['one', 'two', 'three']);

	const from = {
		myEnum,
		table: pgTable('table', {
			id: serial('id').primaryKey(),
		}),
	};

	const to = {
		myEnum,
		table: pgTable('table', {
			id: serial('id').primaryKey(),
			col1: myEnum('col1').array(),
			col2: integer('col2').array(),
		}),
	};

	const { sqlStatements } = await diffTestSchemas(from, to, []);

	expect(sqlStatements.length).toBe(2);
	expect(sqlStatements).toStrictEqual([
		'ALTER TABLE "table" ADD COLUMN "col1" "my_enum"[];',
		'ALTER TABLE "table" ADD COLUMN "col2" integer[];',
	]);
});

test('drop enum value', async () => {
	const enum1 = pgEnum('enum', ['value1', 'value2', 'value3']);

	const from = {
		enum1,
	};

	const enum2 = pgEnum('enum', ['value1', 'value3']);
	const to = {
		enum2,
	};

	const { statements, sqlStatements } = await diffTestSchemas(from, to, []);

	expect(sqlStatements.length).toBe(2);
	expect(sqlStatements[0]).toBe(`DROP TYPE "public"."enum";`);
	expect(sqlStatements[1]).toBe(`CREATE TYPE "public"."enum" AS ENUM('value1', 'value3');`);

	expect(statements.length).toBe(1);
	expect(statements[0]).toStrictEqual({
		columnsWithEnum: [],
		deletedValues: [
			'value2',
		],
		name: 'enum',
		newValues: [
			'value1',
			'value3',
		],
		enumSchema: 'public',
		type: 'alter_type_drop_value',
	});
});

test('drop enum value. enum is columns data type', async () => {
	const enum1 = pgEnum('enum', ['value1', 'value2', 'value3']);

	const schema = pgSchema('new_schema');

	const from = {
		schema,
		enum1,
		table: pgTable('table', {
			column: enum1('column'),
		}),
		table2: schema.table('table', {
			column: enum1('column'),
		}),
	};

	const enum2 = pgEnum('enum', ['value1', 'value3']);
	const to = {
		schema,
		enum2,
		table: pgTable('table', {
			column: enum1('column'),
		}),
		table2: schema.table('table', {
			column: enum1('column'),
		}),
	};

	const { statements, sqlStatements } = await diffTestSchemas(from, to, []);

	expect(sqlStatements.length).toBe(6);
	expect(sqlStatements[0]).toBe(`ALTER TABLE "table" ALTER COLUMN "column" SET DATA TYPE text;`);
	expect(sqlStatements[1]).toBe(`ALTER TABLE "new_schema"."table" ALTER COLUMN "column" SET DATA TYPE text;`);
	expect(sqlStatements[2]).toBe(`DROP TYPE "public"."enum";`);
	expect(sqlStatements[3]).toBe(`CREATE TYPE "public"."enum" AS ENUM('value1', 'value3');`);
	expect(sqlStatements[4]).toBe(
		`ALTER TABLE "table" ALTER COLUMN "column" SET DATA TYPE "public"."enum" USING "column"::"public"."enum";`,
	);
	expect(sqlStatements[5]).toBe(
		`ALTER TABLE "new_schema"."table" ALTER COLUMN "column" SET DATA TYPE "public"."enum" USING "column"::"public"."enum";`,
	);

	expect(statements.length).toBe(1);
	expect(statements[0]).toStrictEqual({
		columnsWithEnum: [
			{
				column: 'column',
				tableSchema: '',
				table: 'table',
				default: undefined,
				columnType: 'enum',
			},
			{
				column: 'column',
				tableSchema: 'new_schema',
				table: 'table',
				default: undefined,
				columnType: 'enum',
			},
		],
		deletedValues: [
			'value2',
		],
		name: 'enum',
		newValues: [
			'value1',
			'value3',
		],
		enumSchema: 'public',
		type: 'alter_type_drop_value',
	});
});

test('shuffle enum values', async () => {
	const enum1 = pgEnum('enum', ['value1', 'value2', 'value3']);

	const schema = pgSchema('new_schema');

	const from = {
		schema,
		enum1,
		table: pgTable('table', {
			column: enum1('column'),
		}),
		table2: schema.table('table', {
			column: enum1('column'),
		}),
	};

	const enum2 = pgEnum('enum', ['value1', 'value3', 'value2']);
	const to = {
		schema,
		enum2,
		table: pgTable('table', {
			column: enum2('column'),
		}),
		table2: schema.table('table', {
			column: enum2('column'),
		}),
	};

	const { statements, sqlStatements } = await diffTestSchemas(from, to, []);

	expect(sqlStatements.length).toBe(6);
	expect(sqlStatements[0]).toBe(`ALTER TABLE "table" ALTER COLUMN "column" SET DATA TYPE text;`);
	expect(sqlStatements[1]).toBe(`ALTER TABLE "new_schema"."table" ALTER COLUMN "column" SET DATA TYPE text;`);
	expect(sqlStatements[2]).toBe(`DROP TYPE "public"."enum";`);
	expect(sqlStatements[3]).toBe(`CREATE TYPE "public"."enum" AS ENUM('value1', 'value3', 'value2');`);
	expect(sqlStatements[4]).toBe(
		`ALTER TABLE "table" ALTER COLUMN "column" SET DATA TYPE "public"."enum" USING "column"::"public"."enum";`,
	);
	expect(sqlStatements[5]).toBe(
		`ALTER TABLE "new_schema"."table" ALTER COLUMN "column" SET DATA TYPE "public"."enum" USING "column"::"public"."enum";`,
	);

	expect(statements.length).toBe(1);
	expect(statements[0]).toStrictEqual({
		columnsWithEnum: [
			{
				column: 'column',
				tableSchema: '',
				table: 'table',
				default: undefined,
				columnType: 'enum',
			},
			{
				column: 'column',
				tableSchema: 'new_schema',
				table: 'table',
				columnType: 'enum',
				default: undefined,
			},
		],
		deletedValues: [
			'value3',
		],
		name: 'enum',
		newValues: [
			'value1',
			'value3',
			'value2',
		],
		enumSchema: 'public',
		type: 'alter_type_drop_value',
	});
});

// +
test('column is enum type with default value. shuffle enum', async () => {
	const enum1 = pgEnum('enum', ['value1', 'value2', 'value3']);

	const from = {
		enum1,
		table: pgTable('table', {
			column: enum1('column').default('value2'),
		}),
	};

	const enum2 = pgEnum('enum', ['value1', 'value3', 'value2']);
	const to = {
		enum2,
		table: pgTable('table', {
			column: enum2('column').default('value2'),
		}),
	};

	const { statements, sqlStatements } = await diffTestSchemas(from, to, []);

	expect(sqlStatements.length).toBe(6);
	expect(sqlStatements[0]).toBe(`ALTER TABLE "table" ALTER COLUMN "column" SET DATA TYPE text;`);
	expect(sqlStatements[1]).toBe(`ALTER TABLE "table" ALTER COLUMN "column" SET DEFAULT 'value2'::text;`);
	expect(sqlStatements[2]).toBe(`DROP TYPE "public"."enum";`);
	expect(sqlStatements[3]).toBe(`CREATE TYPE "public"."enum" AS ENUM('value1', 'value3', 'value2');`);
	expect(sqlStatements[4]).toBe(
		`ALTER TABLE "table" ALTER COLUMN "column" SET DEFAULT 'value2'::"public"."enum";`,
	);
	expect(sqlStatements[5]).toBe(
		`ALTER TABLE "table" ALTER COLUMN "column" SET DATA TYPE "public"."enum" USING "column"::"public"."enum";`,
	);

	expect(statements.length).toBe(1);
	expect(statements[0]).toStrictEqual({
		columnsWithEnum: [
			{
				column: 'column',
				tableSchema: '',
				table: 'table',
				default: "'value2'",
				columnType: 'enum',
			},
		],
		deletedValues: [
			'value3',
		],
		name: 'enum',
		newValues: [
			'value1',
			'value3',
			'value2',
		],
		enumSchema: 'public',
		type: 'alter_type_drop_value',
	});
});

// +
test('column is array enum type with default value. shuffle enum', async () => {
	const enum1 = pgEnum('enum', ['value1', 'value2', 'value3']);

	const from = {
		enum1,
		table: pgTable('table', {
			column: enum1('column').array().default(['value2']),
		}),
	};

	const enum2 = pgEnum('enum', ['value1', 'value3', 'value2']);
	const to = {
		enum2,
		table: pgTable('table', {
			column: enum2('column').array().default(['value3']),
		}),
	};

	const { statements, sqlStatements } = await diffTestSchemas(from, to, []);

	expect(sqlStatements.length).toBe(6);
	expect(sqlStatements[0]).toBe(`ALTER TABLE "table" ALTER COLUMN "column" SET DATA TYPE text;`);
	expect(sqlStatements[1]).toBe(`ALTER TABLE "table" ALTER COLUMN "column" SET DEFAULT '{"value3"}'::text;`);
	expect(sqlStatements[2]).toBe(`DROP TYPE "public"."enum";`);
	expect(sqlStatements[3]).toBe(`CREATE TYPE "public"."enum" AS ENUM('value1', 'value3', 'value2');`);
	expect(sqlStatements[4]).toBe(
		`ALTER TABLE "table" ALTER COLUMN "column" SET DEFAULT '{"value3"}'::"public"."enum"[];`,
	);
	expect(sqlStatements[5]).toBe(
		`ALTER TABLE "table" ALTER COLUMN "column" SET DATA TYPE "public"."enum"[] USING "column"::"public"."enum"[];`,
	);

	expect(statements.length).toBe(1);
	expect(statements[0]).toStrictEqual({
		columnsWithEnum: [
			{
				column: 'column',
				tableSchema: '',
				table: 'table',
				default: `'{"value3"}'`,
				columnType: 'enum[]',
			},
		],
		deletedValues: [
			'value3',
		],
		name: 'enum',
		newValues: [
			'value1',
			'value3',
			'value2',
		],
		enumSchema: 'public',
		type: 'alter_type_drop_value',
	});
});

// +
test('column is array enum with custom size type with default value. shuffle enum', async () => {
	const enum1 = pgEnum('enum', ['value1', 'value2', 'value3']);

	const from = {
		enum1,
		table: pgTable('table', {
			column: enum1('column').array(3).default(['value2']),
		}),
	};

	const enum2 = pgEnum('enum', ['value1', 'value3', 'value2']);
	const to = {
		enum2,
		table: pgTable('table', {
			column: enum2('column').array(3).default(['value2']),
		}),
	};

	const { statements, sqlStatements } = await diffTestSchemas(from, to, []);

	expect(sqlStatements.length).toBe(6);
	expect(sqlStatements[0]).toBe(`ALTER TABLE "table" ALTER COLUMN "column" SET DATA TYPE text;`);
	expect(sqlStatements[1]).toBe(`ALTER TABLE "table" ALTER COLUMN "column" SET DEFAULT '{"value2"}'::text;`);
	expect(sqlStatements[2]).toBe(`DROP TYPE "public"."enum";`);
	expect(sqlStatements[3]).toBe(`CREATE TYPE "public"."enum" AS ENUM('value1', 'value3', 'value2');`);
	expect(sqlStatements[4]).toBe(
		`ALTER TABLE "table" ALTER COLUMN "column" SET DEFAULT '{"value2"}'::"public"."enum"[3];`,
	);
	expect(sqlStatements[5]).toBe(
		`ALTER TABLE "table" ALTER COLUMN "column" SET DATA TYPE "public"."enum"[3] USING "column"::"public"."enum"[3];`,
	);

	expect(statements.length).toBe(1);
	expect(statements[0]).toStrictEqual({
		columnsWithEnum: [
			{
				column: 'column',
				tableSchema: '',
				table: 'table',
				default: `'{"value2"}'`,
				columnType: 'enum[3]',
			},
		],
		deletedValues: [
			'value3',
		],
		name: 'enum',
		newValues: [
			'value1',
			'value3',
			'value2',
		],
		enumSchema: 'public',
		type: 'alter_type_drop_value',
	});
});

// +
test('column is array enum with custom size type. shuffle enum', async () => {
	const enum1 = pgEnum('enum', ['value1', 'value2', 'value3']);

	const from = {
		enum1,
		table: pgTable('table', {
			column: enum1('column').array(3),
		}),
	};

	const enum2 = pgEnum('enum', ['value1', 'value3', 'value2']);
	const to = {
		enum2,
		table: pgTable('table', {
			column: enum2('column').array(3),
		}),
	};

	const { statements, sqlStatements } = await diffTestSchemas(from, to, []);

	expect(sqlStatements.length).toBe(4);
	expect(sqlStatements[0]).toBe(`ALTER TABLE "table" ALTER COLUMN "column" SET DATA TYPE text;`);
	expect(sqlStatements[1]).toBe(`DROP TYPE "public"."enum";`);
	expect(sqlStatements[2]).toBe(`CREATE TYPE "public"."enum" AS ENUM('value1', 'value3', 'value2');`);
	expect(sqlStatements[3]).toBe(
		`ALTER TABLE "table" ALTER COLUMN "column" SET DATA TYPE "public"."enum"[3] USING "column"::"public"."enum"[3];`,
	);

	expect(statements.length).toBe(1);
	expect(statements[0]).toStrictEqual({
		columnsWithEnum: [
			{
				column: 'column',
				tableSchema: '',
				table: 'table',
				default: undefined,
				columnType: 'enum[3]',
			},
		],
		deletedValues: [
			'value3',
		],
		name: 'enum',
		newValues: [
			'value1',
			'value3',
			'value2',
		],
		enumSchema: 'public',
		type: 'alter_type_drop_value',
	});
});

// +
test('column is array of enum with multiple dimenions with custom sizes type. shuffle enum', async () => {
	const enum1 = pgEnum('enum', ['value1', 'value2', 'value3']);

	const from = {
		enum1,
		table: pgTable('table', {
			column: enum1('column').array(3).array(2),
		}),
	};

	const enum2 = pgEnum('enum', ['value1', 'value3', 'value2']);
	const to = {
		enum2,
		table: pgTable('table', {
			column: enum2('column').array(3).array(2),
		}),
	};

	const { statements, sqlStatements } = await diffTestSchemas(from, to, []);

	expect(sqlStatements.length).toBe(4);
	expect(sqlStatements[0]).toBe(`ALTER TABLE "table" ALTER COLUMN "column" SET DATA TYPE text;`);
	expect(sqlStatements[1]).toBe(`DROP TYPE "public"."enum";`);
	expect(sqlStatements[2]).toBe(`CREATE TYPE "public"."enum" AS ENUM('value1', 'value3', 'value2');`);
	expect(sqlStatements[3]).toBe(
		`ALTER TABLE "table" ALTER COLUMN "column" SET DATA TYPE "public"."enum"[3][2] USING "column"::"public"."enum"[3][2];`,
	);

	expect(statements.length).toBe(1);
	expect(statements[0]).toStrictEqual({
		columnsWithEnum: [
			{
				column: 'column',
				tableSchema: '',
				table: 'table',
				default: undefined,
				columnType: 'enum[3][2]',
			},
		],
		deletedValues: [
			'value3',
		],
		name: 'enum',
		newValues: [
			'value1',
			'value3',
			'value2',
		],
		enumSchema: 'public',
		type: 'alter_type_drop_value',
	});
});

<<<<<<< HEAD
// +
test('column is array of enum with multiple dimenions type with custom size with default value. shuffle enum', async () => {
	const enum1 = pgEnum('enum', ['value1', 'value2', 'value3']);

	const from = {
		enum1,
		table: pgTable('table', {
			column: enum1('column').array(3).array(2).default([['value2']]),
		}),
	};

	const enum2 = pgEnum('enum', ['value1', 'value3', 'value2']);
	const to = {
		enum2,
		table: pgTable('table', {
			column: enum2('column').array(3).array(2).default([['value2']]),
		}),
	};

	const { statements, sqlStatements } = await diffTestSchemas(from, to, []);

	expect(sqlStatements.length).toBe(6);
	expect(sqlStatements[0]).toBe(`ALTER TABLE "table" ALTER COLUMN "column" SET DATA TYPE text;`);
	expect(sqlStatements[1]).toBe(`ALTER TABLE "table" ALTER COLUMN "column" SET DEFAULT '{{"value2"}}'::text;`);
	expect(sqlStatements[2]).toBe(`DROP TYPE "public"."enum";`);
	expect(sqlStatements[3]).toBe(`CREATE TYPE "public"."enum" AS ENUM('value1', 'value3', 'value2');`);
	expect(sqlStatements[4]).toBe(
		`ALTER TABLE "table" ALTER COLUMN "column" SET DEFAULT '{{"value2"}}'::"public"."enum"[3][2];`,
	);
	expect(sqlStatements[5]).toBe(
		`ALTER TABLE "table" ALTER COLUMN "column" SET DATA TYPE "public"."enum"[3][2] USING "column"::"public"."enum"[3][2];`,
	);

	expect(statements.length).toBe(1);
	expect(statements[0]).toStrictEqual({
		columnsWithEnum: [
			{
				column: 'column',
				tableSchema: '',
				table: 'table',
				default: `'{{\"value2\"}}'`,
				columnType: 'enum[3][2]',
			},
		],
		deletedValues: [
			'value3',
		],
		name: 'enum',
		newValues: [
			'value1',
			'value3',
			'value2',
		],
		enumSchema: 'public',
		type: 'alter_type_drop_value',
	});
});

// +
test('column is enum type with default value. custom schema. shuffle enum', async () => {
	const schema = pgSchema('new_schema');

	const enum1 = schema.enum('enum', ['value1', 'value2', 'value3']);
	const from = {
		schema,
		enum1,
		table: pgTable('table', {
			column: enum1('column').default('value2'),
		}),
	};

	const enum2 = schema.enum('enum', ['value1', 'value3', 'value2']);
	const to = {
		schema,
		enum2,
		table: pgTable('table', {
			column: enum2('column').default('value2'),
		}),
	};

	const { statements, sqlStatements } = await diffTestSchemas(from, to, []);

	expect(sqlStatements.length).toBe(6);
	expect(sqlStatements[0]).toBe(`ALTER TABLE "table" ALTER COLUMN "column" SET DATA TYPE text;`);
	expect(sqlStatements[1]).toBe(`ALTER TABLE "table" ALTER COLUMN "column" SET DEFAULT 'value2'::text;`);
	expect(sqlStatements[2]).toBe(`DROP TYPE "new_schema"."enum";`);
	expect(sqlStatements[3]).toBe(`CREATE TYPE "new_schema"."enum" AS ENUM('value1', 'value3', 'value2');`);
	expect(sqlStatements[4]).toBe(
		`ALTER TABLE "table" ALTER COLUMN "column" SET DEFAULT 'value2'::"new_schema"."enum";`,
	);
	expect(sqlStatements[5]).toBe(
		`ALTER TABLE "table" ALTER COLUMN "column" SET DATA TYPE "new_schema"."enum" USING "column"::"new_schema"."enum";`,
	);

	expect(statements.length).toBe(1);
	expect(statements[0]).toStrictEqual({
		columnsWithEnum: [
			{
				column: 'column',
				tableSchema: '',
				table: 'table',
				default: "'value2'",
				columnType: 'enum',
			},
		],
		deletedValues: [
			'value3',
		],
		name: 'enum',
		newValues: [
			'value1',
			'value3',
			'value2',
		],
		enumSchema: 'new_schema',
		type: 'alter_type_drop_value',
	});
});

// +
test('column is array enum type with default value. custom schema. shuffle enum', async () => {
	const schema = pgSchema('new_schema');

	const enum1 = schema.enum('enum', ['value1', 'value2', 'value3']);

	const from = {
		enum1,
		table: schema.table('table', {
			column: enum1('column').array().default(['value2']),
		}),
	};

	const enum2 = schema.enum('enum', ['value1', 'value3', 'value2']);
	const to = {
		enum2,
		table: schema.table('table', {
			column: enum2('column').array().default(['value2']),
		}),
	};

	const { statements, sqlStatements } = await diffTestSchemas(from, to, []);

	expect(sqlStatements.length).toBe(6);
	expect(sqlStatements[0]).toBe(`ALTER TABLE "new_schema"."table" ALTER COLUMN "column" SET DATA TYPE text;`);
	expect(sqlStatements[1]).toBe(
		`ALTER TABLE "new_schema"."table" ALTER COLUMN "column" SET DEFAULT '{"value2"}'::text;`,
	);
	expect(sqlStatements[2]).toBe(`DROP TYPE "new_schema"."enum";`);
	expect(sqlStatements[3]).toBe(`CREATE TYPE "new_schema"."enum" AS ENUM('value1', 'value3', 'value2');`);
	expect(sqlStatements[4]).toBe(
		`ALTER TABLE "new_schema"."table" ALTER COLUMN "column" SET DEFAULT '{"value2"}'::"new_schema"."enum"[];`,
	);
	expect(sqlStatements[5]).toBe(
		`ALTER TABLE "new_schema"."table" ALTER COLUMN "column" SET DATA TYPE "new_schema"."enum"[] USING "column"::"new_schema"."enum"[];`,
	);

	expect(statements.length).toBe(1);
	expect(statements[0]).toStrictEqual({
		columnsWithEnum: [
			{
				column: 'column',
				tableSchema: 'new_schema',
				table: 'table',
				default: `'{"value2"}'`,
				columnType: 'enum[]',
			},
		],
		deletedValues: [
			'value3',
		],
		name: 'enum',
		newValues: [
			'value1',
			'value3',
			'value2',
		],
		enumSchema: 'new_schema',
		type: 'alter_type_drop_value',
	});
});

// +
test('column is array enum type with custom size with default value. custom schema. shuffle enum', async () => {
	const schema = pgSchema('new_schema');

	const enum1 = schema.enum('enum', ['value1', 'value2', 'value3']);

	const from = {
		enum1,
		table: schema.table('table', {
			column: enum1('column').array(3).default(['value2']),
		}),
	};

	const enum2 = schema.enum('enum', ['value1', 'value3', 'value2']);
	const to = {
		enum2,
		table: schema.table('table', {
			column: enum2('column').array(3).default(['value2']),
		}),
	};

	const { statements, sqlStatements } = await diffTestSchemas(from, to, []);

	expect(sqlStatements.length).toBe(6);
	expect(sqlStatements[0]).toBe(`ALTER TABLE "new_schema"."table" ALTER COLUMN "column" SET DATA TYPE text;`);
	expect(sqlStatements[1]).toBe(
		`ALTER TABLE "new_schema"."table" ALTER COLUMN "column" SET DEFAULT '{"value2"}'::text;`,
	);
	expect(sqlStatements[2]).toBe(`DROP TYPE "new_schema"."enum";`);
	expect(sqlStatements[3]).toBe(`CREATE TYPE "new_schema"."enum" AS ENUM('value1', 'value3', 'value2');`);
	expect(sqlStatements[4]).toBe(
		`ALTER TABLE "new_schema"."table" ALTER COLUMN "column" SET DEFAULT '{"value2"}'::"new_schema"."enum"[3];`,
	);
	expect(sqlStatements[5]).toBe(
		`ALTER TABLE "new_schema"."table" ALTER COLUMN "column" SET DATA TYPE "new_schema"."enum"[3] USING "column"::"new_schema"."enum"[3];`,
	);

	expect(statements.length).toBe(1);
	expect(statements[0]).toStrictEqual({
		columnsWithEnum: [
			{
				column: 'column',
				tableSchema: 'new_schema',
				table: 'table',
				default: `'{"value2"}'`,
				columnType: 'enum[3]',
			},
		],
		deletedValues: [
			'value3',
		],
		name: 'enum',
		newValues: [
			'value1',
			'value3',
			'value2',
		],
		enumSchema: 'new_schema',
		type: 'alter_type_drop_value',
	});
});

// +
test('column is array enum type with custom size. custom schema. shuffle enum', async () => {
	const schema = pgSchema('new_schema');

	const enum1 = schema.enum('enum', ['value1', 'value2', 'value3']);

	const from = {
		enum1,
		table: schema.table('table', {
			column: enum1('column').array(3),
		}),
	};

	const enum2 = schema.enum('enum', ['value1', 'value3', 'value2']);
	const to = {
		enum2,
		table: schema.table('table', {
			column: enum2('column').array(3),
		}),
	};

	const { statements, sqlStatements } = await diffTestSchemas(from, to, []);

	expect(sqlStatements.length).toBe(4);
	expect(sqlStatements[0]).toBe(`ALTER TABLE "new_schema"."table" ALTER COLUMN "column" SET DATA TYPE text;`);
	expect(sqlStatements[1]).toBe(`DROP TYPE "new_schema"."enum";`);
	expect(sqlStatements[2]).toBe(`CREATE TYPE "new_schema"."enum" AS ENUM('value1', 'value3', 'value2');`);
	expect(sqlStatements[3]).toBe(
		`ALTER TABLE "new_schema"."table" ALTER COLUMN "column" SET DATA TYPE "new_schema"."enum"[3] USING "column"::"new_schema"."enum"[3];`,
	);

	expect(statements.length).toBe(1);
	expect(statements[0]).toStrictEqual({
		columnsWithEnum: [
			{
				column: 'column',
				tableSchema: 'new_schema',
				table: 'table',
				default: undefined,
				columnType: 'enum[3]',
			},
		],
		deletedValues: [
			'value3',
		],
		name: 'enum',
		newValues: [
			'value1',
			'value3',
			'value2',
		],
		enumSchema: 'new_schema',
		type: 'alter_type_drop_value',
	});
});

// +
test('column is enum type without default value. add default to column', async () => {
	const enum1 = pgEnum('enum', ['value1', 'value3']);

	const from = {
		enum1,
		table: pgTable('table', {
			column: enum1('column'),
		}),
	};

	const enum2 = pgEnum('enum', ['value1', 'value3']);
	const to = {
		enum2,
		table: pgTable('table', {
			column: enum2('column').default('value3'),
		}),
	};

	const { statements, sqlStatements } = await diffTestSchemas(from, to, []);

	expect(sqlStatements.length).toBe(1);
	expect(sqlStatements[0]).toBe(`ALTER TABLE "table" ALTER COLUMN "column" SET DEFAULT 'value3';`);

	expect(statements.length).toBe(1);
	expect(statements[0]).toStrictEqual({
		columnAutoIncrement: undefined,
		columnName: 'column',
		columnNotNull: false,
		columnOnUpdate: undefined,
		columnPk: false,
		newDataType: 'enum',
		newDefaultValue: "'value3'",
		schema: '',
		tableName: 'table',
		type: 'alter_table_alter_column_set_default',
	});
});

// +
test('change data type from standart type to enum', async () => {
	const enum1 = pgEnum('enum', ['value1', 'value3']);

	const from = {
		enum1,
		table: pgTable('table', {
			column: varchar('column'),
		}),
	};

	const to = {
		enum1,
		table: pgTable('table', {
			column: enum1('column'),
		}),
	};

	const { statements, sqlStatements } = await diffTestSchemas(from, to, []);

	expect(sqlStatements.length).toBe(1);
	expect(sqlStatements[0]).toBe(
		`ALTER TABLE "table" ALTER COLUMN "column" SET DATA TYPE "public"."enum" USING "column"::"public"."enum";`,
	);

	expect(statements.length).toBe(1);
	expect(statements[0]).toStrictEqual({
		columnAutoIncrement: undefined,
		columnDefault: undefined,
		columnName: 'column',
		columnNotNull: false,
		columnOnUpdate: undefined,
		columnPk: false,
		newDataType: {
			isEnum: true,
			name: 'enum',
		},
		oldDataType: {
			isEnum: false,
			name: 'varchar',
		},
		schema: '',
		tableName: 'table',
		type: 'pg_alter_table_alter_column_set_type',
		typeSchema: 'public',
	});
});

// +
test('change data type from standart type to enum. column has default', async () => {
	const enum1 = pgEnum('enum', ['value1', 'value3']);

	const from = {
		enum1,
		table: pgTable('table', {
			column: varchar('column').default('value2'),
		}),
	};

	const to = {
		enum1,
		table: pgTable('table', {
			column: enum1('column').default('value3'),
		}),
	};

	const { statements, sqlStatements } = await diffTestSchemas(from, to, []);

	expect(sqlStatements.length).toBe(2);
	expect(sqlStatements[0]).toBe(`ALTER TABLE "table" ALTER COLUMN "column" SET DEFAULT 'value3'::"public"."enum";`);
	expect(sqlStatements[1]).toBe(
		`ALTER TABLE "table" ALTER COLUMN "column" SET DATA TYPE "public"."enum" USING "column"::"public"."enum";`,
	);

	expect(statements.length).toBe(1);
	expect(statements[0]).toStrictEqual({
		columnAutoIncrement: undefined,
		columnDefault: "'value3'",
		columnName: 'column',
		columnNotNull: false,
		columnOnUpdate: undefined,
		columnPk: false,
		newDataType: {
			isEnum: true,
			name: 'enum',
		},
		oldDataType: {
			isEnum: false,
			name: 'varchar',
		},
		schema: '',
		tableName: 'table',
		type: 'pg_alter_table_alter_column_set_type',
		typeSchema: 'public',
	});
});

// +
test('change data type from array standart type to array enum. column has default', async () => {
	const enum1 = pgEnum('enum', ['value1', 'value3']);

	const from = {
		enum1,
		table: pgTable('table', {
			column: varchar('column').array().default(['value2']),
		}),
	};

	const to = {
		enum1,
		table: pgTable('table', {
			column: enum1('column').array().default(['value3']),
		}),
	};

	const { statements, sqlStatements } = await diffTestSchemas(from, to, []);

	expect(sqlStatements.length).toBe(2);
	expect(sqlStatements[0]).toBe(
		`ALTER TABLE "table" ALTER COLUMN "column" SET DEFAULT '{"value3"}'::"public"."enum"[];`,
	);
	expect(sqlStatements[1]).toBe(
		`ALTER TABLE "table" ALTER COLUMN "column" SET DATA TYPE "public"."enum"[] USING "column"::"public"."enum"[];`,
	);

	expect(statements.length).toBe(1);
	expect(statements[0]).toStrictEqual({
		columnAutoIncrement: undefined,
		columnDefault: `'{"value3"}'`,
		columnName: 'column',
		columnNotNull: false,
		columnOnUpdate: undefined,
		columnPk: false,
		newDataType: {
			isEnum: true,
			name: 'enum[]',
		},
		oldDataType: {
			isEnum: false,
			name: 'varchar[]',
		},
		schema: '',
		tableName: 'table',
		type: 'pg_alter_table_alter_column_set_type',
		typeSchema: 'public',
	});
});

// +
test('change data type from array standart type to array enum. column without default', async () => {
	const enum1 = pgEnum('enum', ['value1', 'value3']);

	const from = {
		enum1,
		table: pgTable('table', {
			column: varchar('column').array(),
		}),
	};

	const to = {
		enum1,
		table: pgTable('table', {
			column: enum1('column').array(),
		}),
	};

	const { statements, sqlStatements } = await diffTestSchemas(from, to, []);

	expect(sqlStatements.length).toBe(1);
	expect(sqlStatements[0]).toBe(
		`ALTER TABLE "table" ALTER COLUMN "column" SET DATA TYPE "public"."enum"[] USING "column"::"public"."enum"[];`,
	);

	expect(statements.length).toBe(1);
	expect(statements[0]).toStrictEqual({
		columnAutoIncrement: undefined,
		columnDefault: undefined,
		columnName: 'column',
		columnNotNull: false,
		columnOnUpdate: undefined,
		columnPk: false,
		newDataType: {
			isEnum: true,
			name: 'enum[]',
		},
		oldDataType: {
			isEnum: false,
			name: 'varchar[]',
		},
		schema: '',
		tableName: 'table',
		type: 'pg_alter_table_alter_column_set_type',
		typeSchema: 'public',
	});
});

// +
test('change data type from array standart type with custom size to array enum with custom size. column has default', async () => {
	const enum1 = pgEnum('enum', ['value1', 'value3']);

	const from = {
		enum1,
		table: pgTable('table', {
			column: varchar('column').array(3).default(['value2']),
		}),
	};

	const to = {
		enum1,
		table: pgTable('table', {
			column: enum1('column').array(3).default(['value3']),
		}),
	};

	const { statements, sqlStatements } = await diffTestSchemas(from, to, []);

	expect(sqlStatements.length).toBe(2);
	expect(sqlStatements[0]).toBe(
		`ALTER TABLE "table" ALTER COLUMN "column" SET DEFAULT '{"value3"}'::"public"."enum"[3];`,
	);
	expect(sqlStatements[1]).toBe(
		`ALTER TABLE "table" ALTER COLUMN "column" SET DATA TYPE "public"."enum"[3] USING "column"::"public"."enum"[3];`,
	);

	expect(statements.length).toBe(1);
	expect(statements[0]).toStrictEqual({
		columnAutoIncrement: undefined,
		columnDefault: `'{"value3"}'`,
		columnName: 'column',
		columnNotNull: false,
		columnOnUpdate: undefined,
		columnPk: false,
		newDataType: {
			isEnum: true,
			name: 'enum[3]',
		},
		oldDataType: {
			isEnum: false,
			name: 'varchar[3]',
		},
		schema: '',
		tableName: 'table',
		type: 'pg_alter_table_alter_column_set_type',
		typeSchema: 'public',
	});
});

// +
test('change data type from array standart type with custom size to array enum with custom size. column without default', async () => {
	const enum1 = pgEnum('enum', ['value1', 'value3']);

	const from = {
		enum1,
		table: pgTable('table', {
			column: varchar('column').array(2),
		}),
	};

	const to = {
		enum1,
		table: pgTable('table', {
			column: enum1('column').array(2),
		}),
	};

	const { statements, sqlStatements } = await diffTestSchemas(from, to, []);

	expect(sqlStatements.length).toBe(1);
	expect(sqlStatements[0]).toBe(
		`ALTER TABLE "table" ALTER COLUMN "column" SET DATA TYPE "public"."enum"[2] USING "column"::"public"."enum"[2];`,
	);

	expect(statements.length).toBe(1);
	expect(statements[0]).toStrictEqual({
		columnAutoIncrement: undefined,
		columnDefault: undefined,
		columnName: 'column',
		columnNotNull: false,
		columnOnUpdate: undefined,
		columnPk: false,
		newDataType: {
			isEnum: true,
			name: 'enum[2]',
		},
		oldDataType: {
			isEnum: false,
			name: 'varchar[2]',
		},
		schema: '',
		tableName: 'table',
		type: 'pg_alter_table_alter_column_set_type',
		typeSchema: 'public',
	});
});

// +
test('change data type from enum type to standart type', async () => {
	const enum1 = pgEnum('enum', ['value1', 'value3']);

	const from = {
		enum1,
		table: pgTable('table', {
			column: enum1('column'),
		}),
	};

	const to = {
		enum1,
		table: pgTable('table', {
			column: varchar('column'),
		}),
	};

	const { statements, sqlStatements } = await diffTestSchemas(from, to, []);

	expect(sqlStatements.length).toBe(1);
	expect(sqlStatements[0]).toBe(
		`ALTER TABLE "table" ALTER COLUMN "column" SET DATA TYPE varchar;`,
	);

	expect(statements.length).toBe(1);
	expect(statements[0]).toStrictEqual({
		columnAutoIncrement: undefined,
		columnDefault: undefined,
		columnName: 'column',
		columnNotNull: false,
		columnOnUpdate: undefined,
		columnPk: false,
		newDataType: {
			isEnum: false,
			name: 'varchar',
		},
		oldDataType: {
			isEnum: true,
			name: 'enum',
		},
		schema: '',
		tableName: 'table',
		type: 'pg_alter_table_alter_column_set_type',
		typeSchema: undefined,
	});
});

// +
test('change data type from enum type to standart type. column has default', async () => {
	const enum1 = pgEnum('enum', ['value1', 'value3']);

	const from = {
		enum1,
		table: pgTable('table', {
			column: enum1('column').default('value3'),
		}),
	};

	const to = {
		enum1,
		table: pgTable('table', {
			column: varchar('column').default('value2'),
		}),
	};

	const { statements, sqlStatements } = await diffTestSchemas(from, to, []);

	expect(sqlStatements.length).toBe(2);
	expect(sqlStatements[0]).toBe(
		`ALTER TABLE "table" ALTER COLUMN "column" SET DATA TYPE varchar;`,
	);
	expect(sqlStatements[1]).toBe(`ALTER TABLE "table" ALTER COLUMN "column" SET DEFAULT 'value2';`);

	expect(statements.length).toBe(1);
	expect(statements[0]).toStrictEqual({
		columnAutoIncrement: undefined,
		columnDefault: "'value2'",
		columnName: 'column',
		columnNotNull: false,
		columnOnUpdate: undefined,
		columnPk: false,
		newDataType: {
			isEnum: false,
			name: 'varchar',
		},
		oldDataType: {
			isEnum: true,
			name: 'enum',
		},
		schema: '',
		tableName: 'table',
		type: 'pg_alter_table_alter_column_set_type',
		typeSchema: undefined,
	});
});

// +
test('change data type from array enum type to array standart type', async () => {
	const enum1 = pgEnum('enum', ['value1', 'value3']);

	const from = {
		enum1,
		table: pgTable('table', {
			column: enum1('column').array(),
		}),
	};

	const to = {
		enum1,
		table: pgTable('table', {
			column: varchar('column').array(),
		}),
	};

	const { statements, sqlStatements } = await diffTestSchemas(from, to, []);

	expect(sqlStatements.length).toBe(1);
	expect(sqlStatements[0]).toBe(
		`ALTER TABLE "table" ALTER COLUMN "column" SET DATA TYPE varchar[];`,
	);

	expect(statements.length).toBe(1);
	expect(statements[0]).toStrictEqual({
		columnAutoIncrement: undefined,
		columnDefault: undefined,
		columnName: 'column',
		columnNotNull: false,
		columnOnUpdate: undefined,
		columnPk: false,
		newDataType: {
			isEnum: false,
			name: 'varchar[]',
		},
		oldDataType: {
			isEnum: true,
			name: 'enum[]',
		},
		schema: '',
		tableName: 'table',
		type: 'pg_alter_table_alter_column_set_type',
		typeSchema: undefined,
	});
});

// +
test('change data type from array enum with custom size type to array standart type with custom size', async () => {
	const enum1 = pgEnum('enum', ['value1', 'value3']);

	const from = {
		enum1,
		table: pgTable('table', {
			column: enum1('column').array(2),
		}),
	};

	const to = {
		enum1,
		table: pgTable('table', {
			column: varchar('column').array(2),
		}),
	};

	const { statements, sqlStatements } = await diffTestSchemas(from, to, []);

	expect(sqlStatements.length).toBe(1);
	expect(sqlStatements[0]).toBe(
		`ALTER TABLE "table" ALTER COLUMN "column" SET DATA TYPE varchar[2];`,
	);

	expect(statements.length).toBe(1);
	expect(statements[0]).toStrictEqual({
		columnAutoIncrement: undefined,
		columnDefault: undefined,
		columnName: 'column',
		columnNotNull: false,
		columnOnUpdate: undefined,
		columnPk: false,
		newDataType: {
			isEnum: false,
			name: 'varchar[2]',
		},
		oldDataType: {
			isEnum: true,
			name: 'enum[2]',
		},
		schema: '',
		tableName: 'table',
		type: 'pg_alter_table_alter_column_set_type',
		typeSchema: undefined,
	});
});

//
test('change data type from array enum type to array standart type. column has default', async () => {
	const enum1 = pgEnum('enum', ['value1', 'value2']);

	const from = {
		enum1,
		table: pgTable('table', {
			column: enum1('column').array().default(['value2']),
		}),
	};

	const to = {
		enum1,
		table: pgTable('table', {
			column: varchar('column').array().default(['value2']),
		}),
	};

	const { statements, sqlStatements } = await diffTestSchemas(from, to, []);

	expect(sqlStatements.length).toBe(2);
	expect(sqlStatements[0]).toBe(
		`ALTER TABLE "table" ALTER COLUMN "column" SET DATA TYPE varchar[];`,
	);
	expect(sqlStatements[1]).toBe(
		`ALTER TABLE "table" ALTER COLUMN "column" SET DEFAULT '{"value2"}';`,
	);

	expect(statements.length).toBe(1);
	expect(statements[0]).toStrictEqual({
		columnAutoIncrement: undefined,
		columnDefault: `'{"value2"}'`,
		columnName: 'column',
		columnNotNull: false,
		columnOnUpdate: undefined,
		columnPk: false,
		newDataType: {
			isEnum: false,
			name: 'varchar[]',
		},
		oldDataType: {
			isEnum: true,
			name: 'enum[]',
		},
		schema: '',
		tableName: 'table',
		type: 'pg_alter_table_alter_column_set_type',
		typeSchema: undefined,
	});
});

// +
test('change data type from array enum type with custom size to array standart type with custom size. column has default', async () => {
	const enum1 = pgEnum('enum', ['value1', 'value2']);

	const from = {
		enum1,
		table: pgTable('table', {
			column: enum1('column').array(3).default(['value2']),
		}),
	};

	const to = {
		enum1,
		table: pgTable('table', {
			column: varchar('column').array(3).default(['value2']),
		}),
	};

	const { statements, sqlStatements } = await diffTestSchemas(from, to, []);

	expect(sqlStatements.length).toBe(2);
	expect(sqlStatements[0]).toBe(
		`ALTER TABLE "table" ALTER COLUMN "column" SET DATA TYPE varchar[3];`,
	);
	expect(sqlStatements[1]).toBe(
		`ALTER TABLE "table" ALTER COLUMN "column" SET DEFAULT '{"value2"}';`,
	);

	expect(statements.length).toBe(1);
	expect(statements[0]).toStrictEqual({
		columnAutoIncrement: undefined,
		columnDefault: `'{"value2"}'`,
		columnName: 'column',
		columnNotNull: false,
		columnOnUpdate: undefined,
		columnPk: false,
		newDataType: {
			isEnum: false,
			name: 'varchar[3]',
		},
		oldDataType: {
			isEnum: true,
			name: 'enum[3]',
		},
		schema: '',
		tableName: 'table',
		type: 'pg_alter_table_alter_column_set_type',
		typeSchema: undefined,
	});
});

// +
test('change data type from standart type to standart type', async () => {
	const from = {
		table: pgTable('table', {
			column: varchar('column'),
		}),
	};

	const to = {
		table: pgTable('table', {
			column: text('column'),
		}),
	};

	const { statements, sqlStatements } = await diffTestSchemas(from, to, []);

	expect(sqlStatements.length).toBe(1);
	expect(sqlStatements[0]).toBe(
		`ALTER TABLE "table" ALTER COLUMN "column" SET DATA TYPE text;`,
	);

	expect(statements.length).toBe(1);
	expect(statements[0]).toStrictEqual({
		columnAutoIncrement: undefined,
		columnDefault: undefined,
		columnName: 'column',
		columnNotNull: false,
		columnOnUpdate: undefined,
		columnPk: false,
		newDataType: {
			isEnum: false,
			name: 'text',
		},
		oldDataType: {
			isEnum: false,
			name: 'varchar',
		},
		schema: '',
		tableName: 'table',
		type: 'pg_alter_table_alter_column_set_type',
		typeSchema: undefined,
	});
});

// +
test('change data type from standart type to standart type. column has default', async () => {
	const from = {
		table: pgTable('table', {
			column: varchar('column').default('value3'),
		}),
	};

	const to = {
		table: pgTable('table', {
			column: text('column').default('value2'),
		}),
	};

	const { statements, sqlStatements } = await diffTestSchemas(from, to, []);

	expect(sqlStatements.length).toBe(2);
	expect(sqlStatements[0]).toBe(
		`ALTER TABLE "table" ALTER COLUMN "column" SET DATA TYPE text;`,
	);
	expect(sqlStatements[1]).toBe(
		`ALTER TABLE "table" ALTER COLUMN "column" SET DEFAULT 'value2';`,
	);

	expect(statements.length).toBe(1);
	expect(statements[0]).toStrictEqual({
		columnAutoIncrement: undefined,
		columnDefault: "'value2'",
		columnName: 'column',
		columnNotNull: false,
		columnOnUpdate: undefined,
		columnPk: false,
		newDataType: {
			isEnum: false,
			name: 'text',
		},
		oldDataType: {
			isEnum: false,
			name: 'varchar',
		},
		schema: '',
		tableName: 'table',
		type: 'pg_alter_table_alter_column_set_type',
		typeSchema: undefined,
	});
});

// +
test('change data type from standart type to standart type. columns are arrays', async () => {
	const from = {
		table: pgTable('table', {
			column: varchar('column').array(),
		}),
	};

	const to = {
		table: pgTable('table', {
			column: text('column').array(),
		}),
	};

	const { statements, sqlStatements } = await diffTestSchemas(from, to, []);

	expect(sqlStatements.length).toBe(1);
	expect(sqlStatements[0]).toBe(
		`ALTER TABLE "table" ALTER COLUMN "column" SET DATA TYPE text[];`,
	);

	expect(statements.length).toBe(1);
	expect(statements[0]).toStrictEqual({
		columnAutoIncrement: undefined,
		columnDefault: undefined,
		columnName: 'column',
		columnNotNull: false,
		columnOnUpdate: undefined,
		columnPk: false,
		newDataType: {
			isEnum: false,
			name: 'text[]',
		},
		oldDataType: {
			isEnum: false,
			name: 'varchar[]',
		},
		schema: '',
		tableName: 'table',
		type: 'pg_alter_table_alter_column_set_type',
		typeSchema: undefined,
	});
});

// +
test('change data type from standart type to standart type. columns are arrays with custom sizes', async () => {
	const from = {
		table: pgTable('table', {
			column: varchar('column').array(2),
		}),
	};

	const to = {
		table: pgTable('table', {
			column: text('column').array(2),
		}),
	};

	const { statements, sqlStatements } = await diffTestSchemas(from, to, []);

	expect(sqlStatements.length).toBe(1);
	expect(sqlStatements[0]).toBe(
		`ALTER TABLE "table" ALTER COLUMN "column" SET DATA TYPE text[2];`,
	);

	expect(statements.length).toBe(1);
	expect(statements[0]).toStrictEqual({
		columnAutoIncrement: undefined,
		columnDefault: undefined,
		columnName: 'column',
		columnNotNull: false,
		columnOnUpdate: undefined,
		columnPk: false,
		newDataType: {
			isEnum: false,
			name: 'text[2]',
		},
		oldDataType: {
			isEnum: false,
			name: 'varchar[2]',
		},
		schema: '',
		tableName: 'table',
		type: 'pg_alter_table_alter_column_set_type',
		typeSchema: undefined,
	});
});

// +
test('change data type from standart type to standart type. columns are arrays. column has default', async () => {
	const from = {
		table: pgTable('table', {
			column: varchar('column').array().default(['hello']),
		}),
	};

	const to = {
		table: pgTable('table', {
			column: text('column').array().default(['hello']),
		}),
	};

	const { statements, sqlStatements } = await diffTestSchemas(from, to, []);

	expect(sqlStatements.length).toBe(2);
	expect(sqlStatements[0]).toBe(
		`ALTER TABLE "table" ALTER COLUMN "column" SET DATA TYPE text[];`,
	);
	expect(sqlStatements[1]).toBe(
		`ALTER TABLE "table" ALTER COLUMN "column" SET DEFAULT '{"hello"}';`,
	);

	expect(statements.length).toBe(1);
	expect(statements[0]).toStrictEqual({
		columnAutoIncrement: undefined,
		columnDefault: `'{"hello"}'`,
		columnName: 'column',
		columnNotNull: false,
		columnOnUpdate: undefined,
		columnPk: false,
		newDataType: {
			isEnum: false,
			name: 'text[]',
		},
		oldDataType: {
			isEnum: false,
			name: 'varchar[]',
		},
		schema: '',
		tableName: 'table',
		type: 'pg_alter_table_alter_column_set_type',
		typeSchema: undefined,
	});
});

// +
test('change data type from standart type to standart type. columns are arrays with custom sizes.column has default', async () => {
	const from = {
		table: pgTable('table', {
			column: varchar('column').array(2).default(['hello']),
		}),
	};

	const to = {
		table: pgTable('table', {
			column: text('column').array(2).default(['hello']),
		}),
	};

	const { statements, sqlStatements } = await diffTestSchemas(from, to, []);

	expect(sqlStatements.length).toBe(2);
	expect(sqlStatements[0]).toBe(
		`ALTER TABLE "table" ALTER COLUMN "column" SET DATA TYPE text[2];`,
	);
	expect(sqlStatements[1]).toBe(
		`ALTER TABLE "table" ALTER COLUMN "column" SET DEFAULT '{"hello"}';`,
	);

	expect(statements.length).toBe(1);
	expect(statements[0]).toStrictEqual({
		columnAutoIncrement: undefined,
		columnDefault: `'{"hello"}'`,
		columnName: 'column',
		columnNotNull: false,
		columnOnUpdate: undefined,
		columnPk: false,
		newDataType: {
			isEnum: false,
			name: 'text[2]',
		},
		oldDataType: {
			isEnum: false,
			name: 'varchar[2]',
		},
		schema: '',
		tableName: 'table',
		type: 'pg_alter_table_alter_column_set_type',
		typeSchema: undefined,
	});
});

// +
test('change data type from one enum to other', async () => {
	const enum1 = pgEnum('enum1', ['value1', 'value3']);
	const enum2 = pgEnum('enum2', ['value1', 'value3']);

	const from = {
		enum1,
		enum2,
		table: pgTable('table', {
			column: enum1('column'),
		}),
	};

	const to = {
		enum1,
		enum2,
		table: pgTable('table', {
			column: enum2('column'),
		}),
	};

	const { statements, sqlStatements } = await diffTestSchemas(from, to, []);

	expect(sqlStatements.length).toBe(1);
	expect(sqlStatements[0]).toBe(
		`ALTER TABLE "table" ALTER COLUMN "column" SET DATA TYPE "public"."enum2" USING "column"::text::"public"."enum2";`,
	);

	expect(statements.length).toBe(1);
	expect(statements[0]).toStrictEqual({
		columnAutoIncrement: undefined,
		columnDefault: undefined,
		columnName: 'column',
		columnNotNull: false,
		columnOnUpdate: undefined,
		columnPk: false,
		newDataType: {
			isEnum: true,
			name: 'enum2',
		},
		oldDataType: {
			isEnum: true,
			name: 'enum1',
		},
		schema: '',
		tableName: 'table',
		type: 'pg_alter_table_alter_column_set_type',
		typeSchema: 'public',
	});
});

// +
test('change data type from one enum to other. column has default', async () => {
	const enum1 = pgEnum('enum1', ['value1', 'value3']);
	const enum2 = pgEnum('enum2', ['value1', 'value3']);

	const from = {
		enum1,
		enum2,
		table: pgTable('table', {
			column: enum1('column').default('value3'),
		}),
	};

	const to = {
		enum1,
		enum2,
		table: pgTable('table', {
			column: enum2('column').default('value3'),
		}),
	};

	const { statements, sqlStatements } = await diffTestSchemas(from, to, []);

	expect(sqlStatements.length).toBe(3);
	expect(sqlStatements[0]).toBe(
		`ALTER TABLE "table" ALTER COLUMN "column" DROP DEFAULT;`,
	);
	expect(sqlStatements[1]).toBe(
		`ALTER TABLE "table" ALTER COLUMN "column" SET DATA TYPE "public"."enum2" USING "column"::text::"public"."enum2";`,
	);
	expect(sqlStatements[2]).toBe(
		`ALTER TABLE "table" ALTER COLUMN "column" SET DEFAULT 'value3';`,
	);

	expect(statements.length).toBe(1);
	expect(statements[0]).toStrictEqual({
		columnAutoIncrement: undefined,
		columnDefault: "'value3'",
		columnName: 'column',
		columnNotNull: false,
		columnOnUpdate: undefined,
		columnPk: false,
		newDataType: {
			isEnum: true,
			name: 'enum2',
		},
		oldDataType: {
			isEnum: true,
			name: 'enum1',
		},
		schema: '',
		tableName: 'table',
		type: 'pg_alter_table_alter_column_set_type',
		typeSchema: 'public',
	});
});

// +
test('change data type from one enum to other. changed defaults', async () => {
	const enum1 = pgEnum('enum1', ['value1', 'value3']);
	const enum2 = pgEnum('enum2', ['value1', 'value3']);

	const from = {
		enum1,
		enum2,
		table: pgTable('table', {
			column: enum1('column').default('value3'),
		}),
	};

	const to = {
		enum1,
		enum2,
		table: pgTable('table', {
			column: enum2('column').default('value1'),
		}),
	};

	const { statements, sqlStatements } = await diffTestSchemas(from, to, []);

	expect(sqlStatements.length).toBe(3);
	expect(sqlStatements[0]).toBe(
		`ALTER TABLE "table" ALTER COLUMN "column" DROP DEFAULT;`,
	);
	expect(sqlStatements[1]).toBe(
		`ALTER TABLE "table" ALTER COLUMN "column" SET DATA TYPE "public"."enum2" USING "column"::text::"public"."enum2";`,
	);
	expect(sqlStatements[2]).toBe(
		`ALTER TABLE "table" ALTER COLUMN "column" SET DEFAULT 'value1';`,
	);

	expect(statements.length).toBe(1);
	expect(statements[0]).toStrictEqual({
		columnAutoIncrement: undefined,
		columnDefault: "'value1'",
		columnName: 'column',
		columnNotNull: false,
		columnOnUpdate: undefined,
		columnPk: false,
		newDataType: {
			isEnum: true,
			name: 'enum2',
		},
		oldDataType: {
			isEnum: true,
			name: 'enum1',
		},
		schema: '',
		tableName: 'table',
		type: 'pg_alter_table_alter_column_set_type',
		typeSchema: 'public',
	});
});

test('check filtering json statements. here we have recreate enum + set new type + alter default', async () => {
	const enum1 = pgEnum('enum1', ['value1', 'value3']);
	const from = {
		enum1,
		table: pgTable('table', {
			column: varchar('column').default('value3'),
		}),
	};

	const enum2 = pgEnum('enum1', ['value3', 'value1', 'value2']);
	const to = {
		enum2,
		table: pgTable('table', {
			column: enum2('column').default('value2'),
		}),
	};

	const { statements, sqlStatements } = await diffTestSchemas(from, to, []);

	expect(sqlStatements.length).toBe(6);
	expect(sqlStatements[0]).toBe(`ALTER TABLE "table" ALTER COLUMN "column" SET DATA TYPE text;`);
	expect(sqlStatements[1]).toBe(`ALTER TABLE "table" ALTER COLUMN "column" SET DEFAULT 'value2'::text;`);
	expect(sqlStatements[2]).toBe(`DROP TYPE "public"."enum1";`);
	expect(sqlStatements[3]).toBe(`CREATE TYPE "public"."enum1" AS ENUM('value3', 'value1', 'value2');`);
	expect(sqlStatements[4]).toBe(
		`ALTER TABLE "table" ALTER COLUMN "column" SET DEFAULT 'value2'::"public"."enum1";`,
	);
	expect(sqlStatements[5]).toBe(
		`ALTER TABLE "table" ALTER COLUMN "column" SET DATA TYPE "public"."enum1" USING "column"::"public"."enum1";`,
	);

	expect(statements.length).toBe(2);
	expect(statements[0]).toStrictEqual({
		columnsWithEnum: [
			{
				column: 'column',
				columnType: 'enum1',
				default: "'value2'",
				table: 'table',
				tableSchema: '',
			},
		],
		deletedValues: [
			'value3',
		],
		enumSchema: 'public',
		name: 'enum1',
		newValues: [
			'value3',
			'value1',
			'value2',
		],
		type: 'alter_type_drop_value',
	});
	expect(statements[1]).toStrictEqual({
		columnAutoIncrement: undefined,
		columnDefault: "'value2'",
		columnName: 'column',
		columnNotNull: false,
		columnOnUpdate: undefined,
		columnPk: false,
		newDataType: {
			isEnum: true,
			name: 'enum1',
		},
		oldDataType: {
			isEnum: false,
			name: 'varchar',
		},
		schema: '',
		tableName: 'table',
		type: 'pg_alter_table_alter_column_set_type',
		typeSchema: 'public',
=======
test('enums as ts enum', async () => {
	enum Test {
		value = 'value',
	}

	const to = {
		enum: pgEnum('enum', Test),
	};

	const { statements, sqlStatements } = await diffTestSchemas({}, to, []);

	expect(sqlStatements.length).toBe(1);
	expect(sqlStatements[0]).toBe(`CREATE TYPE "public"."enum" AS ENUM('value');`);
	expect(statements.length).toBe(1);
	expect(statements[0]).toStrictEqual({
		name: 'enum',
		schema: 'public',
		type: 'create_type_enum',
		values: ['value'],
>>>>>>> f1c2dd6c
	});
});<|MERGE_RESOLUTION|>--- conflicted
+++ resolved
@@ -758,6 +758,28 @@
 	});
 });
 
+test('enums as ts enum', async () => {
+	enum Test {
+		value = 'value',
+	}
+
+	const to = {
+		enum: pgEnum('enum', Test),
+	};
+
+	const { statements, sqlStatements } = await diffTestSchemas({}, to, []);
+
+	expect(sqlStatements.length).toBe(1);
+	expect(sqlStatements[0]).toBe(`CREATE TYPE "public"."enum" AS ENUM('value');`);
+	expect(statements.length).toBe(1);
+	expect(statements[0]).toStrictEqual({
+		name: 'enum',
+		schema: 'public',
+		type: 'create_type_enum',
+		values: ['value'],
+	});
+});
+
 // +
 test('column is enum type with default value. shuffle enum', async () => {
 	const enum1 = pgEnum('enum', ['value1', 'value2', 'value3']);
@@ -1040,7 +1062,6 @@
 	});
 });
 
-<<<<<<< HEAD
 // +
 test('column is array of enum with multiple dimenions type with custom size with default value. shuffle enum', async () => {
 	const enum1 = pgEnum('enum', ['value1', 'value2', 'value3']);
@@ -2480,26 +2501,5 @@
 		tableName: 'table',
 		type: 'pg_alter_table_alter_column_set_type',
 		typeSchema: 'public',
-=======
-test('enums as ts enum', async () => {
-	enum Test {
-		value = 'value',
-	}
-
-	const to = {
-		enum: pgEnum('enum', Test),
-	};
-
-	const { statements, sqlStatements } = await diffTestSchemas({}, to, []);
-
-	expect(sqlStatements.length).toBe(1);
-	expect(sqlStatements[0]).toBe(`CREATE TYPE "public"."enum" AS ENUM('value');`);
-	expect(statements.length).toBe(1);
-	expect(statements[0]).toStrictEqual({
-		name: 'enum',
-		schema: 'public',
-		type: 'create_type_enum',
-		values: ['value'],
->>>>>>> f1c2dd6c
 	});
 });