--- conflicted
+++ resolved
@@ -1,9 +1,6 @@
 import 'dotenv/config';
 import Docker from 'dockerode';
 import { SQL, sql } from 'drizzle-orm';
-<<<<<<< HEAD
-import { char, int, mysqlEnum, mysqlTable, text, varchar } from 'drizzle-orm/mysql-core';
-=======
 import {
 	bigint,
 	char,
@@ -20,8 +17,8 @@
 	text,
 	tinyint,
 	varchar,
+	mysqlEnum
 } from 'drizzle-orm/mysql-core';
->>>>>>> 4d56096c
 import * as fs from 'fs';
 import getPort from 'get-port';
 import { Connection, createConnection } from 'mysql2/promise';
@@ -271,17 +268,6 @@
 	expect(sqlStatements.length).toBe(0);
 });
 
-<<<<<<< HEAD
-	await client.query(`drop table users;`);
-});
-
-test('instrospect strings with single quotes', async () => {
-	const schema = {
-		columns: mysqlTable('columns', {
-			enum: mysqlEnum('my_enum', ["escape's quotes", "escape's quotes 2"]).default("escape's quotes"),
-			text: text('text').default("escape's quotes"),
-			varchar: varchar('varchar', { length: 255 }).default("escape's quotes"),
-=======
 test('handle unsigned numerical types', async () => {
 	const schema = {
 		table: mysqlTable('table', {
@@ -296,26 +282,38 @@
 			col9: double({ precision: 2, scale: 1, unsigned: true }),
 			col10: decimal({ unsigned: true }),
 			col11: decimal({ precision: 2, scale: 1, unsigned: true }),
->>>>>>> 4d56096c
-		}),
-	};
-
-	const { statements, sqlStatements } = await introspectMySQLToFile(
-		client,
-		schema,
-<<<<<<< HEAD
+		}),
+	};
+
+	const { statements, sqlStatements } = await introspectMySQLToFile(
+		client,
+		schema,
+		'handle-unsigned-numerical-types',
+		'drizzle',
+	);
+
+	expect(statements.length).toBe(0);
+	expect(sqlStatements.length).toBe(0);
+});
+
+test('instrospect strings with single quotes', async () => {
+	const schema = {
+		columns: mysqlTable('columns', {
+			enum: mysqlEnum('my_enum', ["escape's quotes", "escape's quotes 2"]).default("escape's quotes"),
+			text: text('text').default("escape's quotes"),
+			varchar: varchar('varchar', { length: 255 }).default("escape's quotes"),
+		}),
+	};
+
+	const { statements, sqlStatements } = await introspectMySQLToFile(
+		client,
+		schema,
 		'introspect-strings-with-single-quotes',
-=======
-		'handle-unsigned-numerical-types',
->>>>>>> 4d56096c
-		'drizzle',
-	);
-
-	expect(statements.length).toBe(0);
-	expect(sqlStatements.length).toBe(0);
-<<<<<<< HEAD
+		'drizzle',
+	);
+
+	expect(statements.length).toBe(0);
+	expect(sqlStatements.length).toBe(0);
 
 	await client.query(`drop table columns;`);
-=======
->>>>>>> 4d56096c
 });