import Database from 'better-sqlite3';
import { SQL, sql } from 'drizzle-orm';
import { check, int, sqliteTable, sqliteView, text } from 'drizzle-orm/sqlite-core';
import * as fs from 'fs';
import { introspectSQLiteToFile } from 'tests/schemaDiffer';
import { expect, test } from 'vitest';

if (!fs.existsSync('tests/introspect/sqlite')) {
	fs.mkdirSync('tests/introspect/sqlite');
}

test('generated always column: link to another column', async () => {
	const sqlite = new Database(':memory:');

	const schema = {
		users: sqliteTable('users', {
			id: int('id'),
			email: text('email'),
			generatedEmail: text('generatedEmail').generatedAlwaysAs(
				(): SQL => sql`\`email\``,
			),
		}),
	};

	const { statements, sqlStatements } = await introspectSQLiteToFile(
		sqlite,
		schema,
		'generated-link-column',
	);

	expect(statements.length).toBe(0);
	expect(sqlStatements.length).toBe(0);
});

test('generated always column virtual: link to another column', async () => {
	const sqlite = new Database(':memory:');

	const schema = {
		users: sqliteTable('users', {
			id: int('id'),
			email: text('email'),
			generatedEmail: text('generatedEmail').generatedAlwaysAs(
				(): SQL => sql`\`email\``,
				{ mode: 'virtual' },
			),
		}),
	};

	const { statements, sqlStatements } = await introspectSQLiteToFile(
		sqlite,
		schema,
		'generated-link-column-virtual',
	);

	expect(statements.length).toBe(0);
	expect(sqlStatements.length).toBe(0);
});

<<<<<<< HEAD
test('instrospect strings with single quotes', async () => {
	const sqlite = new Database(':memory:');

	const schema = {
		columns: sqliteTable('columns', {
			text: text('text').default("escape's quotes"),
		}),
=======
test('introspect checks', async () => {
	const sqlite = new Database(':memory:');

	const schema = {
		users: sqliteTable('users', {
			id: int('id'),
			name: text('name'),
			age: int('age'),
		}, (table) => ({
			someCheck: check('some_check', sql`${table.age} > 21`),
		})),
>>>>>>> 4d56096c
	};

	const { statements, sqlStatements } = await introspectSQLiteToFile(
		sqlite,
		schema,
<<<<<<< HEAD
		'introspect-strings-with-single-quotes',
=======
		'introspect-checks',
	);

	expect(statements.length).toBe(0);
	expect(sqlStatements.length).toBe(0);
});

test('view #1', async () => {
	const sqlite = new Database(':memory:');

	const users = sqliteTable('users', { id: int('id') });
	const testView = sqliteView('some_view', { id: int('id') }).as(
		sql`SELECT * FROM ${users}`,
	);

	const schema = {
		users: users,
		testView,
	};

	const { statements, sqlStatements } = await introspectSQLiteToFile(
		sqlite,
		schema,
		'view-1',
>>>>>>> 4d56096c
	);

	expect(statements.length).toBe(0);
	expect(sqlStatements.length).toBe(0);
});<|MERGE_RESOLUTION|>--- conflicted
+++ resolved
@@ -56,7 +56,6 @@
 	expect(sqlStatements.length).toBe(0);
 });
 
-<<<<<<< HEAD
 test('instrospect strings with single quotes', async () => {
 	const sqlite = new Database(':memory:');
 
@@ -64,7 +63,18 @@
 		columns: sqliteTable('columns', {
 			text: text('text').default("escape's quotes"),
 		}),
-=======
+	};
+
+	const { statements, sqlStatements } = await introspectSQLiteToFile(
+		sqlite,
+		schema,
+		'introspect-strings-with-single-quotes',
+	);
+
+	expect(statements.length).toBe(0);
+	expect(sqlStatements.length).toBe(0);
+});
+
 test('introspect checks', async () => {
 	const sqlite = new Database(':memory:');
 
@@ -76,15 +86,11 @@
 		}, (table) => ({
 			someCheck: check('some_check', sql`${table.age} > 21`),
 		})),
->>>>>>> 4d56096c
 	};
 
 	const { statements, sqlStatements } = await introspectSQLiteToFile(
 		sqlite,
 		schema,
-<<<<<<< HEAD
-		'introspect-strings-with-single-quotes',
-=======
 		'introspect-checks',
 	);
 
@@ -109,7 +115,6 @@
 		sqlite,
 		schema,
 		'view-1',
->>>>>>> 4d56096c
 	);
 
 	expect(statements.length).toBe(0);
