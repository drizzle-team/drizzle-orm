import { SQL, sql } from 'drizzle-orm';
import {
	bigint,
	bigserial,
	boolean,
	char,
	cidr,
	customType,
	date,
	doublePrecision,
	geometry,
	inet,
	integer,
	interval,
	json,
	jsonb,
	macaddr,
	macaddr8,
	numeric,
	pgEnum,
	pgSchema,
	pgTable,
	primaryKey,
	real,
	serial,
	smallint,
	smallserial,
	text,
	time,
	timestamp,
	uniqueIndex,
	uuid,
	varchar,
} from 'drizzle-orm/pg-core';
import { afterAll, beforeAll, beforeEach, expect, test } from 'vitest';
import { diff, preparePostgisTestDatabase, prepareTestDatabase, push, TestDatabase } from './mocks';

// @vitest-environment-options {"max-concurrency":1}
let _: TestDatabase;
let db: TestDatabase['db'];

beforeAll(async () => {
	_ = await prepareTestDatabase();
	db = _.db;
});

afterAll(async () => {
	await _.close();
});

beforeEach(async () => {
	await _.clear();
});

test('add columns #1', async (t) => {
	const schema1 = {
		users: pgTable('users', {
			id: serial('id').primaryKey(),
		}),
	};

	const schema2 = {
		users: pgTable('users', {
			id: serial('id').primaryKey(),
			name: text('name'),
		}),
	};

	const { sqlStatements: st } = await diff(schema1, schema2, []);

	await push({ db, to: schema1 });
	const { sqlStatements: pst } = await push({ db, to: schema2 });

	const st0 = ['ALTER TABLE "users" ADD COLUMN "name" text;'];
	expect(st).toStrictEqual(st0);
	expect(pst).toStrictEqual(st0);
});

test('add columns #2', async (t) => {
	const schema1 = {
		users: pgTable('users', {
			id: serial('id').primaryKey(),
		}),
	};

	const schema2 = {
		users: pgTable('users', {
			id: serial('id').primaryKey(),
			name: text('name'),
			email: text('email'),
		}),
	};

	const { sqlStatements: st } = await diff(schema1, schema2, []);

	await push({ db, to: schema1 });
	const { sqlStatements: pst } = await push({ db, to: schema2 });

	const st0 = [
		'ALTER TABLE "users" ADD COLUMN "name" text;',
		'ALTER TABLE "users" ADD COLUMN "email" text;',
	];
	expect(st).toStrictEqual(st0);
	expect(pst).toStrictEqual(st0);
});

test('alter column change name #1', async (t) => {
	const schema1 = {
		users: pgTable('users', {
			id: serial('id').primaryKey(),
			name: text('name'),
		}),
	};

	const schema2 = {
		users: pgTable('users', {
			id: serial('id').primaryKey(),
			name: text('name1'),
		}),
	};

	const { sqlStatements: st } = await diff(schema1, schema2, [
		'public.users.name->public.users.name1',
	]);

	await push({ db, to: schema1 });
	const { sqlStatements: pst } = await push({
		db,
		to: schema2,
		renames: [
			'public.users.name->public.users.name1',
		],
	});

	const st0 = ['ALTER TABLE "users" RENAME COLUMN "name" TO "name1";'];
	expect(st).toStrictEqual(st0);
	expect(pst).toStrictEqual(st0);
});

test('alter column change name #2', async (t) => {
	const schema1 = {
		users: pgTable('users', {
			id: serial('id').primaryKey(),
			name: text('name'),
		}),
	};

	const schema2 = {
		users: pgTable('users', {
			id: serial('id').primaryKey(),
			name: text('name1'),
			email: text('email'),
		}),
	};

	const { sqlStatements: st } = await diff(schema1, schema2, [
		'public.users.name->public.users.name1',
	]);

	await push({ db, to: schema1 });
	const { sqlStatements: pst } = await push({
		db,
		to: schema2,
		renames: [
			'public.users.name->public.users.name1',
		],
	});

	const st0 = [
		'ALTER TABLE "users" RENAME COLUMN "name" TO "name1";',
		'ALTER TABLE "users" ADD COLUMN "email" text;',
	];
	expect(st).toStrictEqual(st0);
	expect(pst).toStrictEqual(st0);
});

// TODO: @AlexBlokh revise: you can't change varchar type to inet using
// ALTER TABLE "table1" ALTER COLUMN "column1" SET DATA TYPE inet;
// https://github.com/drizzle-team/drizzle-orm/issues/4806
test('alter column type to custom type', async (t) => {
	const schema1 = {
		table1: pgTable('table1', {
			column1: varchar({ length: 256 }),
		}),
	};

	const citext = customType<{ data: string }>({
		dataType() {
			return 'text';
		},
	});
	const schema2 = {
		table1: pgTable('table1', {
			column1: citext(),
		}),
	};

	const { sqlStatements: st } = await diff(schema1, schema2, []);

	await push({ db, to: schema1 });
	const { sqlStatements: pst } = await push({
		db,
		to: schema2,
	});

	const st0 = [
		'ALTER TABLE "table1" ALTER COLUMN "column1" SET DATA TYPE text;',
	];
	expect(st).toStrictEqual(st0);
	expect(pst).toStrictEqual(st0);
});

// https://github.com/drizzle-team/drizzle-orm/issues/4245
<<<<<<< HEAD
// Author: @AlexSherman
// Main issue here is that on push drizzle truncated table after changing column data type
// now this won't happen
// In the issue that is shown that data type was changed from text to jsonb, but it is needed to use "USING ..."
// so it was tested with "text" -> "varchar"
test('alter text type to jsonb type', async (t) => {
=======
test('alter text type to jsonb type', async () => {
>>>>>>> 31c0dcee
	const schema1 = {
		table1: pgTable('table1', {
			column1: text(),
		}),
	};

	await push({ db, to: schema1 });
	const { next: n1 } = await diff({}, schema1, []);
	await db.query(`insert into table1 values ('{"b":2}');`);

	const schema2 = {
		table1: pgTable('table1', {
			column1: varchar(),
		}),
	};

	const { sqlStatements: st } = await diff(n1, schema2, []);
	const { sqlStatements: pst, hints } = await push({
		db,
		to: schema2,
	});

	const st0 = [
		'ALTER TABLE "table1" ALTER COLUMN "column1" SET DATA TYPE varchar;',
	];
	expect(st).toStrictEqual(st0);
	expect(pst).toStrictEqual(st0);
	expect(hints).toStrictEqual([]);

	// to be sure that table1 wasn't truncated
	const res = await db.query(`select * from table1;`);
	expect(res[0].column1).toBe('{"b":2}');
});

// https://github.com/drizzle-team/drizzle-orm/issues/3589
test('alter integer type to text type with fk constraints', async () => {
	const users1 = pgTable('users', {
		id: serial().primaryKey(),
	});

	const schema1 = {
		users1,
		sessions: pgTable('sessions', {
			id: text().primaryKey(),
			userId: integer().notNull().references(() => users1.id),
		}),
		content: pgTable('content', {
			id: text().primaryKey(),
			userId: integer().notNull().references(() => users1.id),
		}),
	};

	const { sqlStatements: st1, next: n1 } = await diff({}, schema1, []);
	await push({ db, to: schema1 });
	await db.query('insert into "users" values (1);');
	await db.query('insert into "sessions" values (1,1);');
	await db.query('insert into "content" values (1,1);');

	const users2 = pgTable('users', {
		id: text().primaryKey(),
	});
	const schema2 = {
		users2,
		sessions: pgTable('sessions', {
			id: text().primaryKey(),
			userId: text().notNull().references(() => users2.id),
		}),
		content: pgTable('content', {
			id: text().primaryKey(),
			userId: text().notNull().references(() => users2.id),
		}),
	};

	const { sqlStatements: st2 } = await diff(n1, schema2, []);
	const { sqlStatements: pst2 } = await push({ db, to: schema2 });

	const expectedSt2 = [
		'ALTER TABLE "sessions" DROP CONSTRAINT "sessions_userId_users_id_fkey";',
		'ALTER TABLE "content" DROP CONSTRAINT "content_userId_users_id_fkey";',
		'ALTER TABLE "users" ALTER COLUMN "id" SET DATA TYPE text;',
		'ALTER TABLE "sessions" ALTER COLUMN "userId" SET DATA TYPE text;',
		'ALTER TABLE "content" ALTER COLUMN "userId" SET DATA TYPE text;',
		'ALTER TABLE "sessions" ADD CONSTRAINT "sessions_userId_users_id_fkey" FOREIGN KEY ("userId") REFERENCES "users"("id");',
		'ALTER TABLE "content" ADD CONSTRAINT "content_userId_users_id_fkey" FOREIGN KEY ("userId") REFERENCES "users"("id");',
	];
	expect(st2).toStrictEqual(expectedSt2);
	expect(pst2).toStrictEqual(expectedSt2);
});

test('alter table add composite pk', async (t) => {
	const schema1 = {
		table: pgTable('table', {
			id1: integer('id1'),
			id2: integer('id2'),
		}),
	};

	const schema2 = {
		table: pgTable('table', {
			id1: integer('id1'),
			id2: integer('id2'),
		}, (t) => [primaryKey({ columns: [t.id1, t.id2] })]),
	};

	const { sqlStatements: st } = await diff(
		schema1,
		schema2,
		[],
	);

	await push({ db, to: schema1 });
	const { sqlStatements: pst } = await push({
		db,
		to: schema2,
	});

	const st0 = ['ALTER TABLE "table" ADD PRIMARY KEY ("id1","id2");'];
	expect(st).toStrictEqual(st0);
	expect(pst).toStrictEqual(st0);
});

// https://github.com/drizzle-team/drizzle-orm/issues/3496
test('remove/add pk', async (t) => {
	const Step = pgTable('Step', {
		id: bigint({ mode: 'number' }).primaryKey(),
	});
	const schema1 = {
		Step1: Step,
		Branch: pgTable('Branch', {
			id: bigint({ mode: 'number' }).primaryKey(),
			stepId: bigint({ mode: 'number' }).references(() => Step.id, { onDelete: 'cascade' }),
		}),
	};

	const { next: n1 } = await diff({}, schema1, []);
	await push({ db, to: schema1 });

	const schema2 = {
		Step,
		Branch: pgTable('Branch', {
			stepId: bigint({ mode: 'number' }).primaryKey().references(() => Step.id, { onDelete: 'cascade' }),
		}),
	};

	const { sqlStatements: st2 } = await diff(n1, schema2, []);
	const { sqlStatements: pst2 } = await push({ db, to: schema2 });

	const expectedSt2 = [
		[
			'ALTER TABLE "Branch" DROP CONSTRAINT "Branch_pkey";',
			'ALTER TABLE "Branch" DROP COLUMN "id";',
			'ALTER TABLE "Branch" ADD PRIMARY KEY ("stepId");',
		],
	];
	expect(st2).toStrictEqual(expectedSt2);
	expect(pst2).toStrictEqual(expectedSt2);
});

test('rename table rename column #1', async (t) => {
	const schema1 = {
		users: pgTable('users', {
			id: integer('id'),
		}),
	};

	const schema2 = {
		users: pgTable('users1', {
			id: integer('id1'),
		}),
	};

	const { sqlStatements: st } = await diff(schema1, schema2, [
		'public.users->public.users1',
		'public.users1.id->public.users1.id1',
	]);

	await push({ db, to: schema1 });
	const { sqlStatements: pst } = await push({
		db,
		to: schema2,
		renames: [
			'public.users->public.users1',
			'public.users1.id->public.users1.id1',
		],
	});

	const st0 = [
		'ALTER TABLE "users" RENAME TO "users1";',
		'ALTER TABLE "users1" RENAME COLUMN "id" TO "id1";',
	];
	expect(st).toStrictEqual(st0);
	expect(pst).toStrictEqual(st0);
});

test('with composite pks #1', async (t) => {
	const schema1 = {
		users: pgTable('users', {
			id1: integer('id1'),
			id2: integer('id2'),
		}, (t) => [primaryKey({ columns: [t.id1, t.id2], name: 'compositePK' })]),
	};

	const schema2 = {
		users: pgTable('users', {
			id1: integer('id1'),
			id2: integer('id2'),
			text: text('text'),
		}, (t) => [primaryKey({ columns: [t.id1, t.id2], name: 'compositePK' })]),
	};

	const { sqlStatements: st } = await diff(schema1, schema2, []);

	await push({ db, to: schema1 });
	const { sqlStatements: pst } = await push({ db, to: schema2 });

	const st0 = ['ALTER TABLE "users" ADD COLUMN "text" text;'];
	expect(st).toStrictEqual(st0);
	expect(pst).toStrictEqual(st0);
});

test('with composite pks #2', async (t) => {
	const schema1 = {
		users: pgTable('users', {
			id1: integer('id1'),
			id2: integer('id2'),
		}),
	};

	const schema2 = {
		users: pgTable('users', {
			id1: integer('id1'),
			id2: integer('id2'),
		}, (t) => [primaryKey({ columns: [t.id1, t.id2], name: 'compositePK' })]),
	};

	const { sqlStatements: st } = await diff(schema1, schema2, []);

	await push({ db, to: schema1 });
	const { sqlStatements: pst } = await push({
		db,
		to: schema2,
	});

	const st0 = ['ALTER TABLE "users" ADD CONSTRAINT "compositePK" PRIMARY KEY("id1","id2");'];
	expect(st).toStrictEqual(st0);
	expect(pst).toStrictEqual(st0);
});

test('with composite pks #3', async (t) => {
	const schema1 = {
		users: pgTable(
			'users',
			{
				id1: integer('id1'),
				id2: integer('id2'),
			},
			(t) => [primaryKey({ columns: [t.id1, t.id2], name: 'compositePK' })],
		),
	};

	const schema2 = {
		users: pgTable('users', {
			id1: integer('id1'),
			id3: integer('id3'),
		}, (t) => [primaryKey({ columns: [t.id1, t.id3], name: 'compositePK' })]),
	};

	const renames = ['public.users.id2->public.users.id3'];
	const { sqlStatements: st } = await diff(schema1, schema2, renames);

	await push({ db, to: schema1 });
	const { sqlStatements: pst } = await push({ db, to: schema2, renames });

	const st0 = ['ALTER TABLE "users" RENAME COLUMN "id2" TO "id3";'];
	expect(st).toStrictEqual(st0);
	expect(pst).toStrictEqual(st0);
});

test('create composite primary key', async () => {
	const schema1 = {};

	const schema2 = {
		table: pgTable('table', {
			col1: integer('col1').notNull(),
			col2: integer('col2').notNull(),
		}, (t) => [primaryKey({
			columns: [t.col1, t.col2],
		})]),
	};

	const { sqlStatements: st } = await diff(schema1, schema2, []);

	const { sqlStatements: pst } = await push({ db, to: schema2 });

	const st0: string[] = [
		'CREATE TABLE "table" (\n\t"col1" integer,\n\t"col2" integer,\n\tCONSTRAINT "table_pkey" PRIMARY KEY("col1","col2")\n);\n',
	];

	expect(st).toStrictEqual(st0);
	expect(pst).toStrictEqual(st0);
});

test('add multiple constraints #1', async (t) => {
	const t1 = pgTable('t1', {
		id: uuid('id').primaryKey().defaultRandom(),
	});

	const t2 = pgTable('t2', {
		id: uuid('id').primaryKey().defaultRandom(),
	});

	const t3 = pgTable('t3', {
		id: uuid('id').primaryKey().defaultRandom(),
	});

	const schema1 = {
		t1,
		t2,
		t3,
		ref1: pgTable('ref1', {
			id1: uuid('id1').references(() => t1.id),
			id2: uuid('id2').references(() => t2.id),
			id3: uuid('id3').references(() => t3.id),
		}),
	};

	const schema2 = {
		t1,
		t2,
		t3,
		ref1: pgTable('ref1', {
			id1: uuid('id1').references(() => t1.id, { onDelete: 'cascade' }),
			id2: uuid('id2').references(() => t2.id, { onDelete: 'set null' }),
			id3: uuid('id3').references(() => t3.id, { onDelete: 'cascade' }),
		}),
	};

	// TODO: remove redundand drop/create create constraint
	const { sqlStatements: st } = await diff(schema1, schema2, []);

	await push({ db, to: schema1 });
	const { sqlStatements: pst } = await push({
		db,
		to: schema2,
	});

	const st0 = [
		'ALTER TABLE "ref1" DROP CONSTRAINT "ref1_id1_t1_id_fkey", ADD CONSTRAINT "ref1_id1_t1_id_fkey" FOREIGN KEY ("id1") REFERENCES "t1"("id") ON DELETE CASCADE;',
		'ALTER TABLE "ref1" DROP CONSTRAINT "ref1_id2_t2_id_fkey", ADD CONSTRAINT "ref1_id2_t2_id_fkey" FOREIGN KEY ("id2") REFERENCES "t2"("id") ON DELETE SET NULL;',
		'ALTER TABLE "ref1" DROP CONSTRAINT "ref1_id3_t3_id_fkey", ADD CONSTRAINT "ref1_id3_t3_id_fkey" FOREIGN KEY ("id3") REFERENCES "t3"("id") ON DELETE CASCADE;',
	];
	expect(st).toStrictEqual(st0);
	expect(pst).toStrictEqual(st0);
});

test('add multiple constraints #2', async (t) => {
	const t1 = pgTable('t1', {
		id1: uuid('id1').unique(),
		id2: uuid('id2').unique(),
		id3: uuid('id3').unique(),
	});

	const schema1 = {
		t1,
		ref1: pgTable('ref1', {
			id1: uuid('id1').references(() => t1.id1),
			id2: uuid('id2').references(() => t1.id2),
			id3: uuid('id3').references(() => t1.id3),
		}),
	};

	const schema2 = {
		t1,
		ref1: pgTable('ref1', {
			id1: uuid('id1').references(() => t1.id1, { onDelete: 'cascade' }),
			id2: uuid('id2').references(() => t1.id2, { onDelete: 'set null' }),
			id3: uuid('id3').references(() => t1.id3, { onDelete: 'cascade' }),
		}),
	};

	// TODO: remove redundand drop/create create constraint
	const { sqlStatements: st } = await diff(schema1, schema2, []);

	await push({ db, to: schema1 });
	const { sqlStatements: pst } = await push({ db, to: schema2 });

	const st0 = [
		'ALTER TABLE "ref1" DROP CONSTRAINT "ref1_id1_t1_id1_fkey", ADD CONSTRAINT "ref1_id1_t1_id1_fkey" FOREIGN KEY ("id1") REFERENCES "t1"("id1") ON DELETE CASCADE;',
		'ALTER TABLE "ref1" DROP CONSTRAINT "ref1_id2_t1_id2_fkey", ADD CONSTRAINT "ref1_id2_t1_id2_fkey" FOREIGN KEY ("id2") REFERENCES "t1"("id2") ON DELETE SET NULL;',
		'ALTER TABLE "ref1" DROP CONSTRAINT "ref1_id3_t1_id3_fkey", ADD CONSTRAINT "ref1_id3_t1_id3_fkey" FOREIGN KEY ("id3") REFERENCES "t1"("id3") ON DELETE CASCADE;',
	];
	expect(st).toStrictEqual(st0);
	expect(pst).toStrictEqual(st0);
});

test('add multiple constraints #3', async (t) => {
	const t1 = pgTable('t1', {
		id1: uuid('id1').unique(),
		id2: uuid('id2').unique(),
		id3: uuid('id3').unique(),
	});

	const schema1 = {
		t1,
		ref1: pgTable('ref1', {
			id: uuid('id').references(() => t1.id1),
		}),
		ref2: pgTable('ref2', {
			id: uuid('id').references(() => t1.id2),
		}),
		ref3: pgTable('ref3', {
			id: uuid('id').references(() => t1.id3),
		}),
	};

	const schema2 = {
		t1,
		ref1: pgTable('ref1', {
			id: uuid('id').references(() => t1.id1, { onDelete: 'cascade' }),
		}),
		ref2: pgTable('ref2', {
			id: uuid('id').references(() => t1.id2, { onDelete: 'set null' }),
		}),
		ref3: pgTable('ref3', {
			id: uuid('id').references(() => t1.id3, { onDelete: 'cascade' }),
		}),
	};

	// TODO: remove redundand drop/create create constraint
	const { sqlStatements: st } = await diff(schema1, schema2, []);

	await push({ db, to: schema1 });
	const { sqlStatements: pst } = await push({
		db,
		to: schema2,
	});

	const st0 = [
		'ALTER TABLE "ref1" DROP CONSTRAINT "ref1_id_t1_id1_fkey", ADD CONSTRAINT "ref1_id_t1_id1_fkey" FOREIGN KEY ("id") REFERENCES "t1"("id1") ON DELETE CASCADE;',
		'ALTER TABLE "ref2" DROP CONSTRAINT "ref2_id_t1_id2_fkey", ADD CONSTRAINT "ref2_id_t1_id2_fkey" FOREIGN KEY ("id") REFERENCES "t1"("id2") ON DELETE SET NULL;',
		'ALTER TABLE "ref3" DROP CONSTRAINT "ref3_id_t1_id3_fkey", ADD CONSTRAINT "ref3_id_t1_id3_fkey" FOREIGN KEY ("id") REFERENCES "t1"("id3") ON DELETE CASCADE;',
	];
	expect(st).toStrictEqual(st0);
	expect(pst).toStrictEqual(st0);
});

test('varchar and text default values escape single quotes', async () => {
	const schema1 = {
		table: pgTable('table', {
			id: serial('id').primaryKey(),
		}),
	};

	const schema2 = {
		table: pgTable('table', {
			id: serial('id').primaryKey(),
			text: text('text').default("escape's quotes"),
			varchar: varchar('varchar').default("escape's quotes"),
		}),
	};

	const { sqlStatements: st } = await diff(schema1, schema2, []);

	await push({ db, to: schema1 });
	const { sqlStatements: pst } = await push({
		db,
		to: schema2,
	});

	const st0 = [
		`ALTER TABLE "table" ADD COLUMN "text" text DEFAULT 'escape''s quotes';`,
		`ALTER TABLE "table" ADD COLUMN "varchar" varchar DEFAULT 'escape''s quotes';`,
	];
	expect(st).toStrictEqual(st0);
	expect(pst).toStrictEqual(st0);
});

test('add columns with defaults', async () => {
	const schema1 = {
		table: pgTable('table', {
			id: serial().primaryKey(),
		}),
	};

	const schema2 = {
		table: pgTable('table', {
			id: serial().primaryKey(),
			text1: text().default(''),
			text2: text().default('text'),
			int1: integer().default(10),
			int2: integer().default(0),
			int3: integer().default(-10),
			bool1: boolean().default(true),
			bool2: boolean().default(false),
		}),
	};

	const { sqlStatements: st } = await diff(schema1, schema2, []);

	await push({ db, to: schema1 });
	const { sqlStatements: pst } = await push({
		db,
		to: schema2,
	});

	const st0 = [
		'ALTER TABLE "table" ADD COLUMN "text1" text DEFAULT \'\';',
		'ALTER TABLE "table" ADD COLUMN "text2" text DEFAULT \'text\';',
		'ALTER TABLE "table" ADD COLUMN "int1" integer DEFAULT 10;',
		'ALTER TABLE "table" ADD COLUMN "int2" integer DEFAULT 0;',
		'ALTER TABLE "table" ADD COLUMN "int3" integer DEFAULT -10;',
		'ALTER TABLE "table" ADD COLUMN "bool1" boolean DEFAULT true;',
		'ALTER TABLE "table" ADD COLUMN "bool2" boolean DEFAULT false;',
	];
	expect(st).toStrictEqual(st0);
	expect(pst).toStrictEqual(st0);

	// TODO: check for created tables, etc
});

test('add array column - empty array default', async () => {
	const schema1 = {
		test: pgTable('test', {
			id: serial('id').primaryKey(),
		}),
	};
	const schema2 = {
		test: pgTable('test', {
			id: serial('id').primaryKey(),
			values: integer('values').array().default([]),
		}),
	};

	const { sqlStatements: st } = await diff(schema1, schema2, []);

	await push({ db, to: schema1 });
	const { sqlStatements: pst } = await push({
		db,
		to: schema2,
	});

	const st0: string[] = [
		'ALTER TABLE "test" ADD COLUMN "values" integer[] DEFAULT \'{}\'::integer[];',
	];
	expect(st).toStrictEqual(st0);
	expect(pst).toStrictEqual(st0);
});

test('add array column - default', async () => {
	const schema1 = {
		test: pgTable('test', {
			id: serial('id').primaryKey(),
		}),
	};
	const schema2 = {
		test: pgTable('test', {
			id: serial('id').primaryKey(),
			values: integer('values').array().default([1, 2, 3]),
		}),
	};

	const { sqlStatements: st } = await diff(schema1, schema2, []);

	await push({ db, to: schema1 });
	const { sqlStatements: pst } = await push({
		db,
		to: schema2,
	});

	const st0: string[] = [
		'ALTER TABLE "test" ADD COLUMN "values" integer[] DEFAULT \'{1,2,3}\'::integer[];',
	];
	expect(st).toStrictEqual(st0);
	expect(pst).toStrictEqual(st0);
});

test('add not null to a column', async () => {
	const schema1 = {
		users: pgTable(
			'User',
			{
				id: text('id').primaryKey().notNull(),
				name: text('name'),
				username: text('username'),
				gh_username: text('gh_username'),
				email: text('email'),
				emailVerified: timestamp('emailVerified', {
					precision: 3,
					mode: 'date',
				}),
				image: text('image'),
				createdAt: timestamp('createdAt', { precision: 3, mode: 'date' })
					.default(sql`CURRENT_TIMESTAMP`)
					.notNull(),
				updatedAt: timestamp('updatedAt', { precision: 3, mode: 'date' })
					.notNull()
					.$onUpdate(() => new Date()),
			},
			(table) => [uniqueIndex('User_email_key').on(table.email)],
		),
	};

	const schema2 = {
		users: pgTable(
			'User',
			{
				id: text('id').primaryKey().notNull(),
				name: text('name'),
				username: text('username'),
				gh_username: text('gh_username'),
				email: text('email').notNull(),
				emailVerified: timestamp('emailVerified', {
					precision: 3,
					mode: 'date',
				}),
				image: text('image'),
				createdAt: timestamp('createdAt', { precision: 3, mode: 'date' })
					.default(sql`CURRENT_TIMESTAMP`)
					.notNull(),
				updatedAt: timestamp('updatedAt', { precision: 3, mode: 'date' })
					.notNull()
					.$onUpdate(() => new Date()),
			},
			(table) => [uniqueIndex('User_email_key').on(table.email)],
		),
	};

	const { sqlStatements: st } = await diff(schema1, schema2, []);

	await push({ db, to: schema1 });
	const { sqlStatements: pst, hints } = await push({ db, to: schema2 });

	const st0: string[] = ['ALTER TABLE "User" ALTER COLUMN "email" SET NOT NULL;'];

	expect(st).toStrictEqual(st0);
	expect(pst).toStrictEqual(st0);

	// TODO: revise should I use suggestion func?
	// const { losses, hints } = await suggestions(db, statements);

	expect(hints).toStrictEqual([]);
});

test('add not null to a column with null data. Should rollback', async () => {
	const schema1 = {
		users: pgTable('User', {
			id: text('id').primaryKey(),
			name: text('name'),
			username: text('username'),
			gh_username: text('gh_username'),
			email: text('email'),
			emailVerified: timestamp('emailVerified', { precision: 3, mode: 'date' }),
			image: text('image'),
			createdAt: timestamp('createdAt', { precision: 3, mode: 'date' }).default(sql`CURRENT_TIMESTAMP`).notNull(),
			updatedAt: timestamp('updatedAt', { precision: 3, mode: 'date' }).notNull().$onUpdate(() => new Date()),
		}, (table) => [uniqueIndex('User_email_key').on(table.email)]),
	};

	const schema2 = {
		users: pgTable('User', {
			id: text('id').primaryKey(),
			name: text('name'),
			username: text('username'),
			gh_username: text('gh_username'),
			email: text('email').notNull(),
			emailVerified: timestamp('emailVerified', { precision: 3, mode: 'date' }),
			image: text('image'),
			createdAt: timestamp('createdAt', { precision: 3, mode: 'date' }).default(sql`CURRENT_TIMESTAMP`).notNull(),
			updatedAt: timestamp('updatedAt', { precision: 3, mode: 'date' }).notNull().$onUpdate(() => new Date()),
		}, (table) => [uniqueIndex('User_email_key').on(table.email)]),
	};

	const { sqlStatements: st } = await diff(schema1, schema2, []);

	await push({ db, to: schema1 });
	db.query(`INSERT INTO "User" (id, email, "updatedAt") values ('str', 'email@gmail', '2025-04-29 09:20:39');`);
	const { sqlStatements: pst, hints } = await push({ db, to: schema2 });

	const st0: string[] = ['ALTER TABLE "User" ALTER COLUMN "email" SET NOT NULL;'];

	expect(st).toStrictEqual(st0);
	expect(pst).toStrictEqual(st0);

	expect(hints).toStrictEqual([]);
});

test('add generated column', async () => {
	const schema1 = {
		users: pgTable('users', {
			id: integer('id'),
			id2: integer('id2'),
			name: text('name'),
		}),
	};
	const schema2 = {
		users: pgTable('users', {
			id: integer('id'),
			id2: integer('id2'),
			name: text('name'),
			generatedName: text('gen_name').generatedAlwaysAs((): SQL => sql`${schema2.users.name}`),
		}),
	};

	const { sqlStatements: st } = await diff(schema1, schema2, []);

	await push({ db, to: schema1 });
	const { sqlStatements: pst } = await push({ db, to: schema2 });

	const st0: string[] = [
		'ALTER TABLE "users" ADD COLUMN "gen_name" text GENERATED ALWAYS AS ("users"."name") STORED;',
	];

	expect(st).toStrictEqual(st0);
	expect(pst).toStrictEqual(st0);
});

test('add generated constraint to an existing column', async () => {
	const schema1 = {
		users: pgTable('users', {
			id: integer('id'),
			id2: integer('id2'),
			name: text('name'),
			generatedName: text('gen_name'),
		}),
	};
	const schema2 = {
		users: pgTable('users', {
			id: integer('id'),
			id2: integer('id2'),
			name: text('name'),
			generatedName: text('gen_name').generatedAlwaysAs((): SQL => sql`${schema2.users.name}`),
		}),
	};

	const { sqlStatements: st } = await diff(schema1, schema2, []);

	await push({ db, to: schema1 });
	const { sqlStatements: pst } = await push({ db, to: schema2 });

	const st0: string[] = [
		'ALTER TABLE "users" DROP COLUMN "gen_name";',
		'ALTER TABLE "users" ADD COLUMN "gen_name" text GENERATED ALWAYS AS ("users"."name") STORED;',
	];

	expect(st).toStrictEqual(st0);
	expect(pst).toStrictEqual(st0);
});

test('drop generated constraint from a column', async () => {
	const schema1 = {
		users: pgTable('users', {
			id: integer('id'),
			id2: integer('id2'),
			name: text('name'),
			generatedName: text('gen_name').generatedAlwaysAs((): SQL => sql`${schema1.users.name}`),
		}),
	};
	const schema2 = {
		users: pgTable('users', {
			id: integer('id'),
			id2: integer('id2'),
			name: text('name'),
			generatedName: text('gen_name'),
		}),
	};

	const { sqlStatements: st } = await diff(schema1, schema2, []);

	await push({ db, to: schema1 });
	const { sqlStatements: pst } = await push({ db, to: schema2 });

	const st0: string[] = [
		'ALTER TABLE "users" ALTER COLUMN "gen_name" DROP EXPRESSION;',
	];

	expect(st).toStrictEqual(st0);
	expect(pst).toStrictEqual(st0);
});

test('geometry point with srid', async () => {
	const postgisDb = await preparePostgisTestDatabase();

	try {
		const schema1 = {
			users: pgTable('users', {
				id1: geometry('id1'),
				id2: geometry('id2', { srid: 0 }),
				id3: geometry('id3', { srid: 10 }),
				id4: geometry('id4'),
			}),
		};
		const schema2 = {
			users: pgTable('users', {
				id1: geometry('id1', { srid: 0 }),
				id2: geometry('id2'),
				id3: geometry('id3', { srid: 12 }),
				id4: geometry('id4'),
			}),
		};

		const { sqlStatements: st } = await diff(schema1, schema2, []);

		await push({
			db: postgisDb.db,
			to: schema1,
			tables: ['users'],
			schemas: ['public'],
		});
		const { sqlStatements: pst } = await push({
			db: postgisDb.db,
			to: schema2,
			tables: ['users'],
			schemas: ['public'],
		});

		const st0: string[] = [
			'ALTER TABLE "users" ALTER COLUMN "id3" SET DATA TYPE geometry(point,12);',
		];

		expect(st).toStrictEqual(st0);
		expect(pst).toStrictEqual(st0);
	} catch (error) {
		await postgisDb.clear();
		await postgisDb.close();
		throw error;
	}

	await postgisDb.clear();
	await postgisDb.close();
});

test('defaults: timestamptz with precision', async () => {
	const schema1 = {
		users: pgTable('users', {
			time: timestamp('time', { withTimezone: true, precision: 6, mode: 'string' }).default(
				'2023-12-12 13:00:00.123456',
			),
			time2: timestamp('time2', { withTimezone: true, precision: 6, mode: 'string' }).default(
				'2023-12-12 13:00:00.123456',
			),
		}),
	};
	const schema2 = {
		users: pgTable('users', {
			time: timestamp('time', { withTimezone: true, precision: 6, mode: 'string' }).default(
				'2023-12-12 13:00:00.123455',
			),
			time2: timestamp('time2', { withTimezone: true, precision: 6, mode: 'string' }).default(
				'2023-12-12 13:00:00.123456',
			),
		}),
	};

	const { sqlStatements: st } = await diff(schema1, schema2, []);

	await push({
		db,
		to: schema1,
		tables: ['users'],
		schemas: ['public'],
	});
	const { sqlStatements: pst } = await push({
		db,
		to: schema2,
		tables: ['users'],
		schemas: ['public'],
	});

	const st0: string[] = [
		`ALTER TABLE "users" ALTER COLUMN "time" SET DEFAULT '2023-12-12 13:00:00.123455+00';`,
	];

	expect(st).toStrictEqual(st0);
	expect(pst).toStrictEqual(st0);
});

// TODO: remove this test after transfering all helpful .default(...) to pg-defaults.test.ts
test('no diff for all column types', async () => {
	const myEnum = pgEnum('my_enum', ['a', 'b', 'c']);
	const schema = {
		enum_: myEnum,
		columns: pgTable('columns', {
			enum: myEnum('my_enum').default('a'),
			smallint: smallint().default(10),
			integer: integer().default(10),
			numeric: numeric().default('99.9'),
			numeric1: numeric({ precision: 3, scale: 1 }).default('99.9'),
			numeric2: numeric({ precision: 1, scale: 1 }).default('99.9'),
			numeric3: numeric({ precision: 78 }).default('999'),
			bigint: bigint({ mode: 'number' }).default(100),
			bigint1: bigint({ mode: 'bigint' }).default(100n),
			boolean: boolean().default(true),
			text: text().default('abc'),
			text1: text().default(sql`gen_random_uuid()`),
			text2: text().default('``'),
			text3: text().default(''),
			varchar: varchar({ length: 25 }).default('abc'),
			varchar1: varchar({ length: 25 }).default(''),
			varchar2: varchar({ length: 25 }).default('``'),
			char: char({ length: 3 }).default('abc'),
			char1: char({ length: 3 }).default(''),
			char2: char({ length: 3 }).default('``'),
			serial: serial(),
			bigserial: bigserial({ mode: 'number' }),
			smallserial: smallserial(),
			doublePrecision: doublePrecision().default(100.12),
			real: real().default(100.123),
			json: json().default({ attr: 'value' }),
			jsonb: jsonb().default({ attr: 'value' }),
			jsonb1: jsonb().default(sql`jsonb_build_object()`),
			jsonb2: jsonb().default({}),
			time1: time().default('00:00:00'),
			time2: time().defaultNow(),
			timestamp1: timestamp({ withTimezone: true, precision: 6 }).default(new Date()),
			timestamp2: timestamp({ withTimezone: true, precision: 6 }).defaultNow(),
			timestamp3: timestamp({ withTimezone: true, precision: 6 }).default(sql`timezone('utc'::text, now())`),
			date1: date().default('2024-01-01'),
			date2: date().defaultNow(),
			date3: date().default(sql`CURRENT_TIMESTAMP`),
			uuid1: uuid().default('a0eebc99-9c0b-4ef8-bb6d-6bb9bd380a11'),
			uuid2: uuid().defaultRandom(),
			inet: inet().default('127.0.0.1'),
			cidr: cidr().default('127.0.0.1/32'),
			macaddr: macaddr().default('00:00:00:00:00:00'),
			macaddr8: macaddr8().default('00:00:00:ff:fe:00:00:00'),
			interval: interval().default('1 day 01:00:00'),
		}),
	};

	const { next: n1 } = await diff({}, schema, []);
	await push({ db, to: schema });

	const { sqlStatements: st2 } = await diff(n1, schema, []);
	const { sqlStatements: pst2 } = await push({ db, to: schema });

	expect(st2).toStrictEqual([]);
	expect(pst2).toStrictEqual([]);
});

// TODO: remove this test after transfering all helpful .default(...) to pg-defaults.test.ts
test('no diff for all column array types', async () => {
	const myEnum = pgEnum('my_enum', ['a', 'b', 'c']);
	const schema = {
		enum_: myEnum,
		columns: pgTable('columns', {
			enum: myEnum().array().default([]),
			enum1: myEnum().array().default(['a', 'b']),
			smallint: smallint().array().default([]),
			smallint1: smallint().array().default([10, 20]),
			integer: integer().array().default([]),
			integer1: integer().array().default([10, 20]),
			numeric: numeric({ precision: 3, scale: 1 }).array().default([]),
			numeric1: numeric({ precision: 3, scale: 1 }).array().default(['99.9', '88.8']),
			bigint: bigint({ mode: 'number' }).array().default([]),
			bigint1: bigint({ mode: 'number' }).array().default([100, 200]),
			boolean: boolean().array().default([]),
			boolean1: boolean().array().default([true, false]),
			text: text().array().default([]),
			text1: text().array().default(['abc', 'def']),
			varchar: varchar({ length: 25 }).array().default([]),
			varchar1: varchar({ length: 25 }).array().default(['abc', 'def']),
			char: char({ length: 3 }).array().default([]),
			char1: char({ length: 3 }).array().default(['abc', 'def']),
			doublePrecision: doublePrecision().array().default([]),
			doublePrecision1: doublePrecision().array().default([100, 200]),
			real: real().array().default([]),
			real1: real().array().default([100, 200]),
			json: json().array().default([]),
			json1: json().array().default([{ attr: 'value1' }, { attr: 'value2' }]),
			jsonb: jsonb().array().default([]),
			jsonb1: jsonb().array().default(sql`'{}'`),
			// jsonb2: jsonb().array().default([{ attr: 'value1' }, { attr: 'value2' }]),
			time: time().array().default([]),
			time1: time().array().default(['00:00:00', '01:00:00']),
			timestamp: timestamp({ withTimezone: true, precision: 6 }).array().default([]),
			timestamp1: timestamp({ withTimezone: true, precision: 6 }).array().default([
				new Date(),
				new Date(),
			]),
			date: date().array().default([]),
			date1: date().array().default(['2024-01-01', '2024-01-02']),
			uuid: uuid().array().default([]),
			uuid1: uuid().array().default([
				'a0eebc99-9c0b-4ef8-bb6d-6bb9bd380a11',
				'a0eebc99-9c0b-4ef8-bb6d-6bb9bd380a12',
			]),
			inet: inet().array().default([]),
			inet1: inet().array().default(['127.0.0.1', '127.0.0.2']),
			cidr: cidr().array().default([]),
			cidr1: cidr().array().default(['127.0.0.1/32', '127.0.0.2/32']),
			macaddr: macaddr().array().default([]),
			macaddr1: macaddr().array().default(['00:00:00:00:00:00', '00:00:00:00:00:01']),
			macaddr8: macaddr8().array().default([]),
			macaddr8_1: macaddr8().array().default(['00:00:00:ff:fe:00:00:00', '00:00:00:ff:fe:00:00:01']),
			interval: interval().array().default([]),
			interval1: interval().array().default(['1 day 01:00:00', '1 day 02:00:00']),
		}),
	};

	const { next: n1 } = await diff({}, schema, []);
	await push({ db, to: schema });

	const { sqlStatements: st2 } = await diff(n1, schema, []);
	const { sqlStatements: pst2 } = await push({ db, to: schema });

	expect(st2).toStrictEqual([]);
	expect(pst2).toStrictEqual([]);
});

test('no diff for enum and custom type in different schemas', async () => {
	const mySchema = pgSchema('my_schema');
	const mySchemaEnum = mySchema.enum('my_schema_enum', ['a', 'b', 'c']);
	const myEnum = pgEnum('my_enum', ['a', 'b', 'c']);
	const schema = {
		mySchema,
		mySchemaEnum,
		mySchemaTable: mySchema.table('my_schema_table', {
			mySchemaEnum: mySchemaEnum().default('a'),
			mySchemaCustomType: customType({
				dataType: () => 'tsvector',
			})().default("to_tsvector('english'::regconfig, 'The Fat Rats'::text)"),
		}),
		myEnum,
		table: pgTable('table', {
			enum: myEnum().default('a'),
			customType: customType({
				dataType: () => 'tsvector',
			})().default("to_tsvector('english'::regconfig, 'The Fat Rats'::text)"),
		}),
	};

	const schemas = ['public', 'my_schema'];
	const { next: n1 } = await diff({}, schema, []);
	await push({ db, to: schema, schemas });

	const { sqlStatements: st2 } = await diff(n1, schema, []);
	const { sqlStatements: pst2 } = await push({ db, to: schema, schemas });

	expect(st2).toStrictEqual([]);
	expect(pst2).toStrictEqual([]);
});

test('no diff for enum array type in different schemas', async () => {
	const mySchema = pgSchema('my_schema');
	const mySchemaEnum = mySchema.enum('my_schema_enum', ['a', 'b', 'c']);
	const myEnum = pgEnum('my_enum', ['a', 'b', 'c']);
	const schema = {
		mySchema,
		mySchemaEnum,
		mySchemaTable: mySchema.table('my_schema_table', {
			mySchemaEnum: mySchemaEnum().array().default(['a']),
			mySchemaEnum1: mySchemaEnum().array().default([]),
		}),
		myEnum,
		table: pgTable('table', {
			enum: myEnum().array().default([]),
			enum1: myEnum().array().default(['a', 'b']),
		}),
	};

	const { next: n1 } = await diff({}, schema, []);
	await push({ db, to: schema });

	const { sqlStatements: st2 } = await diff(n1, schema, []);
	const { sqlStatements: pst2 } = await push({ db, to: schema });

	expect(st2).toStrictEqual([]);
	expect(pst2).toStrictEqual([]);
});

test('column with not null was renamed and dropped not null', async () => {
	const from = {
		users: pgTable('users', {
			id: serial().primaryKey(),
			name: varchar('name').notNull(),
		}),
	};
	const to = {
		users: pgTable('users', {
			id: serial().primaryKey(),
			name: varchar('name2'),
		}),
	};

	const { sqlStatements: st } = await diff(from, to, ['public.users.name->public.users.name2']);

	await push({ db, to: from });
	const { sqlStatements: pst } = await push({ db, to: to, renames: ['public.users.name->public.users.name2'] });
	const { sqlStatements: sbsqSt } = await push({ db, to: to });

	const st0: string[] = [
		`ALTER TABLE "users" RENAME COLUMN "name" TO "name2";`,
		`ALTER TABLE "users" ALTER COLUMN "name2" DROP NOT NULL;`,
	];

	expect(st).toStrictEqual(st0);
	expect(pst).toStrictEqual(st0);
	expect(sbsqSt).toStrictEqual([]);
});<|MERGE_RESOLUTION|>--- conflicted
+++ resolved
@@ -211,16 +211,12 @@
 });
 
 // https://github.com/drizzle-team/drizzle-orm/issues/4245
-<<<<<<< HEAD
 // Author: @AlexSherman
 // Main issue here is that on push drizzle truncated table after changing column data type
 // now this won't happen
 // In the issue that is shown that data type was changed from text to jsonb, but it is needed to use "USING ..."
 // so it was tested with "text" -> "varchar"
-test('alter text type to jsonb type', async (t) => {
-=======
 test('alter text type to jsonb type', async () => {
->>>>>>> 31c0dcee
 	const schema1 = {
 		table1: pgTable('table1', {
 			column1: text(),
@@ -253,6 +249,61 @@
 	// to be sure that table1 wasn't truncated
 	const res = await db.query(`select * from table1;`);
 	expect(res[0].column1).toBe('{"b":2}');
+});
+
+// https://github.com/drizzle-team/drizzle-orm/issues/3589
+test('alter integer type to text type with fk constraints', async () => {
+	const users1 = pgTable('users', {
+		id: serial().primaryKey(),
+	});
+
+	const schema1 = {
+		users1,
+		sessions: pgTable('sessions', {
+			id: text().primaryKey(),
+			userId: integer().notNull().references(() => users1.id),
+		}),
+		content: pgTable('content', {
+			id: text().primaryKey(),
+			userId: integer().notNull().references(() => users1.id),
+		}),
+	};
+
+	const { sqlStatements: st1, next: n1 } = await diff({}, schema1, []);
+	await push({ db, to: schema1 });
+	await db.query('insert into "users" values (1);');
+	await db.query('insert into "sessions" values (1,1);');
+	await db.query('insert into "content" values (1,1);');
+
+	const users2 = pgTable('users', {
+		id: text().primaryKey(),
+	});
+	const schema2 = {
+		users2,
+		sessions: pgTable('sessions', {
+			id: text().primaryKey(),
+			userId: text().notNull().references(() => users2.id),
+		}),
+		content: pgTable('content', {
+			id: text().primaryKey(),
+			userId: text().notNull().references(() => users2.id),
+		}),
+	};
+
+	const { sqlStatements: st2 } = await diff(n1, schema2, []);
+	const { sqlStatements: pst2 } = await push({ db, to: schema2 });
+
+	const expectedSt2 = [
+		'ALTER TABLE "sessions" DROP CONSTRAINT "sessions_userId_users_id_fkey";',
+		'ALTER TABLE "content" DROP CONSTRAINT "content_userId_users_id_fkey";',
+		'ALTER TABLE "users" ALTER COLUMN "id" SET DATA TYPE text;',
+		'ALTER TABLE "sessions" ALTER COLUMN "userId" SET DATA TYPE text;',
+		'ALTER TABLE "content" ALTER COLUMN "userId" SET DATA TYPE text;',
+		'ALTER TABLE "sessions" ADD CONSTRAINT "sessions_userId_users_id_fkey" FOREIGN KEY ("userId") REFERENCES "users"("id");',
+		'ALTER TABLE "content" ADD CONSTRAINT "content_userId_users_id_fkey" FOREIGN KEY ("userId") REFERENCES "users"("id");',
+	];
+	expect(st2).toStrictEqual(expectedSt2);
+	expect(pst2).toStrictEqual(expectedSt2);
 });
 
 // https://github.com/drizzle-team/drizzle-orm/issues/3589
