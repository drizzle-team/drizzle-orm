import { sql } from 'drizzle-orm';
import {
	bigint,
	bit,
	boolean,
	char,
	date,
	doublePrecision,
	geometry,
	halfvec,
	integer,
	interval,
	json,
	jsonb,
	line,
	numeric,
	pgEnum,
	point,
	real,
	smallint,
	sparsevec,
	text,
	time,
	timestamp,
	uuid,
	varchar,
	vector,
} from 'drizzle-orm/pg-core';
import { DB } from 'src/utils';
import { afterAll, beforeAll, beforeEach, expect, test } from 'vitest';
import { diffDefault, preparePostgisTestDatabase, prepareTestDatabase, TestDatabase } from './mocks';

// @vitest-environment-options {"max-concurrency":1}

let _: TestDatabase;
let db: DB;

beforeAll(async () => {
	_ = await prepareTestDatabase();
	db = _.db;
});

afterAll(async () => {
	await _.close();
});

// TODO revise: remove the call to _.clear(), since diffDefault already clears it at the start.
// beforeEach(async () => {
// 	await _.clear();
// });

test('integer', async () => {
	const res1 = await diffDefault(_, integer().default(10), '10');
	const res2 = await diffDefault(_, integer().default(0), '0');
	const res3 = await diffDefault(_, integer().default(-10), '-10');
	const res4 = await diffDefault(_, integer().default(1e4), '10000');
	const res5 = await diffDefault(_, integer().default(-1e4), '-10000');

	expect.soft(res1).toStrictEqual([]);
	expect.soft(res2).toStrictEqual([]);
	expect.soft(res3).toStrictEqual([]);
	expect.soft(res4).toStrictEqual([]);
	expect.soft(res5).toStrictEqual([]);
});

test('integer arrays', async () => {
	const res1 = await diffDefault(_, integer().array().default([]), "'{}'::integer[]");
	const res2 = await diffDefault(_, integer().array().default([10]), "'{10}'::integer[]");
	const res3 = await diffDefault(_, integer().array().array().default([]), "'{}'::integer[]");
	const res4 = await diffDefault(_, integer().array().array().default([[]]), "'{}'::integer[]");
	const res5 = await diffDefault(_, integer().array().array().default([[1, 2]]), "'{{1,2}}'::integer[]");
	const res6 = await diffDefault(_, integer().array().array().default([[1, 2], [1, 2]]), "'{{1,2},{1,2}}'::integer[]");
	const res7 = await diffDefault(
		_,
		integer().array().array().array().default([[[1, 2]], [[1, 2]]]),
		"'{{{1,2}},{{1,2}}}'::integer[]",
	);

	expect.soft(res1).toStrictEqual([]);
	expect.soft(res2).toStrictEqual([]);
	expect.soft(res3).toStrictEqual([]);
	expect.soft(res4).toStrictEqual([]);
	expect.soft(res5).toStrictEqual([]);
	expect.soft(res6).toStrictEqual([]);
	expect.soft(res7).toStrictEqual([]);
});

test('smallint', async () => {
	// 2^15 - 1
	const res1 = await diffDefault(_, smallint().default(32767), '32767');
	// -2^15
	const res2 = await diffDefault(_, smallint().default(-32768), '-32768');

	expect.soft(res1).toStrictEqual([]);
	expect.soft(res2).toStrictEqual([]);
});

test('smallint arrays', async () => {
	const res1 = await diffDefault(_, smallint().array().default([]), "'{}'::smallint[]");
	const res2 = await diffDefault(_, smallint().array().default([32767]), "'{32767}'::smallint[]");
	const res3 = await diffDefault(_, smallint().array().array().default([]), "'{}'::smallint[]");
	const res4 = await diffDefault(_, smallint().array().array().default([[]]), "'{}'::smallint[]");
	const res5 = await diffDefault(_, smallint().array().array().default([[1, 2]]), "'{{1,2}}'::smallint[]");
	const res6 = await diffDefault(
		_,
		smallint().array().array().default([[1, 2], [1, 2]]),
		"'{{1,2},{1,2}}'::smallint[]",
	);
	const res7 = await diffDefault(
		_,
		smallint().array().array().array().default([[[1, 2]], [[1, 2]]]),
		"'{{{1,2}},{{1,2}}}'::smallint[]",
	);

	expect.soft(res1).toStrictEqual([]);
	expect.soft(res2).toStrictEqual([]);
	expect.soft(res3).toStrictEqual([]);
	expect.soft(res4).toStrictEqual([]);
	expect.soft(res5).toStrictEqual([]);
	expect.soft(res6).toStrictEqual([]);
	expect.soft(res7).toStrictEqual([]);
});

test('bigint', async () => {
	// 2^53
	const res1 = await diffDefault(_, bigint({ mode: 'number' }).default(9007199254740991), '9007199254740991');
	const res2 = await diffDefault(_, bigint({ mode: 'number' }).default(-9007199254740991), '-9007199254740991');
	// 2^63 - 1
	const res3 = await diffDefault(_, bigint({ mode: 'bigint' }).default(9223372036854775807n), "'9223372036854775807'");
	// -2^63
	const res4 = await diffDefault(
		_,
		bigint({ mode: 'bigint' }).default(-9223372036854775808n),
		"'-9223372036854775808'",
	);

	expect.soft(res1).toStrictEqual([]);
	expect.soft(res2).toStrictEqual([]);
	expect.soft(res3).toStrictEqual([]);
	expect.soft(res4).toStrictEqual([]);
});

test('bigint arrays', async () => {
	const res1 = await diffDefault(_, bigint({ mode: 'number' }).array().default([]), "'{}'::bigint[]");
	const res2 = await diffDefault(_, bigint({ mode: 'bigint' }).array().default([]), "'{}'::bigint[]");

	const res3 = await diffDefault(
		_,
		bigint({ mode: 'number' }).array().default([9007199254740991]),
		"'{9007199254740991}'::bigint[]",
	);
	const res4 = await diffDefault(
		_,
		bigint({ mode: 'bigint' }).array().default([9223372036854775807n]),
		"'{9223372036854775807}'::bigint[]",
	);

	const res5 = await diffDefault(_, bigint({ mode: 'number' }).array().array().default([]), "'{}'::bigint[]");
	const res6 = await diffDefault(_, bigint({ mode: 'bigint' }).array().array().default([]), "'{}'::bigint[]");

	const res7 = await diffDefault(_, bigint({ mode: 'number' }).array().array().default([[]]), "'{}'::bigint[]");
	const res8 = await diffDefault(_, bigint({ mode: 'bigint' }).array().array().default([[]]), "'{}'::bigint[]");

	const res9 = await diffDefault(
		_,
		bigint({ mode: 'number' }).array().array().default([[1, 2], [1, 2]]),
		"'{{1,2},{1,2}}'::bigint[]",
	);
	const res10 = await diffDefault(
		_,
		bigint({ mode: 'bigint' }).array().array().default([[1n, 2n], [1n, 2n]]),
		"'{{1,2},{1,2}}'::bigint[]",
	);

	const res11 = await diffDefault(
		_,
		bigint({ mode: 'number' }).array().array().array().default([[[1, 2]], [[1, 2]]]),
		"'{{{1,2}},{{1,2}}}'::bigint[]",
	);
	const res12 = await diffDefault(
		_,
		bigint({ mode: 'bigint' }).array().array().array().default([[[1n, 2n]], [[1n, 2n]]]),
		"'{{{1,2}},{{1,2}}}'::bigint[]",
	);

	expect.soft(res1).toStrictEqual([]);
	expect.soft(res2).toStrictEqual([]);
	expect.soft(res3).toStrictEqual([]);
	expect.soft(res4).toStrictEqual([]);
	expect.soft(res5).toStrictEqual([]);
	expect.soft(res6).toStrictEqual([]);
	expect.soft(res7).toStrictEqual([]);
	expect.soft(res8).toStrictEqual([]);
	expect.soft(res9).toStrictEqual([]);
	expect.soft(res10).toStrictEqual([]);
	expect.soft(res11).toStrictEqual([]);
	expect.soft(res12).toStrictEqual([]);
});

test('numeric', async () => {
	const res1 = await diffDefault(_, numeric().default('10.123'), "'10.123'");

	const res4 = await diffDefault(_, numeric({ mode: 'string' }).default('10.123'), "'10.123'");
	const res2 = await diffDefault(_, numeric({ mode: 'bigint' }).default(9223372036854775807n), "'9223372036854775807'");
	const res3 = await diffDefault(_, numeric({ mode: 'number' }).default(9007199254740991), '9007199254740991');

	const res5 = await diffDefault(_, numeric({ precision: 6 }).default('10.123'), "'10.123'");
	const res6 = await diffDefault(_, numeric({ precision: 6, scale: 2 }).default('10.123'), "'10.123'");

	const res7 = await diffDefault(_, numeric({ mode: 'string', scale: 2 }).default('10.123'), "'10.123'");
	const res8 = await diffDefault(_, numeric({ mode: 'string', precision: 6 }).default('10.123'), "'10.123'");
	const res9 = await diffDefault(_, numeric({ mode: 'string', precision: 6, scale: 2 }).default('10.123'), "'10.123'");

	const res10 = await diffDefault(
		_,
		numeric({ mode: 'bigint', precision: 19 }).default(9223372036854775807n),
		"'9223372036854775807'",
	);
	const res11 = await diffDefault(_, numeric({ mode: 'number', precision: 6, scale: 2 }).default(10.123), '10.123');
	const res12 = await diffDefault(_, numeric({ mode: 'number', scale: 2 }).default(10.123), '10.123');
	const res13 = await diffDefault(_, numeric({ mode: 'number', precision: 6 }).default(10.123), '10.123');

	expect.soft(res1).toStrictEqual([]);
	expect.soft(res2).toStrictEqual([]);
	expect.soft(res3).toStrictEqual([]);
	expect.soft(res4).toStrictEqual([]);
	expect.soft(res5).toStrictEqual([]);
	expect.soft(res6).toStrictEqual([]);
	expect.soft(res7).toStrictEqual([]);
	expect.soft(res8).toStrictEqual([]);
	expect.soft(res9).toStrictEqual([]);
	expect.soft(res10).toStrictEqual([]);
	expect.soft(res11).toStrictEqual([]);
	expect.soft(res12).toStrictEqual([]);
	expect.soft(res13).toStrictEqual([]);
});

test('numeric arrays', async () => {
	const res1 = await diffDefault(_, numeric({ mode: 'number' }).array().default([]), "'{}'::numeric[]");
	const res2 = await diffDefault(
		_,
		numeric({ mode: 'number', precision: 4, scale: 2 }).array().default([]),
		"'{}'::numeric[]",
	);
	const res3 = await diffDefault(_, numeric({ mode: 'bigint' }).array().default([]), "'{}'::numeric[]");
	const res4 = await diffDefault(
		_,
		numeric({ mode: 'bigint', precision: 4 }).array().default([]),
		"'{}'::numeric[]",
	);
	const res5 = await diffDefault(_, numeric({ mode: 'string' }).array().default([]), "'{}'::numeric[]");
	const res6 = await diffDefault(
		_,
		numeric({ mode: 'string', precision: 4, scale: 2 }).array().default([]),
		"'{}'::numeric[]",
	);

	const res7 = await diffDefault(
		_,
		numeric({ mode: 'number' }).array().default([10.123, 123.10]),
		"'{10.123,123.1}'::numeric[]", // .1 due to number->string conversion
	);

	const res8 = await diffDefault(
		_,
		numeric({ mode: 'number', precision: 6, scale: 2 }).array().default([10.123, 123.10]),
		"'{10.123,123.1}'::numeric[]", // .1 due to number->string conversion
	);
	const res9 = await diffDefault(
		_,
		numeric({ mode: 'bigint' }).array().default([9223372036854775807n, 9223372036854775806n]),
		"'{9223372036854775807,9223372036854775806}'::numeric[]",
	);
	const res10 = await diffDefault(
		_,
		numeric({ mode: 'bigint', precision: 19 }).array().default([9223372036854775807n, 9223372036854775806n]),
		"'{9223372036854775807,9223372036854775806}'::numeric[]",
	);
	const res11 = await diffDefault(
		_,
		numeric({ mode: 'string' }).array().default(['10.123', '123.10']),
		"'{10.123,123.10}'::numeric[]",
	);
	const res12 = await diffDefault(
		_,
		numeric({ mode: 'string', precision: 6, scale: 2 }).array().default(['10.123', '123.10']),
		"'{10.123,123.10}'::numeric[]",
	);

	const res13 = await diffDefault(_, numeric({ mode: 'string' }).array().array().default([]), "'{}'::numeric[]");
	const res14 = await diffDefault(
		_,
		numeric({ mode: 'string', precision: 4, scale: 2 }).array().array().default([]),
		"'{}'::numeric[]",
	);
	const res15 = await diffDefault(_, numeric({ mode: 'number' }).array().array().default([]), "'{}'::numeric[]");
	const res16 = await diffDefault(
		_,
		numeric({ mode: 'number', precision: 4, scale: 2 }).array().array().default([]),
		"'{}'::numeric[]",
	);
	const res17 = await diffDefault(_, numeric({ mode: 'bigint' }).array().array().default([]), "'{}'::numeric[]");
	const res18 = await diffDefault(
		_,
		numeric({ mode: 'bigint', precision: 4 }).array().array().default([]),
		"'{}'::numeric[]",
	);
	const res19 = await diffDefault(
		_,
		numeric({ mode: 'string' }).array().array().default([['10.123', '123.10'], ['10.123', '123.10']]),
		"'{{10.123,123.10},{10.123,123.10}}'::numeric[]",
	);
	const res20 = await diffDefault(
		_,
		numeric({ mode: 'string', precision: 6, scale: 2 }).array().array().default([['10.123', '123.10'], [
			'10.123',
			'123.10',
		]]),
		"'{{10.123,123.10},{10.123,123.10}}'::numeric[]",
	);

	const res23 = await diffDefault(
		_,
		numeric({ mode: 'bigint' }).array().array().default([[9223372036854775807n, 9223372036854775806n], [
			9223372036854775807n,
			9223372036854775806n,
		]]),
		"'{{9223372036854775807,9223372036854775806},{9223372036854775807,9223372036854775806}}'::numeric[]",
	);
	const res24 = await diffDefault(
		_,
		numeric({ mode: 'bigint', precision: 19 }).array().array().default([[9223372036854775807n, 9223372036854775806n], [
			9223372036854775807n,
			9223372036854775806n,
		]]),
		"'{{9223372036854775807,9223372036854775806},{9223372036854775807,9223372036854775806}}'::numeric[]",
	);

	expect.soft(res1).toStrictEqual([]);
	expect.soft(res2).toStrictEqual([]);
	expect.soft(res3).toStrictEqual([]);
	expect.soft(res4).toStrictEqual([]);
	expect.soft(res5).toStrictEqual([]);
	expect.soft(res6).toStrictEqual([]);
	expect.soft(res7).toStrictEqual([]);
	expect.soft(res8).toStrictEqual([]);
	expect.soft(res9).toStrictEqual([]);
	expect.soft(res10).toStrictEqual([]);
	expect.soft(res11).toStrictEqual([]);
	expect.soft(res12).toStrictEqual([]);
	expect.soft(res13).toStrictEqual([]);
	expect.soft(res14).toStrictEqual([]);
	expect.soft(res15).toStrictEqual([]);
	expect.soft(res16).toStrictEqual([]);
	expect.soft(res17).toStrictEqual([]);
	expect.soft(res18).toStrictEqual([]);
	expect.soft(res19).toStrictEqual([]);
	expect.soft(res20).toStrictEqual([]);

	expect.soft(res23).toStrictEqual([]);
	expect.soft(res24).toStrictEqual([]);
});

test('real + real arrays', async () => {
	const res1 = await diffDefault(_, real().default(1000.123), '1000.123');

	const res2 = await diffDefault(_, real().array().default([]), `'{}'::real[]`);
	const res3 = await diffDefault(_, real().array().default([1000.123, 10.2]), `'{1000.123,10.2}'::real[]`);

	const res4 = await diffDefault(_, real().array().array().default([]), `'{}'::real[]`);
	const res5 = await diffDefault(
		_,
		real().array().array().default([[1000.123, 10.2], [1000.123, 10.2]]),
		`'{{1000.123,10.2},{1000.123,10.2}}'::real[]`,
	);

	expect.soft(res1).toStrictEqual([]);
	expect.soft(res2).toStrictEqual([]);
	expect.soft(res3).toStrictEqual([]);
	expect.soft(res4).toStrictEqual([]);
	expect.soft(res5).toStrictEqual([]);
});

test('doublePrecision + doublePrecision arrays', async () => {
	const res1 = await diffDefault(_, doublePrecision().default(10000.123), '10000.123');

	const res2 = await diffDefault(_, doublePrecision().array().default([]), `'{}'::double precision[]`);
	const res3 = await diffDefault(
		_,
		doublePrecision().array().default([10000.123]),
		`'{10000.123}'::double precision[]`,
	);

	const res4 = await diffDefault(_, doublePrecision().array().array().default([]), `'{}'::double precision[]`);
	const res5 = await diffDefault(
		_,
		doublePrecision().array().array().default([[10000.123, 10.1], [10000.123, 10.1]]),
		`'{{10000.123,10.1},{10000.123,10.1}}'::double precision[]`,
	);

	expect.soft(res1).toStrictEqual([]);
	expect.soft(res2).toStrictEqual([]);
	expect.soft(res3).toStrictEqual([]);
	expect.soft(res4).toStrictEqual([]);
	expect.soft(res5).toStrictEqual([]);
});

test('boolean + boolean arrays', async () => {
	const res1 = await diffDefault(_, boolean().default(true), 'true');
	const res2 = await diffDefault(_, boolean().default(false), 'false');
	const res3 = await diffDefault(_, boolean().default(sql`true`), 'true');

	const res4 = await diffDefault(_, boolean().array().default([]), `'{}'::boolean[]`);
	const res5 = await diffDefault(_, boolean().array().default([true]), `'{t}'::boolean[]`);

	const res6 = await diffDefault(_, boolean().array().array().default([]), `'{}'::boolean[]`);
	const res7 = await diffDefault(_, boolean().array().array().default([[true], [false]]), `'{{t},{f}}'::boolean[]`);

	expect.soft(res1).toStrictEqual([]);
	expect.soft(res2).toStrictEqual([]);
	expect.soft(res3).toStrictEqual([]);
	expect.soft(res4).toStrictEqual([]);
	expect.soft(res5).toStrictEqual([]);
	expect.soft(res6).toStrictEqual([]);
	expect.soft(res7).toStrictEqual([]);
});

test('char + char arrays', async () => {
	const res1 = await diffDefault(_, char({ length: 256 }).default('text'), `'text'`);
	const res2 = await diffDefault(_, char({ length: 256 }).default("text'text"), `'text''text'`);
	const res3 = await diffDefault(_, char({ length: 256 }).default('text\'text"'), "'text''text\"'");
	const res4 = await diffDefault(_, char({ length: 256, enum: ['one', 'two', 'three'] }).default('one'), "'one'");
	const res5 = await diffDefault(
		_,
		char({ length: 256, enum: ['one', 'two', 'three', `no,''"\`rm`, `mo''",\`}{od`, 'mo,\`od'] }).default(
			`mo''",\`}{od`,
		),
		`'mo''''\",\`}{od'`,
	);

	const res6 = await diffDefault(_, char({ length: 256 }).array().default([]), `'{}'::char[]`);
	const res7 = await diffDefault(_, char({ length: 256 }).array().default(['text']), `'{text}'::char[]`);
	const res8 = await diffDefault(
		_,
		char({ length: 256 }).array().default(["text'text"]),
		`'{text''text}'::char[]`,
	);
	const res9 = await diffDefault(
		_,
		char({ length: 256 }).array().default(['text\'text"']),
		`'{"text''text\\\""}'::char[]`,
	);
	const res10 = await diffDefault(
		_,
		char({ length: 256, enum: ['one', 'two', 'three'] }).array().default(['one']),
		`'{one}'::char[]`,
	);
	const res11 = await diffDefault(
		_,
		char({ length: 256, enum: ['one', 'two', 'three', `no,''"\`rm`, `mo''",\`}{od`, 'mo,\`od'] }).array().default(
			[`mo''",\`}{od`],
		),
		`'{"mo''''\\\",\`\}\{od"}'::char[]`,
	);

	const res12 = await diffDefault(_, char({ length: 256 }).array().array().default([]), `'{}'::char[]`);
	const res13 = await diffDefault(
		_,
		char({ length: 256 }).array().array().default([['text'], ['text']]),
		`'{{text},{text}}'::char[]`,
	);
	const res14 = await diffDefault(
		_,
		char({ length: 256, enum: ['one', 'two', 'three', `no,''"\`rm`, `mo''",\`}{od`, 'mo,\`od'] }).array().array()
			.default(
				[[`mo''",\`}{od`], [`mo''",\`}{od`]],
			),
		`'{{"mo''''\\\",\`\}\{od"},{"mo''''\\\",\`\}\{od"}}'::char[]`,
	);

	expect.soft(res1).toStrictEqual([]);
	expect.soft(res2).toStrictEqual([]);
	expect.soft(res3).toStrictEqual([]);
	expect.soft(res4).toStrictEqual([]);
	expect.soft(res5).toStrictEqual([]);
	expect.soft(res6).toStrictEqual([]);
	expect.soft(res7).toStrictEqual([]);
	expect.soft(res8).toStrictEqual([]);
	expect.soft(res9).toStrictEqual([]);
	expect.soft(res10).toStrictEqual([]);
	expect.soft(res11).toStrictEqual([]);
	expect.soft(res12).toStrictEqual([]);
	expect.soft(res13).toStrictEqual([]);
	expect.soft(res14).toStrictEqual([]);
});

test('varchar + varchar arrays', async () => {
	const res1 = await diffDefault(_, varchar({ length: 256 }).default('text'), `'text'`);
	const res2 = await diffDefault(_, varchar({ length: 256 }).default("text'text"), `'text''text'`);
	const res3 = await diffDefault(_, varchar({ length: 256 }).default('text\'text"'), "'text''text\"'");
	const res4 = await diffDefault(_, varchar({ length: 256, enum: ['one', 'two', 'three'] }).default('one'), "'one'");
	const res5 = await diffDefault(
		_,
		varchar({ length: 256, enum: ['one', 'two', 'three', `no,''"\`rm`, `mo''",\`}{od`, 'mo,\`od'] }).default(
			`mo''",\`}{od`,
		),
		`'mo''''",\`}{od'`,
	);

	const res6 = await diffDefault(_, varchar({ length: 256 }).array().default([]), `'{}'::varchar[]`);
	const res7 = await diffDefault(_, varchar({ length: 256 }).array().default(['text']), `'{text}'::varchar[]`);
	const res8 = await diffDefault(
		_,
		varchar({ length: 256 }).array().default(["text'text"]),
		`'{text''text}'::varchar[]`,
	);
	const res9 = await diffDefault(
		_,
		varchar({ length: 256 }).array().default(['text\'text"']),
		`'{"text''text\\\""}'::varchar[]`,
	);
	const res10 = await diffDefault(
		_,
		varchar({ length: 256, enum: ['one', 'two', 'three'] }).array().default(['one']),
		`'{one}'::varchar[]`,
	);
	const res11 = await diffDefault(
		_,
		varchar({ length: 256, enum: ['one', 'two', 'three', `no,''"\`rm`, `mo''",\`}{od`, 'mo,\`od'] }).array().default(
			[`mo''",\`}{od`],
		),
		`'{"mo''''\\\",\`\}\{od"}'::varchar[]`,
	);

	const res12 = await diffDefault(_, varchar({ length: 256 }).array().array().default([]), `'{}'::varchar[]`);
	const res13 = await diffDefault(
		_,
		varchar({ length: 256 }).array().array().default([['text'], ['text']]),
		`'{{text},{text}}'::varchar[]`,
	);
	const res14 = await diffDefault(
		_,
		varchar({ length: 256, enum: ['one', 'two', 'three', `no,''"\`rm`, `mo''",\`}{od`, 'mo,\`od'] }).array().array()
			.default(
				[[`mo''",\`}{od`], [`mo''",\`}{od`]],
			),
		`'{{"mo''''\\\",\`\}\{od"},{"mo''''\\\",\`\}\{od"}}'::varchar[]`,
	);

	expect.soft(res1).toStrictEqual([]);
	expect.soft(res2).toStrictEqual([]);
	expect.soft(res3).toStrictEqual([]);
	expect.soft(res4).toStrictEqual([]);
	expect.soft(res5).toStrictEqual([]);
	expect.soft(res6).toStrictEqual([]);
	expect.soft(res7).toStrictEqual([]);
	expect.soft(res8).toStrictEqual([]);
	expect.soft(res9).toStrictEqual([]);
	expect.soft(res10).toStrictEqual([]);
	expect.soft(res11).toStrictEqual([]);
	expect.soft(res12).toStrictEqual([]);
	expect.soft(res13).toStrictEqual([]);
	expect.soft(res14).toStrictEqual([]);
});

test('text + text arrays', async () => {
	const res1 = await diffDefault(_, text().default('text'), `'text'`);
	const res2 = await diffDefault(_, text().default("text'text"), `'text''text'`);
	const res3 = await diffDefault(_, text().default('text\'text"'), "'text''text\"'");
	const res4 = await diffDefault(_, text({ enum: ['one', 'two', 'three'] }).default('one'), "'one'");
	const res5 = await diffDefault(
		_,
		text({ enum: ['one', 'two', 'three', `no,''"\`rm`, `mo''",\`}{od`, 'mo,\`od'] }).default(
			`mo''",\`}{od`,
		),
		`'mo''''",\`}{od'`,
	);

	const res6 = await diffDefault(_, text().array().default([]), `'{}'::text[]`);
	const res7 = await diffDefault(_, text().array().default(['text']), `'{text}'::text[]`);
	const res8 = await diffDefault(
		_,
		text().array().default(["text'text"]),
		`'{text''text}'::text[]`,
	);
	const res9 = await diffDefault(
		_,
		text().array().default([`text'text"`]),
		`'{"text''text\\""}'::text[]`,
	);
	const res10 = await diffDefault(
		_,
		text({ enum: ['one', 'two', 'three'] }).array().default(['one']),
		`'{one}'::text[]`,
	);

	const res12 = await diffDefault(_, text().array().array().default([]), `'{}'::text[]`);
	const res13 = await diffDefault(
		_,
		text().array().array().default([['text'], ['text']]),
		`'{{text},{text}}'::text[]`,
	);

	expect.soft(res1).toStrictEqual([]);
	expect.soft(res2).toStrictEqual([]);
	expect.soft(res3).toStrictEqual([]);
	expect.soft(res4).toStrictEqual([]);
	expect.soft(res5).toStrictEqual([]);
	expect.soft(res6).toStrictEqual([]);
	expect.soft(res7).toStrictEqual([]);
	expect.soft(res8).toStrictEqual([]);
	expect.soft(res9).toStrictEqual([]);
	expect.soft(res10).toStrictEqual([]);

	expect.soft(res12).toStrictEqual([]);
	expect.soft(res13).toStrictEqual([]);
});

test('json + json arrays', async () => {
	const res1 = await diffDefault(_, json().default({}), `'{}'`);
	const res2 = await diffDefault(_, json().default([]), `'[]'`);
	const res3 = await diffDefault(_, json().default([1, 2, 3]), `'[1,2,3]'`);
	const res4 = await diffDefault(_, json().default({ key: 'value' }), `'{"key":"value"}'`);
	const res5 = await diffDefault(_, json().default({ key: "val'ue" }), `'{"key":"val''ue"}'`);
	const res6 = await diffDefault(_, json().default({ key: `mo''",\`}{od` }), `'{"key":"mo''''\\\",\`}{od"}'`);

	const res7 = await diffDefault(_, json().array().default([]), `'{}'::json[]`);
	const res8 = await diffDefault(
		_,
		json().array().default([{ key: 'value' }]),
		`'{"{\\"key\\":\\"value\\"}"}'::json[]`,
	);
	const res9 = await diffDefault(
		_,
		json().array().default([{ key: "val'ue" }]),
		`'{"{\\"key\\":\\"val''ue\\"}"}'::json[]`,
	);

	const res11 = await diffDefault(_, json().array().array().default([]), `'{}'::json[]`);
	const res12 = await diffDefault(
		_,
		json().array().array().default([[{ key: 'value' }]]),
		`'{{\"{\\\"key\\\":\\\"value\\\"}\"}}'::json[]`,
	);
	const res13 = await diffDefault(
		_,
		json().array().array().default([[{ key: "val'ue" }]]),
		`'{{"{\\"key\\":\\"val''ue\\"}"}}'::json[]`,
	);

	expect.soft(res1).toStrictEqual([]);
	expect.soft(res2).toStrictEqual([]);
	expect.soft(res3).toStrictEqual([]);
	expect.soft(res4).toStrictEqual([]);
	expect.soft(res5).toStrictEqual([]);
	expect.soft(res6).toStrictEqual([]);
	expect.soft(res7).toStrictEqual([]);
	expect.soft(res8).toStrictEqual([]);
	expect.soft(res9).toStrictEqual([]);

	expect.soft(res11).toStrictEqual([]);
	expect.soft(res12).toStrictEqual([]);
	expect.soft(res13).toStrictEqual([]);
});

test('jsonb + jsonb arrays', async () => {
	const res1 = await diffDefault(_, jsonb().default({}), `'{}'`);
	const res2 = await diffDefault(_, jsonb().default([]), `'[]'`);
	const res3 = await diffDefault(_, jsonb().default([1, 2, 3]), `'[1,2,3]'`);
	const res4 = await diffDefault(_, jsonb().default({ key: 'value' }), `'{"key":"value"}'`);
	const res5 = await diffDefault(_, jsonb().default({ key: "val'ue" }), `'{"key":"val''ue"}'`);

	const res6 = await diffDefault(_, json().default({ key: `mo''",\`}{od` }), `'{"key":"mo''''\\\",\`}{od"}'`);

	const res7 = await diffDefault(_, json().array().default([]), `'{}'::json[]`);
	const res8 = await diffDefault(
		_,
		json().array().default([{ key: 'value' }]),
		`'{\"{\\\"key\\\":\\\"value\\\"}\"}'::json[]`,
	);
	const res9 = await diffDefault(
		_,
		json().array().default([{ key: "val'ue" }]),
		`'{"{\\"key\\":\\"val''ue\\"}"}'::json[]`,
	);

	const res11 = await diffDefault(_, json().array().array().default([]), `'{}'::json[]`);
	const res12 = await diffDefault(
		_,
		json().array().array().default([[{ key: 'value' }]]),
		`'{{\"{\\\"key\\\":\\\"value\\\"}\"}}'::json[]`,
	);
	const res13 = await diffDefault(
		_,
		json().array().array().default([[{ key: "val'ue" }]]),
		`'{{"{\\"key\\":\\"val''ue\\"}"}}'::json[]`,
	);

	expect.soft(res1).toStrictEqual([]);
	expect.soft(res2).toStrictEqual([]);
	expect.soft(res3).toStrictEqual([]);
	expect.soft(res4).toStrictEqual([]);
	expect.soft(res5).toStrictEqual([]);
	expect.soft(res6).toStrictEqual([]);
	expect.soft(res7).toStrictEqual([]);
	expect.soft(res8).toStrictEqual([]);
	expect.soft(res9).toStrictEqual([]);
	expect.soft(res11).toStrictEqual([]);
	expect.soft(res12).toStrictEqual([]);
	expect.soft(res13).toStrictEqual([]);
});

test('timestamp + timestamp arrays', async () => {
	const res1 = await diffDefault(
		_,
		timestamp({ mode: 'date' }).default(new Date('2025-05-23T12:53:53.115Z')),
		`'2025-05-23 12:53:53.115'`,
	);
	const res2 = await diffDefault(
		_,
		timestamp({ mode: 'date', precision: 3, withTimezone: true }).default(new Date('2025-05-23T12:53:53.115Z')),
		`'2025-05-23 12:53:53.115'`,
	);
	const res3 = await diffDefault(
		_,
		timestamp({ mode: 'string' }).default('2025-05-23 12:53:53.115'),
		`'2025-05-23 12:53:53.115'`,
	);
	const res4 = await diffDefault(
		_,
		timestamp({ mode: 'string', precision: 3, withTimezone: true }).default('2025-05-23 12:53:53.115'),
		`'2025-05-23 12:53:53.115'`,
	);
	const res5 = await diffDefault(_, timestamp().defaultNow(), `now()`);
	const res6 = await diffDefault(
		_,
		timestamp({ mode: 'date', precision: 3, withTimezone: true }).defaultNow(),
		`now()`,
	);

	const res7 = await diffDefault(_, timestamp({ mode: 'date' }).array().default([]), `'{}'::timestamp[]`);
	const res8 = await diffDefault(
		_,
		timestamp({ mode: 'date', precision: 3, withTimezone: true }).array().default([]),
		`'{}'::timestamp[]`,
	);
	const res9 = await diffDefault(
		_,
		timestamp({ mode: 'date' }).array().default([new Date('2025-05-23T12:53:53.115Z')]),
		`'{"2025-05-23 12:53:53.115"}'::timestamp[]`,
	);
	const res10 = await diffDefault(
		_,
		timestamp({ mode: 'date', precision: 3, withTimezone: true }).array().default([
			new Date('2025-05-23T12:53:53.115Z'),
		]),
		`'{"2025-05-23 12:53:53.115"}'::timestamp[]`,
	);

	const res11 = await diffDefault(_, timestamp({ mode: 'string' }).array().default([]), `'{}'::timestamp[]`);
	const res12 = await diffDefault(
		_,
		timestamp({ mode: 'string', precision: 3, withTimezone: true }).array().default([]),
		`'{}'::timestamp[]`,
	);
	const res13 = await diffDefault(
		_,
		timestamp({ mode: 'string' }).array().default(['2025-05-23 12:53:53.115']),
		`'{"2025-05-23 12:53:53.115"}'::timestamp[]`,
	);
	const res14 = await diffDefault(
		_,
		timestamp({ mode: 'string', precision: 3, withTimezone: true }).array().default(['2025-05-23 12:53:53.115']),
		`'{"2025-05-23 12:53:53.115"}'::timestamp[]`,
	);

	const res15 = await diffDefault(_, timestamp({ mode: 'date' }).array().array().default([]), `'{}'::timestamp[]`);
	const res16 = await diffDefault(
		_,
		timestamp({ mode: 'date', precision: 3, withTimezone: true }).array().array().default([]),
		`'{}'::timestamp[]`,
	);
	const res17 = await diffDefault(
		_,
		timestamp({ mode: 'date' }).array().array().default([[new Date('2025-05-23T12:53:53.115Z')]]),
		`'{{"2025-05-23 12:53:53.115"}}'::timestamp[]`,
	);
	const res18 = await diffDefault(
		_,
		timestamp({ mode: 'date', precision: 3, withTimezone: true }).array().array().default([[
			new Date('2025-05-23T12:53:53.115Z'),
		]]),
		`'{{"2025-05-23 12:53:53.115"}}'::timestamp[]`,
	);

	const res19 = await diffDefault(_, timestamp({ mode: 'string' }).array().array().default([]), `'{}'::timestamp[]`);
	const res20 = await diffDefault(
		_,
		timestamp({ mode: 'string', precision: 3, withTimezone: true }).array().array().default([]),
		`'{}'::timestamp[]`,
	);
	const res21 = await diffDefault(
		_,
		timestamp({ mode: 'string' }).array().array().default([['2025-05-23 12:53:53.115']]),
		`'{{"2025-05-23 12:53:53.115"}}'::timestamp[]`,
	);
	const res22 = await diffDefault(
		_,
		timestamp({ mode: 'string', precision: 3, withTimezone: true }).array().array().default([[
			'2025-05-23 12:53:53.115',
		]]),
		`'{{"2025-05-23 12:53:53.115"}}'::timestamp[]`,
	);

	expect.soft(res1).toStrictEqual([]);
	expect.soft(res2).toStrictEqual([]);
	expect.soft(res3).toStrictEqual([]);
	expect.soft(res4).toStrictEqual([]);
	expect.soft(res5).toStrictEqual([]);
	expect.soft(res6).toStrictEqual([]);
	expect.soft(res7).toStrictEqual([]);
	expect.soft(res8).toStrictEqual([]);
	expect.soft(res9).toStrictEqual([]);
	expect.soft(res10).toStrictEqual([]);
	expect.soft(res11).toStrictEqual([]);
	expect.soft(res12).toStrictEqual([]);
	expect.soft(res13).toStrictEqual([]);
	expect.soft(res14).toStrictEqual([]);
	expect.soft(res15).toStrictEqual([]);
	expect.soft(res16).toStrictEqual([]);
	expect.soft(res17).toStrictEqual([]);
	expect.soft(res18).toStrictEqual([]);
	expect.soft(res19).toStrictEqual([]);
	expect.soft(res20).toStrictEqual([]);
	expect.soft(res21).toStrictEqual([]);
	expect.soft(res22).toStrictEqual([]);
});

test('time + time arrays', async () => {
	const res1 = await diffDefault(_, time().default('15:50:33'), `'15:50:33'`);
	const res10 = await diffDefault(
		_,
		time({ precision: 3, withTimezone: true }).default('15:50:33.123'),
		`'15:50:33.123'`,
	);
	const res2 = await diffDefault(_, time().defaultNow(), `now()`);
	const res20 = await diffDefault(_, time({ precision: 3, withTimezone: true }).defaultNow(), `now()`);

	const res3 = await diffDefault(_, time().array().default([]), `'{}'::time[]`);
	const res30 = await diffDefault(_, time({ precision: 3, withTimezone: true }).array().default([]), `'{}'::time[]`);
	const res4 = await diffDefault(_, time().array().default(['15:50:33']), `'{15:50:33}'::time[]`);
	const res40 = await diffDefault(
		_,
		time({ precision: 3, withTimezone: true }).array().default(['15:50:33.123']),
		`'{15:50:33.123}'::time[]`,
	);

	const res5 = await diffDefault(_, time().array().array().default([]), `'{}'::time[]`);
	const res50 = await diffDefault(
		_,
		time({ precision: 3, withTimezone: true }).array().array().default([]),
		`'{}'::time[]`,
	);
	const res6 = await diffDefault(_, time().array().array().default([['15:50:33']]), `'{{15:50:33}}'::time[]`);
	const res60 = await diffDefault(
		_,
		time({ precision: 3, withTimezone: true }).array().array().default([['15:50:33.123']]),
		`'{{15:50:33.123}}'::time[]`,
	);

	expect.soft(res1).toStrictEqual([]);
	expect.soft(res10).toStrictEqual([]);
	expect.soft(res2).toStrictEqual([]);
	expect.soft(res20).toStrictEqual([]);
	expect.soft(res3).toStrictEqual([]);
	expect.soft(res30).toStrictEqual([]);
	expect.soft(res4).toStrictEqual([]);
	expect.soft(res40).toStrictEqual([]);
	expect.soft(res5).toStrictEqual([]);
	expect.soft(res50).toStrictEqual([]);
	expect.soft(res6).toStrictEqual([]);
	expect.soft(res60).toStrictEqual([]);
});

test('date + date arrays', async () => {
	const res1 = await diffDefault(_, date({ mode: 'string' }).default('2025-05-23'), `'2025-05-23'`);
	const res10 = await diffDefault(_, date({ mode: 'date' }).default(new Date('2025-05-23')), `'2025-05-23'`);
	const res2 = await diffDefault(_, date({ mode: 'string' }).defaultNow(), `now()`);
	const res20 = await diffDefault(_, date({ mode: 'date' }).defaultNow(), `now()`);

	const res3 = await diffDefault(_, date({ mode: 'string' }).array().default([]), `'{}'::date[]`);
	const res30 = await diffDefault(_, date({ mode: 'date' }).array().default([]), `'{}'::date[]`);
	const res4 = await diffDefault(_, date({ mode: 'string' }).array().default(['2025-05-23']), `'{2025-05-23}'::date[]`);
	const res40 = await diffDefault(
		_,
		date({ mode: 'date' }).array().default([new Date('2025-05-23')]),
		`'{2025-05-23}'::date[]`,
	);

	const res5 = await diffDefault(_, date({ mode: 'string' }).array().array().default([]), `'{}'::date[]`);
	const res50 = await diffDefault(_, date({ mode: 'date' }).array().array().default([]), `'{}'::date[]`);
	const res6 = await diffDefault(
		_,
		date({ mode: 'string' }).array().array().default([['2025-05-23']]),
		`'{{2025-05-23}}'::date[]`,
	);
	const res60 = await diffDefault(
		_,
		date({ mode: 'date' }).array().array().default([[new Date('2025-05-23')]]),
		`'{{2025-05-23}}'::date[]`,
	);

	expect.soft(res1).toStrictEqual([]);
	expect.soft(res10).toStrictEqual([]);

	expect.soft(res2).toStrictEqual([]);
	expect.soft(res20).toStrictEqual([]);

	expect.soft(res3).toStrictEqual([]);
	expect.soft(res30).toStrictEqual([]);

	expect.soft(res4).toStrictEqual([]);
	expect.soft(res40).toStrictEqual([]);

	expect.soft(res5).toStrictEqual([]);
	expect.soft(res50).toStrictEqual([]);

	expect.soft(res6).toStrictEqual([]);
	expect.soft(res60).toStrictEqual([]);
});

test('interval + interval arrays', async () => {
	const res1 = await diffDefault(_, interval().default('1 day'), `'1 day'`);
	const res10 = await diffDefault(
		_,
		interval({ fields: 'day to second', precision: 3 }).default('1 day 3 second'),
		`'1 day 3 second'`,
	);

	const res2 = await diffDefault(_, interval().array().default([]), `'{}'::interval[]`);
	const res20 = await diffDefault(
		_,
		interval({ fields: 'day to second', precision: 3 }).array().default([]),
		`'{}'::interval day to second[]`,
	);

	const res3 = await diffDefault(_, interval().array().default(['1 day']), `'{"1 day"}'::interval[]`);
	const res30 = await diffDefault(
		_,
		interval({ fields: 'day to second', precision: 3 }).array().default(['1 day 3 second']),
		`'{"1 day 3 second"}'::interval day to second[]`,
	);

	const res4 = await diffDefault(_, interval().array().array().default([]), `'{}'::interval[]`);
	const res40 = await diffDefault(
		_,
		interval({ fields: 'day to second', precision: 3 }).array().array().default([]),
		`'{}'::interval day to second[]`,
	);

	const res5 = await diffDefault(_, interval().array().array().default([['1 day']]), `'{{"1 day"}}'::interval[]`);
	const res50 = await diffDefault(
		_,
		interval({ fields: 'day to second', precision: 3 }).array().array().default([['1 day 3 second']]),
		`'{{"1 day 3 second"}}'::interval day to second[]`,
	);

	expect.soft(res1).toStrictEqual([]);
	// it's ok, that's due to '1 day 3 second' vs '1 day 00:00:03'
	expect.soft(res10.length).toBe(1); 
	expect.soft(res2).toStrictEqual([]);
	expect.soft(res20).toStrictEqual([]);
	expect.soft(res3).toStrictEqual([]);
	
	// it's ok, that's due to '1 day 3 second' vs '1 day 00:00:03'
	expect.soft(res30.length).toBe(1);
	expect.soft(res4).toStrictEqual([]);
	expect.soft(res40).toStrictEqual([]);
	expect.soft(res5).toStrictEqual([]);
	// it's ok, that's due to '1 day 3 second' vs '1 day 00:00:03'
	expect.soft(res50.length).toBe(1);
});

test('point + point arrays', async () => {
	const res1 = await diffDefault(_, point({ mode: 'xy' }).default({ x: 1, y: 2 }), `'(1,2)'`);
	const res2 = await diffDefault(_, point({ mode: 'tuple' }).default([1, 2]), `'(1,2)'`);

	const res3 = await diffDefault(_, point({ mode: 'tuple' }).array().default([]), `'{}'::point[]`);
	const res4 = await diffDefault(_, point({ mode: 'tuple' }).array().default([[1, 2]]), `'{"(1,2)"}'::point[]`);

	const res5 = await diffDefault(_, point({ mode: 'xy' }).array().default([]), `'{}'::point[]`);
	const res6 = await diffDefault(_, point({ mode: 'xy' }).array().default([{ x: 1, y: 2 }]), `'{"(1,2)"}'::point[]`);

	const res7 = await diffDefault(_, point({ mode: 'tuple' }).array().array().default([]), `'{}'::point[]`);
	const res8 = await diffDefault(
		_,
		point({ mode: 'tuple' }).array().array().default([[[1, 2]]]),
		`'{{"(1,2)"}}'::point[]`,
	);

	const res9 = await diffDefault(_, point({ mode: 'xy' }).array().array().default([]), `'{}'::point[]`);
	const res10 = await diffDefault(
		_,
		point({ mode: 'xy' }).array().array().default([[{ x: 1, y: 2 }]]),
		`'{{"(1,2)"}}'::point[]`,
	);

	expect.soft(res1).toStrictEqual([]);
	expect.soft(res2).toStrictEqual([]);
	expect.soft(res3).toStrictEqual([]);
	expect.soft(res4).toStrictEqual([]);
	expect.soft(res5).toStrictEqual([]);
	expect.soft(res6).toStrictEqual([]);
	expect.soft(res7).toStrictEqual([]);
	expect.soft(res8).toStrictEqual([]);
	expect.soft(res9).toStrictEqual([]);
	expect.soft(res10).toStrictEqual([]);
});

test('line + line arrays', async () => {
	const res1 = await diffDefault(_, line({ mode: 'abc' }).default({ a: 1, b: 2, c: 3 }), `'{1,2,3}'`);
	const res2 = await diffDefault(_, line({ mode: 'tuple' }).default([1, 2, 3]), `'{1,2,3}'`);

	const res3 = await diffDefault(_, line({ mode: 'tuple' }).array().default([]), `'{}'::line[]`);
	const res4 = await diffDefault(_, line({ mode: 'tuple' }).array().default([[1, 2, 3]]), `'{"{1,2,3}"}'::line[]`);

	const res5 = await diffDefault(_, line({ mode: 'abc' }).array().default([]), `'{}'::line[]`);
	const res6 = await diffDefault(
		_,
		line({ mode: 'abc' }).array().default([{ a: 1, b: 2, c: 3 }]),
		`'{"{1,2,3}"}'::line[]`,
	);

	const res7 = await diffDefault(_, line({ mode: 'tuple' }).array().array().default([]), `'{}'::line[]`);
	const res8 = await diffDefault(
		_,
		line({ mode: 'tuple' }).array().array().default([[[1, 2, 3]]]),
		`'{{"{1,2,3}"}}'::line[]`,
	);

	const res9 = await diffDefault(_, line({ mode: 'abc' }).array().array().default([]), `'{}'::line[]`);
	const res10 = await diffDefault(
		_,
		line({ mode: 'abc' }).array().array().default([[{ a: 1, b: 2, c: 3 }]]),
		`'{{"{1,2,3}"}}'::line[]`,
	);

	expect.soft(res1).toStrictEqual([]);
	expect.soft(res2).toStrictEqual([]);
	expect.soft(res3).toStrictEqual([]);
	expect.soft(res4).toStrictEqual([]);
	expect.soft(res5).toStrictEqual([]);
	expect.soft(res6).toStrictEqual([]);
	expect.soft(res7).toStrictEqual([]);
	expect.soft(res8).toStrictEqual([]);
	expect.soft(res9).toStrictEqual([]);
	expect.soft(res10).toStrictEqual([]);
});

test('enum + enum arrays', async () => {
	const moodEnum = pgEnum('mood_enum', ['sad', 'ok', 'happy', `text'text"`, `no,''"\`rm`, `mo''",\`}{od`, 'mo,\`od']);
	const pre = { moodEnum };

	const res1 = await diffDefault(_, moodEnum().default('ok'), `'ok'::"mood_enum"`, pre);

	const res4 = await diffDefault(_, moodEnum().array().default([]), `'{}'::"mood_enum"[]`, pre);
	const res5 = await diffDefault(_, moodEnum().array().default(['ok']), `'{ok}'::"mood_enum"[]`, pre);

	const res8 = await diffDefault(_, moodEnum().array().array().default([]), `'{}'::"mood_enum"[]`, pre);
	const res9 = await diffDefault(_, moodEnum().array().array().default([['ok']]), `'{{ok}}'::"mood_enum"[]`, pre);

	expect.soft(res1).toStrictEqual([]);

	expect.soft(res4).toStrictEqual([]);
	expect.soft(res5).toStrictEqual([]);
	expect.soft(res8).toStrictEqual([]);
	expect.soft(res9).toStrictEqual([]);
});

test('uuid + uuid arrays', async () => {
	const res1 = await diffDefault(
		_,
		uuid().default('550e8400-e29b-41d4-a716-446655440000'),
		`'550e8400-e29b-41d4-a716-446655440000'`,
	);

	const res4 = await diffDefault(
		_,
		uuid().array().default(['550e8400-e29b-41d4-a716-446655440000']),
		`'{550e8400-e29b-41d4-a716-446655440000}'::uuid[]`,
	);

	const res5 = await diffDefault(_, uuid().array().array().default([]), `'{}'::uuid[]`);
	const res6 = await diffDefault(
		_,
		uuid().array().array().default([['550e8400-e29b-41d4-a716-446655440000']]),
		`'{{550e8400-e29b-41d4-a716-446655440000}}'::uuid[]`,
	);

	expect.soft(res1).toStrictEqual([]);

	expect.soft(res4).toStrictEqual([]);
	expect.soft(res5).toStrictEqual([]);
	expect.soft(res6).toStrictEqual([]);
});

test('corner cases', async () => {
	const moodEnum = pgEnum('mood_enum', ['sad', 'ok', 'happy', `text'text"`, `no,''"\`rm`, `mo''",\`}{od`, 'mo,\`od']);
	const pre = { moodEnum };

	const res10 = await diffDefault(
		_,
		moodEnum().array().array().default([[`text'text"`]]),
		`'{{"text''text\\\""}}'::"mood_enum"[]`,
		pre,
	);
	const res11 = await diffDefault(
		_,
		moodEnum().array().array().default([[`mo''",\`}{od`]]),
		`'{{"mo''''\\\",\`\}\{od"}}'::"mood_enum"[]`,
		pre,
	);

	const res6 = await diffDefault(
		_,
		moodEnum().array().default([`text'text"`]),
		`'{"text''text\\\""}'::"mood_enum"[]`,
		pre,
	);

	const res7 = await diffDefault(
		_,
		moodEnum().array().default([`mo''",\`}{od`]),
		`'{"mo''''\\\",\`\}\{od"}'::"mood_enum"[]`,
		pre,
	);

	expect.soft(res6).toStrictEqual([]);
	expect.soft(res7).toStrictEqual([]);
	expect.soft(res10).toStrictEqual([]);
	expect.soft(res11).toStrictEqual([]);

	const res2 = await diffDefault(_, uuid().defaultRandom(), `gen_random_uuid()`);
	expect.soft(res2).toStrictEqual([]);

	const res3 = await diffDefault(_, uuid().array().default([]), `'{}'::uuid[]`);
	expect.soft(res3).toStrictEqual([]);

	const res_3 = await diffDefault(_, moodEnum().default(`mo''",\`}{od`), `'mo''''",\`}{od'::"mood_enum"`, pre);
	expect.soft(res_3).toStrictEqual([]);

	const res_2 = await diffDefault(_, moodEnum().default(`text'text"`), `'text''text"'::"mood_enum"`, pre);
	expect.soft(res_2).toStrictEqual([]);

	// const res_10 = await diffDefault(
	// 	_,
	// 	json().array().default([{ key: `mo''",\`}{od` }]),
	// 	`'{"{\\"key\\":\\"mo''\\\\\\",\`}{od\\"}"}'::json[]`,
	// );
	// expect.soft(res_10).toStrictEqual([]);

	// 	const res14 = await diffDefault(
	// 	_,
	// 	json().array().array().default([[{ key: `mo''",\`}{od` }]]),
	// 	`'{{"{\\"key\\":\\"mo''\\\\\\",\`}{od\\"}"}}'::json[]`,
	// );
	// expect.soft(res14).toStrictEqual([]);

	// const res__10 = await diffDefault(
	// 	_,
	// 	json().array().default([{ key: `mo''",\`}{od` }]),
	// 	`'{"{\\"key\\":\\"mo''\\\\\\",\`}{od\\"}"}'::json[]`,
	// );
	// expect.soft(res__10).toStrictEqual([]);

	const res__14 = await diffDefault(
		_,
		text({ enum: ['one', 'two', 'three', `no,''"\`rm`, `mo''",\`}{od`, 'mo,\`od'] }).array().array()
			.default(
				[[`mo''",\`}{od`], [`mo''",\`}{od`]],
			),
		`'{{"mo''''\\\",\`\}\{od"},{"mo''''\\\",\`}{od"}}'::text[]`,
	);
	expect.soft(res__14).toStrictEqual([]);

	// 		const res14 = await diffDefault(
	// 	_,
	// 	json().array().array().default([[{ key: `mo''",\`}{od` }]]),
	// 	`'{{"{\\"key\\":\\"mo''\\\\\\",\`}{od\\"}"}}'::json[]`,
	// );

	// expect.soft(res14).toStrictEqual([]);

	const res_11 = await diffDefault(
		_,
		text({ enum: ['one', 'two', 'three', `no,''"\`rm`, `mo''",\`}{od`, 'mo,\`od'] }).array().default(
			[`mo''",\`}{od`],
		),
		`'{"mo''''\\\",\`\}\{od"}'::text[]`,
	);
	expect.soft(res_11).toStrictEqual([]);
<<<<<<< HEAD

	const res21 = await diffDefault(
		_,
		numeric({ mode: 'number' }).array().array().default([[10.123, 123.10], [10.123, 123.10]]),
		"'{{10.123,123.10},{10.123,123.10}}'::numeric[]",
	);
	const res22 = await diffDefault(
		_,
		numeric({ mode: 'number', precision: 6, scale: 2 }).array().array().default([[10.123, 123.10], [
			10.123,
			123.10,
		]]),
		"'{{10.123,123.10},{10.123,123.10}}'::numeric[]",
	);

	// expect.soft(res21).toStrictEqual([]);
	// expect.soft(res22).toStrictEqual([]); 
=======
});

// pgvector extension
test('bit + bit arrays', async () => {
	// await _.db.query('create extension vector;');
	const res1 = await diffDefault(_, bit({ dimensions: 3 }).default(`101`), `'101'`);
	const res2 = await diffDefault(_, bit({ dimensions: 3 }).default(sql`'101'`), `'101'`);

	const res3 = await diffDefault(_, bit({ dimensions: 3 }).array().default([]), `'{}'::bit(3)[]`);
	const res4 = await diffDefault(_, bit({ dimensions: 3 }).array().default([`101`]), `'{101}'::bit(3)[]`);

	const res5 = await diffDefault(_, bit({ dimensions: 3 }).array().array().default([]), `'{}'::bit(3)[]`);
	const res6 = await diffDefault(
		_,
		bit({ dimensions: 3 }).array().array().default([[`101`], [`101`]]),
		`'{{101},{101}}'::bit(3)[]`,
	);

	expect.soft(res1).toStrictEqual([]);
	expect.soft(res2).toStrictEqual([]);
	expect.soft(res3).toStrictEqual([]);
	expect.soft(res4).toStrictEqual([]);
	expect.soft(res5).toStrictEqual([]);
	expect.soft(res6).toStrictEqual([]);
});

test('halfvec + halfvec arrays', async () => {
	const res1 = await diffDefault(_, halfvec({ dimensions: 3 }).default([0, -2, 3]), `'[0,-2,3]'`);
	const res2 = await diffDefault(
		_,
		halfvec({ dimensions: 3 }).default([0, -2.123456789, 3.123456789]),
		`'[0,-2.123456789,3.123456789]'`,
	);

	const res3 = await diffDefault(_, halfvec({ dimensions: 3 }).array().default([]), `'{}'::halfvec(3)[]`);
	const res4 = await diffDefault(
		_,
		halfvec({ dimensions: 3 }).array().default([[0, -2, 3]]),
		`'{"[0,-2,3]"}'::halfvec(3)[]`,
	);
	const res5 = await diffDefault(
		_,
		halfvec({ dimensions: 3 }).array().default([[0, -2.123456789, 3.123456789]]),
		`'{"[0,-2.123456789,3.123456789]"}'::halfvec(3)[]`,
	);

	const res6 = await diffDefault(_, halfvec({ dimensions: 3 }).array().array().default([]), `'{}'::halfvec(3)[]`);
	const res7 = await diffDefault(
		_,
		halfvec({ dimensions: 3 }).array().array().default([[[0, -2, 3]], [[1, 2, 3]]]),
		`'{{"[0,-2,3]"},{"[1,2,3]"}}'::halfvec(3)[]`,
	);
	const res8 = await diffDefault(
		_,
		halfvec({ dimensions: 3 }).array().array().default([[[0, -2.123456789, 3.123456789]], [[
			1.123456789,
			2.123456789,
			3.123456789,
		]]]),
		`'{{"[0,-2.123456789,3.123456789]"},{"[1.123456789,2.123456789,3.123456789]"}}'::halfvec(3)[]`,
	);

	expect.soft(res1).toStrictEqual([]);
	expect.soft(res2).toStrictEqual([]);
	expect.soft(res3).toStrictEqual([]);
	expect.soft(res4).toStrictEqual([]);
	expect.soft(res5).toStrictEqual([]);
	expect.soft(res6).toStrictEqual([]);
	expect.soft(res7).toStrictEqual([]);
	expect.soft(res8).toStrictEqual([]);
});

test('sparsevec + sparsevec arrays', async () => {
	const res1 = await diffDefault(_, sparsevec({ dimensions: 5 }).default(`{1:-1,3:2,5:3}/5`), `'{1:-1,3:2,5:3}/5'`);
	const res2 = await diffDefault(
		_,
		sparsevec({ dimensions: 5 }).default(`{1:-1.123456789,3:2.123456789,5:3.123456789}/5`),
		`'{1:-1.123456789,3:2.123456789,5:3.123456789}/5'`,
	);

	const res3 = await diffDefault(_, sparsevec({ dimensions: 5 }).array().default([]), `'{}'::sparsevec(5)[]`);
	const res4 = await diffDefault(
		_,
		sparsevec({ dimensions: 5 }).array().default([`{1:-1,3:2,5:3}/5`]),
		`'{"{1:-1,3:2,5:3}/5"}'::sparsevec(5)[]`,
	);
	const res5 = await diffDefault(
		_,
		sparsevec({ dimensions: 5 }).array().default(['{1:-1.123456789,3:2.123456789,5:3.123456789}/5']),
		`'{"{1:-1.123456789,3:2.123456789,5:3.123456789}/5"}'::sparsevec(5)[]`,
	);

	const res6 = await diffDefault(_, sparsevec({ dimensions: 5 }).array().array().default([]), `'{}'::sparsevec(5)[]`);
	const res7 = await diffDefault(
		_,
		sparsevec({ dimensions: 5 }).array().array().default([[`{1:-1,3:2,5:3}/5`], [`{1:-1,3:2,5:3}/5`]]),
		`'{{"{1:-1,3:2,5:3}/5"},{"{1:-1,3:2,5:3}/5"}}'::sparsevec(5)[]`,
	);
	const res8 = await diffDefault(
		_,
		sparsevec({ dimensions: 5 }).array().array().default([['{1:-1.123456789,3:2.123456789,5:3.123456789}/5'], [
			'{1:-1.123456789,3:2.123456789,5:3.123456789}/5',
		]]),
		`'{{"{1:-1.123456789,3:2.123456789,5:3.123456789}/5"},{"{1:-1.123456789,3:2.123456789,5:3.123456789}/5"}}'::sparsevec(5)[]`,
	);

	expect.soft(res1).toStrictEqual([]);
	expect.soft(res2).toStrictEqual([]);
	expect.soft(res3).toStrictEqual([]);
	expect.soft(res4).toStrictEqual([]);
	expect.soft(res5).toStrictEqual([]);
	expect.soft(res6).toStrictEqual([]);
	expect.soft(res7).toStrictEqual([]);
	expect.soft(res8).toStrictEqual([]);
});

test('vector + vector arrays', async () => {
	const res1 = await diffDefault(_, vector({ dimensions: 3 }).default([0, -2, 3]), `'[0,-2,3]'`);
	const res2 = await diffDefault(
		_,
		vector({ dimensions: 3 }).default([0, -2.123456789, 3.123456789]),
		`'[0,-2.123456789,3.123456789]'`,
	);

	const res3 = await diffDefault(_, vector({ dimensions: 3 }).array().default([]), `'{}'::vector(3)[]`);
	const res4 = await diffDefault(
		_,
		vector({ dimensions: 3 }).array().default([[0, -2, 3]]),
		`'{"[0,-2,3]"}'::vector(3)[]`,
	);
	const res5 = await diffDefault(
		_,
		vector({ dimensions: 3 }).array().default([[0, -2.123456789, 3.123456789]]),
		`'{"[0,-2.123456789,3.123456789]"}'::vector(3)[]`,
	);

	const res6 = await diffDefault(_, vector({ dimensions: 3 }).array().array().default([]), `'{}'::vector(3)[]`);
	const res7 = await diffDefault(
		_,
		vector({ dimensions: 3 }).array().array().default([[[0, -2, 3]], [[1, 2, 3]]]),
		`'{{"[0,-2,3]"},{"[1,2,3]"}}'::vector(3)[]`,
	);
	const res8 = await diffDefault(
		_,
		vector({ dimensions: 3 }).array().array().default([[[0, -2.123456789, 3.123456789]], [[
			1.123456789,
			2.123456789,
			3.123456789,
		]]]),
		`'{{"[0,-2.123456789,3.123456789]"},{"[1.123456789,2.123456789,3.123456789]"}}'::vector(3)[]`,
	);

	expect.soft(res1).toStrictEqual([]);
	expect.soft(res2).toStrictEqual([]);
	expect.soft(res3).toStrictEqual([]);
	expect.soft(res4).toStrictEqual([]);
	expect.soft(res5).toStrictEqual([]);
	expect.soft(res6).toStrictEqual([]);
	expect.soft(res7).toStrictEqual([]);
	expect.soft(res8).toStrictEqual([]);
});

// postgis extension
// SRID=4326 -> these coordinates are longitude/latitude values
test.only('geometry + geometry arrays', async () => {
	const postgisDb = await preparePostgisTestDatabase();

	try {
		const res1 = await diffDefault(
			postgisDb,
			geometry({ srid: 4326, mode: 'tuple', type: 'point' }).default([30.5234, 50.4501]),
			`'SRID=4326;POINT(30.7233 46.4825)'`,
		);

		const res2 = await diffDefault(
			postgisDb,
			geometry({ srid: 4326, mode: 'xy', type: 'point' }).default({ x: 30.5234, y: 50.4501 }),
			`'SRID=4326;POINT(30.7233 46.4825)'`,
		);

		const res3 = await diffDefault(
			postgisDb,
			geometry({ srid: 4326, mode: 'tuple', type: 'point' }).array().default([]),
			`'{}'::geometry(point, 4326)[]`,
		);
		const res4 = await diffDefault(
			postgisDb,
			geometry({ srid: 4326, mode: 'tuple', type: 'point' }).array().default([[30.5234, 50.4501]]),
			`'{"SRID=4326;POINT(30.7233 46.4825)"}'::geometry(point, 4326)[]`,
		);

		const res5 = await diffDefault(
			postgisDb,
			geometry({ srid: 4326, mode: 'xy', type: 'point' }).array().default([]),
			`'{}'::geometry(point, 4326)[]`,
		);
		const res6 = await diffDefault(
			postgisDb,
			geometry({ srid: 4326, mode: 'xy', type: 'point' }).array().default([{ x: 30.5234, y: 50.4501 }]),
			`'{"SRID=4326;POINT(30.7233 46.4825)"}'::geometry(point, 4326)[]`,
		);

		const res7 = await diffDefault(
			postgisDb,
			geometry({ srid: 4326, mode: 'tuple', type: 'point' }).array().array().default([]),
			`'{}'::geometry(point, 4326)[]`,
		);
		const res8 = await diffDefault(
			postgisDb,
			geometry({ srid: 4326, mode: 'tuple', type: 'point' }).array().array().default([[[30.5234, 50.4501]], [[
				30.5234,
				50.4501,
			]]]),
			`ARRAY[ARRAY['SRID=4326;POINT(30.5234 50.4501)'],ARRAY['SRID=4326;POINT(30.5234 50.4501)']]::geometry(Point,4326)[]`,
		);

		const res9 = await diffDefault(
			postgisDb,
			geometry({ srid: 4326, mode: 'xy', type: 'point' }).array().array().default([]),
			`'{}'::geometry(point, 4326)[]`,
		);
		const res10 = await diffDefault(
			postgisDb,
			geometry({ srid: 4326, mode: 'xy', type: 'point' }).array().array().default([[{ x: 30.5234, y: 50.4501 }], [{
				x: 30.5234,
				y: 50.4501,
			}]]),
			`ARRAY[ARRAY['SRID=4326;POINT(30.5234 50.4501)'],ARRAY['SRID=4326;POINT(30.5234 50.4501)']]::geometry(Point,4326)[]`,
		);

		expect.soft(res1).toStrictEqual([]);
		expect.soft(res2).toStrictEqual([]);
		expect.soft(res3).toStrictEqual([]);
		expect.soft(res4).toStrictEqual([]);
		expect.soft(res5).toStrictEqual([]);
		expect.soft(res6).toStrictEqual([]);
		expect.soft(res7).toStrictEqual([]);
		expect.soft(res8).toStrictEqual([]);
	} catch (error) {
		await postgisDb.clear();
		await postgisDb.close();
		throw error;
	}

	await postgisDb.clear();
	await postgisDb.close();
>>>>>>> 45b3c529
});<|MERGE_RESOLUTION|>--- conflicted
+++ resolved
@@ -1199,7 +1199,6 @@
 		`'{"mo''''\\\",\`\}\{od"}'::text[]`,
 	);
 	expect.soft(res_11).toStrictEqual([]);
-<<<<<<< HEAD
 
 	const res21 = await diffDefault(
 		_,
@@ -1217,7 +1216,6 @@
 
 	// expect.soft(res21).toStrictEqual([]);
 	// expect.soft(res22).toStrictEqual([]); 
-=======
 });
 
 // pgvector extension
@@ -1464,5 +1462,4 @@
 
 	await postgisDb.clear();
 	await postgisDb.close();
->>>>>>> 45b3c529
 });