import { and, eq, isNull, like, SQL, sql } from 'drizzle-orm';
import {
	boolean,
	index,
	integer,
	pgEnum,
	pgRole,
	pgTable,
	serial,
	text,
	timestamp,
	uniqueIndex,
	uuid,
	vector,
} from 'drizzle-orm/pg-core';
import { afterAll, beforeAll, beforeEach, expect, test } from 'vitest';
import { diff, prepareTestDatabase, push, TestDatabase } from './mocks';

// @vitest-environment-options {"max-concurrency":1}
let _: TestDatabase;
let db: TestDatabase['db'];

beforeAll(async () => {
	_ = await prepareTestDatabase(false);
	db = _.db;
});

afterAll(async () => {
	await _.close();
});

beforeEach(async () => {
	await _.clear();
});

test('adding basic indexes', async () => {
	const schema1 = {
		users: pgTable('users', {
			id: serial('id').primaryKey(),
			name: text('name'),
		}),
	};

	const schema2 = {
		users: pgTable(
			'users',
			{
				id: serial('id').primaryKey(),
				name: text('name'),
			},
			(t) => [
				index()
					.on(t.name.desc(), t.id.asc().nullsLast())
					.with({ fillfactor: 70 })
					.where(sql`name != 'alef'`),
				index('indx1')
					.using('hash', t.name)
					.with({ fillfactor: 70 }),
			],
		),
	};

	const { sqlStatements: st } = await diff(schema1, schema2, []);

	await push({ db, to: schema1 });
	const { sqlStatements: pst } = await push({ db, to: schema2 });

	const st0 = [
		`CREATE INDEX "users_name_id_index" ON "users" ("name" DESC NULLS LAST,"id") WITH (fillfactor=70) WHERE name != 'alef';`,
		`CREATE INDEX "indx1" ON "users" USING hash ("name") WITH (fillfactor=70);`,
	];

	expect(st).toStrictEqual(st0);
	expect(pst).toStrictEqual(st0);
});

test('dropping basic index', async () => {
	const schema1 = {
		users: pgTable(
			'users',
			{
				id: serial('id').primaryKey(),
				name: text('name'),
			},
			(t) => [index().on(t.name.desc(), t.id.asc().nullsLast()).with({ fillfactor: 70 })],
		),
	};

	const schema2 = {
		users: pgTable('users', {
			id: serial('id').primaryKey(),
			name: text('name'),
		}),
	};

	const { sqlStatements: st } = await diff(schema1, schema2, []);

	await push({ db, to: schema1 });
	const { sqlStatements: pst } = await push({ db, to: schema2 });

	const st0 = [`DROP INDEX "users_name_id_index";`];

	expect(st).toStrictEqual(st0);
	expect(pst).toStrictEqual(st0);
});

test('altering indexes', async () => {
	const schema1 = {
		users: pgTable('users', {
			id: serial('id').primaryKey(),
			name: text('name'),
		}, (t) => [
			index('removeColumn').on(t.name, t.id),
			index('addColumn').on(t.name.desc()).with({ fillfactor: 70 }),
			index('removeExpression').on(t.name.desc(), sql`name`).concurrently(),
			index('addExpression').on(t.id.desc()),
			index('changeExpression').on(t.id.desc(), sql`name`),
			index('changeName').on(t.name.desc(), t.id.asc().nullsLast()).with({ fillfactor: 70 }),
			index('changeWith').on(t.name).with({ fillfactor: 70 }),
			index('changeUsing').on(t.name),
		]),
	};

	const schema2 = {
		users: pgTable('users', {
			id: serial('id').primaryKey(),
			name: text('name'),
		}, (t) => [
			index('removeColumn').on(t.name),
			index('addColumn').on(t.name.desc(), t.id.nullsLast()).with({ fillfactor: 70 }),
			index('removeExpression').on(t.name.desc()).concurrently(),
			index('addExpression').on(t.id.desc()),
			index('changeExpression').on(t.id.desc(), sql`name desc`),
			index('newName').on(t.name.desc(), sql`name`).with({ fillfactor: 70 }),
			index('changeWith').on(t.name).with({ fillfactor: 90 }),
			index('changeUsing').using('hash', t.name),
		]),
	};

	const { sqlStatements: st } = await diff(schema1, schema2, []);

	await push({ db, to: schema1 });
	const { sqlStatements: pst } = await push({ db, to: schema2 });

	expect(st).toStrictEqual([
		'DROP INDEX "changeName";',
		'DROP INDEX "removeColumn";',
		'DROP INDEX "addColumn";',
		'DROP INDEX "removeExpression";',
		'DROP INDEX "changeExpression";',
		'DROP INDEX "changeWith";',
		'DROP INDEX "changeUsing";',
		'CREATE INDEX "newName" ON "users" ("name" DESC NULLS LAST,name) WITH (fillfactor=70);',
		'CREATE INDEX "removeColumn" ON "users" ("name");',
		'CREATE INDEX "addColumn" ON "users" ("name" DESC NULLS LAST,"id") WITH (fillfactor=70);',
		'CREATE INDEX CONCURRENTLY "removeExpression" ON "users" ("name" DESC NULLS LAST);',
		'CREATE INDEX "changeExpression" ON "users" ("id" DESC NULLS LAST,name desc);',
		'CREATE INDEX "changeWith" ON "users" ("name") WITH (fillfactor=90);',
		'CREATE INDEX "changeUsing" ON "users" USING hash ("name");',
	]);
	expect(pst).toStrictEqual([
		'DROP INDEX "changeName";',
		'DROP INDEX "addColumn";',
		'DROP INDEX "changeUsing";',
		'DROP INDEX "changeWith";',
		'DROP INDEX "removeColumn";',
		'DROP INDEX "removeExpression";',
		'CREATE INDEX "newName" ON "users" ("name" DESC NULLS LAST,name) WITH (fillfactor=70);',
		'CREATE INDEX "addColumn" ON "users" ("name" DESC NULLS LAST,"id") WITH (fillfactor=70);',
		'CREATE INDEX "changeUsing" ON "users" USING hash ("name");',
		'CREATE INDEX "changeWith" ON "users" ("name") WITH (fillfactor=90);',
		'CREATE INDEX "removeColumn" ON "users" ("name");',
		'CREATE INDEX CONCURRENTLY "removeExpression" ON "users" ("name" DESC NULLS LAST);',
	]);
});

test('indexes test case #1', async () => {
	const schema1 = {
		users: pgTable(
			'users',
			{
				id: uuid('id').defaultRandom().primaryKey(),
				name: text('name').notNull(),
				description: text('description'),
				imageUrl: text('image_url'),
				inStock: boolean('in_stock').default(true),
			},
			(t) => [
				index().on(t.id.desc().nullsFirst()),
				index('indx1').on(t.id, t.imageUrl),
				index('indx4').on(t.id),
			],
		),
	};

	const schema2 = {
		users: pgTable(
			'users',
			{
				id: uuid('id').defaultRandom().primaryKey(),
				name: text('name').notNull(),
				description: text('description'),
				imageUrl: text('image_url'),
				inStock: boolean('in_stock').default(true),
			},
			(t) => [
				index().on(t.id.desc().nullsFirst()),
				index('indx1').on(t.id, t.imageUrl),
				index('indx4').on(t.id),
			],
		),
	};

	const { sqlStatements: st } = await diff(schema1, schema2, []);

	await push({ db, to: schema1 });
	const { sqlStatements: pst } = await push({ db, to: schema2 });

	const st0: string[] = [];

	expect(st).toStrictEqual(st0);
	expect(pst).toStrictEqual(st0);
});

test('Indexes properties that should not trigger push changes', async () => {
	const schema1 = {
		users: pgTable('users', {
			id: serial('id').primaryKey(),
			name: text('name'),
		}, (t) => [
			index('changeExpression').on(t.id.desc(), sql`name`),
			index('indx1').on(t.name.desc()).concurrently(),
			index('indx2').on(t.name.desc()).where(sql`true`),
			index('indx3').on(t.name.op('text_ops')).where(sql`true`),
			index('indx4').on(sql`lower(name)`).where(sql`true`),
		]),
	};

	const schema2 = {
		users: pgTable('users', {
			id: serial('id').primaryKey(),
			name: text('name'),
		}, (t) => [
			index('changeExpression').on(t.id.desc(), sql`name desc`),
			index('indx1').on(t.name.desc()),
			index('indx2').on(t.name.desc()).where(sql`false`),
			index('indx3').on(t.name.op('test')).where(sql`true`),
			index('indx4').on(sql`lower(id)`).where(sql`true`),
		]),
	};

	const { sqlStatements: st } = await diff(schema1, schema2, []);

	await push({ db, to: schema1 });
	const { sqlStatements: pst } = await push({ db, to: schema2 });

	expect(st).toStrictEqual([
		'DROP INDEX "changeExpression";',
		'DROP INDEX "indx2";',
		'DROP INDEX "indx3";',
		'DROP INDEX "indx4";',
		'CREATE INDEX "changeExpression" ON "users" ("id" DESC NULLS LAST,name desc);',
		'CREATE INDEX "indx2" ON "users" ("name" DESC NULLS LAST) WHERE false;',
		'CREATE INDEX "indx3" ON "users" ("name" test);',
		'CREATE INDEX "indx4" ON "users" (lower(id));',
	]);
	expect(pst).toStrictEqual([
		'DROP INDEX "indx2";',
		'CREATE INDEX "indx2" ON "users" ("name" DESC NULLS LAST) WHERE false;',
	]);
});

test('indexes #0', async (t) => {
	const schema1 = {
		users: pgTable(
			'users',
			{
				id: serial('id').primaryKey(),
				name: text('name'),
			},
			(
				t,
			) => [
				index('removeColumn').on(t.name, t.id),
				index('addColumn').on(t.name.desc()).with({ fillfactor: 70 }),
				index('removeExpression').on(t.name.desc(), sql`name`).concurrently(),
				index('addExpression').on(t.id.desc()),
				index('changeExpression').on(t.id.desc(), sql`name`),
				index('changeName').on(t.name.desc(), t.id.asc().nullsLast()).with({ fillfactor: 70 }),
				index('changeWith').on(t.name).with({ fillfactor: 70 }),
				index('changeUsing').on(t.name),
			],
		),
	};

	const schema2 = {
		users: pgTable(
			'users',
			{
				id: serial('id').primaryKey(),
				name: text('name'),
			},
			(t) => [
				index('removeColumn').on(t.name),
				index('addColumn').on(t.name.desc(), t.id.nullsLast()).with({ fillfactor: 70 }),
				index('removeExpression').on(t.name.desc()).concurrently(),
				index('addExpression').on(t.id.desc()),
				index('changeExpression').on(t.id.desc(), sql`name desc`),
				index('newName').on(t.name.desc(), sql`name`).with({ fillfactor: 70 }),
				index('changeWith').on(t.name).with({ fillfactor: 90 }),
				index('changeUsing').using('hash', t.name),
			],
		),
	};

	const { sqlStatements: st } = await diff(schema1, schema2, []);

	await push({ db, to: schema1 });
	const { sqlStatements: pst } = await push({
		db,
		to: schema2,
	});

	expect(st).toStrictEqual([
		'DROP INDEX "changeName";',
		'DROP INDEX "removeColumn";',
		'DROP INDEX "addColumn";',
		'DROP INDEX "removeExpression";',
		'DROP INDEX "changeExpression";',
		'DROP INDEX "changeWith";',
		'DROP INDEX "changeUsing";',
		'CREATE INDEX "newName" ON "users" ("name" DESC NULLS LAST,name) WITH (fillfactor=70);',
		'CREATE INDEX "removeColumn" ON "users" ("name");',
		'CREATE INDEX "addColumn" ON "users" ("name" DESC NULLS LAST,"id") WITH (fillfactor=70);',
		'CREATE INDEX CONCURRENTLY "removeExpression" ON "users" ("name" DESC NULLS LAST);',
		'CREATE INDEX "changeExpression" ON "users" ("id" DESC NULLS LAST,name desc);',
		'CREATE INDEX "changeWith" ON "users" ("name") WITH (fillfactor=90);',
		'CREATE INDEX "changeUsing" ON "users" USING hash ("name");',
	]);

	// for push we ignore change of index expressions
	expect(pst).toStrictEqual([
		'DROP INDEX "changeName";',
		'DROP INDEX "addColumn";',
		// 'DROP INDEX "changeExpression";',
		'DROP INDEX "changeUsing";',
		'DROP INDEX "changeWith";',
		'DROP INDEX "removeColumn";',
		'DROP INDEX "removeExpression";',
		'CREATE INDEX "newName" ON "users" ("name" DESC NULLS LAST,name) WITH (fillfactor=70);',
		'CREATE INDEX "addColumn" ON "users" ("name" DESC NULLS LAST,"id") WITH (fillfactor=70);',
		// 'CREATE INDEX "changeExpression" ON "users" ("id" DESC NULLS LAST,name desc);',
		'CREATE INDEX "changeUsing" ON "users" USING hash ("name");',
		'CREATE INDEX "changeWith" ON "users" ("name") WITH (fillfactor=90);',
		'CREATE INDEX "removeColumn" ON "users" ("name");',
		'CREATE INDEX CONCURRENTLY "removeExpression" ON "users" ("name" DESC NULLS LAST);',
	]);
});

test('vector index', async (t) => {
	const schema1 = {
		users: pgTable('users', {
			id: serial('id').primaryKey(),
			name: vector('name', { dimensions: 3 }),
		}),
	};

	const schema2 = {
		users: pgTable('users', {
			id: serial('id').primaryKey(),
			embedding: vector('name', { dimensions: 3 }),
		}, (t) => [
			index('vector_embedding_idx')
				.using('hnsw', t.embedding.op('vector_ip_ops'))
				.with({ m: 16, ef_construction: 64 }),
		]),
	};

	const { sqlStatements: st } = await diff(schema1, schema2, []);

	await push({ db, to: schema1 });
	const { sqlStatements: pst } = await push({ db, to: schema2 });

	const st0 = [
		`CREATE INDEX "vector_embedding_idx" ON "users" USING hnsw ("name" vector_ip_ops) WITH (m=16, ef_construction=64);`,
	];
	expect(st).toStrictEqual(st0);
	expect(pst).toStrictEqual(st0);
});

test('index #2', async (t) => {
	const schema1 = {
		users: pgTable('users', {
			id: serial('id').primaryKey(),
			name: text('name'),
		}, (t) => [
			index('indx').on(t.name.desc()).concurrently(),
			index('indx1').on(t.name.desc()),
			index('indx2').on(t.name.op('text_ops')),
			index('indx3').on(sql`lower(name)`),
		]),
	};

	const schema2 = {
		users: pgTable('users', {
			id: serial('id').primaryKey(),
			name: text('name'),
		}, (t) => [
			index('indx').on(t.name.desc()),
			index('indx1').on(t.name.desc()).where(sql`false`),
			index('indx2').on(t.name.op('test')),
			index('indx3').on(sql`lower(${t.name})`),
			index('indx4').on(sql`lower(name)`),
		]),
	};

	const { sqlStatements: st } = await diff(schema1, schema2, []);

	await push({ db, to: schema1 });
	const { sqlStatements: pst } = await push({ db, to: schema2 });

	expect(st).toStrictEqual([
		'DROP INDEX "indx1";',
		'DROP INDEX "indx2";',
		'DROP INDEX "indx3";',
		'CREATE INDEX "indx4" ON "users" (lower(name));',
		'CREATE INDEX "indx1" ON "users" ("name" DESC NULLS LAST) WHERE false;',
		'CREATE INDEX "indx2" ON "users" ("name" test);',
		'CREATE INDEX "indx3" ON "users" (lower("name"));',
	]);
	expect(pst).toStrictEqual([
		'DROP INDEX "indx1";',
		// TODO: we ignore columns changes during 'push', we should probably tell user about it in CLI?
		// 'DROP INDEX "indx2";',
		// 'DROP INDEX "indx3";',
		'CREATE INDEX "indx4" ON "users" (lower(name));',
		'CREATE INDEX "indx1" ON "users" ("name" DESC NULLS LAST) WHERE false;',
		// 'CREATE INDEX "indx2" ON "users" ("name" test);',
		// 'CREATE INDEX "indx3" ON "users" (lower("name"));',
	]);
});

test('index #3', async (t) => {
	const schema1 = {
		users: pgTable('users', {
			id: serial('id').primaryKey(),
			name: text('name'),
		}),
	};

	const schema2 = {
		users: pgTable('users', {
			id: serial('id').primaryKey(),
			name: text('name'),
		}, (t) => [
			index().on(t.name.desc(), t.id.asc().nullsLast()).with({ fillfactor: 70 }).where(sql`name != 'alex'`),
			index('indx1').using('hash', sql`${t.name}`).with({ fillfactor: 70 }),
		]),
	};

	const { sqlStatements: st } = await diff(schema1, schema2, []);

	await push({ db, to: schema1 });
	const { sqlStatements: pst } = await push({ db, to: schema2 });

	const st0 = [
		`CREATE INDEX "users_name_id_index" ON "users" ("name" DESC NULLS LAST,"id") WITH (fillfactor=70) WHERE name != 'alex';`,
		`CREATE INDEX "indx1" ON "users" USING hash ("name") WITH (fillfactor=70);`,
	];
	expect(st).toStrictEqual(st0);
	expect(pst).toStrictEqual(st0);
});

// https://github.com/drizzle-team/drizzle-orm/issues/4929
test('index #4', async (t) => {
	const table1 = pgTable(
		'table',
		{
			uid: uuid('uid').notNull(),
			column1: timestamp('column1'),
			column2: timestamp('column2'),
			bool: boolean('bool')
				.generatedAlwaysAs(
					(): SQL => and(isNull(table1.column1), isNull(table1.column2))!,
				)
				.notNull(),
		},
		(table) => [index('table_uid_bool_idx').on(table.uid, table.bool)],
	);
	const schema1 = { table: table1 };

	const table2 = pgTable(
		'table',
		{
			uid: uuid('uid').notNull(),
			column1: timestamp('column1'),
			column3: timestamp('column3'),
			bool: boolean('bool')
				.generatedAlwaysAs(
					(): SQL => and(isNull(table2.column1), isNull(table2.column3))!,
				)
				.notNull(),
		},
		(table) => [index('table_uid_bool_idx').on(table.uid, table.bool)],
	);
	const schema2 = { table: table2 };

	const renames = ['public.table.column2->public.table.column3'];
	const { sqlStatements: st } = await diff(schema1, schema2, renames);

	await push({ db, to: schema1 });
	const { sqlStatements: pst } = await push({ db, to: schema2, renames });

	expect(st).toStrictEqual([
		`ALTER TABLE \"table\" RENAME COLUMN \"column2\" TO \"column3\";`,
		`ALTER TABLE \"table\" DROP COLUMN \"bool\";`,
		`ALTER TABLE \"table\" ADD COLUMN \"bool\" boolean GENERATED ALWAYS AS ((\"table\".\"column1\" is null and \"table\".\"column3\" is null)) STORED;`,
		`CREATE INDEX "table_uid_bool_idx" ON "table" ("uid","bool");`,
<<<<<<< HEAD
	]);
	// push is not triggered on generated change
	expect(pst).toStrictEqual([
		`ALTER TABLE \"table\" RENAME COLUMN \"column2\" TO \"column3\";`,
	]);
=======
	];
	expect(st).toStrictEqual(st0);
	expect(pst).toStrictEqual(st0);
});

// https://github.com/drizzle-team/drizzle-orm/issues/4790
test('index #5', async (t) => {
	const enum_ = pgEnum('enum', ['text', 'not_text']);
	const schema1 = {
		enum_,
		table1: pgTable('table1', {
			column1: integer(),
			column2: integer(),
			column3: integer(),
			column4: boolean(),
			column5: enum_(),
			column6: text(),
		}, (table) => [
			uniqueIndex().on(table.column1).where(eq(table.column4, true)),
			uniqueIndex().on(table.column2).where(eq(table.column5, 'text')),
			uniqueIndex().on(table.column3).where(like(table.column6, 'text')),
		]),
	};

	const { sqlStatements: st } = await diff({}, schema1, []);
	const { sqlStatements: pst } = await push({ db, to: schema1 });

	const st0 = [
		`CREATE TYPE "enum" AS ENUM('text', 'not_text');`,
		'CREATE TABLE "table1" (\n'
		+ '\t"column1" integer,\n'
		+ '\t"column2" integer,\n'
		+ '\t"column3" integer,\n'
		+ '\t"column4" boolean,\n'
		+ '\t"column5" "enum",\n'
		+ '\t"column6" text\n'
		+ ');\n',
		'CREATE UNIQUE INDEX "table1_column1_index" ON "table1" ("column1") WHERE "table1"."column4" = true;', // or with $1 param instead of true, but then params must be included in the query
		`CREATE UNIQUE INDEX "table1_column2_index" ON "table1" ("column2") WHERE "table1"."column5" = 'text';`,
		`CREATE UNIQUE INDEX "table1_column3_index" ON "table1" ("column3") WHERE "table1"."column6" like 'text';`,
	];
	expect(st).toStrictEqual(st0);
	expect(pst).toStrictEqual(st0);
});

test('index #6', async (t) => {
	const enum_ = pgEnum('enum', ['text', 'not_text', 'something_else']);
	const schema1 = {
		enum_,
		table1: pgTable('table1', {
			column1: integer(),
			column2: boolean(),
			column3: enum_(),
		}, (table) => [
			uniqueIndex().on(table.column1).where(eq(table.column2, true)),
			uniqueIndex().on(table.column1).where(eq(table.column3, 'text')),
		]),
	};

	const { sqlStatements: st } = await diff({}, schema1, []);
	console.log(st);
	const { sqlStatements: pst } = await push({ db, to: schema1 });

	const st0 = [
		`CREATE TYPE "enum" AS ENUM('text', 'not_text');`,
		'CREATE TABLE "table1" (\n'
		+ '\t"column1" integer,\n'
		+ '\t"column2" boolean,\n'
		+ '\t"column3" "enum"\n'
		+ ');\n',
		'CREATE UNIQUE INDEX "table1_column1_index" ON "table1" ("column1") WHERE "table1"."column2" = true;', // or with $1 param instead of true, but then params must be included in the query
		`CREATE UNIQUE INDEX "table1_column1_index" ON "table1" ("column2") WHERE "table1"."column3" = 'text';`, // in indices names maybe should be some hash
	];
	expect(st).toStrictEqual(st0);
	expect(pst).toStrictEqual(st0);
>>>>>>> 77347fc2
});<|MERGE_RESOLUTION|>--- conflicted
+++ resolved
@@ -516,16 +516,11 @@
 		`ALTER TABLE \"table\" DROP COLUMN \"bool\";`,
 		`ALTER TABLE \"table\" ADD COLUMN \"bool\" boolean GENERATED ALWAYS AS ((\"table\".\"column1\" is null and \"table\".\"column3\" is null)) STORED;`,
 		`CREATE INDEX "table_uid_bool_idx" ON "table" ("uid","bool");`,
-<<<<<<< HEAD
 	]);
 	// push is not triggered on generated change
 	expect(pst).toStrictEqual([
 		`ALTER TABLE \"table\" RENAME COLUMN \"column2\" TO \"column3\";`,
 	]);
-=======
-	];
-	expect(st).toStrictEqual(st0);
-	expect(pst).toStrictEqual(st0);
 });
 
 // https://github.com/drizzle-team/drizzle-orm/issues/4790
@@ -598,5 +593,4 @@
 	];
 	expect(st).toStrictEqual(st0);
 	expect(pst).toStrictEqual(st0);
->>>>>>> 77347fc2
 });