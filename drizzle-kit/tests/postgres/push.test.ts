--- conflicted
+++ resolved
@@ -1671,12 +1671,6 @@
 		}, (table) => [check('some_check', sql`some new value`)]),
 	};
 
-<<<<<<< HEAD
-	const { sqlStatements } = await diffPush({ db, from: schema1, to: schema2 });
-	expect(sqlStatements).toStrictEqual([
-		'ALTER TABLE "test" DROP CONSTRAINT "some_check", ADD CONSTRAINT "some_check" CHECK (some new value);',
-	]);
-=======
 	const { sqlStatements: st } = await diff(schema1, schema2, []);
 
 	await push({ db, to: schema1 });
@@ -1690,7 +1684,6 @@
 	];
 	expect(st).toStrictEqual(st0);
 	expect(pst).toStrictEqual(st0);
->>>>>>> d9480833
 });
 
 test('drop view', async () => {
@@ -2674,10 +2667,6 @@
 
 	await push({ db, to: schema1 });
 
-<<<<<<< HEAD
-	expect(sqlStatements).toStrictEqual([
-		"ALTER TABLE \"users\" ENABLE ROW LEVEL SECURITY;",
-=======
 	// before statements
 	for (const st of createUsers) {
 		await db.query(st);
@@ -2686,7 +2675,6 @@
 	const { sqlStatements: pst } = await push({ db, to: schema2, renames });
 
 	const st0: string[] = [
->>>>>>> d9480833
 		'ALTER POLICY "test" ON "users" RENAME TO "newName";',
 	];
 });
@@ -2725,12 +2713,7 @@
 
 	const { sqlStatements: pst } = await push({ db, to: schema2 });
 
-<<<<<<< HEAD
-	expect(sqlStatements).toStrictEqual([
-		"ALTER TABLE \"users\" ENABLE ROW LEVEL SECURITY;",
-=======
-	const st0: string[] = [
->>>>>>> d9480833
+	const st0: string[] = [
 		'ALTER POLICY "test" ON "users" TO current_role;',
 	];
 
@@ -2770,16 +2753,12 @@
 		await db.query(st);
 	}
 
-<<<<<<< HEAD
-	expect(sqlStatements).toStrictEqual(["ALTER TABLE \"users\" ENABLE ROW LEVEL SECURITY;",]);
-=======
 	const { sqlStatements: pst } = await push({ db, to: schema2 });
 
 	const st0: string[] = [];
 
 	expect(st).toStrictEqual(st0);
 	expect(pst).toStrictEqual(st0);
->>>>>>> d9480833
 });
 
 test('alter policy that is linked: using', async (t) => {
@@ -2797,13 +2776,6 @@
 		rls: pgPolicy('test', { as: 'permissive', using: sql`false` }).link(users),
 	};
 
-<<<<<<< HEAD
-	const { sqlStatements } = await diffPush({
-		db,
-		from: schema1,
-		to: schema2,
-	});
-=======
 	// const { sqlStatements } = await diffPush({
 	// 	db,
 	// 	from: schema1,
@@ -2812,7 +2784,6 @@
 	// });
 
 	const { sqlStatements: st } = await diff(schema1, schema2, []);
->>>>>>> d9480833
 
 	await push({ db, to: schema1 });
 
@@ -2864,12 +2835,7 @@
 
 	const { sqlStatements: pst } = await push({ db, to: schema2 });
 
-<<<<<<< HEAD
-	expect(sqlStatements).toStrictEqual([
-		'ALTER TABLE "users" ENABLE ROW LEVEL SECURITY;',
-=======
-	const st0: string[] = [
->>>>>>> d9480833
+	const st0: string[] = [
 		'DROP POLICY "test" ON "users";',
 		'CREATE POLICY "test" ON "users" AS PERMISSIVE FOR DELETE TO public;',
 	];
