--- conflicted
+++ resolved
@@ -58,13 +58,10 @@
 import { DB } from 'src/utils';
 import 'zx/globals';
 import { upToV8 } from 'src/cli/commands/up-postgres';
-<<<<<<< HEAD
 import { PostgresSnapshot } from 'src/dialects/postgres/snapshot';
-=======
 import { EntitiesFilter, EntitiesFilterConfig } from 'src/cli/validations/cli';
 import { extractPostgresExisting } from 'src/dialects/drizzle';
 import { prepareEntityFilter } from 'src/dialects/pull-utils';
->>>>>>> 7f424fef
 import { diff as legacyDiff } from 'src/legacy/postgres-v7/pgDiff';
 import { serializePg } from 'src/legacy/postgres-v7/serializer';
 import { getReasonsFromStatements } from 'src/utils/commutativity';
