--- conflicted
+++ resolved
@@ -153,17 +153,10 @@
 		'push',
 	);
 
-<<<<<<< HEAD
-	const res = await suggestions(db, statements);
-
-	if (force) {
-		for (const st of res) {
-=======
 	const hints = await suggestions(db, statements);
 
 	if (force) {
 		for (const st of hints) {
->>>>>>> 84871b1b
 			if (!st.statement) continue;
 			await db.run(st.statement);
 		}
@@ -199,11 +192,7 @@
 		}
 	}
 
-<<<<<<< HEAD
-	return { sqlStatements, statements, hints: res, error, next: ddl2 };
-=======
 	return { sqlStatements, statements, hints, error, next: ddl2 };
->>>>>>> 84871b1b
 };
 
 export const diffDefault = async <T extends SQLiteColumnBuilder>(
