--- conflicted
+++ resolved
@@ -1,13 +1,7 @@
 import { PGlite } from '@electric-sql/pglite';
 import { Client } from '@libsql/client/.';
 import { Database } from 'better-sqlite3';
-import { randomUUID } from 'crypto';
 import { is } from 'drizzle-orm';
-<<<<<<< HEAD
-import { MySqlSchema, MySqlTable } from 'drizzle-orm/mysql-core';
-import { isPgEnum, isPgSequence, PgEnum, PgRole, PgSchema, PgSequence, PgTable } from 'drizzle-orm/pg-core';
-import { SQLiteTable } from 'drizzle-orm/sqlite-core';
-=======
 import { MySqlSchema, MySqlTable, MySqlView } from 'drizzle-orm/mysql-core';
 import {
 	getMaterializedViewConfig,
@@ -23,7 +17,6 @@
 	PgView,
 } from 'drizzle-orm/pg-core';
 import { SQLiteTable, SQLiteView } from 'drizzle-orm/sqlite-core';
->>>>>>> a3592140
 import * as fs from 'fs';
 import { Connection } from 'mysql2/promise';
 import { libSqlLogSuggestionsAndReturn } from 'src/cli/commands/libSqlPushUtils';
@@ -52,11 +45,7 @@
 import { generateMySqlSnapshot } from 'src/serializer/mysqlSerializer';
 import { fromDatabase as fromMySqlDatabase } from 'src/serializer/mysqlSerializer';
 import { prepareFromPgImports } from 'src/serializer/pgImports';
-<<<<<<< HEAD
-import { pgSchema, PgSquasher, Policy, Role, squashPgScheme } from 'src/serializer/pgSchema';
-=======
-import { pgSchema, squashPgScheme, View } from 'src/serializer/pgSchema';
->>>>>>> a3592140
+import { pgSchema, PgSquasher, Policy, Role, squashPgScheme, View } from 'src/serializer/pgSchema';
 import { fromDatabase, generatePgSnapshot } from 'src/serializer/pgSerializer';
 import { prepareFromSqliteImports } from 'src/serializer/sqliteImports';
 import { sqliteSchema, squashSqliteScheme, View as SqliteView } from 'src/serializer/sqliteSchema';
@@ -82,11 +71,7 @@
 
 export type PostgresSchema = Record<
 	string,
-<<<<<<< HEAD
-	PgTable<any> | PgEnum<any> | PgSchema | PgSequence | PgRole
-=======
-	PgTable<any> | PgEnum<any> | PgSchema | PgSequence | PgView | PgMaterializedView
->>>>>>> a3592140
+	PgTable<any> | PgEnum<any> | PgSchema | PgSequence | PgView | PgMaterializedView | PgRole
 >;
 export type MysqlSchema = Record<string, MySqlTable<any> | MySqlSchema | MySqlView>;
 export type SqliteSchema = Record<string, SQLiteTable<any> | SQLiteView>;
@@ -414,93 +399,6 @@
 		}
 	};
 
-export const testViewsResolver =
-	(renames: Set<string>) => async (input: ResolverInput<View>): Promise<ResolverOutputWithMoved<View>> => {
-		try {
-			if (input.created.length === 0 || input.deleted.length === 0 || renames.size === 0) {
-				return {
-					created: input.created,
-					moved: [],
-					renamed: [],
-					deleted: input.deleted,
-				};
-			}
-
-			let createdViews = [...input.created];
-			let deletedViews = [...input.deleted];
-
-			const result: {
-				created: View[];
-				moved: { name: string; schemaFrom: string; schemaTo: string }[];
-				renamed: { from: View; to: View }[];
-				deleted: View[];
-			} = { created: [], renamed: [], deleted: [], moved: [] };
-
-			for (let rename of renames) {
-				const [from, to] = rename.split('->');
-
-				const idxFrom = deletedViews.findIndex((it) => {
-					return `${it.schema || 'public'}.${it.name}` === from;
-				});
-
-				if (idxFrom >= 0) {
-					const idxTo = createdViews.findIndex((it) => {
-						return `${it.schema || 'public'}.${it.name}` === to;
-					});
-
-					const viewFrom = deletedViews[idxFrom];
-					const viewTo = createdViews[idxFrom];
-
-					if (viewFrom.schema !== viewTo.schema) {
-						result.moved.push({
-							name: viewFrom.name,
-							schemaFrom: viewFrom.schema,
-							schemaTo: viewTo.schema,
-						});
-					}
-
-					if (viewFrom.name !== viewTo.name) {
-						result.renamed.push({
-							from: deletedViews[idxFrom],
-							to: createdViews[idxTo],
-						});
-					}
-
-					delete createdViews[idxTo];
-					delete deletedViews[idxFrom];
-
-					createdViews = createdViews.filter(Boolean);
-					deletedViews = deletedViews.filter(Boolean);
-				}
-			}
-
-			result.created = createdViews;
-			result.deleted = deletedViews;
-
-			return result;
-		} catch (e) {
-			console.error(e);
-			throw e;
-		}
-	};
-
-export const testViewsResolverMySql =
-	(renames: Set<string>) =>
-	async (input: ResolverInput<ViewSquashed & { schema: '' }>): Promise<ResolverOutputWithMoved<ViewSquashed>> => {
-		try {
-			if (input.created.length === 0 || input.deleted.length === 0 || renames.size === 0) {
-				return {
-					created: input.created,
-					moved: [],
-					renamed: [],
-					deleted: input.deleted,
-				};
-			}
-
-			let createdViews = [...input.created];
-			let deletedViews = [...input.deleted];
-
-<<<<<<< HEAD
 export const testPolicyResolver = (renames: Set<string>) =>
 async (
 	input: ColumnsResolverInput<Policy>,
@@ -623,32 +521,98 @@
 	}
 };
 
-export const testColumnsResolver = (renames: Set<string>) =>
-async (
-	input: ColumnsResolverInput<Column>,
-): Promise<ColumnsResolverOutput<Column>> => {
-	try {
-		if (
-			input.created.length === 0
-			|| input.deleted.length === 0
-			|| renames.size === 0
-		) {
-			return {
-				tableName: input.tableName,
-				schema: input.schema,
-				created: input.created,
-				renamed: [],
-				deleted: input.deleted,
-			};
+export const testViewsResolver =
+	(renames: Set<string>) => async (input: ResolverInput<View>): Promise<ResolverOutputWithMoved<View>> => {
+		try {
+			if (input.created.length === 0 || input.deleted.length === 0 || renames.size === 0) {
+				return {
+					created: input.created,
+					moved: [],
+					renamed: [],
+					deleted: input.deleted,
+				};
+			}
+
+			let createdViews = [...input.created];
+			let deletedViews = [...input.deleted];
+
+			const result: {
+				created: View[];
+				moved: { name: string; schemaFrom: string; schemaTo: string }[];
+				renamed: { from: View; to: View }[];
+				deleted: View[];
+			} = { created: [], renamed: [], deleted: [], moved: [] };
+
+			for (let rename of renames) {
+				const [from, to] = rename.split('->');
+
+				const idxFrom = deletedViews.findIndex((it) => {
+					return `${it.schema || 'public'}.${it.name}` === from;
+				});
+
+				if (idxFrom >= 0) {
+					const idxTo = createdViews.findIndex((it) => {
+						return `${it.schema || 'public'}.${it.name}` === to;
+					});
+
+					const viewFrom = deletedViews[idxFrom];
+					const viewTo = createdViews[idxFrom];
+
+					if (viewFrom.schema !== viewTo.schema) {
+						result.moved.push({
+							name: viewFrom.name,
+							schemaFrom: viewFrom.schema,
+							schemaTo: viewTo.schema,
+						});
+					}
+
+					if (viewFrom.name !== viewTo.name) {
+						result.renamed.push({
+							from: deletedViews[idxFrom],
+							to: createdViews[idxTo],
+						});
+					}
+
+					delete createdViews[idxTo];
+					delete deletedViews[idxFrom];
+
+					createdViews = createdViews.filter(Boolean);
+					deletedViews = deletedViews.filter(Boolean);
+				}
+			}
+
+			result.created = createdViews;
+			result.deleted = deletedViews;
+
+			return result;
+		} catch (e) {
+			console.error(e);
+			throw e;
 		}
-=======
+	};
+
+export const testViewsResolverMySql =
+	(renames: Set<string>) =>
+	async (input: ResolverInput<ViewSquashed & { schema: '' }>): Promise<ResolverOutputWithMoved<ViewSquashed>> => {
+		try {
+			if (input.created.length === 0 || input.deleted.length === 0 || renames.size === 0) {
+				return {
+					created: input.created,
+					moved: [],
+					renamed: [],
+					deleted: input.deleted,
+				};
+			}
+
+			let createdViews = [...input.created];
+			let deletedViews = [...input.deleted];
+
 			const result: {
 				created: ViewSquashed[];
 				moved: { name: string; schemaFrom: string; schemaTo: string }[];
 				renamed: { from: ViewSquashed; to: ViewSquashed }[];
 				deleted: ViewSquashed[];
 			} = { created: [], renamed: [], deleted: [], moved: [] };
->>>>>>> a3592140
 
 			for (let rename of renames) {
 				const [from, to] = rename.split('->');
@@ -768,17 +732,7 @@
 	cli: boolean = false,
 	schemas: string[] = ['public'],
 	casing?: CasingType | undefined,
-<<<<<<< HEAD
 	entities?: Entities,
-	sqlStatementsToRun: string[] = [],
-) => {
-	if (!sqlStatementsToRun.length) {
-		const res = await applyPgDiffs(left, casing);
-		sqlStatementsToRun = res.sqlStatements;
-	}
-
-	for (const st of sqlStatementsToRun) {
-=======
 	sqlStatementsToRun: { before?: string[]; after?: string[]; runApply?: boolean } = {
 		before: [],
 		after: [],
@@ -799,7 +753,6 @@
 	}
 
 	for (const st of sqlStatementsToRun.after ?? []) {
->>>>>>> a3592140
 		await client.query(st);
 	}
 
@@ -840,25 +793,19 @@
 
 	const leftSequences = Object.values(right).filter((it) => isPgSequence(it)) as PgSequence[];
 
-<<<<<<< HEAD
 	const leftRoles = Object.values(right).filter((it) => is(it, PgRole)) as PgRole[];
-=======
 	const leftViews = Object.values(right).filter((it) => isPgView(it)) as PgView[];
 
 	const leftMaterializedViews = Object.values(right).filter((it) => isPgMaterializedView(it)) as PgMaterializedView[];
->>>>>>> a3592140
 
 	const serialized2 = generatePgSnapshot(
 		leftTables,
 		leftEnums,
 		leftSchemas,
 		leftSequences,
-<<<<<<< HEAD
 		leftRoles,
-=======
 		leftViews,
 		leftMaterializedViews,
->>>>>>> a3592140
 		casing,
 	);
 
@@ -982,17 +929,13 @@
 
 	const sequences = Object.values(sn).filter((it) => isPgSequence(it)) as PgSequence[];
 
-<<<<<<< HEAD
 	const roles = Object.values(sn).filter((it) => is(it, PgRole)) as PgRole[];
 
-	const serialized1 = generatePgSnapshot(tables, enums, schemas, sequences, roles, casing);
-=======
 	const views = Object.values(sn).filter((it) => isPgView(it)) as PgView[];
 
 	const materializedViews = Object.values(sn).filter((it) => isPgMaterializedView(it)) as PgMaterializedView[];
 
-	const serialized1 = generatePgSnapshot(tables, enums, schemas, sequences, views, materializedViews, casing);
->>>>>>> a3592140
+	const serialized1 = generatePgSnapshot(tables, enums, schemas, sequences, roles, views, materializedViews, casing);
 
 	const { version: v1, dialect: d1, ...rest1 } = serialized1;
 
@@ -1049,11 +992,9 @@
 
 	const rightSequences = Object.values(right).filter((it) => isPgSequence(it)) as PgSequence[];
 
-<<<<<<< HEAD
 	const leftRoles = Object.values(left).filter((it) => is(it, PgRole)) as PgRole[];
 
 	const rightRoles = Object.values(right).filter((it) => is(it, PgRole)) as PgRole[];
-=======
 	const leftViews = Object.values(left).filter((it) => isPgView(it)) as PgView[];
 
 	const rightViews = Object.values(right).filter((it) => isPgView(it)) as PgView[];
@@ -1061,19 +1002,15 @@
 	const leftMaterializedViews = Object.values(left).filter((it) => isPgMaterializedView(it)) as PgMaterializedView[];
 
 	const rightMaterializedViews = Object.values(right).filter((it) => isPgMaterializedView(it)) as PgMaterializedView[];
->>>>>>> a3592140
 
 	const serialized1 = generatePgSnapshot(
 		leftTables,
 		leftEnums,
 		leftSchemas,
 		leftSequences,
-<<<<<<< HEAD
 		leftRoles,
-=======
 		leftViews,
 		leftMaterializedViews,
->>>>>>> a3592140
 		casing,
 	);
 	const serialized2 = generatePgSnapshot(
@@ -1081,12 +1018,9 @@
 		rightEnums,
 		rightSchemas,
 		rightSequences,
-<<<<<<< HEAD
 		rightRoles,
-=======
 		rightViews,
 		rightMaterializedViews,
->>>>>>> a3592140
 		casing,
 	);
 
@@ -1563,23 +1497,11 @@
 						await client.execute(query);
 					},
 				},
-<<<<<<< HEAD
-				run: async (query: string) => {
-					await client.execute(query);
-				},
-			},
-			statements,
-			sn1,
-			sn2,
-			_meta!,
-		);
-=======
 				statements,
 				sn1,
 				sn2,
 				_meta!,
 			);
->>>>>>> a3592140
 
 		return {
 			sqlStatements: statementsToExecute,
@@ -1900,12 +1822,9 @@
 		response.enums,
 		response.schemas,
 		response.sequences,
-<<<<<<< HEAD
 		response.roles,
-=======
 		response.views,
 		response.matViews,
->>>>>>> a3592140
 		casing,
 	);
 
@@ -1922,47 +1841,7 @@
 	const sn2AfterIm = squashPgScheme(sch2);
 	const validatedCurAfterImport = pgSchema.parse(sch2);
 
-<<<<<<< HEAD
-	const leftTables = Object.values(initSchema).filter((it) => is(it, PgTable)) as PgTable[];
-
-	const leftSchemas = Object.values(initSchema).filter((it) => is(it, PgSchema)) as PgSchema[];
-
-	const leftEnums = Object.values(initSchema).filter((it) => isPgEnum(it)) as PgEnum<any>[];
-
-	const leftSequences = Object.values(initSchema).filter((it) => isPgSequence(it)) as PgSequence[];
-
-	const leftRoles = Object.values(initSchema).filter((it) => is(it, PgRole)) as PgRole[];
-
-	const initSnapshot = generatePgSnapshot(
-		leftTables,
-		leftEnums,
-		leftSchemas,
-		leftSequences,
-		leftRoles,
-		casing,
-	);
-
-	const { version: initV, dialect: initD, ...initRest } = initSnapshot;
-
-	const initSch = {
-		version: '7',
-		dialect: 'postgresql',
-		id: '0',
-		prevId: '0',
-		...initRest,
-	} as const;
-
-	const initSn = squashPgScheme(initSch);
-	const validatedCur = pgSchema.parse(initSch);
-
-	const {
-		sqlStatements: afterFileSqlStatements,
-		statements: afterFileStatements,
-	} = await applyPgSnapshotsDiff(
-		sn2AfterIm,
-=======
 	const { sqlStatements: afterFileSqlStatements, statements: afterFileStatements } = await applyPgSnapshotsDiff(
->>>>>>> a3592140
 		initSn,
 		sn2AfterIm,
 		testSchemasResolver(new Set()),
