--- conflicted
+++ resolved
@@ -19,11 +19,8 @@
 	tablesResolver,
 } from 'src/cli/commands/migrate';
 import { logSuggestionsAndReturn } from 'src/cli/commands/sqlitePushUtils';
-<<<<<<< HEAD
 import { Entities } from 'src/cli/validations/cli';
-=======
 import { CasingType } from 'src/cli/validations/common';
->>>>>>> 746aeed8
 import { schemaToTypeScript as schemaToTypeScriptMySQL } from 'src/introspect-mysql';
 import { schemaToTypeScript } from 'src/introspect-pg';
 import { schemaToTypeScript as schemaToTypeScriptSQLite } from 'src/introspect-sqlite';
@@ -543,17 +540,8 @@
 	renamesArr: string[],
 	cli: boolean = false,
 	schemas: string[] = ['public'],
-<<<<<<< HEAD
-	entities?: {
-		roles: boolean | {
-			provider?: string | undefined;
-			include?: string[] | undefined;
-			exclude?: string[] | undefined;
-		};
-	},
-=======
 	casing?: CasingType | undefined,
->>>>>>> 746aeed8
+	entities?: Entities,
 ) => {
 	const { sqlStatements } = await applyPgDiffs(left, casing);
 	for (const st of sqlStatements) {
@@ -588,11 +576,8 @@
 		leftEnums,
 		leftSchemas,
 		leftSequences,
-<<<<<<< HEAD
 		leftRoles,
-=======
 		casing,
->>>>>>> 746aeed8
 	);
 
 	const { version: v1, dialect: d1, ...rest1 } = introspectedSchema;
@@ -683,13 +668,9 @@
 
 	const sequences = Object.values(sn).filter((it) => isPgSequence(it)) as PgSequence[];
 
-<<<<<<< HEAD
 	const roles = Object.values(sn).filter((it) => is(it, PgRole)) as PgRole[];
 
-	const serialized1 = generatePgSnapshot(tables, enums, schemas, sequences, roles);
-=======
-	const serialized1 = generatePgSnapshot(tables, enums, schemas, sequences, casing);
->>>>>>> 746aeed8
+	const serialized1 = generatePgSnapshot(tables, enums, schemas, sequences, roles, casing);
 
 	const { version: v1, dialect: d1, ...rest1 } = serialized1;
 
@@ -754,22 +735,16 @@
 		leftEnums,
 		leftSchemas,
 		leftSequences,
-<<<<<<< HEAD
 		leftRoles,
-=======
 		casing,
->>>>>>> 746aeed8
 	);
 	const serialized2 = generatePgSnapshot(
 		rightTables,
 		rightEnums,
 		rightSchemas,
 		rightSequences,
-<<<<<<< HEAD
 		rightRoles,
-=======
 		casing,
->>>>>>> 746aeed8
 	);
 
 	const { version: v1, dialect: d1, ...rest1 } = serialized1;
@@ -1498,11 +1473,8 @@
 	initSchema: PostgresSchema,
 	testName: string,
 	schemas: string[] = ['public'],
-<<<<<<< HEAD
 	entities?: Entities,
-=======
 	casing?: CasingType | undefined,
->>>>>>> 746aeed8
 ) => {
 	// put in db
 	const { sqlStatements } = await applyPgDiffs(initSchema, casing);
@@ -1536,11 +1508,8 @@
 		response.enums,
 		response.schemas,
 		response.sequences,
-<<<<<<< HEAD
 		response.roles,
-=======
 		casing,
->>>>>>> 746aeed8
 	);
 
 	const { version: v2, dialect: d2, ...rest2 } = afterFileImports;
@@ -1571,11 +1540,8 @@
 		leftEnums,
 		leftSchemas,
 		leftSequences,
-<<<<<<< HEAD
 		leftRoles,
-=======
 		casing,
->>>>>>> 746aeed8
 	);
 
 	const { version: initV, dialect: initD, ...initRest } = initSnapshot;
