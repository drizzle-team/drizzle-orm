import { create } from '../dialect';
import { defaultNameForPK, defaultNameForUnique } from './grammar';

export const createDDL = () => {
	return create({
		schemas: {},
		tables: { schema: 'required' },
		columns: {
			schema: 'required',
			table: 'required',
			type: 'string',
			notNull: 'boolean',
			default: {
				value: 'string',
				type: ['string', 'number', 'boolean', 'bigint', 'text', 'unknown'],
			},
			generated: {
				type: ['persisted', 'virtual'],
				as: 'string',
			},
			identity: {
				increment: 'number',
				seed: 'number',
			},
		},
		pks: {
			schema: 'required',
			table: 'required',
			nameExplicit: 'boolean',
			columns: 'string[]',
		},
		fks: {
			schema: 'required',
			table: 'required',
			columns: 'string[]',
			nameExplicit: 'boolean',
			schemaTo: 'string',
			tableTo: 'string',
			columnsTo: 'string[]',
			onUpdate: ['NO ACTION', 'CASCADE', 'SET NULL', 'SET DEFAULT'],
			onDelete: ['NO ACTION', 'CASCADE', 'SET NULL', 'SET DEFAULT'], // TODO need to change in orm
		},
		indexes: {
			nameExplicit: 'boolean',
			schema: 'required',
			table: 'required',
			columns: [{
				value: 'string',
				isExpression: 'boolean',
			}],
			isUnique: 'boolean',
			where: 'string?',
		},
		uniques: {
			schema: 'required',
			table: 'required',
			nameExplicit: 'boolean',
			columns: 'string[]',
		},
		checks: {
			schema: 'required',
			table: 'required',
			nameExplicit: 'boolean', // TODO why?
			value: 'string',
		},
		views: {
			schema: 'required',
			definition: 'string',
			encryption: 'boolean?',
			schemaBinding: 'boolean?',
			viewMetadata: 'boolean?',
			checkOption: 'boolean?',
		},
	});
};

export type MssqlDDL = ReturnType<typeof createDDL>;

export type MssqlEntities = MssqlDDL['_']['types'];
export type MssqlEntity = MssqlEntities[keyof MssqlEntities];
export type DiffEntities = MssqlDDL['_']['diffs']['alter'];

export type Schema = MssqlEntities['schemas'];
export type Table = MssqlEntities['tables'];
export type Column = MssqlEntities['columns'];
export type Index = MssqlEntities['indexes'];
export type UniqueConstraint = MssqlEntities['uniques'];
export type ForeignKey = MssqlEntities['fks'];
export type PrimaryKey = MssqlEntities['pks'];
export type CheckConstraint = MssqlEntities['checks'];
export type View = MssqlEntities['views'];

export type InterimColumn = Column & { isPK: boolean; isUnique: boolean; uniqueName: string | null };

export type ViewColumn = {
	schema: string;
	view: string;
	name: string;
	type: string;
	notNull: boolean;
};

export type InterimSchema = {
	schemas: Schema[];
	tables: Table[];
	columns: InterimColumn[];
	pks: PrimaryKey[];
	fks: ForeignKey[];
	indexes: Index[];
	checks: CheckConstraint[];
	views: View[];
	viewColumns: ViewColumn[];
	uniques: UniqueConstraint[];
};

export type TableFull = {
	schema: string;
	name: string;
	columns: Column[];
	uniques: UniqueConstraint[];
	pk: PrimaryKey | null;
	fks: ForeignKey[];
	checks: CheckConstraint[];
	indexes: Index[];
};

export const fullTableFromDDL = (table: Table, ddl: MssqlDDL): TableFull => {
	const filter = { schema: table.schema, table: table.name } as const;
	const columns = ddl.columns.list(filter);
	const pk = ddl.pks.one(filter);
	const fks = ddl.fks.list(filter);
	const uniques = ddl.uniques.list(filter);
	const checks = ddl.checks.list(filter);
	const indexes = ddl.indexes.list(filter);

	return {
		...table,
		columns,
		pk,
		fks,
		uniques,
		checks,
		indexes,
	};
};

export type SchemaError = {
	type: 'table_name_conflict';
	name: string;
} | {
	type: 'column_name_conflict';
	table: string;
	name: string;
} | {
	type: 'view_name_conflict';
	schema: string;
	name: string;
} | {
	type: 'schema_name_conflict';
	name: string;
} | {
	type: 'index_name_conflict';
	schema: string;
	table: string;
	name: string;
} | {
	type: 'index_no_name_conflict';
	schema: string;
	table: string;
	sql: string;
} | {
	type: 'constraint_name_conflict';
	schema: string;
	table: string;
	name: string;
};

export const interimToDDL = (interim: InterimSchema): { ddl: MssqlDDL; errors: SchemaError[] } => {
	const errors = [] as SchemaError[];
	const ddl = createDDL();

	for (const it of interim.schemas) {
		const res = ddl.schemas.push(it);
		if (res.status === 'CONFLICT') {
			errors.push({ type: 'schema_name_conflict', name: it.name });
		}
	}

	for (const table of interim.tables) {
		const res = ddl.tables.push(table);
		if (res.status === 'CONFLICT') {
			errors.push({ type: 'table_name_conflict', name: table.name });
		}
	}

	for (const column of interim.columns) {
<<<<<<< HEAD
		const { isPK, isUnique, uniqueName, ...rest } = column;
		const res = ddl.columns.insert(rest);
=======
		const { isPK, isUnique, ...rest } = column;
		const res = ddl.columns.push(rest);
>>>>>>> f536ed24
		if (res.status === 'CONFLICT') {
			errors.push({ type: 'column_name_conflict', table: column.table, name: column.name });
		}
	}

	for (const index of interim.indexes) {
		const res = ddl.indexes.push(index);
		if (res.status === 'CONFLICT') {
			errors.push({
				type: 'index_name_conflict',
				schema: index.schema,
				table: index.table,
				name: index.name,
			});
		}
	}

	for (const unique of interim.uniques) {
		const res = ddl.uniques.insert(unique);
		if (res.status === 'CONFLICT') {
			errors.push({
				type: 'constraint_name_conflict',
				schema: unique.schema,
				table: unique.table,
				name: unique.name,
			});
		}
	}

	for (const fk of interim.fks) {
		const res = ddl.fks.push(fk);
		if (res.status === 'CONFLICT') {
			errors.push({ type: 'constraint_name_conflict', name: fk.name, table: fk.table, schema: fk.schema });
		}
	}

	for (const pk of interim.pks) {
		const res = ddl.pks.push(pk);
		if (res.status === 'CONFLICT') {
			errors.push({ type: 'constraint_name_conflict', name: pk.name, table: pk.table, schema: pk.schema });
		}
	}

	for (const column of interim.columns.filter((it) => it.isPK)) {
		const name = defaultNameForPK(column.table);
		const exists = ddl.pks.one({ schema: column.schema, table: column.table, name: name }) !== null;
		if (exists) continue;

		ddl.pks.push({
			table: column.table,
			name,
			nameExplicit: false,
			columns: [column.name],
			schema: column.schema,
		});
	}

	for (const column of interim.columns.filter((it) => it.isUnique)) {
		const name = column.uniqueName !== null ? column.uniqueName : defaultNameForUnique(column.table, [column.name]);
		const exists = ddl.uniques.one({ schema: column.schema, table: column.table, name: name }) !== null;
		if (exists) continue;

		ddl.uniques.push({
			schema: column.schema,
			table: column.table,
			name,
			nameExplicit: column.uniqueName !== null,
			columns: [column.name],
		});
	}

	for (const check of interim.checks) {
		const res = ddl.checks.push(check);
		if (res.status === 'CONFLICT') {
			errors.push({
				type: 'constraint_name_conflict',
				schema: check.schema,
				table: check.table,
				name: check.name,
			});
		}
	}

	for (const view of interim.views) {
		const res = ddl.views.push(view);
		if (res.status === 'CONFLICT') {
			errors.push({
				type: 'view_name_conflict',
				schema: view.schema,
				name: view.name,
			});
		}
	}

	return { ddl, errors };
};<|MERGE_RESOLUTION|>--- conflicted
+++ resolved
@@ -194,13 +194,8 @@
 	}
 
 	for (const column of interim.columns) {
-<<<<<<< HEAD
 		const { isPK, isUnique, uniqueName, ...rest } = column;
-		const res = ddl.columns.insert(rest);
-=======
-		const { isPK, isUnique, ...rest } = column;
 		const res = ddl.columns.push(rest);
->>>>>>> f536ed24
 		if (res.status === 'CONFLICT') {
 			errors.push({ type: 'column_name_conflict', table: column.table, name: column.name });
 		}
