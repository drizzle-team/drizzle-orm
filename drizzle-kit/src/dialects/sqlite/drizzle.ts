--- conflicted
+++ resolved
@@ -1,9 +1,6 @@
 import { getTableName, is, SQL } from 'drizzle-orm';
-<<<<<<< HEAD
 import { Relations } from 'drizzle-orm/_relations';
-=======
 import type { AnySQLiteColumn, AnySQLiteTable } from 'drizzle-orm/sqlite-core';
->>>>>>> e6bdce65
 import {
 	getTableConfig,
 	getViewConfig,
