<<<<<<< HEAD
import { Casing, is, SQL } from 'drizzle-orm';
import { Relations } from 'drizzle-orm/_relations';
import {
	AnySingleStoreColumn,
	AnySingleStoreTable,
	getTableConfig,
	SingleStoreDialect,
	SingleStoreTable,
	uniqueKeyName,
} from 'drizzle-orm/singlestore-core';
import { CasingType } from 'src/cli/validations/common';
=======
import type { Casing } from 'drizzle-orm';
import { is, SQL } from 'drizzle-orm';
import type { AnySingleStoreColumn, AnySingleStoreTable } from 'drizzle-orm/singlestore-core';
import { getTableConfig, SingleStoreDialect, SingleStoreTable, uniqueKeyName } from 'drizzle-orm/singlestore-core';
import type { CasingType } from 'src/cli/validations/common';
>>>>>>> e6bdce65
import { escapeSingleQuotes } from 'src/utils';
import { safeRegister } from '../../utils/utils-node';
import { getColumnCasing, sqlToStr } from '../drizzle';
import type { Column, InterimSchema } from '../mysql/ddl';
import { typeFor } from '../mysql/grammar';

const handleEnumType = (type: string) => {
	let str = type.split('(')[1];
	str = str.substring(0, str.length - 1);
	const values = str.split(',').map((v) => `'${escapeSingleQuotes(v.substring(1, v.length - 1))}'`);
	return `enum(${values.join(',')})`;
};

export const defaultFromColumn = (column: AnySingleStoreColumn, casing?: Casing): Column['default'] => {
	if (typeof column.default === 'undefined') return null;

	if (is(column.default, SQL)) {
		return sqlToStr(column.default, casing);
	}

	const grammarType = typeFor(column.getSQLType().toLocaleLowerCase());
	return grammarType.defaultFromDrizzle(column.default);
};

export const upper = <T extends string>(value: T | undefined): Uppercase<T> | null => {
	if (!value) return null;
	return value.toUpperCase() as Uppercase<T>;
};

export const fromDrizzleSchema = (
	tables: AnySingleStoreTable[],
	casing: CasingType | undefined,
): InterimSchema => {
	const dialect = new SingleStoreDialect({ casing });
	const result: InterimSchema = {
		tables: [],
		columns: [],
		pks: [],
		fks: [],
		indexes: [],
		checks: [],
		views: [],
		viewColumns: [],
	};

	for (const table of tables) {
		const {
			name: tableName,
			columns,
			indexes,
			schema,
			primaryKeys,
			uniqueConstraints,
		} = getTableConfig(table);

		if (schema) continue;

		result.tables.push({
			entityType: 'tables',
			name: tableName,
		});

		for (const column of columns) {
			const name = getColumnCasing(column, casing);
			const notNull: boolean = column.notNull;
			const sqlType = column.getSQLType();
			const autoIncrement = typeof (column as any).autoIncrement === 'undefined'
				? false
				: (column as any).autoIncrement;

			const generated = column.generated
				? {
					as: is(column.generated.as, SQL)
						? dialect.sqlToQuery(column.generated.as as SQL).sql
						: typeof column.generated.as === 'function'
						? dialect.sqlToQuery(column.generated.as() as SQL).sql
						: (column.generated.as as any),
					type: column.generated.mode ?? 'stored',
				}
				: null;

			result.columns.push({
				entityType: 'columns',
				table: tableName,
				name,
				type: sqlType.startsWith('enum') ? handleEnumType(sqlType) : sqlType,
				notNull,
				autoIncrement,
				onUpdateNow: (column as any).hasOnUpdateNow ?? false, // TODO: ??
				// @ts-expect-error
				// TODO update description
				// 'virtual' | 'stored' for all dialects
				// 'virtual' | 'persisted' for mssql
				// We should remove this option from common Column and store it per dialect common
				// Was discussed with Andrew
				// Type erorr because of common in drizzle orm for all dialects (includes virtual' | 'stored' | 'persisted')
				generated,
				isPK: column.primary,
				isUnique: column.isUnique,
				default: defaultFromColumn(column, casing),
			});
		}

		for (const pk of primaryKeys) {
			const originalColumnNames = pk.columns.map((c) => c.name);
			const columnNames = pk.columns.map((c: any) => getColumnCasing(c, casing));

			let name = pk.getName();
			if (casing !== undefined) {
				for (let i = 0; i < originalColumnNames.length; i++) {
					name = name.replace(originalColumnNames[i], columnNames[i]);
				}
			}

			result.pks.push({
				entityType: 'pks',
				table: tableName,
				name: name,
				columns: columnNames,
			});
		}

		for (const unique of uniqueConstraints) {
			const columns = unique.columns.map((c) => {
				if (is(c, SQL)) {
					const sql = dialect.sqlToQuery(c).sql;
					return { value: sql, isExpression: true };
				}
				return { value: getColumnCasing(c, casing), isExpression: false };
			});

			const name = unique.name ?? uniqueKeyName(table, unique.columns.filter((c) => !is(c, SQL)).map((c) => c.name));

			result.indexes.push({
				entityType: 'indexes',
				table: tableName,
				name: name,
				columns: columns,
				isUnique: true,
				algorithm: null,
				lock: null,
				using: null,
				nameExplicit: !!unique.name,
			});
		}

		for (const index of indexes) {
			const columns = index.config.columns;
			const name = index.config.name;

			result.indexes.push({
				entityType: 'indexes',
				table: tableName,
				name,
				columns: columns.map((it) => {
					if (is(it, SQL)) {
						const sql = dialect.sqlToQuery(it, 'indexes').sql;
						return { value: sql, isExpression: true };
					} else {
						return { value: `${getColumnCasing(it, casing)}`, isExpression: false };
					}
				}),
				algorithm: index.config.algorythm ?? null,
				lock: index.config.lock ?? null,
				isUnique: index.config.unique ?? false,
				using: index.config.using ?? null,
				nameExplicit: true,
			});
		}
	}

	return result;
};

export const prepareFromSchemaFiles = async (imports: string[]) => {
	const tables: AnySingleStoreTable[] = [];
	const relations: Relations[] = [];

	await safeRegister(async () => {
		for (let i = 0; i < imports.length; i++) {
			const it = imports[i];
			const i0: Record<string, unknown> = require(`${it}`);
			const prepared = prepareFromExports(i0);

			tables.push(...prepared.tables);
			relations.push(...prepared.relations);
		}
	});

	return { tables: Array.from(new Set(tables)), relations };
};

export const prepareFromExports = (exports: Record<string, unknown>) => {
	const tables: AnySingleStoreTable[] = [];
	const relations: Relations[] = [];

	const i0values = Object.values(exports);
	i0values.forEach((t) => {
		if (is(t, SingleStoreTable)) {
			tables.push(t);
		}

		if (is(t, Relations)) {
			relations.push(t);
		}
	});

	return { tables, relations };
};<|MERGE_RESOLUTION|>--- conflicted
+++ resolved
@@ -1,22 +1,9 @@
-<<<<<<< HEAD
-import { Casing, is, SQL } from 'drizzle-orm';
-import { Relations } from 'drizzle-orm/_relations';
-import {
-	AnySingleStoreColumn,
-	AnySingleStoreTable,
-	getTableConfig,
-	SingleStoreDialect,
-	SingleStoreTable,
-	uniqueKeyName,
-} from 'drizzle-orm/singlestore-core';
-import { CasingType } from 'src/cli/validations/common';
-=======
 import type { Casing } from 'drizzle-orm';
 import { is, SQL } from 'drizzle-orm';
+import { Relations } from 'drizzle-orm/_relations';
 import type { AnySingleStoreColumn, AnySingleStoreTable } from 'drizzle-orm/singlestore-core';
 import { getTableConfig, SingleStoreDialect, SingleStoreTable, uniqueKeyName } from 'drizzle-orm/singlestore-core';
 import type { CasingType } from 'src/cli/validations/common';
->>>>>>> e6bdce65
 import { escapeSingleQuotes } from 'src/utils';
 import { safeRegister } from '../../utils/utils-node';
 import { getColumnCasing, sqlToStr } from '../drizzle';
