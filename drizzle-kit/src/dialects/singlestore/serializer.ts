--- conflicted
+++ resolved
@@ -1,14 +1,7 @@
 import type { CasingType } from '../../cli/validations/common';
 import { prepareFilenames } from '../../utils/utils-node';
-<<<<<<< HEAD
-import { createDDL, interimToDDL, MysqlDDL } from '../mysql/ddl';
-import { drySnapshot, SingleStoreSnapshot, snapshotValidator } from '../singlestore/snapshot';
-=======
-import type { MysqlDDL } from '../mysql/ddl';
-import { createDDL, interimToDDL } from '../mysql/ddl';
-import type { MysqlSnapshot } from '../mysql/snapshot';
-import { drySnapshot, snapshotValidator } from '../mysql/snapshot';
->>>>>>> 06e8071e
+import { createDDL, interimToDDL, type MysqlDDL } from '../mysql/ddl';
+import { drySnapshot, type SingleStoreSnapshot, snapshotValidator } from '../singlestore/snapshot';
 import { fromDrizzleSchema, prepareFromSchemaFiles } from './drizzle';
 
 export const prepareSnapshot = async (
