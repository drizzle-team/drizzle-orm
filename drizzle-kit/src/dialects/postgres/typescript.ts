--- conflicted
+++ resolved
@@ -829,16 +829,7 @@
 		const { name, type, dimensions, default: def, identity, generated, typeSchema } = it;
 		const stripped = type.replaceAll('[]', '');
 		const isEnum = Boolean(typeSchema);
-<<<<<<< HEAD
-
-		if (isEnum) {
-			grammarType = Enum;
-		}
-
-		if (!grammarType) throw new Error(`Unsupported type: ${type}`);
-=======
 		const grammarType = typeFor(stripped, isEnum);
->>>>>>> d9668287
 
 		const { options, default: defaultValue, customType } = dimensions > 0
 			? grammarType.toArrayTs(type, def?.value ?? null)
@@ -854,11 +845,7 @@
 
 		let columnStatement = `${withCasing(name, casing)}: ${
 			isEnum ? withCasing(paramNameFor(type, typeSchema), casing) : grammarType.drizzleImport()
-<<<<<<< HEAD
-		}(${dbName}${comma}${opts})`;
-=======
 		}${customType ? `({ dataType: () => '${customType}' })` : ''}(${dbName}${comma}${opts})`;
->>>>>>> d9668287
 		columnStatement += '.array()'.repeat(dimensions);
 		if (defaultValue) columnStatement += defaultValue.startsWith('.') ? defaultValue : `.default(${defaultValue})`;
 		if (pk) columnStatement += '.primaryKey()';
