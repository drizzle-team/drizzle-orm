import { getTableName, is, SQL } from 'drizzle-orm';
<<<<<<< HEAD
import { Relations } from 'drizzle-orm/_relations';
import { AnyGelColumn, GelDialect, GelPolicy } from 'drizzle-orm/gel-core';
import {
=======
import type { AnyGelColumn, GelDialect, GelPolicy } from 'drizzle-orm/gel-core';
import type {
>>>>>>> e6bdce65
	AnyPgColumn,
	AnyPgTable,
	PgEnum,
	PgMaterializedView,
	PgMaterializedViewWithConfig,
	PgSequence,
	UpdateDeleteAction,
	ViewWithConfig,
} from 'drizzle-orm/pg-core';
import {
	getMaterializedViewConfig,
	getTableConfig,
	getViewConfig,
	IndexedColumn,
	isPgEnum,
	isPgMaterializedView,
	isPgSequence,
	isPgView,
	PgArray,
	PgDialect,
	PgEnumColumn,
	PgGeometry,
	PgGeometryObject,
	PgLineABC,
	PgLineTuple,
	PgPointObject,
	PgPointTuple,
	PgPolicy,
	PgRole,
	PgSchema,
	PgTable,
	PgView,
	uniqueKeyName,
} from 'drizzle-orm/pg-core';
import type { CasingType } from 'src/cli/validations/common';
import { safeRegister } from 'src/utils/utils-node';
import { assertUnreachable } from '../../utils';
import { getColumnCasing } from '../drizzle';
import type { EntityFilter } from '../pull-utils';
import { getOrNull } from '../utils';
import type {
	CheckConstraint,
	Column,
	Enum,
	ForeignKey,
	Index,
	InterimColumn,
	InterimIndex,
	InterimSchema,
	Policy,
	PostgresEntities,
	PrimaryKey,
	Schema,
	SchemaError,
	SchemaWarning,
	UniqueConstraint,
} from './ddl';
import {
	defaultNameForFK,
	defaultNameForPK,
	GeometryPoint,
	indexName,
	Line,
	maxRangeForIdentityBasedOn,
	minRangeForIdentityBasedOn,
	Point,
	splitSqlType,
	stringFromIdentityProperty,
	trimDefaultValueSuffix,
	typeFor,
} from './grammar';

export const policyFrom = (policy: PgPolicy | GelPolicy, dialect: PgDialect | GelDialect) => {
	const mappedTo = !policy.to
		? ['public']
		: typeof policy.to === 'string'
		? [policy.to]
		: is(policy.to, PgRole)
		? [(policy.to as PgRole).name]
		: Array.isArray(policy.to)
		? policy.to.map((it) => {
			if (typeof it === 'string') {
				return it;
			} else if (is(it, PgRole)) {
				return it.name;
			}
			return '' as never; // unreachable unless error in types
		})
		: ('' as never); // unreachable unless error in types

	const policyAs = (policy.as?.toUpperCase() as Policy['as']) ?? 'PERMISSIVE';
	const policyFor = (policy.for?.toUpperCase() as Policy['for']) ?? 'ALL';
	const policyTo = mappedTo.sort();
	const policyUsing = is(policy.using, SQL)
		? dialect.sqlToQuery(policy.using).sql
		: null;
	const withCheck = is(policy.withCheck, SQL)
		? dialect.sqlToQuery(policy.withCheck).sql
		: null;

	return {
		name: policy.name,
		as: policyAs,
		for: policyFor,
		roles: policyTo,
		using: policyUsing,
		withCheck,
	};
};

export const unwrapColumn = (column: AnyPgColumn | AnyGelColumn) => {
	const { baseColumn, dimensions } = is(column, PgArray)
		? unwrapArray(column)
		: { baseColumn: column, dimensions: 0 };

	const isEnum = is(baseColumn, PgEnumColumn);
	const typeSchema = isEnum
		? baseColumn.enum.schema || 'public'
		: null;

	let sqlBaseType = baseColumn.getSQLType();
	// numeric(6, 2) -> numeric(6,2)
	sqlBaseType = sqlBaseType.replace(', ', ',');

	/* legacy, for not to patch orm and don't up snapshot */
	sqlBaseType = sqlBaseType.startsWith('timestamp (') ? sqlBaseType.replace('timestamp (', 'timestamp(') : sqlBaseType;

	const { type, options } = splitSqlType(sqlBaseType);
	const sqlType = dimensions > 0 ? `${sqlBaseType}${'[]'.repeat(dimensions)}` : sqlBaseType;
	return {
		baseColumn,
		dimensions,
		isEnum,
		typeSchema,
		sqlType,
		baseType: type,
		options,
	};
};

export const unwrapArray = (
	column: PgArray<any, any>,
	dimensions: number = 1,
): { baseColumn: AnyPgColumn; dimensions: number } => {
	const baseColumn = column.baseColumn;
	if (is(baseColumn, PgArray)) return unwrapArray(baseColumn, dimensions + 1);

	return { baseColumn, dimensions };
};

export const transformOnUpdateDelete = (on: UpdateDeleteAction): ForeignKey['onUpdate'] => {
	if (on === 'no action') return 'NO ACTION';
	if (on === 'cascade') return 'CASCADE';
	if (on === 'restrict') return 'RESTRICT';
	if (on === 'set default') return 'SET DEFAULT';
	if (on === 'set null') return 'SET NULL';

	assertUnreachable(on);
};

type JsonValue = string | number | boolean | null | JsonObject | JsonArray;
type JsonObject = { [key: string]: JsonValue };
type JsonArray = JsonValue[];

export const defaultFromColumn = (
	base: AnyPgColumn | AnyGelColumn,
	def: unknown,
	dimensions: number,
	dialect: PgDialect | GelDialect,
): Column['default'] => {
	if (typeof def === 'undefined') return null;

	if (is(def, SQL)) {
		let sql = dialect.sqlToQuery(def).sql;
		sql = trimDefaultValueSuffix(sql);

		// TODO: check if needed
		// const isText = /^'(?:[^']|'')*'$/.test(sql);
		// sql = isText ? trimChar(sql, "'") : sql;

		return sql;
	}

	const { baseColumn, isEnum } = unwrapColumn(base);
	const grammarType = typeFor(base.getSQLType(), isEnum);
	if (is(baseColumn, PgPointTuple) || is(baseColumn, PgPointObject)) {
		return dimensions > 0 && Array.isArray(def)
			? def.flat(5).length === 0
				? "'{}'"
				: Point.defaultArrayFromDrizzle(def, dimensions, baseColumn.mode)
			: Point.defaultFromDrizzle(def, baseColumn.mode);
	}
	if (is(baseColumn, PgLineABC) || is(baseColumn, PgLineTuple)) {
		return dimensions > 0 && Array.isArray(def)
			? def.flat(5).length === 0
				? "'{}'"
				: Line.defaultArrayFromDrizzle(def, dimensions, baseColumn.mode)
			: Line.defaultFromDrizzle(def, baseColumn.mode);
	}
	if (is(baseColumn, PgGeometry) || is(baseColumn, PgGeometryObject)) {
		return dimensions > 0 && Array.isArray(def)
			? def.flat(5).length === 0
				? "'{}'"
				: GeometryPoint.defaultArrayFromDrizzle(def, dimensions, baseColumn.mode, baseColumn.srid)
			: GeometryPoint.defaultFromDrizzle(def, baseColumn.mode, baseColumn.srid);
	}
	if (dimensions > 0 && Array.isArray(def)) {
		if (def.flat(5).length === 0) return "'{}'";

		return grammarType.defaultArrayFromDrizzle(def, dimensions);
	}

	return grammarType.defaultFromDrizzle(def);
};

/*
	We map drizzle entities into interim schema entities,
	so that both Drizzle Kit and Drizzle Studio are able to share
	common business logic of composing and diffing InternalSchema

	By having interim schemas based on arrays instead of records - we can postpone
	collissions(duplicate indexes, columns, etc.) checking/or printing via extra `errors` field upwards,
	while trimming serializer.ts of Hanji & Chalk dependencies
*/
export const fromDrizzleSchema = (
	schema: {
		schemas: PgSchema[];
		tables: AnyPgTable[];
		enums: PgEnum<any>[];
		sequences: PgSequence[];
		roles: PgRole[];
		policies: PgPolicy[];
		views: PgView[];
		matViews: PgMaterializedView[];
	},
	casing: CasingType | undefined,
	filter: EntityFilter,
): {
	schema: InterimSchema;
	errors: SchemaError[];
	warnings: SchemaWarning[];
} => {
	const dialect = new PgDialect({ casing });
	const errors: SchemaError[] = [];
	const warnings: SchemaWarning[] = [];

	const res: InterimSchema = {
		indexes: [],
		pks: [],
		fks: [],
		uniques: [],
		checks: [],
		columns: [],
		policies: [],
		enums: [],
		roles: [],
		privileges: [],
		schemas: [],
		sequences: [],
		tables: [],
		viewColumns: [],
		views: [],
	};

	res.schemas = schema.schemas
		.filter((it) => {
			return !it.isExisting && it.schemaName !== 'public' && filter({ type: 'schema', name: it.schemaName });
		})
		.map<Schema>((it) => ({
			entityType: 'schemas',
			name: it.schemaName,
		}));

	const tableConfigPairs = schema.tables.map((it) => {
		return { config: getTableConfig(it), table: it };
	}).filter((x) => {
		return filter({ type: 'table', schema: x.config.schema ?? 'public', name: x.config.name });
	});

	for (const policy of schema.policies) {
		if (
			!('_linkedTable' in policy)
			|| typeof policy._linkedTable === 'undefined'
		) {
			warnings.push({ type: 'policy_not_linked', policy: policy.name });
			continue;
		}

		// @ts-ignore
		const { schema: configSchema, name: tableName } = getTableConfig(policy._linkedTable);

		const p = policyFrom(policy, dialect);
		res.policies.push({
			entityType: 'policies',
			schema: configSchema ?? 'public',
			table: tableName,
			name: p.name,
			as: p.as,
			for: p.for,
			roles: p.roles,
			using: p.using,
			withCheck: p.withCheck,
		});
	}

	res.tables = tableConfigPairs.map((it) => {
		const config = it.config;
		const schema = config.schema ?? 'public';
		const isRlsEnabled = config.enableRLS || config.policies.length > 0
			|| res.policies.some((x) => x.schema === schema && x.table === config.name);

		return {
			entityType: 'tables',
			schema,
			name: config.name,
			isRlsEnabled,
		} satisfies PostgresEntities['tables'];
	});

	for (const { table, config } of tableConfigPairs) {
		const {
			name: tableName,
			columns: drizzleColumns,
			indexes: drizzleIndexes,
			foreignKeys: drizzleFKs,
			checks: drizzleChecks,
			schema: drizzleSchema,
			primaryKeys: drizzlePKs,
			uniqueConstraints: drizzleUniques,
			policies: drizzlePolicies,
		} = config;

		const schema = drizzleSchema || 'public';

		res.columns.push(
			...drizzleColumns.map<InterimColumn>((column) => {
				const name = getColumnCasing(column, casing);

				const isPk = column.primary
					|| config.primaryKeys.find((pk) =>
							pk.columns.some((col) => col.name ? col.name === column.name : col.keyAsName === column.keyAsName)
						) !== undefined;

				const notNull = column.notNull || isPk;

				const generated = column.generated;
				const identity = column.generatedIdentity;

				const increment = stringFromIdentityProperty(identity?.sequenceOptions?.increment)
					?? '1';
				const minValue = stringFromIdentityProperty(identity?.sequenceOptions?.minValue)
					?? (parseFloat(increment) < 0
						? minRangeForIdentityBasedOn(column.columnType)
						: '1');
				const maxValue = stringFromIdentityProperty(identity?.sequenceOptions?.maxValue)
					?? (parseFloat(increment) < 0
						? '-1'
						: maxRangeForIdentityBasedOn(column.getSQLType()));
				const startWith = stringFromIdentityProperty(identity?.sequenceOptions?.startWith)
					?? (parseFloat(increment) < 0 ? maxValue : minValue);
				const cache = Number(stringFromIdentityProperty(identity?.sequenceOptions?.cache) ?? 1);

				const generatedValue: Column['generated'] = generated
					? {
						as: is(generated.as, SQL)
							? dialect.sqlToQuery(generated.as as SQL).sql
							: typeof generated.as === 'function'
							? dialect.sqlToQuery(generated.as() as SQL).sql
							: String(generated.as),

						type: 'stored',
					}
					: null;

				const identityValue = identity
					? {
						type: identity.type,
						name: identity.sequenceName ?? `${tableName}_${name}_seq`,
						increment,
						startWith,
						minValue,
						maxValue,
						cache,
						cycle: identity?.sequenceOptions?.cycle ?? false,
					}
					: null;

				const { baseColumn, dimensions, typeSchema, sqlType } = unwrapColumn(column);
				const columnDefault = defaultFromColumn(baseColumn, column.default, dimensions, dialect);

				return {
					entityType: 'columns',
					schema: schema,
					table: tableName,
					name,
					type: sqlType.replaceAll('[]', ''),
					typeSchema: typeSchema ?? null,
					dimensions: dimensions,
					pk: column.primary,
					pkName: null,
					notNull: notNull,
					default: columnDefault,
					generated: generatedValue,
					unique: column.isUnique,
					uniqueName: column.uniqueName ?? null,
					uniqueNullsNotDistinct: column.uniqueType === 'not distinct',
					identity: identityValue,
				} satisfies InterimColumn;
			}),
		);

		res.pks.push(
			...drizzlePKs.map<PrimaryKey>((pk) => {
				const columnNames = pk.columns.map((c) => getColumnCasing(c, casing));

				const name = pk.name || defaultNameForPK(tableName);

				return {
					entityType: 'pks',
					schema: schema,
					table: tableName,
					name: name,
					columns: columnNames,
					nameExplicit: pk.isNameExplicit,
				};
			}),
		);

		res.uniques.push(
			...drizzleUniques.map<UniqueConstraint>((unq) => {
				const columnNames = unq.columns.map((c) => getColumnCasing(c, casing));
				const name = unq.isNameExplicit ? unq.name! : uniqueKeyName(table, columnNames);
				return {
					entityType: 'uniques',
					schema: schema,
					table: tableName,
					name,
					nameExplicit: unq.isNameExplicit,
					nullsNotDistinct: unq.nullsNotDistinct,
					columns: columnNames,
				} satisfies UniqueConstraint;
			}),
		);

		res.fks.push(
			...drizzleFKs.map<ForeignKey>((fk) => {
				const onDelete = fk.onDelete;
				const onUpdate = fk.onUpdate;
				const reference = fk.reference();

				const tableTo = getTableName(reference.foreignTable);
				const schemaTo = getTableConfig(reference.foreignTable).schema || 'public';
				const columnsFrom = reference.columns.map((it) => getColumnCasing(it, casing));
				const columnsTo = reference.foreignColumns.map((it) => getColumnCasing(it, casing));

				const name = fk.isNameExplicit() ? fk.getName() : defaultNameForFK(tableName, columnsFrom, tableTo, columnsTo);

				return {
					entityType: 'fks',
					schema: schema,
					table: tableName,
					name,
					nameExplicit: fk.isNameExplicit(),
					tableTo,
					schemaTo,
					columns: columnsFrom,
					columnsTo,
					onDelete: onDelete ? transformOnUpdateDelete(onDelete) : null,
					onUpdate: onUpdate ? transformOnUpdateDelete(onUpdate) : null,
				} satisfies ForeignKey;
			}),
		);

		for (const index of drizzleIndexes) {
			const columns = index.config.columns;
			for (const column of columns) {
				if (is(column, IndexedColumn) && column.type !== 'PgVector') continue;

				if (is(column, SQL) && !index.config.name) {
					errors.push({
						type: 'index_no_name',
						schema: schema,
						table: getTableName(index.config.table),
						sql: dialect.sqlToQuery(column).sql,
					});
					continue;
				}

				if (
					is(column, IndexedColumn)
					&& column.type === 'PgVector'
					&& !column.indexConfig.opClass
				) {
					const columnName = getColumnCasing(column, casing);
					errors.push({
						type: 'pgvector_index_noop',
						table: tableName,
						column: columnName,
						indexName: index.config.name!,
						method: index.config.method!,
					});
				}
			}
		}

		res.indexes.push(
			...drizzleIndexes.map<InterimIndex>((value) => {
				const columns = value.config.columns;

				let indexColumnNames = columns.map((it) => {
					const name = getColumnCasing(it as IndexedColumn, casing);
					return name;
				});

				const name = value.config.name ?? indexName(tableName, indexColumnNames);

				let indexColumns = columns.map((it) => {
					if (is(it, SQL)) {
						return {
							value: dialect.sqlToQuery(it, 'indexes').sql,
							isExpression: true,
							asc: true,
							nullsFirst: false,
							opclass: null,
						} satisfies Index['columns'][number];
					} else {
						it = it as IndexedColumn;
						return {
							value: getColumnCasing(it as IndexedColumn, casing),
							isExpression: false,
							asc: it.indexConfig?.order === 'asc',
							nullsFirst: it.indexConfig?.nulls
								? it.indexConfig?.nulls === 'first'
									? true
									: false
								: false,
							opclass: it.indexConfig?.opClass
								? {
									name: it.indexConfig.opClass,
									default: false,
								}
								: null,
						} satisfies Index['columns'][number];
					}
				});

				const withOpt = Object.entries(value.config.with || {})
					.map((it) => `${it[0]}=${it[1]}`)
					.join(', ');

				let where = value.config.where ? dialect.sqlToQuery(value.config.where.inlineParams(), 'indexes').sql : '';
				where = where === 'true' ? '' : where;

				return {
					entityType: 'indexes',
					schema,
					table: tableName,
					name,
					nameExplicit: value.isNameExplicit,
					columns: indexColumns,
					isUnique: value.config.unique,
					where: where ? where : null,
					concurrently: value.config.concurrently ?? false,
					method: value.config.method ?? 'btree',
					with: withOpt,
					forPK: false,
					forUnique: false,
				} satisfies InterimIndex;
			}),
		);

		res.policies.push(
			...drizzlePolicies.map<Policy>((policy) => {
				const p = policyFrom(policy, dialect);
				return {
					entityType: 'policies',
					schema: schema,
					table: tableName,
					name: p.name,
					as: p.as,
					for: p.for,
					roles: p.roles,
					using: p.using,
					withCheck: p.withCheck,
				};
			}),
		);

		res.checks.push(
			...drizzleChecks.map<CheckConstraint>((check) => {
				const value = dialect.sqlToQuery(check.value.inlineParams(), 'indexes').sql;

				const checkName = check.name;
				return {
					entityType: 'checks',
					schema,
					table: tableName,
					name: checkName,
					value,
				};
			}),
		);
	}

	for (const sequence of schema.sequences) {
		const name = sequence.seqName!;
		const increment = stringFromIdentityProperty(sequence.seqOptions?.increment) ?? '1';
		const minValue = stringFromIdentityProperty(sequence.seqOptions?.minValue)
			?? (parseFloat(increment) < 0 ? '-9223372036854775808' : '1');
		const maxValue = stringFromIdentityProperty(sequence.seqOptions?.maxValue)
			?? (parseFloat(increment) < 0 ? '-1' : '9223372036854775807');
		const startWith = stringFromIdentityProperty(sequence.seqOptions?.startWith)
			?? (parseFloat(increment) < 0 ? maxValue : minValue);
		const cache = Number(stringFromIdentityProperty(sequence.seqOptions?.cache) ?? 1);
		res.sequences.push({
			entityType: 'sequences',
			name,
			schema: sequence.schema ?? 'public',
			incrementBy: increment,
			startWith,
			minValue,
			maxValue,
			cacheSize: cache,
			cycle: sequence.seqOptions?.cycle ?? false,
		});
	}

	for (const _role of schema.roles) {
		const role = _role as any;
		if (role._existing) continue;

		res.roles.push({
			entityType: 'roles',
			name: role.name,
			superuser: role.superuser ?? false,
			inherit: role.inherit ?? true,
			createRole: role.createRole ?? false,
			createDb: role.createDb ?? false,
			canLogin: role.canLogin ?? false,
			replication: role.replication ?? false,
			bypassRls: role.bypassRls ?? false,
			connLimit: role.connLimit ?? -1,
			password: role.password ?? null,
			validUntil: role.validUntil ?? null,
		});
	}

	const combinedViews = [...schema.views, ...schema.matViews].map((it) => {
		if (is(it, PgView)) {
			return {
				...getViewConfig(it),
				materialized: false,
				tablespace: undefined,
				using: undefined,
				withNoData: undefined,
			};
		} else {
			return { ...getMaterializedViewConfig(it), materialized: true };
		}
	});

	for (const view of combinedViews) {
		if (view.isExisting || !filter({ type: 'table', schema: view.schema ?? 'public', name: view.name })) continue;

		const {
			name: viewName,
			schema,
			query,
			tablespace,
			using,
			withNoData,
			materialized,
		} = view;

		const viewSchema = schema ?? 'public';

		type MergerWithConfig = keyof (
			& ViewWithConfig
			& PgMaterializedViewWithConfig
		);
		const opt = view.with as
			| {
				[K in MergerWithConfig]: (
					& ViewWithConfig
					& PgMaterializedViewWithConfig
				)[K];
			}
			| null;

		const withOpt = opt
			? {
				checkOption: getOrNull(opt, 'checkOption'),
				securityBarrier: getOrNull(opt, 'securityBarrier'),
				securityInvoker: getOrNull(opt, 'securityInvoker'),
				autovacuumEnabled: getOrNull(opt, 'autovacuumEnabled'),
				autovacuumFreezeMaxAge: getOrNull(opt, 'autovacuumFreezeMaxAge'),
				autovacuumFreezeMinAge: getOrNull(opt, 'autovacuumFreezeMinAge'),
				autovacuumFreezeTableAge: getOrNull(
					opt,
					'autovacuumFreezeTableAge',
				),
				autovacuumMultixactFreezeMaxAge: getOrNull(
					opt,
					'autovacuumMultixactFreezeMaxAge',
				),
				autovacuumMultixactFreezeMinAge: getOrNull(
					opt,
					'autovacuumMultixactFreezeMinAge',
				),
				autovacuumMultixactFreezeTableAge: getOrNull(
					opt,
					'autovacuumMultixactFreezeTableAge',
				),
				autovacuumVacuumCostDelay: getOrNull(
					opt,
					'autovacuumVacuumCostDelay',
				),
				autovacuumVacuumCostLimit: getOrNull(
					opt,
					'autovacuumVacuumCostLimit',
				),
				autovacuumVacuumScaleFactor: getOrNull(
					opt,
					'autovacuumVacuumScaleFactor',
				),
				autovacuumVacuumThreshold: getOrNull(
					opt,
					'autovacuumVacuumThreshold',
				),
				fillfactor: getOrNull(opt, 'fillfactor'),
				logAutovacuumMinDuration: getOrNull(
					opt,
					'logAutovacuumMinDuration',
				),
				parallelWorkers: getOrNull(opt, 'parallelWorkers'),
				toastTupleTarget: getOrNull(opt, 'toastTupleTarget'),
				userCatalogTable: getOrNull(opt, 'userCatalogTable'),
				vacuumIndexCleanup: getOrNull(opt, 'vacuumIndexCleanup'),
				vacuumTruncate: getOrNull(opt, 'vacuumTruncate'),
			}
			: null;

		const hasNonNullOpts = Object.values(withOpt ?? {}).filter((x) => x !== null).length > 0;

		res.views.push({
			entityType: 'views',
			definition: dialect.sqlToQuery(query!).sql,
			name: viewName,
			schema: viewSchema,
			with: hasNonNullOpts ? withOpt : null,
			withNoData: withNoData ?? null,
			materialized,
			tablespace: tablespace ?? null,
			using: using ?? null,
		});
	}

	res.enums = schema.enums.map<Enum>((e) => {
		return {
			entityType: 'enums',
			name: e.enumName,
			schema: e.schema || 'public',
			values: e.enumValues,
		};
	});

	return {
		schema: res,
		errors,
		warnings,
	};
};

export const fromExports = (exports: Record<string, unknown>) => {
	const tables: AnyPgTable[] = [];
	const enums: PgEnum<any>[] = [];
	const schemas: PgSchema[] = [];
	const sequences: PgSequence[] = [];
	const roles: PgRole[] = [];
	const policies: PgPolicy[] = [];
	const views: PgView[] = [];
	const matViews: PgMaterializedView[] = [];
	const relations: Relations[] = [];

	const i0values = Object.values(exports);
	i0values.forEach((t) => {
		if (isPgEnum(t)) {
			enums.push(t);
			return;
		}
		if (is(t, PgTable)) {
			tables.push(t);
		}

		if (is(t, PgSchema)) {
			schemas.push(t);
		}

		if (isPgView(t)) {
			views.push(t);
		}

		if (isPgMaterializedView(t)) {
			matViews.push(t);
		}

		if (isPgSequence(t)) {
			sequences.push(t);
		}

		if (is(t, PgRole)) {
			roles.push(t);
		}

		if (is(t, PgPolicy)) {
			policies.push(t);
		}

		if (is(t, Relations)) {
			relations.push(t);
		}
	});

	return {
		tables,
		enums,
		schemas,
		sequences,
		views,
		matViews,
		roles,
		policies,
		relations,
	};
};

export const prepareFromSchemaFiles = async (imports: string[]) => {
	const tables: AnyPgTable[] = [];
	const enums: PgEnum<any>[] = [];
	const schemas: PgSchema[] = [];
	const sequences: PgSequence[] = [];
	const views: PgView[] = [];
	const roles: PgRole[] = [];
	const policies: PgPolicy[] = [];
	const matViews: PgMaterializedView[] = [];
	const relations: Relations[] = [];

	await safeRegister(async () => {
		for (let i = 0; i < imports.length; i++) {
			const it = imports[i];

			const i0: Record<string, unknown> = require(`${it}`);
			const prepared = fromExports(i0);

			tables.push(...prepared.tables);
			enums.push(...prepared.enums);
			schemas.push(...prepared.schemas);
			sequences.push(...prepared.sequences);
			views.push(...prepared.views);
			matViews.push(...prepared.matViews);
			roles.push(...prepared.roles);
			policies.push(...prepared.policies);
			relations.push(...prepared.relations);
		}
	});

	return {
		tables,
		enums,
		schemas,
		sequences,
		views,
		matViews,
		roles,
		policies,
		relations,
	};
};<|MERGE_RESOLUTION|>--- conflicted
+++ resolved
@@ -1,12 +1,7 @@
 import { getTableName, is, SQL } from 'drizzle-orm';
-<<<<<<< HEAD
 import { Relations } from 'drizzle-orm/_relations';
-import { AnyGelColumn, GelDialect, GelPolicy } from 'drizzle-orm/gel-core';
-import {
-=======
 import type { AnyGelColumn, GelDialect, GelPolicy } from 'drizzle-orm/gel-core';
 import type {
->>>>>>> e6bdce65
 	AnyPgColumn,
 	AnyPgTable,
 	PgEnum,
