import { Temporal } from '@js-temporal/polyfill';
import { parse, stringify } from 'src/utils/when-json-met-bigint';
import {
	hasTimeZoneSuffix,
	isDate,
	isTime,
	isTimestamp,
	parseEWKB,
	parseIntervalFields,
	possibleIntervals,
	stringifyArray,
	stringifyTuplesArray,
	trimChar,
	wrapWith,
} from '../../utils';
import { parseArray, parseExpressionArray } from '../../utils/parse-pgarray';
import { hash } from '../common';
import { escapeForSqlDefault, escapeForTsLiteral, numberForTs, parseParams, unescapeFromSqlDefault } from '../utils';
import type { Column, DiffEntities, PostgresEntities } from './ddl';
import type { Import } from './typescript';

export interface SqlType {
	is(type: string): boolean;
	drizzleImport(): Import;
	defaultFromDrizzle<MODE = unknown>(value: unknown, mode?: MODE, config?: unknown): Column['default'];
	defaultArrayFromDrizzle<MODE = unknown>(
		value: any[],
		dimensions: number,
		mode?: MODE,
		config?: unknown,
	): Column['default'];
	defaultFromIntrospect(value: string): Column['default'];
	defaultArrayFromIntrospect(value: string): Column['default']; // todo: remove?
	toTs(type: string, value: string | null): { options?: Record<string, unknown>; default: string; customType?: string }; // customType for Custom
	toArrayTs(
		type: string,
		value: string | null,
	): { options?: Record<string, unknown>; default: string; customType?: string };
}

export const SmallInt: SqlType = {
	is: (type: string) => /^\s*smallint(?:\s*\[\s*\])*\s*$/i.test(type),
	drizzleImport: () => 'smallint',
	defaultFromDrizzle: (value) => {
		return { value: String(value), type: 'unknown' };
	},
	defaultArrayFromDrizzle: (value) => {
		return { value: `'${stringifyArray(value, 'sql', (v) => String(v))}'`, type: 'unknown' };
	},
	defaultFromIntrospect: (value) => {
		return { value: trimChar(value, "'"), type: 'unknown' }; // 10, but '-10'
	},
	defaultArrayFromIntrospect: (value) => {
		return { value: value as string, type: 'unknown' };
	},
	toTs: (_, value) => ({ default: value ?? '' }),
	toArrayTs: (_, value) => {
		if (!value) return { default: '' };

		try {
			const trimmed = trimChar(trimChar(value, ['(', ')']), "'");
			const res = parseArray(trimmed);

			return {
				default: stringifyArray(res, 'ts', (v) => {
					return `${v}`;
				}),
			};
		} catch {
			return { default: `sql\`${value}\`` };
		}
	},
};

export const Int: SqlType = {
	is: (type: string) => /^\s*integer(?:\s*\[\s*\])*\s*$/i.test(type),
	drizzleImport: () => 'integer',
	defaultFromDrizzle: SmallInt.defaultFromDrizzle,
	defaultArrayFromDrizzle: SmallInt.defaultArrayFromDrizzle,
	defaultFromIntrospect: SmallInt.defaultFromIntrospect,
	defaultArrayFromIntrospect: SmallInt.defaultArrayFromIntrospect,
	toTs: SmallInt.toTs,
	toArrayTs: SmallInt.toArrayTs,
};

export const BigInt: SqlType = {
	is: (type: string) => /^\s*bigint(?:\s*\[\s*\])*\s*$/i.test(type),
	drizzleImport: () => 'bigint',
	defaultFromDrizzle: (value) => {
		return { value: String(value), type: 'unknown' };
	},
	defaultArrayFromDrizzle: (value) => {
		return {
			value: `'${stringifyArray(value, 'sql', (v) => String(v))}'`,
			type: 'unknown',
		};
	},
	defaultFromIntrospect: (value) => {
		return { value: trimChar(value, "'"), type: 'unknown' }; // 10, but '-10'
	},
	defaultArrayFromIntrospect: (value) => {
		return { value, type: 'unknown' };
	},
	toTs: (_, value) => {
		if (!value) return { options: { mode: 'number' }, default: '' };
		const { mode, value: def } = numberForTs(value);
		return { options: { mode }, default: def };
	},
	toArrayTs: (_, value) => {
		if (!value) return { options: { mode: 'number' }, default: '' };
		try {
			const trimmed = trimChar(trimChar(value, ['(', ')']), "'");
			const res = parseArray(trimmed);
			return { options: { mode: 'bigint' }, default: stringifyArray(res, 'ts', (v) => `${v}n`) };
		} catch {
			return { options: { mode: 'bigint' }, default: `sql\`${value}\`` };
		}
	},
};

export const Numeric: SqlType = {
	is: (type: string) => /^\s*numeric|decimal(?:\(\d+(?:,\d+)?\))?(?:\s*\[\s*\])*\s*$/i.test(type),
	drizzleImport: () => 'numeric',
	defaultFromDrizzle: (value) => {
		return { value: `'${value}'`, type: 'unknown' };
	},
	defaultArrayFromDrizzle: (value) => {
		return {
			value: `'${stringifyArray(value, 'sql', (v) => String(v))}'`,
			type: 'unknown',
		};
	},
	defaultFromIntrospect: (value) => {
		// 10.123, but '9223372036854775807'
		return { value: `'${trimChar(value, "'")}'`, type: 'unknown' };
	},
	defaultArrayFromIntrospect: (value) => {
		return { value, type: 'unknown' };
	},
	toTs: (type, value) => {
		const [precision, scale] = parseParams(type);
		const options = {} as any;
		if (precision) options['precision'] = Number(precision);
		if (scale) options['scale'] = Number(scale);

		if (!value) return { options, default: '' };

		const trimmed = trimChar(value, "'");

		const { mode, value: def } = numberForTs(trimmed);
		return { options: { mode, ...options }, default: def };
	},
	toArrayTs: (type, value) => {
		const [precision, scale] = parseParams(type);
		const options = {} as any;
		if (precision) options['precision'] = Number(precision);
		if (scale) options['scale'] = Number(scale);

		if (!value) return { options, default: '' };
		/*
			If we'd want it to be smart - we need to check if numeric array has
			any bigints recuresively, it's waaaaay easier to just do sql``
		 */
		// try {
		// 	const trimmed = trimChar(trimChar(value, ['(', ')']), "'");
		// 	const res = parseArray(trimmed);

		// 	return {
		// 		options: { mode: 'bigint', ...options },
		// 		default: stringifyArray(res, 'ts', (v) => {

		// 			return `${v}`;
		// 		}),
		// 	};
		// } catch {
		return { options, default: `sql\`${value}\`` };
		// }
	},
};

export const Real: SqlType = {
	is: (type: string) => /^\s*real(?:\s*\[\s*\])*\s*$/i.test(type),
	drizzleImport: () => 'real',
	defaultFromDrizzle: (value) => {
		return { value: String(value), type: 'unknown' };
	},
	defaultArrayFromDrizzle: (value) => {
		return { value: `'${stringifyArray(value, 'sql', (v) => String(v))}'`, type: 'unknown' };
	},
	defaultFromIntrospect: (value) => {
		return { value: trimChar(value, "'"), type: 'unknown' }; // 10, but '-10'
	},
	defaultArrayFromIntrospect: (value) => {
		return { value: value as string, type: 'unknown' };
	},
	toTs: (_, value) => ({ default: value ?? '' }),
	toArrayTs: (_, value) => {
		if (!value) return { default: '' };

		try {
			const trimmed = trimChar(trimChar(value, ['(', ')']), "'");
			const res = parseArray(trimmed);

			return {
				default: stringifyArray(res, 'ts', (v) => {
					return `${v}`;
				}),
			};
		} catch {
			return { default: `sql\`${value}\`` };
		}
	},
};

export const Double: SqlType = {
	is: (type: string) => /^\s*(?:double|double precision)(?:\s*\[\s*\])*\s*$/i.test(type),
	drizzleImport: () => 'doublePrecision',
	defaultFromDrizzle: Real.defaultFromDrizzle,
	defaultArrayFromDrizzle: Real.defaultArrayFromDrizzle,
	defaultFromIntrospect: Real.defaultFromIntrospect,
	defaultArrayFromIntrospect: Real.defaultArrayFromIntrospect,
	toTs: Real.toTs,
	toArrayTs: Real.toArrayTs,
};

export const Boolean: SqlType = {
	is: (type: string) => /^\s*boolean(?:\s*\[\s*\])*\s*$/i.test(type),
	drizzleImport: () => 'boolean',
	defaultFromDrizzle: (value) => {
		return { value: String(value), type: 'unknown' };
	},
	defaultArrayFromDrizzle: (value) => {
		return { value: `'${stringifyArray(value, 'sql', (v) => v === true ? 't' : 'f')}'`, type: 'unknown' };
	},
	defaultFromIntrospect: (value) => {
		return { value: trimChar(value, "'"), type: 'unknown' };
	},
	defaultArrayFromIntrospect: (value) => {
		return { value: value as string, type: 'unknown' };
	},
	toTs: (_, value) => ({ default: value ?? '' }),
	toArrayTs: (_, value) => {
		if (!value) return { default: '' };

		try {
			const trimmed = trimChar(trimChar(value, ['(', ')']), "'");
			const res = parseArray(trimmed);

			return {
				default: stringifyArray(res, 'ts', (v) => {
					return v === 't' ? 'true' : 'false';
				}),
			};
		} catch {
			return { default: `sql\`${value}\`` };
		}
	},
};

export const Char: SqlType = {
	is: (type: string) => /^\s*char|character(?:\(\d+\))?(?:\s*\[\s*\])*\s*$/i.test(type),
	drizzleImport: () => 'char',
	defaultFromDrizzle: (value) => {
		const escaped = escapeForSqlDefault(value as string);
		return { value: `'${escaped}'`, type: 'unknown' };
	},
	defaultArrayFromDrizzle: (value) => {
		const res = stringifyArray(
			value,
			'sql',
			(v) => {
				if (typeof v !== 'string') throw new Error();
				const escaped = v.replaceAll("'", "''").replaceAll('\\', '\\\\').replaceAll('"', '\\"');
				if (v.includes('\\') || v.includes('"') || v.includes(',')) return `"${escaped}"`;
				return escaped;
			},
		);
		return { value: `'${res}'`, type: 'unknown' };
	},
	defaultFromIntrospect: (value) => {
		return { value: value, type: 'unknown' };
	},
	defaultArrayFromIntrospect: (value) => {
		return { value: value as string, type: 'unknown' };
	},
	toTs: (type, value) => {
		const options: any = {};
		const [length] = parseParams(type);
		if (length) options['length'] = Number(length);
		if (!value) return { options, default: '' };
		const escaped = escapeForTsLiteral(unescapeFromSqlDefault(trimChar(value, "'")));
		return { options, default: `"${escaped}"` };
	},
	toArrayTs: (type, value) => {
		const options: any = {};
		const [length] = parseParams(type);
		if (length) options['length'] = Number(length);
		if (!value) return { options, default: '' };

		try {
			const trimmed = trimChar(trimChar(value, ['(', ')']), "'");
			const res = parseArray(trimmed);

			return {
				options,
				default: stringifyArray(res, 'ts', (v) => {
					const escaped = escapeForTsLiteral(unescapeFromSqlDefault(trimChar(v, "'"), 'arr'));
					return `"${escaped}"`;
				}),
			};
		} catch {
			return { options, default: `sql\`${value}\`` };
		}
	},
};

export const Varchar: SqlType = {
	is: (type: string) => /^\s*varchar|character varying(?:\(\d+\))?(?:\s*\[\s*\])*\s*$/i.test(type),
	drizzleImport: () => 'varchar',
	defaultFromDrizzle: Char.defaultFromDrizzle,
	defaultArrayFromDrizzle: Char.defaultArrayFromDrizzle,
	defaultFromIntrospect: Char.defaultFromIntrospect,
	defaultArrayFromIntrospect: Char.defaultArrayFromIntrospect,
	toTs: Char.toTs,
	toArrayTs: Char.toArrayTs,
};

export const Text: SqlType = {
	is: (type: string) => /^\s*text(?:\s*\[\s*\])*\s*$/i.test(type),
	drizzleImport: () => 'text',
	defaultFromDrizzle: Char.defaultFromDrizzle,
	defaultArrayFromDrizzle: Char.defaultArrayFromDrizzle,
	defaultFromIntrospect: Char.defaultFromIntrospect,
	defaultArrayFromIntrospect: Char.defaultArrayFromIntrospect,
	toTs: Char.toTs,
	toArrayTs: Char.toArrayTs,
};

export const toDefaultArray = (
	value: any[],
	dimensions: number,
	cb: (it: unknown) => string,
	depth: number = 0,
): string => {
	if (depth === dimensions) {
		const res = cb(value);
		if (res.includes('"')) return `"${res.replaceAll('"', '\\"')}"`;
		return `"${res}"`;
	}

	if (Array.isArray(value)) {
		const inner = value.map((v) => {
			return toDefaultArray(v, dimensions, cb, depth + 1);
		}).join(',');
		if (depth === 0) return `{${inner}}`;
		return `${inner}`;
	}

	return cb(value);
};

export const Json: SqlType = {
	is: (type: string) => /^\s*json(?:\s*\[\s*\])*\s*$/i.test(type),
	drizzleImport: () => 'json',
	defaultFromDrizzle: (value) => {
		const stringified = stringify(value, (_, value) => {
			if (typeof value !== 'string') return value;
			return value.replaceAll("'", "''");
		});
		return { type: 'unknown', value: `'${stringified}'` };
	},
	defaultArrayFromDrizzle: (def, dimensions) => {
		const value = toDefaultArray(def, dimensions, (it) =>
			stringify(it, (_, value) => {
				if (typeof value !== 'string') return value;
				return value.replaceAll("'", "''");
			}));
		return { type: 'unknown', value: `'${value}'` };
	},
	defaultFromIntrospect: (value) => ({ type: 'unknown', value }),
	defaultArrayFromIntrospect: (value) => {
		return { type: 'unknown', value: value };
	},
	toTs: (_, value) => {
		if (!value) return { default: '' };

		const trimmed = trimChar(value, "'");
		try {
			const parsed = parse(trimmed);
			const stringified = stringify(
				parsed,
				(_, value) => {
					if (typeof value !== 'string') return value;
					return value.replaceAll("''", "'");
				},
				undefined,
				true,
			)!;
			return { default: stringified };
		} catch {}
		return { default: `sql\`${value}\`` };
	},
	toArrayTs: (_, def) => {
		if (!def) return { default: '' };
		return { default: `sql\`${def.replaceAll('\\"', '\\\\"')}\`` };
	},
};

export const Jsonb: SqlType = {
	is: (type: string) => /^\s*jsonb(?:\s*\[\s*\])*\s*$/i.test(type),
	drizzleImport: () => 'jsonb',
	defaultFromDrizzle: (value) => {
		const stringified = stringify(
			value,
			(_, value) => {
				if (typeof value !== 'string') return value;
				return value.replaceAll("'", "''");
			},
		);
		return { type: 'unknown', value: `'${stringified}'` };
	},
	defaultArrayFromDrizzle: Json.defaultArrayFromDrizzle,
	/*
		TODO: make less hacky,
		from: { type: 'unknown', value: `'{"key": "value"}'` },
		to:   { type: 'unknown', value: `'{"key":"value"}'` }
	 */
	defaultFromIntrospect: (value) => ({ type: 'unknown', value: value.replaceAll(`": "`, `":"`) }),
	defaultArrayFromIntrospect: Json.defaultArrayFromIntrospect,
	toTs: Json.toTs,
	toArrayTs: Json.toArrayTs,
};

export const Time: SqlType = {
	is: (type: string) => /^\s*time(?:\(\d+\))?(?:\[\])*?\s*$/i.test(type),
	drizzleImport: () => 'time',
	defaultFromDrizzle: (value) => {
		return { value: wrapWith(String(value), "'"), type: 'unknown' };
	},
	defaultArrayFromDrizzle: (value) => {
		return { value: wrapWith(stringifyArray(value, 'sql', (v) => String(v)), "'"), type: 'unknown' };
	},
	defaultFromIntrospect: (value) => {
		return { value: value, type: 'unknown' };
	},
	defaultArrayFromIntrospect: (value) => {
		return { value: value as string, type: 'unknown' };
	},
	toTs: (type, value) => {
		const options: any = {};
		const [precision] = parseParams(type);
		if (precision) options['precision'] = Number(precision);

		if (!value) return { options, default: '' };
		const trimmed = trimChar(value, "'");
		if (!isTime(trimmed)) return { options, default: `sql\`${value}\`` };

		return { options, default: value };
	},
	toArrayTs: (type, value) => {
		const options: any = {};
		const [precision] = parseParams(type);
		if (precision) options['precision'] = Number(precision);

		if (!value) return { options, default: '' };

		try {
			const trimmed = trimChar(trimChar(value, ['(', ')']), "'");
			const res = parseArray(trimmed);
			return {
				options,
				default: stringifyArray(res, 'ts', (v) => {
					const trimmed = trimChar(v, "'");

					if (!isTime(trimmed)) return `sql\`${trimmed}\``;
					return wrapWith(v, "'");
				}),
			};
		} catch {
			return { options, default: `sql\`${value}\`` };
		}
	},
};
export const TimeTz: SqlType = {
	is: (type: string) => /^\s*time(?:\(\d+\))?\s+with time zone(?:\[\])*?\s*$/i.test(type),
	drizzleImport: () => 'time',
	defaultFromDrizzle: (value) => {
		const v = String(value);
		const def = hasTimeZoneSuffix(v) ? v : v + '+00';
		return { value: wrapWith(def, "'"), type: 'unknown' };
	},
	defaultArrayFromDrizzle: (value) => {
		return {
			value: wrapWith(
				stringifyArray(value, 'sql', (v) => {
					return hasTimeZoneSuffix(v) ? v : v + '+00';
				}),
				"'",
			),
			type: 'unknown',
		};
	},
	defaultFromIntrospect: (value) => {
		return { value: value, type: 'unknown' };
	},
	defaultArrayFromIntrospect: (value) => {
		return { value: value as string, type: 'unknown' };
	},
	toTs: (type, value) => {
		const options: any = {};
		const [precision] = parseParams(type);
		if (precision) options['precision'] = Number(precision);
		options['withTimezone'] = true;

		if (!value) return { options, default: '' };
		const trimmed = trimChar(value, "'");
		if (!isTime(trimmed)) return { options, default: `sql\`${value}\`` };

		return { options, default: value };
	},
	toArrayTs: (type, value) => {
		const options: any = {};
		const [precision] = parseParams(type);
		if (precision) options['precision'] = Number(precision);
		options['withTimezone'] = true;

		if (!value) return { options, default: '' };

		try {
			const trimmed = trimChar(trimChar(value, ['(', ')']), "'");
			const res = parseArray(trimmed);

			let isDrizzleSql: boolean = false;
			const def = stringifyArray(res, 'ts', (v) => {
				const trimmed = trimChar(v, "'");

				if (!isTime(trimmed)) isDrizzleSql = true;
				return wrapWith(v, "'");
			});
			return {
				options,
				default: isDrizzleSql ? `sql\`${value}\`` : def,
			};
		} catch {
			return { options, default: `sql\`${value}\`` };
		}
	},
};

export const DateType: SqlType = {
	is: (type: string) => /^\s*date(?:\s*\[\s*\])*\s*$/i.test(type),
	drizzleImport: () => 'date',
	defaultFromDrizzle: (value) => {
		if (typeof value === 'string') return { value: wrapWith(value, "'"), type: 'unknown' };
		if (!(value instanceof Date)) throw new Error('"date" default value must be instance of Date or String');

		const mapped = value.toISOString().split('T')[0];
		return { value: wrapWith(mapped, "'"), type: 'unknown' };
	},
	defaultArrayFromDrizzle: (value) => {
		const res = stringifyArray(value, 'sql', (v) => {
			if (typeof v === 'string') return v;
			if (v instanceof Date) {
				return v.toISOString().split('T')[0];
			}
			throw new Error('Unexpected default value for "date", must be String or Date');
		});
		return { value: wrapWith(res, "'"), type: 'unknown' };
	},
	defaultFromIntrospect: (value) => {
		return { value: value, type: 'unknown' };
	},
	defaultArrayFromIntrospect: (value) => {
		return { value: value as string, type: 'unknown' };
	},
	toTs: (type, value) => {
		if (!value) return { default: '' };
		const trimmed = trimChar(value, "'");
		if (!isDate(trimmed)) return { default: `sql\`${value}\`` };

		return { default: value };
	},
	toArrayTs: (type, value) => {
		if (!value) return { default: '' };

		let isDrizzleSql: boolean = false;
		try {
			const trimmed = trimChar(trimChar(value, ['(', ')']), "'");
			const res = parseArray(trimmed);
			const mapped = stringifyArray(res, 'ts', (v) => {
				const trimmed = trimChar(v, "'");

				if (!isDate(trimmed)) isDrizzleSql = true;
				return wrapWith(v, "'");
			});
			return {
				default: isDrizzleSql ? mapped : `sql\`${value}\``,
			};
		} catch {
			return { default: `sql\`${value}\`` };
		}
	},
};

export const Timestamp: SqlType = {
	// TODO
	// ORM returns precision with space before type, why?
	// timestamp or timestamp[] or timestamp (3) or timestamp (3)[]
	is: (type: string) => /^\s*timestamp(?:\s)?(?:\(\d+\))?(?:\[\])*?\s*$/i.test(type),
	drizzleImport: () => 'timestamp',
	defaultFromDrizzle: (value, type) => {
		if (typeof value === 'string') return { value: wrapWith(value, "'"), type: 'unknown' };
		if (!(value instanceof Date)) throw new Error('Timestamp default value must be instance of Date or String');

		const mapped = value.toISOString().replace('T', ' ').replace('Z', ' ').slice(0, 23);
		return { value: wrapWith(mapped, "'"), type: 'unknown' };
	},
	defaultArrayFromDrizzle: (value, type) => {
		const res = stringifyArray(value, 'sql', (v) => {
			if (typeof v === 'string') return wrapWith(v, '"');
			if (v instanceof Date) {
				return wrapWith(v.toISOString().replace('T', ' ').replace('Z', ' ').slice(0, 23), '"');
			}
			throw new Error('Unexpected default value for Timestamp, must be String or Date');
		});
		return { value: wrapWith(res, "'"), type: 'unknown' };
	},
	defaultFromIntrospect: (value) => {
		return { value: value, type: 'unknown' };
	},
	defaultArrayFromIntrospect: (value) => {
		return { value: value as string, type: 'unknown' };
	},
	toTs: (type, value) => {
		const options: any = {};
		const [precision] = parseParams(type);
		if (precision) options['precision'] = Number(precision);

		if (!value) return { options, default: '' };
		let patched = trimChar(value, "'");
		patched = patched.includes('T') ? patched : patched.replace(' ', 'T') + 'Z';

		const test = new Date(patched);

		if (isNaN(test.getTime())) return { options, default: `sql\`${value}\`` };

		return { options, default: `new Date('${patched}')` };
	},
	toArrayTs: (type, value) => {
		const options: any = {};
		const [precision] = parseParams(type);
		if (precision) options['precision'] = Number(precision);

		if (!value) return { options, default: '' };

		let isDrizzleSql: boolean = false;
		try {
			const trimmed = trimChar(trimChar(value, ['(', ')']), "'");
			const res = parseArray(trimmed);

			const def = stringifyArray(res, 'ts', (v) => {
				const patched = v.includes('T') ? v : v.replace(' ', 'T') + 'Z';
				const check = new Date(patched);
				if (isNaN(check.getTime())) isDrizzleSql = true;
				return `new Date("${patched}")`;
			});
			return {
				options,
				default: isDrizzleSql ? `sql\`${value}\`` : def,
			};
		} catch {
			return { options, default: `sql\`${value}\`` };
		}
	},
};
export const TimestampTz: SqlType = {
	// TODO
	// ORM returns precision with space before type, why?
	// timestamp with time zone or timestamp with time zone[] or timestamp (3) with time zone or timestamp (3) with time zone[]
	is: (type: string) => /^\s*timestamp(?:\s)?(?:\(\d+\))?\s+with time zone(?:\[\])*?\s*$/i.test(type),
	drizzleImport: () => 'timestamp',
	defaultFromDrizzle: (value, type) => {
		if (typeof value === 'string') {
			const mapped = hasTimeZoneSuffix(value) ? value : (value + '+00');
			return { value: wrapWith(mapped, "'"), type: 'unknown' };
		}
		if (!(value instanceof Date)) throw new Error('Timestamp default value must be instance of Date or String');

		const mapped = value.toISOString().replace('T', ' ').replace('Z', '+00');

		return { value: wrapWith(mapped, "'"), type: 'unknown' };
	},
	defaultArrayFromDrizzle: (value, type) => {
		const res = stringifyArray(value, 'sql', (v) => {
			if (typeof v === 'string') {
				const mapped = hasTimeZoneSuffix(v) ? v : (v + '+00');
				return wrapWith(mapped, '"');
			}
			if (v instanceof Date) {
				return wrapWith(v.toISOString().replace('T', ' ').replace('Z', '+00'), '"');
			}
			throw new Error('Unexpected default value for Timestamp, must be String or Date');
		});

		return { value: wrapWith(res, "'"), type: 'unknown' };
	},
	defaultFromIntrospect: (value) => {
		return { value: value, type: 'unknown' };
	},
	defaultArrayFromIntrospect: (value) => {
		return { value: value as string, type: 'unknown' };
	},
	toTs: (type, value) => {
		const options: any = {};
		const [precision] = parseParams(type);
		if (precision) options['precision'] = Number(precision);
		options['withTimezone'] = true;

		if (!value) return { options, default: '' };
		let patched = trimChar(value, "'");

		const test = new Date(patched);

		if (isNaN(test.getTime())) return { options, default: `sql\`${value}\`` };

		return { options, default: `new Date('${patched}')` };
	},
	toArrayTs: (type, value) => {
		const options: any = {};
		const [precision] = parseParams(type);
		if (precision) options['precision'] = Number(precision);
		options['withTimezone'] = true;

		if (!value) return { options, default: '' };

		try {
			const trimmed = trimChar(trimChar(value, ['(', ')']), "'");
			const res = parseArray(trimmed);

			let isDrizzleSql: boolean = false;
			const def = stringifyArray(res, 'ts', (v) => {
				const trimmed = trimChar(v, "'");
				const check = new Date(trimmed);

				if (isNaN(check.getTime())) isDrizzleSql = true;
				return `new Date("${trimmed}")`;
			});
			return {
				options,
				default: isDrizzleSql ? `sql\`${value}\`` : def,
			};
		} catch {
			return { options, default: `sql\`${value}\`` };
		}
	},
};

export const Uuid: SqlType = {
	is: (type: string) => /^\s*uuid(?:\s*\[\s*\])*\s*$/i.test(type),
	drizzleImport: () => 'uuid',
	defaultFromDrizzle: (value) => {
		return { value: `'${value}'`, type: 'unknown' };
	},
	defaultArrayFromDrizzle: (value) => {
		const res = stringifyArray(value, 'sql', (v) => {
			if (typeof v !== 'string') throw new Error();
			return v;
		});
		return { value: `'${res}'`, type: 'unknown' };
	},
	defaultFromIntrospect: (value) => {
		return { value: value, type: 'unknown' };
	},
	defaultArrayFromIntrospect: (value) => {
		return { value: value as string, type: 'unknown' };
	},
	toTs: (type, value) => {
		const options: any = {};
		if (!value) return { options, default: '' };

		value = trimChar(value, "'");
		if (value === 'gen_random_uuid()') return { options, default: '.defaultRandom()' };
		return { options, default: `"${trimChar(value, "'")}"` };
	},
	toArrayTs: (type, value) => {
		const options: any = {};
		if (!value) return { options, default: '' };

		try {
			const trimmed = trimChar(trimChar(value, ['(', ')']), "'");
			const res = parseArray(trimmed);

			return {
				options,
				default: stringifyArray(res, 'ts', (v) => {
					return `"${v}"`;
				}),
			};
		} catch {
			return { options, default: `sql\`${value}\`` };
		}
	},
};

export const Interval: SqlType = {
	is: (type: string) =>
		/^interval(\s+(year|month|day|hour|minute|second)(\s+to\s+(month|day|hour|minute|second))?)?(?:\((\d+)\))?(?:\s*\[\s*\])*\s*$/i
			.test(type),
	drizzleImport: () => 'interval',
	defaultFromDrizzle: (value) => {
		return { value: `'${value}'`, type: 'unknown' };
	},
	defaultArrayFromDrizzle: (value) => {
		const res = stringifyArray(
			value,
			'sql',
			(v) => {
				if (typeof v !== 'string') throw new Error();
				return `"${v}"`;
			},
		);

		return { value: `'${res}'`, type: 'unknown' };
	},
	defaultFromIntrospect: (value) => {
		return { value: value, type: 'unknown' };
	},
	defaultArrayFromIntrospect: (value) => {
		return { value: value as string, type: 'unknown' };
	},
	toTs: (type, value) => {
		const options: { precision?: number; fields?: typeof possibleIntervals[number] } = {};
		const [precision] = parseParams(type);
		if (precision) options['precision'] = Number(precision);
		const fields = parseIntervalFields(type);
		if (fields.fields) options['fields'] = fields.fields;

		if (!value) return { options, default: '' };

		return { options, default: `"${trimChar(value, "'")}"` };
	},
	toArrayTs: (type, value) => {
		const options: any = {};
		const [precision] = parseParams(type);
		if (precision) options['precision'] = Number(precision);
		const fields = parseIntervalFields(type);
		if (fields.fields) options['fields'] = fields.fields;

		if (!value) return { options, default: '' };

		try {
			const trimmed = trimChar(trimChar(value, ['(', ')']), "'");
			const res = parseArray(trimmed);

			return {
				options,
				default: stringifyArray(res, 'ts', (v) => {
					return `"${v}"`;
				}),
			};
		} catch {
			return { options, default: `sql\`${value}\`` };
		}
	},
};

export const Inet: SqlType = {
	is: (type: string) =>
		/^inet(?:\((\d+)\))?(\[\])?$/i
			.test(type),
	drizzleImport: () => 'inet',
	defaultFromDrizzle: (value) => {
		return { value: `'${value}'`, type: 'unknown' };
	},
	defaultArrayFromDrizzle: (value) => {
		const res = stringifyArray(
			value,
			'sql',
			(v) => {
				if (typeof v !== 'string') throw new Error();
				return v;
			},
		);

		return { value: wrapWith(res, "'"), type: 'unknown' };
	},
	defaultFromIntrospect: (value) => {
		return { value: value, type: 'unknown' };
	},
	defaultArrayFromIntrospect: (value) => {
		return { value: value as string, type: 'unknown' };
	},
	toTs: (_, value) => {
		if (!value) return { default: '' };
		return { default: `"${trimChar(value, "'")}"` };
	},
	toArrayTs: (_, value) => {
		if (!value) return { default: '' };

		try {
			const trimmed = trimChar(trimChar(value, ['(', ')']), "'");
			const res = parseArray(trimmed);

			return {
				default: stringifyArray(res, 'ts', (v) => {
					return `"${v}"`;
				}),
			};
		} catch {
			return { default: `sql\`${value}\`` };
		}
	},
};

export const Cidr: SqlType = {
	is: (type: string) =>
		/^cidr(?:\((\d+)\))?(\[\])?$/i
			.test(type),
	drizzleImport: () => 'cidr',
	defaultFromDrizzle: (value) => {
		return { value: `'${value}'`, type: 'unknown' };
	},
	defaultArrayFromDrizzle: (value) => {
		const res = stringifyArray(
			value,
			'sql',
			(v) => {
				if (typeof v !== 'string') throw new Error();
				return v;
			},
		);

		return { value: wrapWith(res, "'"), type: 'unknown' };
	},
	defaultFromIntrospect: (value) => {
		return { value: value, type: 'unknown' };
	},
	defaultArrayFromIntrospect: (value) => {
		return { value: value as string, type: 'unknown' };
	},
	toTs: (_, value) => {
		if (!value) return { default: '' };
		return { default: `"${trimChar(value, "'")}"` };
	},
	toArrayTs: (_, value) => {
		if (!value) return { default: '' };

		try {
			const trimmed = trimChar(trimChar(value, ['(', ')']), "'");
			const res = parseArray(trimmed);

			return {
				default: stringifyArray(res, 'ts', (v) => {
					return `"${v}"`;
				}),
			};
		} catch {
			return { default: `sql\`${value}\`` };
		}
	},
};

export const MacAddr: SqlType = {
	is: (type: string) =>
		/^macaddr(?:\s*\[\s*\])*\s*$/i
			.test(type),
	drizzleImport: () => 'macaddr',
	defaultFromDrizzle: (value) => {
		return { value: `'${value}'`, type: 'unknown' };
	},
	defaultArrayFromDrizzle: (value) => {
		const res = stringifyArray(
			value,
			'sql',
			(v) => {
				if (typeof v !== 'string') throw new Error();
				return v;
			},
		);

		return { value: wrapWith(res, "'"), type: 'unknown' };
	},
	defaultFromIntrospect: (value) => {
		return { value: value, type: 'unknown' };
	},
	defaultArrayFromIntrospect: (value) => {
		return { value: value as string, type: 'unknown' };
	},
	toTs: (_, value) => {
		if (!value) return { default: '' };
		return { default: `"${trimChar(value, "'")}"` };
	},
	toArrayTs: (_, value) => {
		if (!value) return { default: '' };

		try {
			const trimmed = trimChar(trimChar(value, ['(', ')']), "'");
			const res = parseArray(trimmed);

			return {
				default: stringifyArray(res, 'ts', (v) => {
					return `"${v}"`;
				}),
			};
		} catch {
			return { default: `sql\`${value}\`` };
		}
	},
};
export const MacAddr8: SqlType = {
	is: (type: string) =>
		/^macaddr8(?:\s*\[\s*\])*\s*$/i
			.test(type),
	drizzleImport: () => 'macaddr8',
	defaultFromDrizzle: MacAddr.defaultFromDrizzle,
	defaultArrayFromDrizzle: MacAddr.defaultArrayFromDrizzle,
	defaultFromIntrospect: MacAddr.defaultFromIntrospect,
	defaultArrayFromIntrospect: MacAddr.defaultArrayFromIntrospect,
	toTs: MacAddr.toTs,
	toArrayTs: MacAddr.toArrayTs,
};

export const Vector: SqlType = {
	is: (type: string) => /^\s*vector(?:\(\d+\))?(?:\s*\[\s*\])*\s*$/i.test(type),
	drizzleImport: () => 'vector',
	defaultFromDrizzle: (value) => {
		return { value: `'[${String(value).replaceAll(' ', '')}]'`, type: 'unknown' };
	},
	defaultArrayFromDrizzle: (value, dimensions) => {
		const res = stringifyTuplesArray(
			value,
			'sql',
			(v: number[]) => {
				const res = v.length > 0 ? `"[${String(v).replaceAll(' ', '')}]"` : '"[]"';
				return res;
			},
		);

		return { value: wrapWith(res.replaceAll(' ', ''), "'"), type: 'unknown' };
	},
	defaultFromIntrospect: (value) => {
		return { value: value, type: 'unknown' };
	},
	defaultArrayFromIntrospect: (value) => {
		return { value: value, type: 'unknown' };
	},
	toTs: (type, value) => {
		const options: { dimensions?: number } = {};
		const [dimensions] = parseParams(type);
		if (dimensions) options['dimensions'] = Number(dimensions);

		if (!value) return { options, default: '' };

		return { options, default: trimChar(value, "'") };
	},
	toArrayTs: (type, value) => {
		const options: { dimensions?: number } = {};
		const [dimensions] = parseParams(type);
		if (dimensions) options['dimensions'] = Number(dimensions);
		if (!value) return { options, default: '' };

		try {
			const trimmed = trimChar(trimChar(value, ['(', ')']), "'");
			const res = parseArray(trimmed);

			return {
				options,
				default: stringifyArray(res, 'ts', (v) => {
					return v;
				}, Number(dimensions)),
			};
		} catch {
			return { options, default: `sql\`${value}\`` };
		}
	},
};
export const HalfVec: SqlType = {
	is: (type: string) => /^\s*halfvec(?:\(\d+(?:,\d+)?\))?(?:\s*\[\s*\])*\s*$/i.test(type),
	drizzleImport: () => 'halfvec',
	defaultFromDrizzle: Vector.defaultFromDrizzle,
	defaultArrayFromDrizzle: Vector.defaultArrayFromDrizzle,
	defaultFromIntrospect: Vector.defaultFromIntrospect,
	defaultArrayFromIntrospect: Vector.defaultArrayFromIntrospect,
	toTs: Vector.toTs,
	toArrayTs: Vector.toArrayTs,
};
export const SparseVec: SqlType = {
	is: (type: string) => /^\s*sparsevec(?:\(\d+(?:,\d+)?\))?(?:\s*\[\s*\])*\s*$/i.test(type),
	drizzleImport: () => 'sparsevec',
	defaultFromDrizzle: (value) => {
		return { value: wrapWith(String(value), "'"), type: 'unknown' };
	},
	defaultArrayFromDrizzle: (value) => {
		const res = stringifyArray(
			value,
			'sql',
			(v) => {
				return `"${String(v).replaceAll(' ', '')}"`;
			},
		);

		return { value: wrapWith(res, "'"), type: 'unknown' };
	},
	defaultFromIntrospect: (value) => {
		return { value: value, type: 'unknown' };
	},
	defaultArrayFromIntrospect: (value) => {
		return { value: value, type: 'unknown' };
	},
	toTs: (type, value) => {
		const options: { dimensions?: number } = {};
		const [dimensions] = parseParams(type);
		if (dimensions) options['dimensions'] = Number(dimensions);

		if (!value) return { options, default: '' };

		return { options, default: value };
	},
	toArrayTs: (type, value) => {
		const options: { dimensions?: number } = {};
		const [dimensions] = parseParams(type);
		if (dimensions) options['dimensions'] = Number(dimensions);
		if (!value) return { options, default: '' };

		try {
			const trimmed = trimChar(trimChar(value, ['(', ')']), "'");
			const res = parseArray(trimmed);

			return {
				options,
				default: stringifyArray(res, 'ts', (v) => {
					return wrapWith(v, "'");
				}),
			};
		} catch {
			return { options, default: `sql\`${value}\`` };
		}
	},
};

export const Bit: SqlType = {
	is: (type: string) => /^\s*bit(?:\(\d+(?:,\d+)?\))?(?:\s*\[\s*\])*\s*$/i.test(type),
	drizzleImport: () => 'bit',
	defaultFromDrizzle: (value, _) => {
		return { type: 'unknown', value: `'${value}'` };
	},
	defaultArrayFromDrizzle: (value, type) => {
		return { value: `'${stringifyArray(value, 'sql', (v) => String(v))}'`, type: 'unknown' };
	},
	defaultFromIntrospect: (value) => {
		return { value: value, type: 'unknown' };
	},
	defaultArrayFromIntrospect: (value) => {
		return { value: value as string, type: 'unknown' };
	},
	toTs: (type, value) => {
		const [dimensions] = parseParams(type);
		const options = dimensions ? { dimensions: Number(dimensions) } : {};

		if (!value) return { options, default: '' };

		if (/^'[01]+'$/.test(value)) {
			return { options, default: value };
		}

		return { options, default: `sql\`${value}\`` };
	},
	toArrayTs: (type, value) => {
		const [dimensions] = parseParams(type);
		const options = dimensions ? { dimensions: Number(dimensions) } : {};

		if (!value) return { default: '' };

		let isDrizzleSql: boolean = false;
		try {
			const trimmed = trimChar(trimChar(value, ['(', ')']), "'");
			const res = parseArray(trimmed);

			const def = stringifyArray(res, 'ts', (v) => {
				if (!/^[01]+$/.test(v)) isDrizzleSql = true;
				return `"${v}"`;
			});

			return {
				options,
				default: isDrizzleSql ? `sql\`${value}\`` : def,
			};
		} catch {
			return { options, default: `sql\`${value}\`` };
		}
	},
};

export const Point: SqlType = {
	is: (type: string) => /^\s*point(?:\s*\[\s*\])*\s*$/i.test(type),
	drizzleImport: () => 'point',
	defaultFromDrizzle: (value, mode) => {
		if (!value) return { type: 'unknown', value: '' };

		if (mode === 'xy') {
			const v: { x: number; y: number } = value as { x: number; y: number };
			return { type: 'unknown', value: Object.values(v).length > 0 ? `'(${v.x},${v.y})'` : '' };
		}
		if (mode === 'tuple') {
			const v: number[] = value as number[];
			return { type: 'unknown', value: v.length > 0 ? `'(${v[0]},${v[1]})'` : '' };
		}

		throw new Error('unknown point type');
	},
	defaultArrayFromDrizzle: function(value: any[], dimensions: number, mode): Column['default'] {
		let res;

		if (mode === 'tuple') {
			res = stringifyTuplesArray(value, 'sql', (x: number[]) => {
				const res = x.length > 0 ? `(${x[0]},${x[1]})` : '{}';
				return `"${res}"`;
			});
		} else if (mode === 'xy') {
			res = stringifyArray(value, 'sql', (x: { x: number; y: number }, depth: number) => {
				const res = Object.values(x).length > 0 ? `(${x.x},${x.y})` : '{}';
				return `"${res}"`;
			});
		} else throw new Error('unknown point type');

		return { type: 'unknown', value: wrapWith(res, "'") };
	},
	defaultFromIntrospect: function(value: string): Column['default'] {
		return { value: value, type: 'unknown' };
	},
	defaultArrayFromIntrospect: function(value: string): Column['default'] {
		return { value: value, type: 'unknown' };
	},
	toTs: function(type: string, value: string | null): { options?: Record<string, unknown>; default: string } {
		if (!value) return { default: '' };

		if (/^'\(\d+,\d+\)'$/.test(value)) {
			return { default: trimChar(value, "'").replace('(', '[').replace(')', ']'), options: {} };
		}

		return { default: `sql\`${value}\``, options: {} };
	},
	toArrayTs: function(type: string, value: string | null): { options?: Record<string, unknown>; default: string } {
		if (!value) return { default: '' };

		let isDrizzleSql: boolean = false;
		try {
			const trimmed = trimChar(trimChar(value, ['(', ')']), "'");
			const res = parseArray(trimmed);

			const def = stringifyArray(res, 'ts', (v) => {
				if (!/^\(\d+,\d+\)$/.test(v)) isDrizzleSql = true;
				return v.replace('(', '[').replace(')', ']');
			});

			return {
				default: isDrizzleSql ? `sql\`${value}\`` : def,
			};
		} catch {
			return { default: `sql\`${value}\`` };
		}
	},
};

export const Line: SqlType = {
	is: (type: string) => /^\s*line(?:\s*\[\s*\])*\s*$/i.test(type),
	drizzleImport: () => 'line',
	defaultFromDrizzle: (value, mode) => {
		if (!value) return { type: 'unknown', value: '' };

		if (mode === 'tuple') {
			const v: number[] = value as number[];
			return { type: 'unknown', value: v.length > 0 ? `'{${v[0]},${v[1]},${v[2]}}'` : '' };
		}

		if (mode === 'abc') {
			const v: { a: number; b: number; c: number } = value as { a: number; b: number; c: number };
			return { type: 'unknown', value: Object.values(v).length > 0 ? `'{${v.a},${v.b},${v.c}}'` : '' };
		}

		throw new Error('unknown line type');
	},
	defaultArrayFromDrizzle: function(value: any[], dimensions: number, mode): Column['default'] {
		let res;

		if (mode === 'tuple') {
			res = stringifyTuplesArray(value, 'sql', (x: number[]) => {
				const res = x.length > 0 ? `{${x[0]},${x[1]},${x[2]}}` : '{}';
				return `"${res}"`;
			});
		} else if (mode === 'abc') {
			res = stringifyArray(value, 'sql', (x: { a: number; b: number; c: number }, depth: number) => {
				const res = Object.values(x).length > 0 ? `{${x.a},${x.b},${x.c}}` : '{}';
				return `"${res}"`;
			});
		} else throw new Error('unknown line type');

		return { type: 'unknown', value: wrapWith(res, "'") };
	},
	defaultFromIntrospect: function(value: string): Column['default'] {
		return { value: value, type: 'unknown' };
	},
	defaultArrayFromIntrospect: function(value: string): Column['default'] {
		return { value: value, type: 'unknown' };
	},
	toTs: function(type: string, value: string | null): { options?: Record<string, unknown>; default: string } {
		if (!value) return { default: '' };

		if (/^'\{\d+,\d+,\d+\}'$/.test(value)) {
			return { default: trimChar(value, "'").replace('{', '[').replace('}', ']'), options: {} };
		}

		return { default: `sql\`${value}\``, options: {} };
	},
	toArrayTs: function(type: string, value: string | null): { options?: Record<string, unknown>; default: string } {
		if (!value) return { default: '' };

		let isDrizzleSql: boolean = false;
		try {
			const trimmed = trimChar(trimChar(value, ['(', ')']), "'");
			const res = parseArray(trimmed);

			const def = stringifyArray(res, 'ts', (v) => {
				if (!/^\(\d+,\d+,\d+\)$/.test(v)) isDrizzleSql = true;
				return v.replace('{', '[').replace('}', ']');
			});

			return {
				default: isDrizzleSql ? `sql\`${value}\`` : def,
			};
		} catch {
			return { default: `sql\`${value}\`` };
		}
	},
};

export const GeometryPoint: SqlType = {
	is: (type: string) => /^\s*geometry\(point(?:,\d+)?\)(?:\[\s*\])*\s*$/i.test(type),
	drizzleImport: () => 'geometry',
	defaultFromDrizzle: (value, mode, config) => {
		if (!value) return { type: 'unknown', value: '' };

		const srid: number | undefined = config ? Number(config) : undefined;
		let sridPrefix = srid ? `SRID=${srid};` : '';
		if (mode === 'tuple') {
			const v: number[] = value as number[];
			return { type: 'unknown', value: v.length > 0 ? `'${sridPrefix}POINT(${v[0]} ${v[1]})'` : '' };
		}

		if (mode === 'object') {
			const v: { x: number; y: number } = value as { x: number; y: number };
			return { type: 'unknown', value: Object.values(v).length > 0 ? `'${sridPrefix}POINT(${v.x} ${v.y})'` : '' };
		}

		throw new Error('unknown geometry type');
	},
	defaultArrayFromDrizzle: function(value: any[], dimensions: number, mode, config): Column['default'] {
		// Parse to ARRAY[]
		let res;
		const srid: number | undefined = config ? Number(config) : undefined;
		let sridPrefix = srid ? `SRID=${srid};` : '';
		if (mode === 'tuple') {
			res = stringifyTuplesArray(value, 'geometry-sql', (x: number[]) => {
				const res = `${sridPrefix}POINT(${x[0]} ${x[1]})`;
				return `'${res}'`;
			});
		} else if (mode === 'object') {
			res = stringifyArray(value, 'geometry-sql', (x: { x: number; y: number }, depth: number) => {
				const res = `${sridPrefix}POINT(${x.x} ${x.y})`;
				return `'${res}'`;
			});
		} else throw new Error('unknown geometry type');

		return { type: 'unknown', value: res };
	},
	defaultFromIntrospect: function(value: string): Column['default'] {
		let def: string;

		try {
			const { srid, point } = parseEWKB(trimChar(value, "'"));
			let sridPrefix = srid ? `SRID=${srid};` : '';
			def = `'${sridPrefix}POINT(${point[0]} ${point[1]})'`;
		} catch (e) {
			def = value;
		}

		return { value: def, type: 'unknown' };
	},
	defaultArrayFromIntrospect: function(value: string): Column['default'] {
		// If {} array - parse to ARRAY[]

		/**
		 * Potential values here are:
		 * DEFAULT {'POINT(10 10)'} -> '{010100000000000000000024400000000000002440}'::geometry(Point,435)[]
		 * DEFAULT ARRAY['POINT(10 10)'] -> ARRAY['POINT(10 10)'::text]
		 * DEFAULT ARRAY['POINT(10 10)']::geometry(point) -> ARRAY['010100000000000000000024400000000000002440'::geometry(Point)]
		 * DEFAULT ARRAY['POINT(10 10)'::text]::geometry(point) -> ARRAY[('POINT(10 10)'::text)::geometry(Point)]
		 */
		let def = value;

		if (def === "'{}'") return { type: 'unknown', value: def };

		try {
			if (value.startsWith("'{") && value.endsWith("}'")) {
				const parsed = parseArray(trimChar(value, "'"));

				def = stringifyArray(parsed, 'geometry-sql', (v) => {
					try {
						const { srid, point } = parseEWKB(v);
						let sridPrefix = srid ? `SRID=${srid};` : '';
						return `'${sridPrefix}POINT(${point[0]} ${point[1]})'`;
					} catch (e) {
						return v;
					}
				});
			} else {
				const parsed = parseExpressionArray(value);
				def = stringifyArray(parsed, 'geometry-sql', (v) => {
					v = trimDefaultValueSuffix(trimDefaultValueSuffix(v).replace(/^\((.*)\)$/, '$1'));
					try {
						const { srid, point } = parseEWKB(trimChar(v, "'"));
						let sridPrefix = srid ? `SRID=${srid};` : '';
						return `'${sridPrefix}POINT(${point[0]} ${point[1]})'`;
					} catch (e) {
						return v;
					}
				});
			}
		} catch {}

		return { type: 'unknown', value: def };
	},
	toTs: function(type: string, value: string | null): { options?: Record<string, unknown>; default: string } {
		if (!value) return { default: '' };

		const options: { srid?: number; type: 'point' } = { type: 'point' };

		const sridOption = splitSqlType(type).options?.split(',')[1];
		if (sridOption) options.srid = Number(sridOption);

		if (!value.includes('POINT(')) return { default: `sql\`${value}\``, options };

		const sridInDef = value.startsWith("'SRID=") ? Number(value.split('SRID=')[1].split(';')[0]) : undefined;
		if (!sridOption && sridInDef) {
			return { default: `sql\`${value}\``, options };
		}

		const [res1, res2] = value.split('POINT(')[1].split(')')[0].split(' ');

		return { default: `[${res1},${res2}]`, options };
	},
	toArrayTs: function(type: string, value: string | null): { options?: Record<string, unknown>; default: string } {
		if (!value) return { default: '' };

		const options: { srid?: number; type: 'point' } = { type: 'point' };
		const sridOption = splitSqlType(type).options?.split(',')[1];
		if (sridOption) options.srid = Number(sridOption);

		if (!value) return { default: '', options };

		if (value === "'{}'") return { default: '[]', options };

		let isDrizzleSql;
		const srids: number[] = [];
		try {
			const trimmed = trimChar(trimChar(value, ['(', ')']), "'");
			const res = parseExpressionArray(trimmed);

			const def = stringifyArray(res, 'ts', (v) => {
				if (v.includes('SRID=')) srids.push(Number(v.split('SRID=')[1].split(';')[0]));
				const [res1, res2] = value.split('POINT(')[1].split(')')[0].split(' ');
				if (!value.includes('POINT(')) isDrizzleSql = true;

				return `[${res1}, ${res2}]`;
			});

			if (!isDrizzleSql) isDrizzleSql = srids.some((it) => it !== srids[0]);
			// if there is no srid in type and user defines srids in default
			// we need to return point with srids
			if (!isDrizzleSql && !sridOption && srids.length > 0) isDrizzleSql = true;

			return {
				options,
				default: isDrizzleSql ? `sql\`${value}\`` : def,
			};
		} catch {
			return { options, default: `sql\`${value}\`` };
		}
	},
};

export const Enum: SqlType = {
	is: (type: string) => {
		throw Error('Mocked');
	},
	drizzleImport: () => 'pgEnum',
	defaultFromDrizzle: (value) => {
		if (!value) return { value: '', type: 'unknown' };
		const escaped = (value as string).replaceAll("'", "''");
		return { value: `'${escaped}'`, type: 'unknown' };
	},
	defaultArrayFromDrizzle: (value) => {
		const res = stringifyArray(
			value,
			'sql',
			(v) => {
				if (typeof v !== 'string') throw new Error();
				const escaped = escapeForSqlDefault(v, 'pg-arr');
				if (v.includes('\\') || v.includes('"') || v.includes(',')) return `"${escaped}"`;
				return escaped;
			},
		);
		return { value: `'${res}'`, type: 'unknown' };
	},
	defaultFromIntrospect: (value) => {
		return { value: value, type: 'unknown' };
	},
	defaultArrayFromIntrospect: (value) => {
		return { value: value as string, type: 'unknown' };
	},
	toTs: (type, value) => {
		const options: any = {};
<<<<<<< HEAD
		const [precision] = parseParams(type);
		if (precision) options['precision'] = Number(precision);
		if (/with time zone/i.test(type)) options['withTimezone'] = true;

		if (!value) return { options, default: '' };
		const trimmed = trimChar(value, "'");
		if (!isTime(trimmed)) return { options, default: `sql\`${value}\`` };

		return { options, default: value };
	},
	toArrayTs: (type, value) => {
		const options: any = {};
		const [precision] = parseParams(type);
		if (precision) options['precision'] = Number(precision);
		if (/with time zone/i.test(type)) options['withTimezone'] = true;

		if (!value) return { options, default: '' };
=======
		const [length] = parseParams(type);
		if (length) options['length'] = Number(length);
		if (!value) return { options, default: '' };
		const escaped = escapeForTsLiteral(trimChar(value, "'").replaceAll("''", "'"));
		return { options, default: `"${escaped}"` };
	},
	toArrayTs: (type, value) => {
		if (!value) return { default: '' };
>>>>>>> 9557d380

		try {
			const trimmed = trimChar(trimChar(value, ['(', ')']), "'");
			const res = parseArray(trimmed);

			return {
				default: stringifyArray(res, 'ts', (v) => {
<<<<<<< HEAD
					const trimmed = trimChar(v, "'");
					const check = new Date(trimmed);
					if (!isNaN(check.getTime())) return `new Date("${check}")`;
					return `sql\`${trimmed}\``;
=======
					const escaped = escapeForTsLiteral(unescapeFromSqlDefault(trimChar(v, "'")));
					return `"${escaped}"`;
>>>>>>> 9557d380
				}),
			};
		} catch {
			return { default: `sql\`${value}\`` };
		}
	},
};

export const Serial: SqlType = {
	is: (type: string) => /^(?:serial)(?:[\s(].*)?$/i.test(type),
	drizzleImport: () => 'serial',
	defaultFromDrizzle: (value) => {
<<<<<<< HEAD
		if (typeof value === 'string') return { value: wrapWith(value, "'"), type: 'unknown' };
		if (!(value instanceof Date)) throw new Error('Timestamp default value must be instance of Date or String');

		const mapped = value.toISOString().replace('T', ' ').replace('Z', ' ').slice(0, 23);
		return { value: wrapWith(mapped, "'"), type: 'unknown' };
	},
	defaultArrayFromDrizzle: (value) => {
		const res = stringifyArray(value, 'sql', (v) => {
			if (typeof v === 'string') return v;
			if (v instanceof Date) return v.toISOString().replace('T', ' ').replace('Z', ' ').slice(0, 23);
			throw new Error('Unexpected default value for Timestamp, must be String or Date');
		});
		return { value: wrapWith(res, "'"), type: 'unknown' };
	},
	defaultFromIntrospect: (value) => {
=======
		throw new Error(`Unexpected default for serial type: ${value}`);
	},
	defaultArrayFromDrizzle: (v) => {
		throw new Error(`Unexpected default for serial type: ${v}`);
	},
	defaultFromIntrospect: (value) => {
		return { type: 'unknown', value };
	},
	defaultArrayFromIntrospect: function(value: string): Column['default'] {
		return { type: 'unknown', value };
	},
	toTs: () => {
		return { default: '' };
	},
	toArrayTs: () => {
		return { default: '' };
	},
};

export const BigSerial: SqlType = {
	is: (type: string) => /^(?:bigserial)(?:[\s(].*)?$/i.test(type),
	drizzleImport: () => 'bigserial',
	defaultFromDrizzle: Serial.defaultFromDrizzle,
	defaultArrayFromDrizzle: Serial.defaultArrayFromDrizzle,
	defaultFromIntrospect: Serial.defaultFromIntrospect,
	defaultArrayFromIntrospect: Serial.defaultArrayFromIntrospect,
	toTs: () => {
		return { options: { mode: 'number' }, default: '' };
	},
	toArrayTs: () => {
		return { options: { mode: 'number' }, default: '' };
	},
};
export const SmallSerial: SqlType = {
	is: (type: string) => /^(?:smallserial)(?:[\s(].*)?$/i.test(type),
	drizzleImport: () => 'smallserial',
	defaultFromDrizzle: Serial.defaultFromDrizzle,
	defaultArrayFromDrizzle: Serial.defaultArrayFromDrizzle,
	defaultFromIntrospect: Serial.defaultFromIntrospect,
	defaultArrayFromIntrospect: Serial.defaultArrayFromIntrospect,
	toTs: Serial.toTs,
	toArrayTs: Serial.toArrayTs,
};

export const Custom: SqlType = {
	is: (type: string) => {
		throw Error('Mocked');
	},
	drizzleImport: () => 'customType',
	defaultFromDrizzle: (value) => {
		if (!value) return { value: '', type: 'unknown' };
		return { value: String(value), type: 'unknown' };
	},
	defaultArrayFromDrizzle: (value) => {
		return { value: String(value), type: 'unknown' };
	},
	defaultFromIntrospect: (value) => {
>>>>>>> 9557d380
		return { value: value, type: 'unknown' };
	},
	defaultArrayFromIntrospect: (value) => {
		return { value: value as string, type: 'unknown' };
	},
	toTs: (type, value) => {
		const options: any = {};
<<<<<<< HEAD
		const [precision] = parseParams(type);
		if (precision) options['precision'] = Number(precision);
		if (/with time zone/i.test(type)) options['withTimezone'] = true;

		if (!value) return { options, default: '' };
		let patched = trimChar(value, "'");
		patched = patched.includes('T') ? patched : patched.replace(' ', 'T') + 'Z';

		const test = new Date(patched);

		if (isNaN(test.getTime())) return { options, default: `sql\`${value}\`` };

		return { options, default: `new Date('${patched}')` };
	},
	toArrayTs: (type, value) => {
		const options: any = {};
		const [precision] = parseParams(type);
		if (precision) options['precision'] = Number(precision);
		if (/with time zone/i.test(type)) options['withTimezone'] = true;

		if (!value) return { options, default: '' };
=======
		if (!value) return { options, default: '', customType: type };
		const escaped = escapeForTsLiteral(value);
		return { default: `"${escaped}"`, customType: type };
	},
	toArrayTs: (type, value) => {
		if (!value) return { default: '', customType: type };
>>>>>>> 9557d380

		try {
			const trimmed = trimChar(trimChar(value, ['(', ')']), "'");
			const res = parseArray(trimmed);

			return {
				default: stringifyArray(res, 'ts', (v) => {
<<<<<<< HEAD
					const trimmed = trimChar(v, "'");
					const check = new Date(trimmed);
					if (!isNaN(check.getTime())) return `new Date("${check}")`;
					return `sql\`${trimmed}\``;
=======
					const escaped = escapeForTsLiteral(v);
					return `"${escaped}"`;
>>>>>>> 9557d380
				}),
				customType: type,
			};
		} catch {
			return { default: `sql\`${value}\``, customType: type };
		}
	},
};

export const typeFor = (type: string, isEnum: boolean): SqlType => {
	if (isEnum) return Enum;
	if (SmallInt.is(type)) return SmallInt;
	if (Int.is(type)) return Int;
	if (BigInt.is(type)) return BigInt;
	if (Numeric.is(type)) return Numeric;
	if (Real.is(type)) return Real;
	if (Double.is(type)) return Double;
	if (Boolean.is(type)) return Boolean;
	if (Char.is(type)) return Char;
	if (Varchar.is(type)) return Varchar;
	if (Text.is(type)) return Text;
	if (Json.is(type)) return Json;
	if (Jsonb.is(type)) return Jsonb;
	if (Time.is(type)) return Time;
	if (TimeTz.is(type)) return TimeTz;
	if (Timestamp.is(type)) return Timestamp;
	if (TimestampTz.is(type)) return TimestampTz;
	if (Uuid.is(type)) return Uuid;
	if (Interval.is(type)) return Interval;
	if (Inet.is(type)) return Inet;
	if (Cidr.is(type)) return Cidr;
	if (MacAddr.is(type)) return MacAddr;
	if (MacAddr8.is(type)) return MacAddr8;
	if (Vector.is(type)) return Vector;
	if (HalfVec.is(type)) return HalfVec;
	if (SparseVec.is(type)) return SparseVec;
	if (Bit.is(type)) return Bit;
	if (Point.is(type)) return Point;
	if (Line.is(type)) return Line;
	if (DateType.is(type)) return DateType;
	if (GeometryPoint.is(type)) return GeometryPoint;
	if (Serial.is(type)) return Serial;
	if (SmallSerial.is(type)) return SmallSerial;
	if (BigSerial.is(type)) return BigSerial;
	return Custom;
};

export const splitSqlType = (sqlType: string) => {
	// timestamp(6) with time zone -> [timestamp, 6, with time zone]
	const toMatch = sqlType.replaceAll('[]', '');
	const match = toMatch.match(/^(\w+(?:\s+\w+)*)\(([^)]*)\)(?:\s+with time zone)?$/i);
	let type = match ? (match[1] + (match[3] ?? '')) : toMatch;
	let options = match ? match[2].replaceAll(', ', ',') : null;

	return { type, options };
};

export const vectorOps = [
	'vector_l2_ops',
	'vector_ip_ops',
	'vector_cosine_ops',
	'vector_l1_ops',
	'bit_hamming_ops',
	'bit_jaccard_ops',
	'halfvec_l2_ops',
	'sparsevec_l2_ops',
];

export const indexName = (tableName: string, columns: string[]) => {
	return `${tableName}_${columns.join('_')}_index`;
};

export function stringFromIdentityProperty(field: string | number | undefined): string | undefined {
	return typeof field === 'string' ? (field as string) : typeof field === 'undefined' ? undefined : String(field);
}

export function maxRangeForIdentityBasedOn(columnType: string) {
	return columnType === 'integer' ? '2147483647' : columnType === 'bigint' ? '9223372036854775807' : '32767';
}

export function minRangeForIdentityBasedOn(columnType: string) {
	return columnType === 'integer' ? '-2147483648' : columnType === 'bigint' ? '-9223372036854775808' : '-32768';
}

/*
	we can't check for `nextval('${schemaPrefix}${table}_${column}_seq'::regclass)` perfect match
	since table or column might be renamed, while sequence preserve name and it will trigger
	subsequent ddl diffs
 */
export const isSerialExpression = (expr: string, schema: string) => {
	const schemaPrefix = schema === 'public' ? '' : `${schema}.`;
	return expr.startsWith(`nextval('${schemaPrefix}`) && expr.endsWith(`_seq'::regclass)`);
};

export function stringFromDatabaseIdentityProperty(field: any): string | null {
	return typeof field === 'string'
		? (field as string)
		: typeof field === undefined || field === null
		? null
		: typeof field === 'bigint'
		? field.toString()
		: String(field);
}

export function buildArrayString(array: any[], sqlType: string): string {
	// we check if array consists only of empty arrays down to 5th dimension
	if (array.flat(5).length === 0) {
		return '{}';
	}

	const values = array
		.map((value) => {
			if (typeof value === 'number' || typeof value === 'bigint') {
				return value.toString();
			}

			if (typeof value === 'boolean') {
				return value ? 't' : 'f';
			}

			if (Array.isArray(value)) {
				return buildArrayString(value, sqlType);
			}

			if (sqlType.startsWith('numeric')) {
				return String(value);
			}

			if (value instanceof Date) {
				if (sqlType === 'date') {
					return `${value.toISOString().split('T')[0]}`;
				} else if (sqlType === 'timestamp') {
					return `"${value.toISOString().replace('T', ' ').replace('Z', ' ').slice(0, 23)}"`;
				} else {
					return `"${value.toISOString().replace('T', ' ').replace('Z', '')}"`;
				}
			}

			if (typeof value === 'object') {
				return `"${JSON.stringify(value).replaceAll('"', '\\"')}"`;
			}

			if (typeof value === 'string') {
				if (/^[a-zA-Z0-9./_':-]+$/.test(value)) return value.replaceAll("'", "''");
				return `"${value.replaceAll("'", "''").replaceAll('"', '\\"')}"`;
			}

			return `"${value}"`;
		})
		.join(',');

	return `{${values}}`;
}

export type OnAction = PostgresEntities['fks']['onUpdate'];
export const parseOnType = (type: string): OnAction => {
	switch (type) {
		case 'a':
			return 'NO ACTION';
		case 'r':
			return 'RESTRICT';
		case 'n':
			return 'SET NULL';
		case 'c':
			return 'CASCADE';
		case 'd':
			return 'SET DEFAULT';
		default:
			throw new Error(`Unknown foreign key type: ${type}`);
	}
};

export const systemNamespaceNames = ['pg_toast', 'pg_catalog', 'information_schema'];
export const isSystemNamespace = (name: string) => {
	return name.startsWith('pg_toast') || name === 'pg_default' || name === 'pg_global' || name.startsWith('pg_temp_')
		|| systemNamespaceNames.indexOf(name) >= 0;
};

export const isSystemRole = (name: string) => {
	return name === 'postgres' || name.startsWith('pg_');
};

type DefaultMapper<IN> = (value: IN | IN[]) => Column['default'];

export const defaultForVector: DefaultMapper<[number, number, number]> = (value) => {
	const res = stringifyTuplesArray(value, 'sql', (x: number[], depth: number) => {
		const res = x.length > 0 ? `[${x[0]},${x[1]},${x[2]}]` : '{}';
		return depth === 0 ? res : `"${res}"`;
	});
	return { value: `'${res}'`, type: 'unknown' };
};

// TODO: check
// export const splitExpressions = (input: string | null): string[] => {
// 	if (!input) return [];

// 	const wrapped = input.startsWith('(') && input.endsWith(')');
// 	input = wrapped ? input.slice(1, input.length - 1) : input;

// 	// This regex uses three alternatives:
// 	// 1. Quoted strings that allow escaped quotes: '([^']*(?:''[^']*)*)'
// 	// 2. Parenthesized expressions that support one level of nesting:
// 	//      \((?:[^()]+|\([^()]*\))*\)
// 	// 3. Any character that is not a comma, quote, or parenthesis: [^,'()]
// 	//
// 	// It also trims optional whitespace before and after each token,
// 	// requiring that tokens are followed by a comma or the end of the string.
// 	// const regex = /\s*((?:'[^']*(?:''[^']*)*'|\((?:[^()]+|\([^()]*\))*\)|[^,'()])+)\s*(?:,|$)/g;
// 	const regex = /\s*((?:'(?:[^']|'')*'|\((?:[^()]+|\([^()]*\))*\)|[^,'()])+)\s*(?:,|$)/g;
// 	const result: string[] = [];
// 	let match: RegExpExecArray | null;

// 	while ((match = regex.exec(input)) !== null) {
// 		result.push(match[1].trim());
// 	}

// 	return result;
// };

export const wrapRecord = (it: Record<string, string>) => {
	return {
		bool: (key: string) => {
			if (key in it) {
				if (it[key] === 'true') {
					return true;
				}
				if (it[key] === 'false') {
					return false;
				}

				throw new Error(`Invalid options boolean value for ${key}: ${it[key]}`);
			}
			return null;
		},
		num: (key: string) => {
			if (key in it) {
				const value = Number(it[key]);
				if (isNaN(value)) {
					throw new Error(`Invalid options number value for ${key}: ${it[key]}`);
				}
				return value;
			}
			return null;
		},
		str: (key: string) => {
			if (key in it) {
				return it[key];
			}
			return null;
		},
		literal: <T extends string>(key: string, allowed: T[]): T | null => {
			if (!(key in it)) return null;
			const value = it[key];

			if (allowed.includes(value as T)) {
				return value as T;
			}
			throw new Error(`Invalid options literal value for ${key}: ${it[key]}`);
		},
	};
};

/*
	CHECK (((email)::text <> 'test@gmail.com'::text))
	Where (email) is column in table
*/
export const parseCheckDefinition = (value: string): string => {
	return value.replace(/^CHECK\s*\(\(/, '').replace(/\)\)\s*$/, '');
};

export const parseViewDefinition = (value: string | null | undefined): string | null => {
	if (!value) return null;
	return value.replace(/\s+/g, ' ').replace(';', '').trim();
};

export const defaultNameForIdentitySequence = (table: string, column: string) => {
	return `${table}_${column}_seq`;
};

export const defaultNameForPK = (table: string) => {
	return `${table}_pkey`;
};

export const defaultNameForFK = (table: string, columns: string[], tableTo: string, columnsTo: string[]) => {
	const desired = `${table}_${columns.join('_')}_${tableTo}_${columnsTo.join('_')}_fkey`;
	const res = desired.length > 63
		? table.length < 63 - 18 // _{hash(12)}_fkey
			? `${table}_${hash(desired)}_fkey`
			: `${hash(desired)}_fkey` // 1/~3e21 collision chance within single schema, it's fine
		: desired;
	return res;
};

export const defaultNameForUnique = (table: string, ...columns: string[]) => {
	return `${table}_${columns.join('_')}_key`;
};

export const defaultNameForIndex = (table: string, columns: string[]) => {
	return `${table}_${columns.join('_')}_idx`;
};

export const trimDefaultValueSuffix = (value: string) => {
	let res = value.endsWith('[]') ? value.slice(0, -2) : value;
	res = res.replace(/::["\w\s"]+(\([^\)]*\))?(["\w\s"]+)?(\[\])*$/g, '');
	return res;
};

export const defaultForColumn = (
	type: string,
	def: string | boolean | number | null | undefined,
	dimensions: number,
	isEnum: boolean,
): Column['default'] => {
	if (
		def === null
		|| def === undefined
		|| type === 'serial'
		|| type === 'smallserial'
		|| type === 'bigserial'
	) {
		return null;
	}

	if (typeof def === 'boolean') {
		return { type: 'boolean', value: String(def) };
	}

	if (typeof def === 'number') {
		return { type: 'number', value: String(def) };
	}

	let value = trimDefaultValueSuffix(def);
	const grammarType = typeFor(type, isEnum);
	if (dimensions > 0) return grammarType.defaultArrayFromIntrospect(value);
	return grammarType.defaultFromIntrospect(String(value));
};

export const defaultToSQL = (
	it: Pick<Column, 'default' | 'dimensions' | 'type' | 'typeSchema'>,
) => {
	if (!it.default) return '';

	const { type: columnType, dimensions, typeSchema } = it;
	const { value } = it.default;

	if (typeSchema) {
		const schemaPrefix = typeSchema && typeSchema !== 'public' ? `"${typeSchema}".` : '';
		return `${value}::${schemaPrefix}"${columnType}"${dimensions > 0 ? '[]' : ''}`;
	}

<<<<<<< HEAD
	throw new Error('unexpected type' + type);
=======
	const suffix = dimensions > 0 ? `::${columnType}[]` : '';
>>>>>>> 9557d380

	const defaultValue = it.default.value ?? '';
	return `${defaultValue}${suffix}`;
};

export const isDefaultAction = (action: string) => {
	return action.toLowerCase() === 'no action';
};

export const isSerialType = (type: string) => {
	return /^(?:serial|bigserial|smallserial)$/i.test(type);
};

// map all to utc with saving precision
function formatTimestampTz(date: string) {
	if (!isTimestamp(date)) return date;

	// Convert to Temporal.Instant
	const instant = Temporal.Instant.from(date);

	const iso = instant.toString({ timeZone: 'UTC' });

	// const fractionalDigits = iso.split('.')[1]!.length;

	// // decide whether to limit precision
	// const formattedPrecision = fractionalDigits > precision
	// 	// @ts-expect-error
	// 	? instant.toString({ fractionalSecondDigits: precision })
	// 	: iso;

	return iso;
}
function formatTime(date: string) {
	if (!isTime(date)) return date;

	// Convert to Temporal.Instant
	const instant = Temporal.Instant.from(`1970-01-01 ${date}`);

	const iso = instant.toString({ timeZone: 'UTC' });

	// const fractionalDigits = iso.split('.')[1]!.length;

	// // decide whether to limit precision
	// const formattedPrecision = fractionalDigits > precision
	// 	// @ts-expect-error
	// 	? instant.toString({ fractionalSecondDigits: precision })
	// 	: iso;

	return iso;
}
export const defaultsCommutative = (
	diffDef: DiffEntities['columns']['default'],
	type: string,
	dimensions: number,
): boolean => {
	if (!diffDef) return false;

	let from = diffDef.from?.value;
	let to = diffDef.to?.value;

	if (from === to) return true;

	if (type.startsWith('timestamp') && type.includes('with time zone')) {
		if (from && to) {
			from = trimChar(from, "'");
			to = trimChar(to, "'");

			if (dimensions > 0) {
				try {
					const fromArray = stringifyArray(parseArray(from), 'sql', (v) => {
						return `"${formatTimestampTz(v)}"`;
					});
					const toArray = stringifyArray(parseArray(to), 'sql', (v) => {
						return `"${formatTimestampTz(v)}"`;
					});

					if (toArray === fromArray) return true;
				} catch {
				}

				return false;
			}

			if (formatTimestampTz(to) === formatTimestampTz(from)) return true;
		}

		return false;
	}

	if (type.startsWith('time') && type.includes('with time zone')) {
		if (from && to) {
			from = trimChar(from, "'");
			to = trimChar(to, "'");

			if (dimensions > 0) {
				try {
					const fromArray = stringifyArray(parseArray(from), 'sql', (v) => {
						return `"${formatTime(v)}"`;
					});
					const toArray = stringifyArray(parseArray(to), 'sql', (v) => {
						return `"${formatTime(v)}"`;
					});

					if (toArray === fromArray) return true;
				} catch {
				}

				return false;
			}

			if (formatTime(to) === formatTime(from)) return true;
		}

		return false;
	}

	// if define '[4.0]', psql will store it as '[4]'
	if (type.startsWith('vector')) {
		if (from?.replaceAll('.0', '') === to) return true;
	}

	return false;
};

export const defaults = {
	/*
			By default, PostgreSQL uses the cluster’s default tablespace (which is named 'pg_default')

			This operation requires an exclusive lock on the materialized view (it rewrites the data file),
			and you must have CREATE privilege on the target tablespace.
			If you have indexes on the materialized view, note that moving the base table does not automatically move its indexes.
			Each index is a separate object and retains its original tablespace​.

			You should move indexes individually, for example:
			sql`ALTER INDEX my_matview_idx1 SET TABLESPACE pg_default`;
			sql`ALTER INDEX my_matview_idx2 SET TABLESPACE pg_default`;
		*/
	tablespace: 'pg_default',

	/*
		The table access method (the storage engine format) is chosen when the materialized view is created,
		 using the optional USING <method> clause.
		 If no method is specified, it uses the default access method (typically the regular heap storage)​

		sql`
			CREATE MATERIALIZED VIEW my_matview
			USING heap  -- storage access method; "heap" is the default
			AS SELECT ...;
		`

		Starting with PostgreSQL 15, you can alter a materialized view’s access method in-place.
		PostgreSQL 15 introduced support for ALTER MATERIALIZED VIEW ... SET ACCESS METHOD new_method
		*/
	accessMethod: 'heap',

	/*
		By default, NULL values are treated as distinct entries.
		Specifying NULLS NOT DISTINCT on unique indexes / constraints will cause NULL to be treated as not distinct,
		or in other words, equivalently.

		https://www.postgresql.org/about/featurematrix/detail/392/
	*/
	nullsNotDistinct: false,

	identity: {
		startWith: '1',
		increment: '1',
		min: '1',
		maxFor: (type: string) => {
			if (type === 'smallint') return '32767';
			if (type === 'integer') return '2147483647';
			if (type === 'bigint') return '9223372036854775807';
			throw new Error(`Unknow identity column type: ${type}`);
		},
		cache: 1,
		cycle: false,
	},

	index: {
		method: 'btree',
	},

	types: {
		geometry: {
			defSrid: 0,
		},
	},
} as const;<|MERGE_RESOLUTION|>--- conflicted
+++ resolved
@@ -1520,25 +1520,6 @@
 	},
 	toTs: (type, value) => {
 		const options: any = {};
-<<<<<<< HEAD
-		const [precision] = parseParams(type);
-		if (precision) options['precision'] = Number(precision);
-		if (/with time zone/i.test(type)) options['withTimezone'] = true;
-
-		if (!value) return { options, default: '' };
-		const trimmed = trimChar(value, "'");
-		if (!isTime(trimmed)) return { options, default: `sql\`${value}\`` };
-
-		return { options, default: value };
-	},
-	toArrayTs: (type, value) => {
-		const options: any = {};
-		const [precision] = parseParams(type);
-		if (precision) options['precision'] = Number(precision);
-		if (/with time zone/i.test(type)) options['withTimezone'] = true;
-
-		if (!value) return { options, default: '' };
-=======
 		const [length] = parseParams(type);
 		if (length) options['length'] = Number(length);
 		if (!value) return { options, default: '' };
@@ -1547,7 +1528,6 @@
 	},
 	toArrayTs: (type, value) => {
 		if (!value) return { default: '' };
->>>>>>> 9557d380
 
 		try {
 			const trimmed = trimChar(trimChar(value, ['(', ')']), "'");
@@ -1555,15 +1535,8 @@
 
 			return {
 				default: stringifyArray(res, 'ts', (v) => {
-<<<<<<< HEAD
-					const trimmed = trimChar(v, "'");
-					const check = new Date(trimmed);
-					if (!isNaN(check.getTime())) return `new Date("${check}")`;
-					return `sql\`${trimmed}\``;
-=======
 					const escaped = escapeForTsLiteral(unescapeFromSqlDefault(trimChar(v, "'")));
 					return `"${escaped}"`;
->>>>>>> 9557d380
 				}),
 			};
 		} catch {
@@ -1576,23 +1549,6 @@
 	is: (type: string) => /^(?:serial)(?:[\s(].*)?$/i.test(type),
 	drizzleImport: () => 'serial',
 	defaultFromDrizzle: (value) => {
-<<<<<<< HEAD
-		if (typeof value === 'string') return { value: wrapWith(value, "'"), type: 'unknown' };
-		if (!(value instanceof Date)) throw new Error('Timestamp default value must be instance of Date or String');
-
-		const mapped = value.toISOString().replace('T', ' ').replace('Z', ' ').slice(0, 23);
-		return { value: wrapWith(mapped, "'"), type: 'unknown' };
-	},
-	defaultArrayFromDrizzle: (value) => {
-		const res = stringifyArray(value, 'sql', (v) => {
-			if (typeof v === 'string') return v;
-			if (v instanceof Date) return v.toISOString().replace('T', ' ').replace('Z', ' ').slice(0, 23);
-			throw new Error('Unexpected default value for Timestamp, must be String or Date');
-		});
-		return { value: wrapWith(res, "'"), type: 'unknown' };
-	},
-	defaultFromIntrospect: (value) => {
-=======
 		throw new Error(`Unexpected default for serial type: ${value}`);
 	},
 	defaultArrayFromDrizzle: (v) => {
@@ -1650,7 +1606,6 @@
 		return { value: String(value), type: 'unknown' };
 	},
 	defaultFromIntrospect: (value) => {
->>>>>>> 9557d380
 		return { value: value, type: 'unknown' };
 	},
 	defaultArrayFromIntrospect: (value) => {
@@ -1658,36 +1613,12 @@
 	},
 	toTs: (type, value) => {
 		const options: any = {};
-<<<<<<< HEAD
-		const [precision] = parseParams(type);
-		if (precision) options['precision'] = Number(precision);
-		if (/with time zone/i.test(type)) options['withTimezone'] = true;
-
-		if (!value) return { options, default: '' };
-		let patched = trimChar(value, "'");
-		patched = patched.includes('T') ? patched : patched.replace(' ', 'T') + 'Z';
-
-		const test = new Date(patched);
-
-		if (isNaN(test.getTime())) return { options, default: `sql\`${value}\`` };
-
-		return { options, default: `new Date('${patched}')` };
-	},
-	toArrayTs: (type, value) => {
-		const options: any = {};
-		const [precision] = parseParams(type);
-		if (precision) options['precision'] = Number(precision);
-		if (/with time zone/i.test(type)) options['withTimezone'] = true;
-
-		if (!value) return { options, default: '' };
-=======
 		if (!value) return { options, default: '', customType: type };
 		const escaped = escapeForTsLiteral(value);
 		return { default: `"${escaped}"`, customType: type };
 	},
 	toArrayTs: (type, value) => {
 		if (!value) return { default: '', customType: type };
->>>>>>> 9557d380
 
 		try {
 			const trimmed = trimChar(trimChar(value, ['(', ')']), "'");
@@ -1695,15 +1626,8 @@
 
 			return {
 				default: stringifyArray(res, 'ts', (v) => {
-<<<<<<< HEAD
-					const trimmed = trimChar(v, "'");
-					const check = new Date(trimmed);
-					if (!isNaN(check.getTime())) return `new Date("${check}")`;
-					return `sql\`${trimmed}\``;
-=======
 					const escaped = escapeForTsLiteral(v);
 					return `"${escaped}"`;
->>>>>>> 9557d380
 				}),
 				customType: type,
 			};
@@ -2054,11 +1978,7 @@
 		return `${value}::${schemaPrefix}"${columnType}"${dimensions > 0 ? '[]' : ''}`;
 	}
 
-<<<<<<< HEAD
-	throw new Error('unexpected type' + type);
-=======
 	const suffix = dimensions > 0 ? `::${columnType}[]` : '';
->>>>>>> 9557d380
 
 	const defaultValue = it.default.value ?? '';
 	return `${defaultValue}${suffix}`;
