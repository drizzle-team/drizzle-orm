import chalk from 'chalk';
import { existsSync, lstatSync, mkdirSync, readdirSync, readFileSync } from 'fs';
import { sync as globSync } from 'glob';
import { join, resolve } from 'path';
import { parse } from 'url';
import { error, info } from '../cli/views';
import { snapshotValidator as cockroachValidator } from '../dialects/cockroach/snapshot';
import { snapshotValidator as mssqlValidatorSnapshot } from '../dialects/mssql/snapshot';
import { mysqlSchemaV5 } from '../dialects/mysql/snapshot';
import { snapshotValidator as pgSnapshotValidator } from '../dialects/postgres/snapshot';
import { snapshotValidator as sqliteStapshotValidator } from '../dialects/sqlite/snapshot';
import { assertUnreachable } from '.';
import type { Journal } from '.';
import type { Dialect } from './schemaValidator';

export const prepareFilenames = (path: string | string[]) => {
	if (typeof path === 'string') {
		path = [path];
	}

	const prefix = process.env.TEST_CONFIG_PATH_PREFIX || '';

	const result = path.reduce((result, cur) => {
		const globbed = globSync(`${prefix}${cur}`);

		for (const it of globbed) {
			const fileName = lstatSync(it).isDirectory() ? null : resolve(it);

			const filenames = fileName
				? [fileName!]
				: readdirSync(it).map((file) => join(resolve(it), file));

			for (const file of filenames.filter((file) => !lstatSync(file).isDirectory())) {
				result.add(file);
			}
		}

		return result;
	}, new Set<string>());
	const res = [...result];

	// TODO: properly handle and test
	// const errors = res.filter((it) => {
	// 	return !(
	// 		it.endsWith('.ts')
	// 		|| it.endsWith('.js')
	// 		|| it.endsWith('.cjs')
	// 		|| it.endsWith('.mjs')
	// 		|| it.endsWith('.mts')
	// 		|| it.endsWith('.cts')
	// 	);
	// });

	// when schema: "./schema" and not "./schema.ts"
	if (res.length === 0) {
		console.log(
			error(
				`No schema files found for path config [${
					path
						.map((it) => `'${it}'`)
						.join(', ')
				}]`,
			),
		);
		console.log(
			error(
				`If path represents a file - please make sure to use .ts or other extension in the path`,
			),
		);
		process.exit(1);
	}

	return res;
};

export const assertV1OutFolder = (out: string) => {
	if (!existsSync(out)) return;

	const oldMigrationFolders = readdirSync(out).filter(
		(it) => it.length === 14 && /^\d+$/.test(it),
	);

	if (oldMigrationFolders.length > 0) {
		console.log(
			`Your migrations folder format is outdated, please run ${
				chalk.green.bold(
					`drizzle-kit up`,
				)
			}`,
		);
		process.exit(1);
	}
};

export const assertV3OutFolder = (out: string) => {
	if (!existsSync(out)) return;

	if (existsSync(join(out, 'meta/_journal.json'))) {
		console.log(
			`Your migrations folder format is outdated, please run ${
				chalk.green.bold(
					`drizzle-kit up`,
				)
			}`,
		);
		process.exit(1);
	}
};

export const dryJournal = (dialect: Dialect): Journal => {
	return {
		version: '7',
		dialect,
		entries: [],
	};
};

export const prepareOutFolder = (out: string) => {
	if (!existsSync(out)) {
		mkdirSync(out, { recursive: true });
	}

	const snapshots = readdirSync(out)
		.map((subdir) => join(out, subdir, 'snapshot.json'))
		.filter((filePath) => existsSync(filePath));

	snapshots.sort();

	return { snapshots };
};

type ValidationResult = { status: 'valid' | 'unsupported' | 'nonLatest' } | { status: 'malformed'; errors: string[] };

const assertVersion = (obj: object, current: number): 'unsupported' | 'nonLatest' | null => {
	const version = 'version' in obj ? Number(obj['version']) : undefined;
	if (!version) return 'unsupported';
	if (version > current) return 'unsupported';
	if (version < current) return 'nonLatest';

	return null;
};

const postgresValidator = (snapshot: object): ValidationResult => {
	const versionError = assertVersion(snapshot, 8);
	if (versionError) return { status: versionError };

	const res = pgSnapshotValidator.parse(snapshot);
	if (!res.success) {
		return { status: 'malformed', errors: res.errors ?? [] };
	}

	return { status: 'valid' };
};

const cockroachSnapshotValidator = (snapshot: object): ValidationResult => {
	const versionError = assertVersion(snapshot, 1);
	if (versionError) return { status: versionError };

	const res = cockroachValidator.parse(snapshot);
	if (!res.success) {
		return { status: 'malformed', errors: res.errors ?? [] };
	}

	return { status: 'valid' };
};

const mysqlValidator = (
	snapshot: object,
): ValidationResult => {
	const versionError = assertVersion(snapshot, 6);
	if (versionError) return { status: versionError };

	const { success } = mysqlSchemaV5.safeParse(snapshot);
	if (!success) return { status: 'malformed', errors: [] };

	return { status: 'valid' };
};

const mssqlSnapshotValidator = (
	snapshot: object,
): ValidationResult => {
	const versionError = assertVersion(snapshot, 1);
	if (versionError) return { status: versionError };

	const res = mssqlValidatorSnapshot.parse(snapshot);
	if (!res.success) return { status: 'malformed', errors: res.errors ?? [] };

	return { status: 'valid' };
};

const sqliteValidator = (
	snapshot: object,
): ValidationResult => {
	const versionError = assertVersion(snapshot, 7);
	if (versionError) return { status: versionError };

	const { success } = sqliteStapshotValidator.parse(snapshot);
	if (!success) {
		return { status: 'malformed', errors: [] };
	}

	return { status: 'valid' };
};

const singlestoreSnapshotValidator = (
	snapshot: object,
): ValidationResult => {
	const versionError = assertVersion(snapshot, 1);
	if (versionError) return { status: versionError };

	// TODO uncomment this. @AlexSherman left this cause of error using pnpm run test (pnpm tsc was used)
	// const { success } = singlestoreSchema.safeParse(snapshot);
	// if (!success)
	return { status: 'malformed', errors: [] };

	return { status: 'valid' };
};

export const validatorForDialect = (dialect: Dialect): (snapshot: object) => ValidationResult => {
	switch (dialect) {
		case 'postgresql':
			return postgresValidator;
		case 'sqlite':
			return sqliteValidator;
		case 'turso':
			return sqliteValidator;
		case 'mysql':
			return mysqlValidator;
		case 'singlestore':
			return singlestoreSnapshotValidator;
		case 'mssql':
			return mssqlSnapshotValidator;
		case 'cockroach':
			return cockroachSnapshotValidator;
		case 'gel':
			throw Error('gel validator is not implemented yet'); // TODO
		default:
			assertUnreachable(dialect);
	}
};

export const validateWithReport = (snapshots: string[], dialect: Dialect) => {
	// ✅ check if drizzle-kit can handle snapshot version
	// ✅ check if snapshot is of the last version
	// ✅ check if id of the snapshot is valid
	// ✅ collect {} of prev id -> snapshotName[], if there's more than one - tell about collision
	const validator = validatorForDialect(dialect);

	const result = snapshots.reduce(
		(accum, it) => {
			const raw = JSON.parse(readFileSync(`./${it}`).toString());

			accum.rawMap[it] = raw;

			const res = validator(raw);
			if (res.status === 'unsupported') {
				console.log(
					info(
						`${it} snapshot is of unsupported version, please update drizzle-kit`,
					),
				);
				process.exit(0);
			}
			if (res.status === 'malformed') {
				accum.malformed.push(it);
				return accum;
			}

			if (res.status === 'nonLatest') {
				accum.nonLatest.push(it);
				return accum;
			}

			// only if latest version here
			const idEntry = accum.idsMap[raw['prevId']] ?? {
				parent: it,
				snapshots: [],
			};

			idEntry.snapshots.push(it);
			accum.idsMap[raw['prevId']] = idEntry;
			return accum;
		},
		{
			malformed: [],
			nonLatest: [],
			idToNameMap: {},
			idsMap: {},
			rawMap: {},
		} as {
			malformed: string[];
			nonLatest: string[];
			idsMap: Record<string, { parent: string; snapshots: string[] }>;
			rawMap: Record<string, any>;
		},
	);

	return result;
};

<<<<<<< HEAD
=======
export const prepareMigrationFolder = (
	outFolder: string = 'drizzle',
	dialect: Dialect,
) => {
	const { snapshots, journal } = prepareOutFolder(outFolder, dialect);
	const report = validateWithReport(snapshots, dialect);
	if (report.nonLatest.length > 0) {
		console.log(
			report.nonLatest
				.map((it) => {
					return `${it}/snapshot.json is not of the latest version`;
				})
				.concat(`Run ${chalk.green.bold(`drizzle-kit up`)}`)
				.join('\n'),
		);
		process.exit(0);
	}

	if (report.malformed.length) {
		const message = report.malformed
			.map((it) => {
				return `${it} data is malformed`;
			})
			.join('\n');
		console.log(message);
	}

	const collisionEntries = Object.entries(report.idsMap).filter(
		(it) => it[1].snapshots.length > 1,
	);

	const message = collisionEntries
		.map((it) => {
			const data = it[1];
			return `[${
				data.snapshots.join(
					', ',
				)
			}] are pointing to a parent snapshot: ${data.parent}/snapshot.json which is a collision.`;
		})
		.join('\n')
		.trim();
	if (message) {
		console.log(chalk.red.bold('Error:'), message);
	}

	const abort = report.malformed.length! || collisionEntries.length > 0;

	if (abort) {
		process.exit(0);
	}

	return { snapshots, journal };
};

>>>>>>> 06e8071e
export const normaliseSQLiteUrl = (
	it: string,
	type: 'libsql' | 'better-sqlite',
) => {
	if (type === 'libsql') {
		if (it.startsWith('file:')) {
			return it;
		}
		try {
			const url = parse(it);
			if (url.protocol === null) {
				return `file:${it}`;
			}
			return it;
		} catch {
			return `file:${it}`;
		}
	}

	if (type === 'better-sqlite') {
		if (it.startsWith('file:')) {
			return it.substring(5);
		}

		return it;
	}

	assertUnreachable(type);
};

// NextJs default config is target: es5, which esbuild-register can't consume
const assertES5 = async () => {
	try {
		await import('./_es5');
	} catch (e: any) {
		if ('errors' in e && Array.isArray(e.errors) && e.errors.length > 0) {
			const es5Error = (e.errors as any[]).filter((it) => it.text?.includes(`("es5") is not supported yet`)).length > 0;
			if (es5Error) {
				console.log(
					error(
						`Please change compilerOptions.target from 'es5' to 'es6' or above in your tsconfig.json`,
					),
				);
				process.exit(1);
			}
		}
		console.error(e);
		process.exit(1);
	}
};

export class InMemoryMutex {
	private lockPromise: Promise<void> | null = null;

	async withLock<T>(fn: () => Promise<T>): Promise<T> {
		// Wait for any existing lock
		while (this.lockPromise) {
			await this.lockPromise;
		}

		let resolveLock: (() => void) | undefined;
		this.lockPromise = new Promise<void>((resolve) => {
			resolveLock = resolve;
		});

		try {
			return await fn();
		} finally {
			this.lockPromise = null;
			resolveLock!(); // non-null assertion: TS now knows it's definitely assigned
		}
	}
}

const registerMutex = new InMemoryMutex();

export const safeRegister = async <T>(fn: () => Promise<T>) => {
	return registerMutex.withLock(async () => {
		const { register } = await import('esbuild-register/dist/node');
		let res: { unregister: () => void };
		try {
			const { unregister } = register();
			res = { unregister };
		} catch {
			// tsx fallback
			res = {
				unregister: () => {},
			};
		}
		// has to be outside try catch to be able to run with tsx
		await assertES5();

		const result = await fn();
		res.unregister();

		return result;
	});
};<|MERGE_RESOLUTION|>--- conflicted
+++ resolved
@@ -298,64 +298,6 @@
 	return result;
 };
 
-<<<<<<< HEAD
-=======
-export const prepareMigrationFolder = (
-	outFolder: string = 'drizzle',
-	dialect: Dialect,
-) => {
-	const { snapshots, journal } = prepareOutFolder(outFolder, dialect);
-	const report = validateWithReport(snapshots, dialect);
-	if (report.nonLatest.length > 0) {
-		console.log(
-			report.nonLatest
-				.map((it) => {
-					return `${it}/snapshot.json is not of the latest version`;
-				})
-				.concat(`Run ${chalk.green.bold(`drizzle-kit up`)}`)
-				.join('\n'),
-		);
-		process.exit(0);
-	}
-
-	if (report.malformed.length) {
-		const message = report.malformed
-			.map((it) => {
-				return `${it} data is malformed`;
-			})
-			.join('\n');
-		console.log(message);
-	}
-
-	const collisionEntries = Object.entries(report.idsMap).filter(
-		(it) => it[1].snapshots.length > 1,
-	);
-
-	const message = collisionEntries
-		.map((it) => {
-			const data = it[1];
-			return `[${
-				data.snapshots.join(
-					', ',
-				)
-			}] are pointing to a parent snapshot: ${data.parent}/snapshot.json which is a collision.`;
-		})
-		.join('\n')
-		.trim();
-	if (message) {
-		console.log(chalk.red.bold('Error:'), message);
-	}
-
-	const abort = report.malformed.length! || collisionEntries.length > 0;
-
-	if (abort) {
-		process.exit(0);
-	}
-
-	return { snapshots, journal };
-};
-
->>>>>>> 06e8071e
 export const normaliseSQLiteUrl = (
 	it: string,
 	type: 'libsql' | 'better-sqlite',
