import chalk from 'chalk';
import { getTableName, is, SQL } from 'drizzle-orm';
import { toCamelCase, toSnakeCase } from 'drizzle-orm/casing';
import {
	AnyPgTable,
	ExtraConfigColumn,
	IndexedColumn,
	PgColumn,
	PgDialect,
	PgEnum,
	PgEnumColumn,
	PgInteger,
	PgSchema,
	PgSequence,
	uniqueKeyName,
} from 'drizzle-orm/pg-core';
import { getTableConfig } from 'drizzle-orm/pg-core';
import { CasingType } from 'src/cli/validations/common';
import { vectorOps } from 'src/extensions/vector';
import { withStyle } from '../cli/validations/outputs';
import type { IntrospectStage, IntrospectStatus } from '../cli/views';
import type {
	Column as Column,
	Enum,
	ForeignKey,
	Index,
	IndexColumnType,
	PgKitInternals,
	PgSchemaInternal,
	PrimaryKey,
	Sequence,
	Table,
	UniqueConstraint,
} from '../serializer/pgSchema';
<<<<<<< HEAD
import { type DB, escapeSingleQuotes, isPgArrayType, unescapeSingleQuotes } from '../utils';
=======
import { type DB, getColumnCasing, isPgArrayType } from '../utils';
>>>>>>> 746aeed8
import { sqlToStr } from '.';

export const indexName = (tableName: string, columns: string[]) => {
	return `${tableName}_${columns.join('_')}_index`;
};

function stringFromIdentityProperty(
	field: string | number | undefined,
): string | undefined {
	return typeof field === 'string'
		? (field as string)
		: typeof field === 'undefined'
		? undefined
		: String(field);
}

function maxRangeForIdentityBasedOn(columnType: string) {
	return columnType === 'integer'
		? '2147483647'
		: columnType === 'bigint'
		? '9223372036854775807'
		: '32767';
}

function minRangeForIdentityBasedOn(columnType: string) {
	return columnType === 'integer'
		? '-2147483648'
		: columnType === 'bitint'
		? '-9223372036854775808'
		: '-32768';
}

function stringFromDatabaseIdentityProperty(field: any): string | undefined {
	return typeof field === 'string'
		? (field as string)
		: typeof field === 'undefined'
		? undefined
		: typeof field === 'bigint'
		? field.toString()
		: String(field);
}

function buildArrayString(array: any[], sqlType: string): string {
	sqlType = sqlType.split('[')[0];
	const values = array
		.map((value) => {
			if (typeof value === 'number' || typeof value === 'bigint') {
				return value.toString();
			} else if (typeof value === 'boolean') {
				return value ? 'true' : 'false';
			} else if (Array.isArray(value)) {
				return buildArrayString(value, sqlType);
			} else if (value instanceof Date) {
				if (sqlType === 'date') {
					return `"${value.toISOString().split('T')[0]}"`;
				} else if (sqlType === 'timestamp') {
					return `"${
						value.toISOString()
							.replace('T', ' ')
							.slice(0, 23)
					}"`;
				} else {
					return `"${value.toISOString()}"`;
				}
			} else if (typeof value === 'object') {
				return `"${
					JSON
						.stringify(value)
						.replaceAll('"', '\\"')
				}"`;
			}

			return `"${value}"`;
		})
		.join(',');

	return `{${values}}`;
}

export const generatePgSnapshot = (
	tables: AnyPgTable[],
	enums: PgEnum<any>[],
	schemas: PgSchema[],
	sequences: PgSequence[],
	casing: CasingType | undefined,
	schemaFilter?: string[],
): PgSchemaInternal => {
	const dialect = new PgDialect({ casing });
	const result: Record<string, Table> = {};
	const sequencesToReturn: Record<string, Sequence> = {};

	// This object stores unique names for indexes and will be used to detect if you have the same names for indexes
	// within the same PostgreSQL schema
	const indexesInSchema: Record<string, string[]> = {};

	for (const table of tables) {
		const {
			name: tableName,
			columns,
			indexes,
			foreignKeys,
			checks,
			schema,
			primaryKeys,
			uniqueConstraints,
		} = getTableConfig(table);

		if (schemaFilter && !schemaFilter.includes(schema ?? 'public')) {
			continue;
		}

		const columnsObject: Record<string, Column> = {};
		const indexesObject: Record<string, Index> = {};
		const foreignKeysObject: Record<string, ForeignKey> = {};
		const primaryKeysObject: Record<string, PrimaryKey> = {};
		const uniqueConstraintObject: Record<string, UniqueConstraint> = {};

		columns.forEach((column) => {
			const name = getColumnCasing(column, casing);
			const notNull: boolean = column.notNull;
			const primaryKey: boolean = column.primary;
			const sqlTypeLowered = column.getSQLType().toLowerCase();

			const typeSchema = is(column, PgEnumColumn)
				? column.enum.schema || 'public'
				: undefined;
			const generated = column.generated;
			const identity = column.generatedIdentity;

			const increment = stringFromIdentityProperty(identity?.sequenceOptions?.increment) ?? '1';
			const minValue = stringFromIdentityProperty(identity?.sequenceOptions?.minValue)
				?? (parseFloat(increment) < 0
					? minRangeForIdentityBasedOn(column.columnType)
					: '1');
			const maxValue = stringFromIdentityProperty(identity?.sequenceOptions?.maxValue)
				?? (parseFloat(increment) < 0
					? '-1'
					: maxRangeForIdentityBasedOn(column.getSQLType()));
			const startWith = stringFromIdentityProperty(identity?.sequenceOptions?.startWith)
				?? (parseFloat(increment) < 0 ? maxValue : minValue);
			const cache = stringFromIdentityProperty(identity?.sequenceOptions?.cache) ?? '1';

			const columnToSet: Column = {
				name,
				type: column.getSQLType(),
				typeSchema: typeSchema,
				primaryKey,
				notNull,
				generated: generated
					? {
						as: is(generated.as, SQL)
							? dialect.sqlToQuery(generated.as as SQL).sql
							: typeof generated.as === 'function'
							? dialect.sqlToQuery(generated.as() as SQL).sql
							: (generated.as as any),
						type: 'stored',
					}
					: undefined,
				identity: identity
					? {
						type: identity.type,
						name: identity.sequenceName ?? `${tableName}_${name}_seq`,
						schema: schema ?? 'public',
						increment,
						startWith,
						minValue,
						maxValue,
						cache,
						cycle: identity?.sequenceOptions?.cycle ?? false,
					}
					: undefined,
			};

			if (column.isUnique) {
				const existingUnique = uniqueConstraintObject[column.uniqueName!];
				if (typeof existingUnique !== 'undefined') {
					console.log(
						`\n${
							withStyle.errorWarning(`We\'ve found duplicated unique constraint names in ${
								chalk.underline.blue(
									tableName,
								)
							} table. 
          The unique constraint ${
								chalk.underline.blue(
									column.uniqueName,
								)
							} on the ${
								chalk.underline.blue(
									name,
								)
							} column is confilcting with a unique constraint name already defined for ${
								chalk.underline.blue(
									existingUnique.columns.join(','),
								)
							} columns\n`)
						}`,
					);
					process.exit(1);
				}
				uniqueConstraintObject[column.uniqueName!] = {
					name: column.uniqueName!,
					nullsNotDistinct: column.uniqueType === 'not distinct',
					columns: [columnToSet.name],
				};
			}

			if (column.default !== undefined) {
				if (is(column.default, SQL)) {
					columnToSet.default = sqlToStr(column.default, casing);
				} else {
					if (typeof column.default === 'string') {
						columnToSet.default = `'${escapeSingleQuotes(column.default)}'`;
					} else {
						if (sqlTypeLowered === 'jsonb' || sqlTypeLowered === 'json') {
							columnToSet.default = `'${
								JSON.stringify(
									column.default,
								)
							}'::${sqlTypeLowered}`;
						} else if (column.default instanceof Date) {
							if (sqlTypeLowered === 'date') {
								columnToSet.default = `'${column.default.toISOString().split('T')[0]}'`;
							} else if (sqlTypeLowered === 'timestamp') {
								columnToSet.default = `'${
									column.default
										.toISOString()
										.replace('T', ' ')
										.slice(0, 23)
								}'`;
							} else {
								columnToSet.default = `'${column.default.toISOString()}'`;
							}
						} else if (isPgArrayType(sqlTypeLowered) && Array.isArray(column.default)) {
							columnToSet.default = `'${
								buildArrayString(
									column.default,
									sqlTypeLowered,
								)
							}'`;
						} else {
							// Should do for all types
							// columnToSet.default = `'${column.default}'::${sqlTypeLowered}`;
							columnToSet.default = column.default;
						}
					}
				}
			}
			columnsObject[name] = columnToSet;
		});

		primaryKeys.map((pk) => {
			const originalColumnNames = pk.columns.map((c) => c.name);
			const columnNames = pk.columns.map((c) => getColumnCasing(c, casing));

			let name = pk.getName();
			if (casing !== undefined) {
				for (let i = 0; i < originalColumnNames.length; i++) {
					name = name.replace(originalColumnNames[i], columnNames[i]);
				}
			}

			primaryKeysObject[name] = {
				name,
				columns: columnNames,
			};
		});

		uniqueConstraints?.map((unq) => {
			const columnNames = unq.columns.map((c) => getColumnCasing(c, casing));

			const name = unq.name ?? uniqueKeyName(table, columnNames);

			const existingUnique = uniqueConstraintObject[name];
			if (typeof existingUnique !== 'undefined') {
				console.log(
					`\n${
						withStyle.errorWarning(`We\'ve found duplicated unique constraint names in ${
							chalk.underline.blue(
								tableName,
							)
						} table. 
        The unique constraint ${
							chalk.underline.blue(
								name,
							)
						} on the ${
							chalk.underline.blue(
								columnNames.join(','),
							)
						} columns is confilcting with a unique constraint name already defined for ${
							chalk.underline.blue(
								existingUnique.columns.join(','),
							)
						} columns\n`)
					}`,
				);
				process.exit(1);
			}

			uniqueConstraintObject[name] = {
				name: unq.name!,
				nullsNotDistinct: unq.nullsNotDistinct,
				columns: columnNames,
			};
		});

		const fks: ForeignKey[] = foreignKeys.map((fk) => {
			const tableFrom = tableName;
			const onDelete = fk.onDelete;
			const onUpdate = fk.onUpdate;
			const reference = fk.reference();

			const tableTo = getTableName(reference.foreignTable);
			// TODO: resolve issue with schema undefined/public for db push(or squasher)
			// getTableConfig(reference.foreignTable).schema || "public";
			const schemaTo = getTableConfig(reference.foreignTable).schema;

			const originalColumnsFrom = reference.columns.map((it) => it.name);
			const columnsFrom = reference.columns.map((it) => getColumnCasing(it, casing));
			const originalColumnsTo = reference.foreignColumns.map((it) => it.name);
			const columnsTo = reference.foreignColumns.map((it) => getColumnCasing(it, casing));

			let name = fk.getName();
			if (casing !== undefined) {
				for (let i = 0; i < originalColumnsFrom.length; i++) {
					name = name.replace(originalColumnsFrom[i], columnsFrom[i]);
				}
				for (let i = 0; i < originalColumnsTo.length; i++) {
					name = name.replace(originalColumnsTo[i], columnsTo[i]);
				}
			}

			return {
				name,
				tableFrom,
				tableTo,
				schemaTo,
				columnsFrom,
				columnsTo,
				onDelete,
				onUpdate,
			} as ForeignKey;
		});

		fks.forEach((it) => {
			foreignKeysObject[it.name] = it;
		});

		indexes.forEach((value) => {
			const columns = value.config.columns;

			let indexColumnNames: string[] = [];
			columns.forEach((it) => {
				if (is(it, SQL)) {
					if (typeof value.config.name === 'undefined') {
						console.log(
							`\n${
								withStyle.errorWarning(
									`Please specify an index name in ${
										getTableName(
											value.config.table,
										)
									} table that has "${
										dialect.sqlToQuery(it).sql
									}" expression. We can generate index names for indexes on columns only; for expressions in indexes, you need to specify the name yourself.`,
								)
							}`,
						);
						process.exit(1);
					}
				}
				it = it as IndexedColumn;
				const name = getColumnCasing(it as IndexedColumn, casing);
				if (
					!is(it, SQL)
					&& it.type! === 'PgVector'
					&& typeof it.indexConfig!.opClass === 'undefined'
				) {
					console.log(
						`\n${
							withStyle.errorWarning(
								`You are specifying an index on the ${
									chalk.blueBright(
										name,
									)
								} column inside the ${
									chalk.blueBright(
										tableName,
									)
								} table with the ${
									chalk.blueBright(
										'vector',
									)
								} type without specifying an operator class. Vector extension doesn't have a default operator class, so you need to specify one of the available options. Here is a list of available op classes for the vector extension: [${
									vectorOps
										.map((it) => `${chalk.underline(`${it}`)}`)
										.join(
											', ',
										)
								}].\n\nYou can specify it using current syntax: ${
									chalk.underline(
										`index("${value.config.name}").using("${value.config.method}", table.${name}.op("${
											vectorOps[0]
										}"))`,
									)
								}\n\nYou can check the "pg_vector" docs for more info: https://github.com/pgvector/pgvector?tab=readme-ov-file#indexing\n`,
							)
						}`,
					);
					process.exit(1);
				}
				indexColumnNames.push(name);
			});

			const name = value.config.name
				? value.config.name
				: indexName(tableName, indexColumnNames);

			let indexColumns: IndexColumnType[] = columns.map(
				(it): IndexColumnType => {
					if (is(it, SQL)) {
						return {
							expression: dialect.sqlToQuery(it, 'indexes').sql,
							asc: true,
							isExpression: true,
							nulls: 'last',
						};
					} else {
						it = it as IndexedColumn;
						return {
							expression: getColumnCasing(it as IndexedColumn, casing),
							isExpression: false,
							asc: it.indexConfig?.order === 'asc',
							nulls: it.indexConfig?.nulls
								? it.indexConfig?.nulls
								: it.indexConfig?.order === 'desc'
								? 'first'
								: 'last',
							opclass: it.indexConfig?.opClass,
						};
					}
				},
			);

			// check for index names duplicates
			if (typeof indexesInSchema[schema ?? 'public'] !== 'undefined') {
				if (indexesInSchema[schema ?? 'public'].includes(name)) {
					console.log(
						`\n${
							withStyle.errorWarning(
								`We\'ve found duplicated index name across ${
									chalk.underline.blue(
										schema ?? 'public',
									)
								} schema. Please rename your index in either the ${
									chalk.underline.blue(
										tableName,
									)
								} table or the table with the duplicated index name`,
							)
						}`,
					);
					process.exit(1);
				}
				indexesInSchema[schema ?? 'public'].push(name);
			} else {
				indexesInSchema[schema ?? 'public'] = [name];
			}

			indexesObject[name] = {
				name,
				columns: indexColumns,
				isUnique: value.config.unique ?? false,
				where: value.config.where
					? dialect.sqlToQuery(value.config.where).sql
					: undefined,
				concurrently: value.config.concurrently ?? false,
				method: value.config.method ?? 'btree',
				with: value.config.with ?? {},
			};
		});

		const tableKey = `${schema ?? 'public'}.${tableName}`;

		result[tableKey] = {
			name: tableName,
			schema: schema ?? '',
			columns: columnsObject,
			indexes: indexesObject,
			foreignKeys: foreignKeysObject,
			compositePrimaryKeys: primaryKeysObject,
			uniqueConstraints: uniqueConstraintObject,
		};
	}

	for (const sequence of sequences) {
		const name = sequence.seqName!;
		if (
			typeof sequencesToReturn[`${sequence.schema ?? 'public'}.${name}`]
				=== 'undefined'
		) {
			const increment = stringFromIdentityProperty(sequence?.seqOptions?.increment) ?? '1';
			const minValue = stringFromIdentityProperty(sequence?.seqOptions?.minValue)
				?? (parseFloat(increment) < 0 ? '-9223372036854775808' : '1');
			const maxValue = stringFromIdentityProperty(sequence?.seqOptions?.maxValue)
				?? (parseFloat(increment) < 0 ? '-1' : '9223372036854775807');
			const startWith = stringFromIdentityProperty(sequence?.seqOptions?.startWith)
				?? (parseFloat(increment) < 0 ? maxValue : minValue);
			const cache = stringFromIdentityProperty(sequence?.seqOptions?.cache) ?? '1';

			sequencesToReturn[`${sequence.schema ?? 'public'}.${name}`] = {
				name,
				schema: sequence.schema ?? 'public',
				increment,
				startWith,
				minValue,
				maxValue,
				cache,
				cycle: sequence.seqOptions?.cycle ?? false,
			};
		} else {
			// duplicate seq error
		}
	}

	const enumsToReturn: Record<string, Enum> = enums.reduce<{
		[key: string]: Enum;
	}>((map, obj) => {
		const enumSchema = obj.schema || 'public';
		const key = `${enumSchema}.${obj.enumName}`;
		map[key] = {
			name: obj.enumName,
			schema: enumSchema,
			values: obj.enumValues,
		};
		return map;
	}, {});

	const schemasObject = Object.fromEntries(
		schemas
			.filter((it) => {
				if (schemaFilter) {
					return (
						schemaFilter.includes(it.schemaName) && it.schemaName !== 'public'
					);
				} else {
					return it.schemaName !== 'public';
				}
			})
			.map((it) => [it.schemaName, it.schemaName]),
	);

	return {
		version: '7',
		dialect: 'postgresql',
		tables: result,
		enums: enumsToReturn,
		schemas: schemasObject,
		sequences: sequencesToReturn,
		_meta: {
			schemas: {},
			tables: {},
			columns: {},
		},
	};
};

const trimChar = (str: string, char: string) => {
	let start = 0;
	let end = str.length;

	while (start < end && str[start] === char) ++start;
	while (end > start && str[end - 1] === char) --end;

	// this.toString() due to ava deep equal issue with String { "value" }
	return start > 0 || end < str.length
		? str.substring(start, end)
		: str.toString();
};

export const fromDatabase = async (
	db: DB,
	tablesFilter: (table: string) => boolean = () => true,
	schemaFilters: string[],
	progressCallback?: (
		stage: IntrospectStage,
		count: number,
		status: IntrospectStatus,
	) => void,
): Promise<PgSchemaInternal> => {
	const result: Record<string, Table> = {};
	const internals: PgKitInternals = { tables: {} };

	const where = schemaFilters.map((t) => `table_schema = '${t}'`).join(' or ');

	const allTables = await db.query(
		`SELECT table_schema, table_name FROM information_schema.tables${where === '' ? '' : ` WHERE ${where}`};`,
	);

	const schemas = new Set(allTables.map((it) => it.table_schema));
	schemas.delete('public');

	const allSchemas = await db.query<{
		table_schema: string;
	}>(`select s.nspname as table_schema
  from pg_catalog.pg_namespace s
  join pg_catalog.pg_user u on u.usesysid = s.nspowner
  where nspname not in ('information_schema', 'pg_catalog', 'public')
        and nspname not like 'pg_toast%'
        and nspname not like 'pg_temp_%'
  order by table_schema;`);

	allSchemas.forEach((item) => {
		if (schemaFilters.includes(item.table_schema)) {
			schemas.add(item.table_schema);
		}
	});

	let columnsCount = 0;
	let indexesCount = 0;
	let foreignKeysCount = 0;
	let tableCount = 0;

	const sequencesToReturn: Record<string, Sequence> = {};

	const seqWhere = schemaFilters.map((t) => `schemaname = '${t}'`).join(' or ');

	const allSequences = await db.query(
		`select schemaname, sequencename, start_value, min_value, max_value, increment_by, cycle, cache_size from pg_sequences as seq${
			seqWhere === '' ? '' : ` WHERE ${seqWhere}`
		};`,
	);

	for (const dbSeq of allSequences) {
		const schemaName = dbSeq.schemaname;
		const sequenceName = dbSeq.sequencename;
		const startValue = stringFromDatabaseIdentityProperty(dbSeq.start_value);
		const minValue = stringFromDatabaseIdentityProperty(dbSeq.min_value);
		const maxValue = stringFromDatabaseIdentityProperty(dbSeq.max_value);
		const incrementBy = stringFromDatabaseIdentityProperty(dbSeq.increment_by);
		const cycle = dbSeq.cycle;
		const cacheSize = stringFromDatabaseIdentityProperty(dbSeq.cache_size);
		const key = `${schemaName}.${sequenceName}`;

		sequencesToReturn[key] = {
			name: sequenceName,
			schema: schemaName,
			startWith: startValue,
			minValue,
			maxValue,
			increment: incrementBy,
			cycle,
			cache: cacheSize,
		};
	}

	const whereEnums = schemaFilters
		.map((t) => `n.nspname = '${t}'`)
		.join(' or ');

	const allEnums = await db.query(
		`select n.nspname as enum_schema,
  t.typname as enum_name,
  e.enumlabel as enum_value,
  e.enumsortorder as sort_order
  from pg_type t
  join pg_enum e on t.oid = e.enumtypid
  join pg_catalog.pg_namespace n ON n.oid = t.typnamespace
  ${whereEnums === '' ? '' : ` WHERE ${whereEnums}`}
  order by enum_schema, enum_name, sort_order;`,
	);

	const enumsToReturn: Record<string, Enum> = {};

	for (const dbEnum of allEnums) {
		const enumName = dbEnum.enum_name;
		const enumValue = dbEnum.enum_value as string;
		const enumSchema: string = dbEnum.enum_schema || 'public';
		const key = `${enumSchema}.${enumName}`;

		if (enumsToReturn[key] !== undefined && enumsToReturn[key] !== null) {
			enumsToReturn[key].values.push(enumValue);
		} else {
			enumsToReturn[key] = {
				name: enumName,
				values: [enumValue],
				schema: enumSchema,
			};
		}
	}
	if (progressCallback) {
		progressCallback('enums', Object.keys(enumsToReturn).length, 'done');
	}

	const sequencesInColumns: string[] = [];

	const all = allTables.map((row) => {
		return new Promise(async (res, rej) => {
			const tableName = row.table_name as string;
			if (!tablesFilter(tableName)) return res('');
			tableCount += 1;
			const tableSchema = row.table_schema;

			try {
				const columnToReturn: Record<string, Column> = {};
				const indexToReturn: Record<string, Index> = {};
				const foreignKeysToReturn: Record<string, ForeignKey> = {};
				const primaryKeys: Record<string, PrimaryKey> = {};
				const uniqueConstrains: Record<string, UniqueConstraint> = {};

				const tableResponse = await db.query(
					`SELECT a.attrelid::regclass::text, a.attname, is_nullable, a.attndims as array_dimensions
        , CASE WHEN a.atttypid = ANY ('{int,int8,int2}'::regtype[])
             AND EXISTS (
                SELECT FROM pg_attrdef ad
                WHERE  ad.adrelid = a.attrelid
                AND    ad.adnum   = a.attnum
                AND    pg_get_expr(ad.adbin, ad.adrelid)
                     = 'nextval('''
                    || (pg_get_serial_sequence (a.attrelid::regclass::text
                                             , a.attname))::regclass
                    || '''::regclass)'
                )
           THEN CASE a.atttypid
                   WHEN 'int'::regtype  THEN 'serial'
                   WHEN 'int8'::regtype THEN 'bigserial'
                   WHEN 'int2'::regtype THEN 'smallserial'
                END
           ELSE format_type(a.atttypid, a.atttypmod)
           END AS data_type, INFORMATION_SCHEMA.COLUMNS.table_name, ns.nspname as type_schema,
           pg_get_serial_sequence('"${tableSchema}"."${tableName}"', a.attname)::regclass as seq_name, INFORMATION_SCHEMA.COLUMNS.column_name, 
           INFORMATION_SCHEMA.COLUMNS.column_default, INFORMATION_SCHEMA.COLUMNS.data_type as additional_dt, 
           INFORMATION_SCHEMA.COLUMNS.udt_name as enum_name,
           INFORMATION_SCHEMA.COLUMNS.is_generated, generation_expression, 
           INFORMATION_SCHEMA.COLUMNS.is_identity,INFORMATION_SCHEMA.COLUMNS.identity_generation, 
           INFORMATION_SCHEMA.COLUMNS.identity_start, INFORMATION_SCHEMA.COLUMNS.identity_increment, 
           INFORMATION_SCHEMA.COLUMNS.identity_maximum, INFORMATION_SCHEMA.COLUMNS.identity_minimum, 
           INFORMATION_SCHEMA.COLUMNS.identity_cycle
   FROM  pg_attribute  a
   JOIN INFORMATION_SCHEMA.COLUMNS ON INFORMATION_SCHEMA.COLUMNS.column_name = a.attname
   JOIN pg_type t ON t.oid = a.atttypid LEFT JOIN pg_namespace ns ON ns.oid = t.typnamespace
   WHERE  a.attrelid = '"${tableSchema}"."${tableName}"'::regclass and INFORMATION_SCHEMA.COLUMNS.table_name = '${tableName}' and INFORMATION_SCHEMA.COLUMNS.table_schema = '${tableSchema}'
   AND    a.attnum > 0
   AND    NOT a.attisdropped
   ORDER  BY a.attnum;`,
				);

				const tableConstraints = await db.query(
					`SELECT c.column_name, c.data_type, constraint_type, constraint_name, constraint_schema
      FROM information_schema.table_constraints tc
      JOIN information_schema.constraint_column_usage AS ccu USING (constraint_schema, constraint_name)
      JOIN information_schema.columns AS c ON c.table_schema = tc.constraint_schema
        AND tc.table_name = c.table_name AND ccu.column_name = c.column_name
      WHERE tc.table_name = '${tableName}' and constraint_schema = '${tableSchema}';`,
				);

				columnsCount += tableResponse.length;
				if (progressCallback) {
					progressCallback('columns', columnsCount, 'fetching');
				}

				const tableForeignKeys = await db.query(
					`SELECT
            con.contype AS constraint_type,
            nsp.nspname AS constraint_schema,
            con.conname AS constraint_name,
            rel.relname AS table_name,
            att.attname AS column_name,
            fnsp.nspname AS foreign_table_schema,
            frel.relname AS foreign_table_name,
            fatt.attname AS foreign_column_name,
            CASE con.confupdtype
              WHEN 'a' THEN 'NO ACTION'
              WHEN 'r' THEN 'RESTRICT'
              WHEN 'n' THEN 'SET NULL'
              WHEN 'c' THEN 'CASCADE'
              WHEN 'd' THEN 'SET DEFAULT'
            END AS update_rule,
            CASE con.confdeltype
              WHEN 'a' THEN 'NO ACTION'
              WHEN 'r' THEN 'RESTRICT'
              WHEN 'n' THEN 'SET NULL'
              WHEN 'c' THEN 'CASCADE'
              WHEN 'd' THEN 'SET DEFAULT'
            END AS delete_rule
          FROM
            pg_catalog.pg_constraint con
            JOIN pg_catalog.pg_class rel ON rel.oid = con.conrelid
            JOIN pg_catalog.pg_namespace nsp ON nsp.oid = con.connamespace
            LEFT JOIN pg_catalog.pg_attribute att ON att.attnum = ANY (con.conkey)
              AND att.attrelid = con.conrelid
            LEFT JOIN pg_catalog.pg_class frel ON frel.oid = con.confrelid
            LEFT JOIN pg_catalog.pg_namespace fnsp ON fnsp.oid = frel.relnamespace
            LEFT JOIN pg_catalog.pg_attribute fatt ON fatt.attnum = ANY (con.confkey)
              AND fatt.attrelid = con.confrelid
          WHERE
            nsp.nspname = '${tableSchema}'
            AND rel.relname = '${tableName}'
            AND con.contype IN ('f');`,
				);

				foreignKeysCount += tableForeignKeys.length;
				if (progressCallback) {
					progressCallback('fks', foreignKeysCount, 'fetching');
				}
				for (const fk of tableForeignKeys) {
					// const tableFrom = fk.table_name;
					const columnFrom: string = fk.column_name;
					const tableTo = fk.foreign_table_name;
					const columnTo: string = fk.foreign_column_name;
					const schemaTo: string = fk.foreign_table_schema;
					const foreignKeyName = fk.constraint_name;
					const onUpdate = fk.update_rule?.toLowerCase();
					const onDelete = fk.delete_rule?.toLowerCase();

					if (typeof foreignKeysToReturn[foreignKeyName] !== 'undefined') {
						foreignKeysToReturn[foreignKeyName].columnsFrom.push(columnFrom);
						foreignKeysToReturn[foreignKeyName].columnsTo.push(columnTo);
					} else {
						foreignKeysToReturn[foreignKeyName] = {
							name: foreignKeyName,
							tableFrom: tableName,
							tableTo,
							schemaTo,
							columnsFrom: [columnFrom],
							columnsTo: [columnTo],
							onDelete,
							onUpdate,
						};
					}

					foreignKeysToReturn[foreignKeyName].columnsFrom = [
						...new Set(foreignKeysToReturn[foreignKeyName].columnsFrom),
					];

					foreignKeysToReturn[foreignKeyName].columnsTo = [
						...new Set(foreignKeysToReturn[foreignKeyName].columnsTo),
					];
				}

				const uniqueConstrainsRows = tableConstraints.filter(
					(mapRow) => mapRow.constraint_type === 'UNIQUE',
				);

				for (const unqs of uniqueConstrainsRows) {
					// const tableFrom = fk.table_name;
					const columnName: string = unqs.column_name;
					const constraintName: string = unqs.constraint_name;

					if (typeof uniqueConstrains[constraintName] !== 'undefined') {
						uniqueConstrains[constraintName].columns.push(columnName);
					} else {
						uniqueConstrains[constraintName] = {
							columns: [columnName],
							nullsNotDistinct: false,
							name: constraintName,
						};
					}
				}

				for (const columnResponse of tableResponse) {
					const columnName = columnResponse.attname;
					const columnAdditionalDT = columnResponse.additional_dt;
					const columnDimensions = columnResponse.array_dimensions;
					const enumType: string = columnResponse.enum_name;
					let columnType: string = columnResponse.data_type;
					const typeSchema = columnResponse.type_schema;
					const defaultValueRes: string = columnResponse.column_default;

					const isGenerated = columnResponse.is_generated === 'ALWAYS';
					const generationExpression = columnResponse.generation_expression;
					const isIdentity = columnResponse.is_identity === 'YES';
					const identityGeneration = columnResponse.identity_generation === 'ALWAYS'
						? 'always'
						: 'byDefault';
					const identityStart = columnResponse.identity_start;
					const identityIncrement = columnResponse.identity_increment;
					const identityMaximum = columnResponse.identity_maximum;
					const identityMinimum = columnResponse.identity_minimum;
					const identityCycle = columnResponse.identity_cycle === 'YES';
					const identityName = columnResponse.seq_name;

					const primaryKey = tableConstraints.filter(
						(mapRow) =>
							columnName === mapRow.column_name
							&& mapRow.constraint_type === 'PRIMARY KEY',
					);

					const cprimaryKey = tableConstraints.filter(
						(mapRow) => mapRow.constraint_type === 'PRIMARY KEY',
					);

					if (cprimaryKey.length > 1) {
						const tableCompositePkName = await db.query(
							`SELECT conname AS primary_key
            FROM   pg_constraint join pg_class on (pg_class.oid = conrelid)
            WHERE  contype = 'p' 
            AND    connamespace = $1::regnamespace  
            AND    pg_class.relname = $2;`,
							[tableSchema, tableName],
						);
						primaryKeys[tableCompositePkName[0].primary_key] = {
							name: tableCompositePkName[0].primary_key,
							columns: cprimaryKey.map((c: any) => c.column_name),
						};
					}

					let columnTypeMapped = columnType;

					// Set default to internal object
					if (columnAdditionalDT === 'ARRAY') {
						if (typeof internals.tables[tableName] === 'undefined') {
							internals.tables[tableName] = {
								columns: {
									[columnName]: {
										isArray: true,
										dimensions: columnDimensions,
										rawType: columnTypeMapped.substring(
											0,
											columnTypeMapped.length - 2,
										),
									},
								},
							};
						} else {
							if (
								typeof internals.tables[tableName]!.columns[columnName]
									=== 'undefined'
							) {
								internals.tables[tableName]!.columns[columnName] = {
									isArray: true,
									dimensions: columnDimensions,
									rawType: columnTypeMapped.substring(
										0,
										columnTypeMapped.length - 2,
									),
								};
							}
						}
					}

					const defaultValue = defaultForColumn(
						columnResponse,
						internals,
						tableName,
					);
					if (
						defaultValue === 'NULL'
						|| (defaultValueRes && defaultValueRes.startsWith('(') && defaultValueRes.endsWith(')'))
					) {
						if (typeof internals!.tables![tableName] === 'undefined') {
							internals!.tables![tableName] = {
								columns: {
									[columnName]: {
										isDefaultAnExpression: true,
									},
								},
							};
						} else {
							if (
								typeof internals!.tables![tableName]!.columns[columnName]
									=== 'undefined'
							) {
								internals!.tables![tableName]!.columns[columnName] = {
									isDefaultAnExpression: true,
								};
							} else {
								internals!.tables![tableName]!.columns[
									columnName
								]!.isDefaultAnExpression = true;
							}
						}
					}

					const isSerial = columnType === 'serial';

					if (columnTypeMapped.startsWith('numeric(')) {
						columnTypeMapped = columnTypeMapped.replace(',', ', ');
					}

					if (columnAdditionalDT === 'ARRAY') {
						for (let i = 1; i < Number(columnDimensions); i++) {
							columnTypeMapped += '[]';
						}
					}

					columnTypeMapped = columnTypeMapped
						.replace('character varying', 'varchar')
						.replace(' without time zone', '')
						// .replace("timestamp without time zone", "timestamp")
						.replace('character', 'char');

					columnTypeMapped = trimChar(columnTypeMapped, '"');

					columnToReturn[columnName] = {
						name: columnName,
						type:
							// filter vectors, but in future we should filter any extension that was installed by user
							columnAdditionalDT === 'USER-DEFINED'
								&& !['vector', 'geometry'].includes(enumType)
								? enumType
								: columnTypeMapped,
						typeSchema: enumsToReturn[`${typeSchema}.${enumType}`] !== undefined
							? enumsToReturn[`${typeSchema}.${enumType}`].schema
							: undefined,
						primaryKey: primaryKey.length === 1 && cprimaryKey.length < 2,
						// default: isSerial ? undefined : defaultValue,
						notNull: columnResponse.is_nullable === 'NO',
						generated: isGenerated
							? { as: generationExpression, type: 'stored' }
							: undefined,
						identity: isIdentity
							? {
								type: identityGeneration,
								name: identityName,
								increment: stringFromDatabaseIdentityProperty(identityIncrement),
								minValue: stringFromDatabaseIdentityProperty(identityMinimum),
								maxValue: stringFromDatabaseIdentityProperty(identityMaximum),
								startWith: stringFromDatabaseIdentityProperty(identityStart),
								cache: sequencesToReturn[identityName]?.cache
									? sequencesToReturn[identityName]?.cache
									: sequencesToReturn[`${tableSchema}.${identityName}`]?.cache
									? sequencesToReturn[`${tableSchema}.${identityName}`]?.cache
									: undefined,
								cycle: identityCycle,
								schema: tableSchema,
							}
							: undefined,
					};

					if (identityName && typeof identityName === 'string') {
						// remove "" from sequence name
						delete sequencesToReturn[
							`${tableSchema}.${
								identityName.startsWith('"') && identityName.endsWith('"') ? identityName.slice(1, -1) : identityName
							}`
						];
						delete sequencesToReturn[identityName];
					}

					if (!isSerial && typeof defaultValue !== 'undefined') {
						columnToReturn[columnName].default = defaultValue;
					}
				}

				const dbIndexes = await db.query(
					`SELECT  DISTINCT ON (t.relname, ic.relname, k.i) t.relname as table_name, ic.relname AS indexname,
        k.i AS index_order,
        i.indisunique as is_unique,
        am.amname as method,
        ic.reloptions as with,
        coalesce(a.attname,
                  (('{' || pg_get_expr(
                              i.indexprs,
                              i.indrelid
                          )
                        || '}')::text[]
                  )[k.i]
                ) AS column_name,
          CASE
        WHEN pg_get_expr(i.indexprs, i.indrelid) IS NOT NULL THEN 1
        ELSE 0
    END AS is_expression,
        i.indoption[k.i-1] & 1 = 1 AS descending,
        i.indoption[k.i-1] & 2 = 2 AS nulls_first,
        pg_get_expr(
                              i.indpred,
                              i.indrelid
                          ) as where,
         opc.opcname
      FROM pg_class t
          LEFT JOIN pg_index i ON t.oid = i.indrelid
          LEFT JOIN pg_class ic ON ic.oid = i.indexrelid
		  CROSS JOIN LATERAL (SELECT unnest(i.indkey), generate_subscripts(i.indkey, 1) + 1) AS k(attnum, i)
          LEFT JOIN pg_attribute AS a
            ON i.indrelid = a.attrelid AND k.attnum = a.attnum
          JOIN pg_namespace c on c.oid = t.relnamespace
        LEFT JOIN pg_am AS am ON ic.relam = am.oid
        JOIN pg_opclass opc ON opc.oid = ANY(i.indclass)
      WHERE
      c.nspname = '${tableSchema}' AND
      t.relname = '${tableName}';`,
				);

				const dbIndexFromConstraint = await db.query(
					`SELECT
          idx.indexrelname AS index_name,
          idx.relname AS table_name,
          schemaname,
          CASE WHEN con.conname IS NOT NULL THEN 1 ELSE 0 END AS generated_by_constraint
        FROM
          pg_stat_user_indexes idx
        LEFT JOIN
          pg_constraint con ON con.conindid = idx.indexrelid
        WHERE idx.relname = '${tableName}' and schemaname = '${tableSchema}'
        group by index_name, table_name,schemaname, generated_by_constraint;`,
				);

				const idxsInConsteraint = dbIndexFromConstraint
					.filter((it) => it.generated_by_constraint === 1)
					.map((it) => it.index_name);

				for (const dbIndex of dbIndexes) {
					const indexName: string = dbIndex.indexname;
					const indexColumnName: string = dbIndex.column_name;
					const indexIsUnique = dbIndex.is_unique;
					const indexMethod = dbIndex.method;
					const indexWith: string[] = dbIndex.with;
					const indexWhere: string = dbIndex.where;
					const opclass: string = dbIndex.opcname;
					const isExpression = dbIndex.is_expression === 1;

					const desc: boolean = dbIndex.descending;
					const nullsFirst: boolean = dbIndex.nulls_first;

					const mappedWith: Record<string, string> = {};

					if (indexWith !== null) {
						indexWith
							// .slice(1, indexWith.length - 1)
							// .split(",")
							.forEach((it) => {
								const splitted = it.split('=');
								mappedWith[splitted[0]] = splitted[1];
							});
					}

					if (idxsInConsteraint.includes(indexName)) continue;

					if (typeof indexToReturn[indexName] !== 'undefined') {
						indexToReturn[indexName].columns.push({
							expression: indexColumnName,
							asc: !desc,
							nulls: nullsFirst ? 'first' : 'last',
							opclass,
							isExpression,
						});
					} else {
						indexToReturn[indexName] = {
							name: indexName,
							columns: [
								{
									expression: indexColumnName,
									asc: !desc,
									nulls: nullsFirst ? 'first' : 'last',
									opclass,
									isExpression,
								},
							],
							isUnique: indexIsUnique,
							// should not be a part of diff detecs
							concurrently: false,
							method: indexMethod,
							where: indexWhere === null ? undefined : indexWhere,
							with: mappedWith,
						};
					}
				}

				indexesCount += Object.keys(indexToReturn).length;
				if (progressCallback) {
					progressCallback('indexes', indexesCount, 'fetching');
				}
				result[`${tableSchema}.${tableName}`] = {
					name: tableName,
					schema: tableSchema !== 'public' ? tableSchema : '',
					columns: columnToReturn,
					indexes: indexToReturn,
					foreignKeys: foreignKeysToReturn,
					compositePrimaryKeys: primaryKeys,
					uniqueConstraints: uniqueConstrains,
				};
			} catch (e) {
				rej(e);
				return;
			}
			res('');
		});
	});

	if (progressCallback) {
		progressCallback('tables', tableCount, 'done');
	}

	for await (const _ of all) {
	}

	if (progressCallback) {
		progressCallback('columns', columnsCount, 'done');
		progressCallback('indexes', indexesCount, 'done');
		progressCallback('fks', foreignKeysCount, 'done');
	}

	const schemasObject = Object.fromEntries([...schemas].map((it) => [it, it]));

	return {
		version: '7',
		dialect: 'postgresql',
		tables: result,
		enums: enumsToReturn,
		schemas: schemasObject,
		sequences: sequencesToReturn,
		_meta: {
			schemas: {},
			tables: {},
			columns: {},
		},
		internal: internals,
	};
};

const defaultForColumn = (column: any, internals: PgKitInternals, tableName: string) => {
	const columnName = column.attname;
	const isArray = internals?.tables[tableName]?.columns[columnName]?.isArray ?? false;

	if (
		column.column_default === null
		|| column.column_default === undefined
		|| column.data_type === 'serial'
		|| column.data_type === 'smallserial'
		|| column.data_type === 'bigserial'
	) {
		return undefined;
	}

	if (column.column_default.endsWith('[]')) {
		column.column_default = column.column_default.slice(0, -2);
	}

	// if (
	// 	!['integer', 'smallint', 'bigint', 'double precision', 'real'].includes(column.data_type)
	// ) {
	column.column_default = column.column_default.replace(/::(.*?)(?<![^\w"])(?=$)/, '');
	// }

	const columnDefaultAsString: string = column.column_default.toString();

	if (isArray) {
		return `'{${
			columnDefaultAsString.slice(2, -2)
				.split(/\s*,\s*/g)
				.map((value) => {
					if (['integer', 'smallint', 'bigint', 'double precision', 'real'].includes(column.data_type.slice(0, -2))) {
						return value;
					} else if (column.data_type.startsWith('timestamp')) {
						return `${value}`;
					} else if (column.data_type.slice(0, -2) === 'interval') {
						return value.replaceAll('"', `\"`);
					} else if (column.data_type.slice(0, -2) === 'boolean') {
						return value === 't' ? 'true' : 'false';
					} else if (['json', 'jsonb'].includes(column.data_type.slice(0, -2))) {
						return JSON.stringify(JSON.stringify(JSON.parse(JSON.parse(value)), null, 0));
					} else {
						return `\"${value}\"`;
					}
				})
				.join(',')
		}}'`;
	}

	if (
		['integer', 'smallint', 'bigint', 'double precision', 'real'].includes(column.data_type)
	) {
		if (/^-?[\d.]+(?:e-?\d+)?$/.test(columnDefaultAsString)) {
			return Number(columnDefaultAsString);
		} else {
			if (typeof internals!.tables![tableName] === 'undefined') {
				internals!.tables![tableName] = {
					columns: {
						[columnName]: {
							isDefaultAnExpression: true,
						},
					},
				};
			} else {
				if (
					typeof internals!.tables![tableName]!.columns[columnName]
						=== 'undefined'
				) {
					internals!.tables![tableName]!.columns[columnName] = {
						isDefaultAnExpression: true,
					};
				} else {
					internals!.tables![tableName]!.columns[
						columnName
					]!.isDefaultAnExpression = true;
				}
			}
			return columnDefaultAsString;
		}
	} else if (column.data_type === 'json' || column.data_type === 'jsonb') {
		const jsonWithoutSpaces = JSON.stringify(JSON.parse(columnDefaultAsString.slice(1, -1)));
		return `'${jsonWithoutSpaces}'::${column.data_type}`;
	} else if (column.data_type === 'boolean') {
		return column.column_default === 'true';
	} else if (columnDefaultAsString === 'NULL') {
		return `NULL`;
	} else if (columnDefaultAsString.startsWith("'") && columnDefaultAsString.endsWith("'")) {
		return unescapeSingleQuotes(columnDefaultAsString, true);
	} else {
		return `${columnDefaultAsString.replace(/\\/g, '\`\\')}`;
	}
};<|MERGE_RESOLUTION|>--- conflicted
+++ resolved
@@ -32,11 +32,7 @@
 	Table,
 	UniqueConstraint,
 } from '../serializer/pgSchema';
-<<<<<<< HEAD
-import { type DB, escapeSingleQuotes, isPgArrayType, unescapeSingleQuotes } from '../utils';
-=======
-import { type DB, getColumnCasing, isPgArrayType } from '../utils';
->>>>>>> 746aeed8
+import { type DB, escapeSingleQuotes, isPgArrayType, unescapeSingleQuotes, getColumnCasing } from '../utils';
 import { sqlToStr } from '.';
 
 export const indexName = (tableName: string, columns: string[]) => {
