--- conflicted
+++ resolved
@@ -90,11 +90,7 @@
 	version: literal('4'),
 	dialect: dialect,
 	tables: record(string(), table),
-<<<<<<< HEAD
-	views: record(string(), view),
-=======
 	views: record(string(), view).default({}),
->>>>>>> 526996bd
 	enums: object({}),
 }).strict();
 
@@ -126,11 +122,7 @@
 	version: latestVersion,
 	dialect: dialect,
 	tables: record(string(), table),
-<<<<<<< HEAD
-	views: record(string(), view),
-=======
 	views: record(string(), view).default({}),
->>>>>>> 526996bd
 	enums: object({}),
 	_meta: object({
 		tables: record(string(), string()),
