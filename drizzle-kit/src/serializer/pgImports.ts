import { is } from 'drizzle-orm';
<<<<<<< HEAD
import { AnyPgTable, isPgEnum, isPgSequence, PgEnum, PgRole, PgSchema, PgSequence, PgTable } from 'drizzle-orm/pg-core';
=======
import {
	AnyPgTable,
	isPgEnum,
	isPgMaterializedView,
	isPgSequence,
	isPgView,
	PgEnum,
	PgMaterializedView,
	PgSchema,
	PgSequence,
	PgTable,
	PgView,
} from 'drizzle-orm/pg-core';
>>>>>>> a3592140
import { safeRegister } from '../cli/commands/utils';

export const prepareFromExports = (exports: Record<string, unknown>) => {
	const tables: AnyPgTable[] = [];
	const enums: PgEnum<any>[] = [];
	const schemas: PgSchema[] = [];
	const sequences: PgSequence[] = [];
<<<<<<< HEAD
	const roles: PgRole[] = [];
=======
	const views: PgView[] = [];
	const matViews: PgMaterializedView[] = [];
>>>>>>> a3592140

	const i0values = Object.values(exports);
	i0values.forEach((t) => {
		if (isPgEnum(t)) {
			enums.push(t);
			return;
		}
		if (is(t, PgTable)) {
			tables.push(t);
		}

		if (is(t, PgSchema)) {
			schemas.push(t);
		}

		if (isPgView(t)) {
			views.push(t);
		}

		if (isPgMaterializedView(t)) {
			matViews.push(t);
		}

		if (isPgSequence(t)) {
			sequences.push(t);
		}

		if (is(t, PgRole)) {
			roles.push(t);
		}
	});

<<<<<<< HEAD
	return { tables, enums, schemas, sequences, roles };
};

export const prepareFromPgImports = async (imports: string[]) => {
	let tables: AnyPgTable[] = [];
	let enums: PgEnum<any>[] = [];
	let schemas: PgSchema[] = [];
	let sequences: PgSequence[] = [];
	let roles: PgRole[] = [];
=======
	return { tables, enums, schemas, sequences, views, matViews };
};

export const prepareFromPgImports = async (imports: string[]) => {
	const tables: AnyPgTable[] = [];
	const enums: PgEnum<any>[] = [];
	const schemas: PgSchema[] = [];
	const sequences: PgSequence[] = [];
	const views: PgView[] = [];
	const matViews: PgMaterializedView[] = [];
>>>>>>> a3592140

	const { unregister } = await safeRegister();
	for (let i = 0; i < imports.length; i++) {
		const it = imports[i];

		const i0: Record<string, unknown> = require(`${it}`);
		const prepared = prepareFromExports(i0);

		tables.push(...prepared.tables);
		enums.push(...prepared.enums);
		schemas.push(...prepared.schemas);
		sequences.push(...prepared.sequences);
<<<<<<< HEAD
		roles.push(...prepared.roles);
	}
	unregister();

	return { tables: Array.from(new Set(tables)), enums, schemas, sequences, roles };
=======
		views.push(...prepared.views);
		matViews.push(...prepared.matViews);
	}
	unregister();

	return { tables: Array.from(new Set(tables)), enums, schemas, sequences, views, matViews };
>>>>>>> a3592140
};<|MERGE_RESOLUTION|>--- conflicted
+++ resolved
@@ -1,7 +1,4 @@
 import { is } from 'drizzle-orm';
-<<<<<<< HEAD
-import { AnyPgTable, isPgEnum, isPgSequence, PgEnum, PgRole, PgSchema, PgSequence, PgTable } from 'drizzle-orm/pg-core';
-=======
 import {
 	AnyPgTable,
 	isPgEnum,
@@ -10,12 +7,12 @@
 	isPgView,
 	PgEnum,
 	PgMaterializedView,
+	PgRole,
 	PgSchema,
 	PgSequence,
 	PgTable,
 	PgView,
 } from 'drizzle-orm/pg-core';
->>>>>>> a3592140
 import { safeRegister } from '../cli/commands/utils';
 
 export const prepareFromExports = (exports: Record<string, unknown>) => {
@@ -23,12 +20,9 @@
 	const enums: PgEnum<any>[] = [];
 	const schemas: PgSchema[] = [];
 	const sequences: PgSequence[] = [];
-<<<<<<< HEAD
 	const roles: PgRole[] = [];
-=======
 	const views: PgView[] = [];
 	const matViews: PgMaterializedView[] = [];
->>>>>>> a3592140
 
 	const i0values = Object.values(exports);
 	i0values.forEach((t) => {
@@ -61,18 +55,7 @@
 		}
 	});
 
-<<<<<<< HEAD
-	return { tables, enums, schemas, sequences, roles };
-};
-
-export const prepareFromPgImports = async (imports: string[]) => {
-	let tables: AnyPgTable[] = [];
-	let enums: PgEnum<any>[] = [];
-	let schemas: PgSchema[] = [];
-	let sequences: PgSequence[] = [];
-	let roles: PgRole[] = [];
-=======
-	return { tables, enums, schemas, sequences, views, matViews };
+	return { tables, enums, schemas, sequences, views, matViews, roles };
 };
 
 export const prepareFromPgImports = async (imports: string[]) => {
@@ -81,8 +64,8 @@
 	const schemas: PgSchema[] = [];
 	const sequences: PgSequence[] = [];
 	const views: PgView[] = [];
+	let roles: PgRole[] = [];
 	const matViews: PgMaterializedView[] = [];
->>>>>>> a3592140
 
 	const { unregister } = await safeRegister();
 	for (let i = 0; i < imports.length; i++) {
@@ -95,18 +78,11 @@
 		enums.push(...prepared.enums);
 		schemas.push(...prepared.schemas);
 		sequences.push(...prepared.sequences);
-<<<<<<< HEAD
+		views.push(...prepared.views);
+		matViews.push(...prepared.matViews);
 		roles.push(...prepared.roles);
 	}
 	unregister();
 
-	return { tables: Array.from(new Set(tables)), enums, schemas, sequences, roles };
-=======
-		views.push(...prepared.views);
-		matViews.push(...prepared.matViews);
-	}
-	unregister();
-
-	return { tables: Array.from(new Set(tables)), enums, schemas, sequences, views, matViews };
->>>>>>> a3592140
+	return { tables: Array.from(new Set(tables)), enums, schemas, sequences, views, matViews, roles };
 };