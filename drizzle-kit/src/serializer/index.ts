import chalk from 'chalk';
import { SQL, Table } from 'drizzle-orm';
import { CasingCache } from 'drizzle-orm/casing';
import fs from 'fs';
import * as glob from 'glob';
import Path from 'path';
import { CasingType } from 'src/cli/validations/common';
import { error } from '../cli/views';
import type { MySqlSchemaInternal } from './mysqlSchema';
import type { PgSchemaInternal } from './pgSchema';
import type { SQLiteSchemaInternal } from './sqliteSchema';

export const sqlToStr = (sql: SQL, casing: CasingType | undefined) => {
	return sql.toQuery({
		escapeName: () => {
			throw new Error("we don't support params for `sql` default values");
		},
		escapeParam: () => {
			throw new Error("we don't support params for `sql` default values");
		},
		escapeString: () => {
			throw new Error("we don't support params for `sql` default values");
		},
		casing: new CasingCache(casing),
	}).sql;
};

export const sqlToStrGenerated = (sql: SQL, casing: CasingType | undefined) => {
	return sql.toQuery({
		escapeName: () => {
			throw new Error("we don't support params for `sql` default values");
		},
		escapeParam: () => {
			throw new Error("we don't support params for `sql` default values");
		},
		escapeString: () => {
			throw new Error("we don't support params for `sql` default values");
		},
		casing: new CasingCache(casing),
	}).sql;
};

export const serializeMySql = async (
	path: string | string[],
	casing: CasingType | undefined,
): Promise<MySqlSchemaInternal> => {
	const filenames = prepareFilenames(path);

	console.log(chalk.gray(`Reading schema files:\n${filenames.join('\n')}\n`));

	const { prepareFromMySqlImports } = await import('./mysqlImports');
	const { generateMySqlSnapshot } = await import('./mysqlSerializer');

	const { tables } = await prepareFromMySqlImports(filenames);

	return generateMySqlSnapshot(tables, casing);
};

export const serializePg = async (
	path: string | string[],
	casing: CasingType | undefined,
	schemaFilter?: string[],
): Promise<PgSchemaInternal> => {
	const filenames = prepareFilenames(path);

	const { prepareFromPgImports } = await import('./pgImports');
	const { generatePgSnapshot } = await import('./pgSerializer');

	const { tables, enums, schemas, sequences, roles } = await prepareFromPgImports(
		filenames,
	);

<<<<<<< HEAD
	return generatePgSnapshot(tables, enums, schemas, sequences, roles, schemaFilter);
=======
	return generatePgSnapshot(tables, enums, schemas, sequences, casing, schemaFilter);
>>>>>>> 746aeed8
};

export const serializeSQLite = async (
	path: string | string[],
	casing: CasingType | undefined,
): Promise<SQLiteSchemaInternal> => {
	const filenames = prepareFilenames(path);

	const { prepareFromSqliteImports } = await import('./sqliteImports');
	const { generateSqliteSnapshot } = await import('./sqliteSerializer');
	const { tables } = await prepareFromSqliteImports(filenames);
	return generateSqliteSnapshot(tables, casing);
};

export const prepareFilenames = (path: string | string[]) => {
	if (typeof path === 'string') {
		path = [path];
	}
	const prefix = process.env.TEST_CONFIG_PATH_PREFIX || '';

	const result = path.reduce((result, cur) => {
		const globbed = glob.sync(`${prefix}${cur}`);

		globbed.forEach((it) => {
			const fileName = fs.lstatSync(it).isDirectory() ? null : Path.resolve(it);

			const filenames = fileName
				? [fileName!]
				: fs.readdirSync(it).map((file) => Path.join(Path.resolve(it), file));

			filenames
				.filter((file) => !fs.lstatSync(file).isDirectory())
				.forEach((file) => result.add(file));
		});

		return result;
	}, new Set<string>());
	const res = [...result];

	// TODO: properly handle and test
	const errors = res.filter((it) => {
		return !(
			it.endsWith('.ts')
			|| it.endsWith('.js')
			|| it.endsWith('.cjs')
			|| it.endsWith('.mjs')
			|| it.endsWith('.mts')
			|| it.endsWith('.cts')
		);
	});

	// when schema: "./schema" and not "./schema.ts"
	if (res.length === 0) {
		console.log(
			error(
				`No schema files found for path config [${
					path
						.map((it) => `'${it}'`)
						.join(', ')
				}]`,
			),
		);
		console.log(
			error(
				`If path represents a file - please make sure to use .ts or other extension in the path`,
			),
		);
		process.exit(1);
	}

	return res;
};<|MERGE_RESOLUTION|>--- conflicted
+++ resolved
@@ -70,11 +70,7 @@
 		filenames,
 	);
 
-<<<<<<< HEAD
-	return generatePgSnapshot(tables, enums, schemas, sequences, roles, schemaFilter);
-=======
-	return generatePgSnapshot(tables, enums, schemas, sequences, casing, schemaFilter);
->>>>>>> 746aeed8
+	return generatePgSnapshot(tables, enums, schemas, sequences, roles, casing, schemaFilter);
 };
 
 export const serializeSQLite = async (
