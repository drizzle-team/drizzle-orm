--- conflicted
+++ resolved
@@ -66,19 +66,11 @@
 	const { prepareFromPgImports } = await import('./pgImports');
 	const { generatePgSnapshot } = await import('./pgSerializer');
 
-<<<<<<< HEAD
-	const { tables, enums, schemas, sequences, roles } = await prepareFromPgImports(
+	const { tables, enums, schemas, sequences, views, matViews, roles } = await prepareFromPgImports(
 		filenames,
 	);
 
-	return generatePgSnapshot(tables, enums, schemas, sequences, roles, casing, schemaFilter);
-=======
-	const { tables, enums, schemas, sequences, views, matViews } = await prepareFromPgImports(
-		filenames,
-	);
-
-	return generatePgSnapshot(tables, enums, schemas, sequences, views, matViews, casing, schemaFilter);
->>>>>>> a3592140
+	return generatePgSnapshot(tables, enums, schemas, sequences, roles, views, matViews, casing, schemaFilter);
 };
 
 export const serializeSQLite = async (
