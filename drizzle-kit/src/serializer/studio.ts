--- conflicted
+++ resolved
@@ -49,13 +49,8 @@
 
 export type Setup = {
 	dbHash: string;
-<<<<<<< HEAD
 	dialect: 'postgresql' | 'mysql' | 'sqlite' | 'singlestore';
-	driver?: 'aws-data-api' | 'd1-http' | 'turso';
-=======
-	dialect: 'postgresql' | 'mysql' | 'sqlite';
 	driver?: 'aws-data-api' | 'd1-http' | 'turso' | 'pglite';
->>>>>>> c8359a16
 	proxy: (params: ProxyParams) => Promise<any[] | any>;
 	customDefaults: CustomDefault[];
 	schema: Record<string, Record<string, AnyTable<any>>>;
