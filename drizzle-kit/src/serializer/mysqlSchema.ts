--- conflicted
+++ resolved
@@ -148,11 +148,7 @@
 	version: literal('5'),
 	dialect: dialect,
 	tables: record(string(), table),
-<<<<<<< HEAD
-	views: record(string(), view),
-=======
 	views: record(string(), view).default({}),
->>>>>>> 526996bd
 	_meta: object({
 		tables: record(string(), string()),
 		columns: record(string(), string()),
