import chalk from 'chalk';
import { getTableName, is, SQL } from 'drizzle-orm';
import {
	AnyMySqlTable,
	getTableConfig,
	getViewConfig,
	MySqlColumn,
	MySqlDialect,
	MySqlView,
	type PrimaryKey as PrimaryKeyORM,
	uniqueKeyName,
} from 'drizzle-orm/mysql-core';
import { RowDataPacket } from 'mysql2/promise';
import { CasingType } from 'src/cli/validations/common';
import { withStyle } from '../cli/validations/outputs';
import { IntrospectStage, IntrospectStatus } from '../cli/views';
import {
	CheckConstraint,
	Column,
	ForeignKey,
	Index,
	MySqlKitInternals,
	MySqlSchemaInternal,
	PrimaryKey,
	Table,
	UniqueConstraint,
	View,
} from '../serializer/mysqlSchema';
<<<<<<< HEAD
import { type DB, escapeSingleQuotes, getColumnCasing, unescapeSingleQuotes } from '../utils';
import { sqlToStr } from '.';
// import { MySqlColumnWithAutoIncrement } from "drizzle-orm/mysql-core";
// import { MySqlDateBaseColumn } from "drizzle-orm/mysql-core";
=======
import type { DB } from '../utils';
import { getColumnCasing, sqlToStr } from './utils';
>>>>>>> 4d56096c

export const indexName = (tableName: string, columns: string[]) => {
	return `${tableName}_${columns.join('_')}_index`;
};

const handleEnumType = (type: string) => {
	let str = type.split('(')[1];
	str = str.substring(0, str.length - 1);
	const values = str.split(',').map((v) => `'${escapeSingleQuotes(v.substring(1, v.length - 1))}'`);
	return `enum(${values.join(',')})`;
};

export const generateMySqlSnapshot = (
	tables: AnyMySqlTable[],
	views: MySqlView[],
	casing: CasingType | undefined,
): MySqlSchemaInternal => {
	const dialect = new MySqlDialect({ casing });
	const result: Record<string, Table> = {};
	const resultViews: Record<string, View> = {};
	const internal: MySqlKitInternals = { tables: {}, indexes: {} };

	for (const table of tables) {
		const {
			name: tableName,
			columns,
			indexes,
			foreignKeys,
			schema,
			checks,
			primaryKeys,
			uniqueConstraints,
		} = getTableConfig(table);

		const columnsObject: Record<string, Column> = {};
		const indexesObject: Record<string, Index> = {};
		const foreignKeysObject: Record<string, ForeignKey> = {};
		const primaryKeysObject: Record<string, PrimaryKey> = {};
		const uniqueConstraintObject: Record<string, UniqueConstraint> = {};
		const checkConstraintObject: Record<string, CheckConstraint> = {};

		// this object will help to identify same check names
		let checksInTable: Record<string, string[]> = {};

		columns.forEach((column) => {
			const name = getColumnCasing(column, casing);
			const notNull: boolean = column.notNull;
			const sqlType = column.getSQLType();
			const sqlTypeLowered = sqlType.toLowerCase();
			const autoIncrement = typeof (column as any).autoIncrement === 'undefined'
				? false
				: (column as any).autoIncrement;

			const generated = column.generated;

			const columnToSet: Column = {
				name,
				type: sqlType.startsWith('enum') ? handleEnumType(sqlType) : sqlType,
				primaryKey: false,
				// If field is autoincrement it's notNull by default
				// notNull: autoIncrement ? true : notNull,
				notNull,
				autoincrement: autoIncrement,
				onUpdate: (column as any).hasOnUpdateNow,
				generated: generated
					? {
						as: is(generated.as, SQL)
							? dialect.sqlToQuery(generated.as as SQL).sql
							: typeof generated.as === 'function'
							? dialect.sqlToQuery(generated.as() as SQL).sql
							: (generated.as as any),
						type: generated.mode ?? 'stored',
					}
					: undefined,
			};

			if (column.primary) {
				primaryKeysObject[`${tableName}_${name}`] = {
					name: `${tableName}_${name}`,
					columns: [name],
				};
			}

			if (column.isUnique) {
				const existingUnique = uniqueConstraintObject[column.uniqueName!];
				if (typeof existingUnique !== 'undefined') {
					console.log(
						`\n${
							withStyle.errorWarning(`We\'ve found duplicated unique constraint names in ${
								chalk.underline.blue(
									tableName,
								)
							} table. 
          The unique constraint ${
								chalk.underline.blue(
									column.uniqueName,
								)
							} on the ${
								chalk.underline.blue(
									name,
								)
							} column is confilcting with a unique constraint name already defined for ${
								chalk.underline.blue(
									existingUnique.columns.join(','),
								)
							} columns\n`)
						}`,
					);
					process.exit(1);
				}
				uniqueConstraintObject[column.uniqueName!] = {
					name: column.uniqueName!,
					columns: [columnToSet.name],
				};
			}

			if (column.default !== undefined) {
				if (is(column.default, SQL)) {
					columnToSet.default = sqlToStr(column.default, casing);
				} else {
					if (typeof column.default === 'string') {
						columnToSet.default = `'${escapeSingleQuotes(column.default)}'`;
					} else {
						if (sqlTypeLowered === 'json') {
							columnToSet.default = `'${JSON.stringify(column.default)}'`;
						} else if (column.default instanceof Date) {
							if (sqlTypeLowered === 'date') {
								columnToSet.default = `'${column.default.toISOString().split('T')[0]}'`;
							} else if (
								sqlTypeLowered.startsWith('datetime')
								|| sqlTypeLowered.startsWith('timestamp')
							) {
								columnToSet.default = `'${
									column.default
										.toISOString()
										.replace('T', ' ')
										.slice(0, 23)
								}'`;
							}
						} else {
							columnToSet.default = column.default;
						}
					}
					if (['blob', 'text', 'json'].includes(column.getSQLType())) {
						columnToSet.default = `(${columnToSet.default})`;
					}
				}
			}
			columnsObject[name] = columnToSet;
		});

		primaryKeys.map((pk: PrimaryKeyORM) => {
			const originalColumnNames = pk.columns.map((c) => c.name);
			const columnNames = pk.columns.map((c: any) => getColumnCasing(c, casing));

			let name = pk.getName();
			if (casing !== undefined) {
				for (let i = 0; i < originalColumnNames.length; i++) {
					name = name.replace(originalColumnNames[i], columnNames[i]);
				}
			}

			primaryKeysObject[name] = {
				name,
				columns: columnNames,
			};

			// all composite pk's should be treated as notNull
			for (const column of pk.columns) {
				columnsObject[getColumnCasing(column, casing)].notNull = true;
			}
		});

		uniqueConstraints?.map((unq) => {
			const columnNames = unq.columns.map((c) => getColumnCasing(c, casing));

			const name = unq.name ?? uniqueKeyName(table, columnNames);

			const existingUnique = uniqueConstraintObject[name];
			if (typeof existingUnique !== 'undefined') {
				console.log(
					`\n${
						withStyle.errorWarning(
							`We\'ve found duplicated unique constraint names in ${
								chalk.underline.blue(
									tableName,
								)
							} table. \nThe unique constraint ${
								chalk.underline.blue(
									name,
								)
							} on the ${
								chalk.underline.blue(
									columnNames.join(','),
								)
							} columns is confilcting with a unique constraint name already defined for ${
								chalk.underline.blue(
									existingUnique.columns.join(','),
								)
							} columns\n`,
						)
					}`,
				);
				process.exit(1);
			}

			uniqueConstraintObject[name] = {
				name: unq.name!,
				columns: columnNames,
			};
		});

		const fks: ForeignKey[] = foreignKeys.map((fk) => {
			const tableFrom = tableName;
			const onDelete = fk.onDelete ?? 'no action';
			const onUpdate = fk.onUpdate ?? 'no action';
			const reference = fk.reference();

			const referenceFT = reference.foreignTable;

			// eslint-disable-next-line @typescript-eslint/no-unsafe-argument
			const tableTo = getTableName(referenceFT);

			const originalColumnsFrom = reference.columns.map((it) => it.name);
			const columnsFrom = reference.columns.map((it) => getColumnCasing(it, casing));
			const originalColumnsTo = reference.foreignColumns.map((it) => it.name);
			const columnsTo = reference.foreignColumns.map((it) => getColumnCasing(it, casing));

			let name = fk.getName();
			if (casing !== undefined) {
				for (let i = 0; i < originalColumnsFrom.length; i++) {
					name = name.replace(originalColumnsFrom[i], columnsFrom[i]);
				}
				for (let i = 0; i < originalColumnsTo.length; i++) {
					name = name.replace(originalColumnsTo[i], columnsTo[i]);
				}
			}

			return {
				name,
				tableFrom,
				tableTo,
				columnsFrom,
				columnsTo,
				onDelete,
				onUpdate,
			} as ForeignKey;
		});

		fks.forEach((it) => {
			foreignKeysObject[it.name] = it;
		});

		indexes.forEach((value) => {
			const columns = value.config.columns;
			const name = value.config.name;

			let indexColumns = columns.map((it) => {
				if (is(it, SQL)) {
					const sql = dialect.sqlToQuery(it, 'indexes').sql;
					if (typeof internal!.indexes![name] === 'undefined') {
						internal!.indexes![name] = {
							columns: {
								[sql]: {
									isExpression: true,
								},
							},
						};
					} else {
						if (typeof internal!.indexes![name]?.columns[sql] === 'undefined') {
							internal!.indexes![name]!.columns[sql] = {
								isExpression: true,
							};
						} else {
							internal!.indexes![name]!.columns[sql]!.isExpression = true;
						}
					}
					return sql;
				} else {
					return `${getColumnCasing(it, casing)}`;
				}
			});

			if (value.config.unique) {
				if (typeof uniqueConstraintObject[name] !== 'undefined') {
					console.log(
						`\n${
							withStyle.errorWarning(
								`We\'ve found duplicated unique constraint names in ${
									chalk.underline.blue(
										tableName,
									)
								} table. \nThe unique index ${
									chalk.underline.blue(
										name,
									)
								} on the ${
									chalk.underline.blue(
										indexColumns.join(','),
									)
								} columns is confilcting with a unique constraint name already defined for ${
									chalk.underline.blue(
										uniqueConstraintObject[name].columns.join(','),
									)
								} columns\n`,
							)
						}`,
					);
					process.exit(1);
				}
			} else {
				if (typeof foreignKeysObject[name] !== 'undefined') {
					console.log(
						`\n${
							withStyle.errorWarning(
								`In MySQL, when creating a foreign key, an index is automatically generated with the same name as the foreign key constraint.\n\nWe have encountered a collision between the index name on columns ${
									chalk.underline.blue(
										indexColumns.join(','),
									)
								} and the foreign key on columns ${
									chalk.underline.blue(
										foreignKeysObject[name].columnsFrom.join(','),
									)
								}. Please change either the index name or the foreign key name. For more information, please refer to https://dev.mysql.com/doc/refman/8.0/en/constraint-foreign-key.html\n
            `,
							)
						}`,
					);
					process.exit(1);
				}
			}

			indexesObject[name] = {
				name,
				columns: indexColumns,
				isUnique: value.config.unique ?? false,
				using: value.config.using,
				algorithm: value.config.algorythm,
				lock: value.config.lock,
			};
		});

		checks.forEach((check) => {
			check;
			const checkName = check.name;
			if (typeof checksInTable[tableName] !== 'undefined') {
				if (checksInTable[tableName].includes(check.name)) {
					console.log(
						`\n${
							withStyle.errorWarning(
								`We\'ve found duplicated check constraint name in ${
									chalk.underline.blue(
										tableName,
									)
								}. Please rename your check constraint in the ${
									chalk.underline.blue(
										tableName,
									)
								} table`,
							)
						}`,
					);
					process.exit(1);
				}
				checksInTable[tableName].push(checkName);
			} else {
				checksInTable[tableName] = [check.name];
			}

			checkConstraintObject[checkName] = {
				name: checkName,
				value: dialect.sqlToQuery(check.value).sql,
			};
		});

		// only handle tables without schemas
		if (!schema) {
			result[tableName] = {
				name: tableName,
				columns: columnsObject,
				indexes: indexesObject,
				foreignKeys: foreignKeysObject,
				compositePrimaryKeys: primaryKeysObject,
				uniqueConstraints: uniqueConstraintObject,
				checkConstraint: checkConstraintObject,
			};
		}
	}

	for (const view of views) {
		const {
			isExisting,
			name,
			query,
			schema,
			selectedFields,
			algorithm,
			sqlSecurity,
			withCheckOption,
		} = getViewConfig(view);

		const columnsObject: Record<string, Column> = {};

		const existingView = resultViews[name];
		if (typeof existingView !== 'undefined') {
			console.log(
				`\n${
					withStyle.errorWarning(
						`We\'ve found duplicated view name across ${
							chalk.underline.blue(
								schema ?? 'public',
							)
						} schema. Please rename your view`,
					)
				}`,
			);
			process.exit(1);
		}

		for (const key in selectedFields) {
			if (is(selectedFields[key], MySqlColumn)) {
				const column = selectedFields[key];

				const notNull: boolean = column.notNull;
				const sqlTypeLowered = column.getSQLType().toLowerCase();
				const autoIncrement = typeof (column as any).autoIncrement === 'undefined'
					? false
					: (column as any).autoIncrement;

				const generated = column.generated;

				const columnToSet: Column = {
					name: column.name,
					type: column.getSQLType(),
					primaryKey: false,
					// If field is autoincrement it's notNull by default
					// notNull: autoIncrement ? true : notNull,
					notNull,
					autoincrement: autoIncrement,
					onUpdate: (column as any).hasOnUpdateNow,
					generated: generated
						? {
							as: is(generated.as, SQL)
								? dialect.sqlToQuery(generated.as as SQL).sql
								: typeof generated.as === 'function'
								? dialect.sqlToQuery(generated.as() as SQL).sql
								: (generated.as as any),
							type: generated.mode ?? 'stored',
						}
						: undefined,
				};

				if (column.default !== undefined) {
					if (is(column.default, SQL)) {
						columnToSet.default = sqlToStr(column.default, casing);
					} else {
						if (typeof column.default === 'string') {
							columnToSet.default = `'${column.default}'`;
						} else {
							if (sqlTypeLowered === 'json') {
								columnToSet.default = `'${JSON.stringify(column.default)}'`;
							} else if (column.default instanceof Date) {
								if (sqlTypeLowered === 'date') {
									columnToSet.default = `'${column.default.toISOString().split('T')[0]}'`;
								} else if (
									sqlTypeLowered.startsWith('datetime')
									|| sqlTypeLowered.startsWith('timestamp')
								) {
									columnToSet.default = `'${
										column.default
											.toISOString()
											.replace('T', ' ')
											.slice(0, 23)
									}'`;
								}
							} else {
								columnToSet.default = column.default;
							}
						}
						if (['blob', 'text', 'json'].includes(column.getSQLType())) {
							columnToSet.default = `(${columnToSet.default})`;
						}
					}
				}
				columnsObject[column.name] = columnToSet;
			}
		}

		resultViews[name] = {
			columns: columnsObject,
			name,
			isExisting,
			definition: isExisting ? undefined : dialect.sqlToQuery(query!).sql,
			withCheckOption,
			algorithm: algorithm ?? 'undefined', // set default values
			sqlSecurity: sqlSecurity ?? 'definer', // set default values
		};
	}

	return {
		version: '5',
		dialect: 'mysql',
		tables: result,
		views: resultViews,
		_meta: {
			tables: {},
			columns: {},
		},
		internal,
	};
};

function clearDefaults(defaultValue: any, collate: string) {
	if (typeof collate === 'undefined' || collate === null) {
		collate = `utf8mb4`;
	}

	let resultDefault = defaultValue;
	collate = `_${collate}`;
	if (defaultValue.startsWith(collate)) {
		resultDefault = resultDefault
			.substring(collate.length, defaultValue.length)
			.replace(/\\/g, '');
		if (resultDefault.startsWith("'") && resultDefault.endsWith("'")) {
			return `('${escapeSingleQuotes(resultDefault.substring(1, resultDefault.length - 1))}')`;
		} else {
			return `'${resultDefault}'`;
		}
	} else {
		return `(${resultDefault})`;
	}
}

export const fromDatabase = async (
	db: DB,
	inputSchema: string,
	tablesFilter: (table: string) => boolean = (table) => true,
	progressCallback?: (
		stage: IntrospectStage,
		count: number,
		status: IntrospectStatus,
	) => void,
): Promise<MySqlSchemaInternal> => {
	const result: Record<string, Table> = {};
	const internals: MySqlKitInternals = { tables: {}, indexes: {} };

	const columns = await db.query(`select * from information_schema.columns
	where table_schema = '${inputSchema}' and table_name != '__drizzle_migrations'
	order by table_name, ordinal_position;`);

	const response = columns as RowDataPacket[];

	const schemas: string[] = [];

	let columnsCount = 0;
	let tablesCount = new Set();
	let indexesCount = 0;
	let foreignKeysCount = 0;
	let checksCount = 0;
	let viewsCount = 0;

	const idxs = await db.query(
		`select * from INFORMATION_SCHEMA.STATISTICS
	WHERE INFORMATION_SCHEMA.STATISTICS.TABLE_SCHEMA = '${inputSchema}' and INFORMATION_SCHEMA.STATISTICS.INDEX_NAME != 'PRIMARY';`,
	);

	const idxRows = idxs as RowDataPacket[];

	for (const column of response) {
		if (!tablesFilter(column['TABLE_NAME'] as string)) continue;

		columnsCount += 1;
		if (progressCallback) {
			progressCallback('columns', columnsCount, 'fetching');
		}
		const schema: string = column['TABLE_SCHEMA'];
		const tableName = column['TABLE_NAME'];

		tablesCount.add(`${schema}.${tableName}`);
		if (progressCallback) {
			progressCallback('columns', tablesCount.size, 'fetching');
		}
		const columnName: string = column['COLUMN_NAME'];
		const isNullable = column['IS_NULLABLE'] === 'YES'; // 'YES', 'NO'
		const dataType = column['DATA_TYPE']; // varchar
		const columnType = column['COLUMN_TYPE']; // varchar(256)
		const isPrimary = column['COLUMN_KEY'] === 'PRI'; // 'PRI', ''
		const columnDefault: string = column['COLUMN_DEFAULT'];
		const collation: string = column['CHARACTER_SET_NAME'];
		const geenratedExpression: string = column['GENERATION_EXPRESSION'];

		let columnExtra = column['EXTRA'];
		let isAutoincrement = false; // 'auto_increment', ''
		let isDefaultAnExpression = false; // 'auto_increment', ''

		if (typeof column['EXTRA'] !== 'undefined') {
			columnExtra = column['EXTRA'];
			isAutoincrement = column['EXTRA'] === 'auto_increment'; // 'auto_increment', ''
			isDefaultAnExpression = column['EXTRA'].includes('DEFAULT_GENERATED'); // 'auto_increment', ''
		}

		// if (isPrimary) {
		//   if (typeof tableToPk[tableName] === "undefined") {
		//     tableToPk[tableName] = [columnName];
		//   } else {
		//     tableToPk[tableName].push(columnName);
		//   }
		// }

		if (schema !== inputSchema) {
			schemas.push(schema);
		}

		const table = result[tableName];

		// let changedType = columnType.replace("bigint unsigned", "serial")
		let changedType = columnType;

		if (columnType === 'bigint unsigned' && !isNullable && isAutoincrement) {
			// check unique here
			const uniqueIdx = idxRows.filter(
				(it) =>
					it['COLUMN_NAME'] === columnName
					&& it['TABLE_NAME'] === tableName
					&& it['NON_UNIQUE'] === 0,
			);
			if (uniqueIdx && uniqueIdx.length === 1) {
				changedType = columnType.replace('bigint unsigned', 'serial');
			}
		}

		if (columnType.includes('decimal(10,0)')) {
			changedType = columnType.replace('decimal(10,0)', 'decimal');
		}

		let onUpdate: boolean | undefined = undefined;
		if (
			columnType.startsWith('timestamp')
			&& typeof columnExtra !== 'undefined'
			&& columnExtra.includes('on update CURRENT_TIMESTAMP')
		) {
			onUpdate = true;
		}

		const newColumn: Column = {
			default: columnDefault === null || columnDefault === undefined
				? undefined
				: /^-?[\d.]+(?:e-?\d+)?$/.test(columnDefault)
						&& !['decimal', 'char', 'varchar'].some((type) => columnType.startsWith(type))
				? Number(columnDefault)
				: isDefaultAnExpression
				? clearDefaults(columnDefault, collation)
				: `'${unescapeSingleQuotes(columnDefault, false)}'`,
			autoincrement: isAutoincrement,
			name: columnName,
			type: changedType,
			primaryKey: false,
			notNull: !isNullable,
			onUpdate,
			generated: geenratedExpression
				? {
					as: geenratedExpression,
					type: columnExtra === 'VIRTUAL GENERATED' ? 'virtual' : 'stored',
				}
				: undefined,
		};

		// Set default to internal object
		if (isDefaultAnExpression) {
			if (typeof internals!.tables![tableName] === 'undefined') {
				internals!.tables![tableName] = {
					columns: {
						[columnName]: {
							isDefaultAnExpression: true,
						},
					},
				};
			} else {
				if (
					typeof internals!.tables![tableName]!.columns[columnName]
						=== 'undefined'
				) {
					internals!.tables![tableName]!.columns[columnName] = {
						isDefaultAnExpression: true,
					};
				} else {
					internals!.tables![tableName]!.columns[
						columnName
					]!.isDefaultAnExpression = true;
				}
			}
		}

		if (!table) {
			result[tableName] = {
				name: tableName,
				columns: {
					[columnName]: newColumn,
				},
				compositePrimaryKeys: {},
				indexes: {},
				foreignKeys: {},
				uniqueConstraints: {},
				checkConstraint: {},
			};
		} else {
			result[tableName]!.columns[columnName] = newColumn;
		}
	}

	const tablePks = await db.query(
		`SELECT table_name, column_name, ordinal_position
  FROM information_schema.table_constraints t
  LEFT JOIN information_schema.key_column_usage k
  USING(constraint_name,table_schema,table_name)
  WHERE t.constraint_type='PRIMARY KEY'
      and table_name != '__drizzle_migrations'
      AND t.table_schema = '${inputSchema}'
      ORDER BY ordinal_position`,
	);

	const tableToPk: { [tname: string]: string[] } = {};

	const tableToPkRows = tablePks as RowDataPacket[];
	for (const tableToPkRow of tableToPkRows) {
		const tableName: string = tableToPkRow['TABLE_NAME'];
		const columnName: string = tableToPkRow['COLUMN_NAME'];
		const position: string = tableToPkRow['ordinal_position'];

		if (typeof result[tableName] === 'undefined') {
			continue;
		}

		if (typeof tableToPk[tableName] === 'undefined') {
			tableToPk[tableName] = [columnName];
		} else {
			tableToPk[tableName].push(columnName);
		}
	}

	for (const [key, value] of Object.entries(tableToPk)) {
		// if (value.length > 1) {
		result[key].compositePrimaryKeys = {
			[`${key}_${value.join('_')}`]: {
				name: `${key}_${value.join('_')}`,
				columns: value,
			},
		};
		// } else if (value.length === 1) {
		// result[key].columns[value[0]].primaryKey = true;
		// } else {
		// }
	}
	if (progressCallback) {
		progressCallback('columns', columnsCount, 'done');
		progressCallback('tables', tablesCount.size, 'done');
	}
	try {
		const fks = await db.query(
			`SELECT 
      kcu.TABLE_SCHEMA,
      kcu.TABLE_NAME,
      kcu.CONSTRAINT_NAME,
      kcu.COLUMN_NAME,
      kcu.REFERENCED_TABLE_SCHEMA,
      kcu.REFERENCED_TABLE_NAME,
      kcu.REFERENCED_COLUMN_NAME,
      rc.UPDATE_RULE,
      rc.DELETE_RULE
  FROM 
      INFORMATION_SCHEMA.KEY_COLUMN_USAGE kcu
  LEFT JOIN 
      information_schema.referential_constraints rc 
      ON kcu.CONSTRAINT_NAME = rc.CONSTRAINT_NAME
  WHERE kcu.TABLE_SCHEMA = '${inputSchema}' AND kcu.CONSTRAINT_NAME != 'PRIMARY' 
      AND kcu.REFERENCED_TABLE_NAME IS NOT NULL;`,
		);

		const fkRows = fks as RowDataPacket[];

		for (const fkRow of fkRows) {
			foreignKeysCount += 1;
			if (progressCallback) {
				progressCallback('fks', foreignKeysCount, 'fetching');
			}
			const tableSchema = fkRow['TABLE_SCHEMA'];
			const tableName: string = fkRow['TABLE_NAME'];
			const constraintName = fkRow['CONSTRAINT_NAME'];
			const columnName: string = fkRow['COLUMN_NAME'];
			const refTableSchema = fkRow['REFERENCED_TABLE_SCHEMA'];
			const refTableName = fkRow['REFERENCED_TABLE_NAME'];
			const refColumnName: string = fkRow['REFERENCED_COLUMN_NAME'];
			const updateRule: string = fkRow['UPDATE_RULE'];
			const deleteRule = fkRow['DELETE_RULE'];

			const tableInResult = result[tableName];
			if (typeof tableInResult === 'undefined') continue;

			if (typeof tableInResult.foreignKeys[constraintName] !== 'undefined') {
				tableInResult.foreignKeys[constraintName]!.columnsFrom.push(columnName);
				tableInResult.foreignKeys[constraintName]!.columnsTo.push(
					refColumnName,
				);
			} else {
				tableInResult.foreignKeys[constraintName] = {
					name: constraintName,
					tableFrom: tableName,
					tableTo: refTableName,
					columnsFrom: [columnName],
					columnsTo: [refColumnName],
					onDelete: deleteRule?.toLowerCase(),
					onUpdate: updateRule?.toLowerCase(),
				};
			}

			tableInResult.foreignKeys[constraintName]!.columnsFrom = [
				...new Set(tableInResult.foreignKeys[constraintName]!.columnsFrom),
			];

			tableInResult.foreignKeys[constraintName]!.columnsTo = [
				...new Set(tableInResult.foreignKeys[constraintName]!.columnsTo),
			];
		}
	} catch (e) {
		// console.log(`Can't proccess foreign keys`);
	}
	if (progressCallback) {
		progressCallback('fks', foreignKeysCount, 'done');
	}

	for (const idxRow of idxRows) {
		const tableSchema = idxRow['TABLE_SCHEMA'];
		const tableName = idxRow['TABLE_NAME'];
		const constraintName = idxRow['INDEX_NAME'];
		const columnName: string = idxRow['COLUMN_NAME'];
		const isUnique = idxRow['NON_UNIQUE'] === 0;

		const tableInResult = result[tableName];
		if (typeof tableInResult === 'undefined') continue;

		// if (tableInResult.columns[columnName].type === "serial") continue;

		indexesCount += 1;
		if (progressCallback) {
			progressCallback('indexes', indexesCount, 'fetching');
		}

		if (isUnique) {
			if (
				typeof tableInResult.uniqueConstraints[constraintName] !== 'undefined'
			) {
				tableInResult.uniqueConstraints[constraintName]!.columns.push(
					columnName,
				);
			} else {
				tableInResult.uniqueConstraints[constraintName] = {
					name: constraintName,
					columns: [columnName],
				};
			}
		} else {
			// in MySQL FK creates index by default. Name of index is the same as fk constraint name
			// so for introspect we will just skip it
			if (typeof tableInResult.foreignKeys[constraintName] === 'undefined') {
				if (typeof tableInResult.indexes[constraintName] !== 'undefined') {
					tableInResult.indexes[constraintName]!.columns.push(columnName);
				} else {
					tableInResult.indexes[constraintName] = {
						name: constraintName,
						columns: [columnName],
						isUnique: isUnique,
					};
				}
			}
		}
	}

	const views = await db.query(
		`select * from INFORMATION_SCHEMA.VIEWS WHERE table_schema = '${inputSchema}';`,
	);

	const resultViews: Record<string, View> = {};

	viewsCount = views.length;
	if (progressCallback) {
		progressCallback('views', viewsCount, 'fetching');
	}
	for await (const view of views) {
		const viewName = view['TABLE_NAME'];
		const definition = view['VIEW_DEFINITION'];

		const withCheckOption = view['CHECK_OPTION'] === 'NONE' ? undefined : view['CHECK_OPTION'].toLowerCase();
		const sqlSecurity = view['SECURITY_TYPE'].toLowerCase();

		const [createSqlStatement] = await db.query(`SHOW CREATE VIEW \`${viewName}\`;`);
		const algorithmMatch = createSqlStatement['Create View'].match(/ALGORITHM=([^ ]+)/);
		const algorithm = algorithmMatch ? algorithmMatch[1].toLowerCase() : undefined;

		const columns = result[viewName].columns;
		delete result[viewName];

		resultViews[viewName] = {
			columns: columns,
			isExisting: false,
			name: viewName,
			algorithm,
			definition,
			sqlSecurity,
			withCheckOption,
		};
	}

	if (progressCallback) {
		progressCallback('indexes', indexesCount, 'done');
		// progressCallback("enums", 0, "fetching");
		progressCallback('enums', 0, 'done');
		progressCallback('views', viewsCount, 'done');
	}

	const checkConstraints = await db.query(
		`SELECT 
    tc.table_name, 
    tc.constraint_name, 
    cc.check_clause
FROM 
    information_schema.table_constraints tc
JOIN 
    information_schema.check_constraints cc 
    ON tc.constraint_name = cc.constraint_name
WHERE 
    tc.constraint_schema = '${inputSchema}'
AND 
    tc.constraint_type = 'CHECK';`,
	);

	checksCount += checkConstraints.length;
	if (progressCallback) {
		progressCallback('checks', checksCount, 'fetching');
	}
	for (const checkConstraintRow of checkConstraints) {
		const constraintName = checkConstraintRow['CONSTRAINT_NAME'];
		const constraintValue = checkConstraintRow['CHECK_CLAUSE'];
		const tableName = checkConstraintRow['TABLE_NAME'];

		const tableInResult = result[tableName];
		// if (typeof tableInResult === 'undefined') continue;

		tableInResult.checkConstraint[constraintName] = {
			name: constraintName,
			value: constraintValue,
		};
	}

	if (progressCallback) {
		progressCallback('checks', checksCount, 'done');
	}

	return {
		version: '5',
		dialect: 'mysql',
		tables: result,
		views: resultViews,
		_meta: {
			tables: {},
			columns: {},
		},
		internal: internals,
	};
};<|MERGE_RESOLUTION|>--- conflicted
+++ resolved
@@ -26,15 +26,8 @@
 	UniqueConstraint,
 	View,
 } from '../serializer/mysqlSchema';
-<<<<<<< HEAD
 import { type DB, escapeSingleQuotes, getColumnCasing, unescapeSingleQuotes } from '../utils';
-import { sqlToStr } from '.';
-// import { MySqlColumnWithAutoIncrement } from "drizzle-orm/mysql-core";
-// import { MySqlDateBaseColumn } from "drizzle-orm/mysql-core";
-=======
-import type { DB } from '../utils';
-import { getColumnCasing, sqlToStr } from './utils';
->>>>>>> 4d56096c
+import { sqlToStr } from './utils';
 
 export const indexName = (tableName: string, columns: string[]) => {
 	return `${tableName}_${columns.join('_')}_index`;
