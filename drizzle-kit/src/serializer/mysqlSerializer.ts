import chalk from 'chalk';
import { getTableName, is } from 'drizzle-orm';
import { SQL } from 'drizzle-orm';
import { toCamelCase, toSnakeCase } from 'drizzle-orm/casing';
import { AnyMySqlTable, MySqlDialect, type PrimaryKey as PrimaryKeyORM, uniqueKeyName } from 'drizzle-orm/mysql-core';
import { getTableConfig } from 'drizzle-orm/mysql-core';
import { RowDataPacket } from 'mysql2/promise';
import { CasingType } from 'src/cli/validations/common';
import { withStyle } from '../cli/validations/outputs';
import { IntrospectStage, IntrospectStatus } from '../cli/views';
import {
	Column,
	ForeignKey,
	Index,
	MySqlKitInternals,
	MySqlSchemaInternal,
	PrimaryKey,
	Table,
	UniqueConstraint,
} from '../serializer/mysqlSchema';
<<<<<<< HEAD
import { type DB, escapeSingleQuotes, unescapeSingleQuotes } from '../utils';
=======
import { type DB, getColumnCasing } from '../utils';
>>>>>>> 746aeed8
import { sqlToStr } from '.';
// import { MySqlColumnWithAutoIncrement } from "drizzle-orm/mysql-core";
// import { MySqlDateBaseColumn } from "drizzle-orm/mysql-core";

export const indexName = (tableName: string, columns: string[]) => {
	return `${tableName}_${columns.join('_')}_index`;
};

const handleEnumType = (type: string) => {
	let str = type.split('(')[1];
	str = str.substring(0, str.length - 1);
	const values = str.split(',').map((v) => `'${escapeSingleQuotes(v.substring(1, v.length - 1))}'`);
	return `enum(${values.join(',')})`;
};

export const generateMySqlSnapshot = (
	tables: AnyMySqlTable[],
	casing: CasingType | undefined,
): MySqlSchemaInternal => {
	const dialect = new MySqlDialect({ casing });
	const result: Record<string, Table> = {};
	const internal: MySqlKitInternals = { tables: {}, indexes: {} };
	for (const table of tables) {
		const {
			name: tableName,
			columns,
			indexes,
			foreignKeys,
			schema,
			primaryKeys,
			uniqueConstraints,
		} = getTableConfig(table);
		const columnsObject: Record<string, Column> = {};
		const indexesObject: Record<string, Index> = {};
		const foreignKeysObject: Record<string, ForeignKey> = {};
		const primaryKeysObject: Record<string, PrimaryKey> = {};
		const uniqueConstraintObject: Record<string, UniqueConstraint> = {};

		columns.forEach((column) => {
			const name = getColumnCasing(column, casing);
			const notNull: boolean = column.notNull;
			const sqlType = column.getSQLType();
			const sqlTypeLowered = sqlType.toLowerCase();
			const autoIncrement = typeof (column as any).autoIncrement === 'undefined'
				? false
				: (column as any).autoIncrement;

			const generated = column.generated;

			const columnToSet: Column = {
<<<<<<< HEAD
				name: column.name,
				type: sqlType.startsWith('enum') ? handleEnumType(sqlType) : sqlType,
=======
				name,
				type: column.getSQLType(),
>>>>>>> 746aeed8
				primaryKey: false,
				// If field is autoincrement it's notNull by default
				// notNull: autoIncrement ? true : notNull,
				notNull,
				autoincrement: autoIncrement,
				onUpdate: (column as any).hasOnUpdateNow,
				generated: generated
					? {
						as: is(generated.as, SQL)
							? dialect.sqlToQuery(generated.as as SQL).sql
							: typeof generated.as === 'function'
							? dialect.sqlToQuery(generated.as() as SQL).sql
							: (generated.as as any),
						type: generated.mode ?? 'stored',
					}
					: undefined,
			};

			if (column.primary) {
				primaryKeysObject[`${tableName}_${name}`] = {
					name: `${tableName}_${name}`,
					columns: [name],
				};
			}

			if (column.isUnique) {
				const existingUnique = uniqueConstraintObject[column.uniqueName!];
				if (typeof existingUnique !== 'undefined') {
					console.log(
						`\n${
							withStyle.errorWarning(`We\'ve found duplicated unique constraint names in ${
								chalk.underline.blue(
									tableName,
								)
							} table. 
          The unique constraint ${
								chalk.underline.blue(
									column.uniqueName,
								)
							} on the ${
								chalk.underline.blue(
									name,
								)
							} column is confilcting with a unique constraint name already defined for ${
								chalk.underline.blue(
									existingUnique.columns.join(','),
								)
							} columns\n`)
						}`,
					);
					process.exit(1);
				}
				uniqueConstraintObject[column.uniqueName!] = {
					name: column.uniqueName!,
					columns: [columnToSet.name],
				};
			}

			if (column.default !== undefined) {
				if (is(column.default, SQL)) {
					columnToSet.default = sqlToStr(column.default, casing);
				} else {
					if (typeof column.default === 'string') {
						columnToSet.default = `'${escapeSingleQuotes(column.default)}'`;
					} else {
						if (sqlTypeLowered === 'json') {
							columnToSet.default = `'${JSON.stringify(column.default)}'`;
						} else if (column.default instanceof Date) {
							if (sqlTypeLowered === 'date') {
								columnToSet.default = `'${column.default.toISOString().split('T')[0]}'`;
							} else if (
								sqlTypeLowered.startsWith('datetime')
								|| sqlTypeLowered.startsWith('timestamp')
							) {
								columnToSet.default = `'${
									column.default
										.toISOString()
										.replace('T', ' ')
										.slice(0, 23)
								}'`;
							}
						} else {
							columnToSet.default = column.default;
						}
					}
					if (['blob', 'text', 'json'].includes(column.getSQLType())) {
						columnToSet.default = `(${columnToSet.default})`;
					}
				}
			}
			columnsObject[name] = columnToSet;
		});

		primaryKeys.map((pk: PrimaryKeyORM) => {
			const originalColumnNames = pk.columns.map((c) => c.name);
			const columnNames = pk.columns.map((c: any) => getColumnCasing(c, casing));

			let name = pk.getName();
			if (casing !== undefined) {
				for (let i = 0; i < originalColumnNames.length; i++) {
					name = name.replace(originalColumnNames[i], columnNames[i]);
				}
			}

			primaryKeysObject[name] = {
				name,
				columns: columnNames,
			};

			// all composite pk's should be treated as notNull
			for (const column of pk.columns) {
				columnsObject[getColumnCasing(column, casing)].notNull = true;
			}
		});

		uniqueConstraints?.map((unq) => {
			const columnNames = unq.columns.map((c) => getColumnCasing(c, casing));

			const name = unq.name ?? uniqueKeyName(table, columnNames);

			const existingUnique = uniqueConstraintObject[name];
			if (typeof existingUnique !== 'undefined') {
				console.log(
					`\n${
						withStyle.errorWarning(
							`We\'ve found duplicated unique constraint names in ${
								chalk.underline.blue(
									tableName,
								)
							} table. \nThe unique constraint ${
								chalk.underline.blue(
									name,
								)
							} on the ${
								chalk.underline.blue(
									columnNames.join(','),
								)
							} columns is confilcting with a unique constraint name already defined for ${
								chalk.underline.blue(
									existingUnique.columns.join(','),
								)
							} columns\n`,
						)
					}`,
				);
				process.exit(1);
			}

			uniqueConstraintObject[name] = {
				name: unq.name!,
				columns: columnNames,
			};
		});

		const fks: ForeignKey[] = foreignKeys.map((fk) => {
			const tableFrom = tableName;
			const onDelete = fk.onDelete ?? 'no action';
			const onUpdate = fk.onUpdate ?? 'no action';
			const reference = fk.reference();

			const referenceFT = reference.foreignTable;

			// eslint-disable-next-line @typescript-eslint/no-unsafe-argument
			const tableTo = getTableName(referenceFT);

			const originalColumnsFrom = reference.columns.map((it) => it.name);
			const columnsFrom = reference.columns.map((it) => getColumnCasing(it, casing));
			const originalColumnsTo = reference.foreignColumns.map((it) => it.name);
			const columnsTo = reference.foreignColumns.map((it) => getColumnCasing(it, casing));

			let name = fk.getName();
			if (casing !== undefined) {
				for (let i = 0; i < originalColumnsFrom.length; i++) {
					name = name.replace(originalColumnsFrom[i], columnsFrom[i]);
				}
				for (let i = 0; i < originalColumnsTo.length; i++) {
					name = name.replace(originalColumnsTo[i], columnsTo[i]);
				}
			}

			return {
				name,
				tableFrom,
				tableTo,
				columnsFrom,
				columnsTo,
				onDelete,
				onUpdate,
			} as ForeignKey;
		});

		fks.forEach((it) => {
			foreignKeysObject[it.name] = it;
		});

		indexes.forEach((value) => {
			const columns = value.config.columns;
			const name = value.config.name;

			let indexColumns = columns.map((it) => {
				if (is(it, SQL)) {
					const sql = dialect.sqlToQuery(it, 'indexes').sql;
					if (typeof internal!.indexes![name] === 'undefined') {
						internal!.indexes![name] = {
							columns: {
								[sql]: {
									isExpression: true,
								},
							},
						};
					} else {
						if (typeof internal!.indexes![name]?.columns[sql] === 'undefined') {
							internal!.indexes![name]!.columns[sql] = {
								isExpression: true,
							};
						} else {
							internal!.indexes![name]!.columns[sql]!.isExpression = true;
						}
					}
					return sql;
				} else {
					return `${getColumnCasing(it, casing)}`;
				}
			});

			if (value.config.unique) {
				if (typeof uniqueConstraintObject[name] !== 'undefined') {
					console.log(
						`\n${
							withStyle.errorWarning(
								`We\'ve found duplicated unique constraint names in ${
									chalk.underline.blue(
										tableName,
									)
								} table. \nThe unique index ${
									chalk.underline.blue(
										name,
									)
								} on the ${
									chalk.underline.blue(
										indexColumns.join(','),
									)
								} columns is confilcting with a unique constraint name already defined for ${
									chalk.underline.blue(
										uniqueConstraintObject[name].columns.join(','),
									)
								} columns\n`,
							)
						}`,
					);
					process.exit(1);
				}
			} else {
				if (typeof foreignKeysObject[name] !== 'undefined') {
					console.log(
						`\n${
							withStyle.errorWarning(
								`In MySQL, when creating a foreign key, an index is automatically generated with the same name as the foreign key constraint.\n\nWe have encountered a collision between the index name on columns ${
									chalk.underline.blue(
										indexColumns.join(','),
									)
								} and the foreign key on columns ${
									chalk.underline.blue(
										foreignKeysObject[name].columnsFrom.join(','),
									)
								}. Please change either the index name or the foreign key name. For more information, please refer to https://dev.mysql.com/doc/refman/8.0/en/constraint-foreign-key.html\n
            `,
							)
						}`,
					);
					process.exit(1);
				}
			}

			indexesObject[name] = {
				name,
				columns: indexColumns,
				isUnique: value.config.unique ?? false,
				using: value.config.using,
				algorithm: value.config.algorythm,
				lock: value.config.lock,
			};
		});

		// only handle tables without schemas
		if (!schema) {
			result[tableName] = {
				name: tableName,
				columns: columnsObject,
				indexes: indexesObject,
				foreignKeys: foreignKeysObject,
				compositePrimaryKeys: primaryKeysObject,
				uniqueConstraints: uniqueConstraintObject,
			};
		}
	}

	return {
		version: '5',
		dialect: 'mysql',
		tables: result,
		_meta: {
			tables: {},
			columns: {},
		},
		internal,
	};
};

function clearDefaults(defaultValue: any, collate: string) {
	if (typeof collate === 'undefined' || collate === null) {
		collate = `utf8mb4`;
	}

	let resultDefault = defaultValue;
	collate = `_${collate}`;
	if (defaultValue.startsWith(collate)) {
		resultDefault = resultDefault
			.substring(collate.length, defaultValue.length)
			.replace(/\\/g, '');
		if (resultDefault.startsWith("'") && resultDefault.endsWith("'")) {
			return `('${escapeSingleQuotes(resultDefault.substring(1, resultDefault.length - 1))}')`;
		} else {
			return `'${resultDefault}'`;
		}
	} else {
		return `(${resultDefault})`;
	}
}

export const fromDatabase = async (
	db: DB,
	inputSchema: string,
	tablesFilter: (table: string) => boolean = (table) => true,
	progressCallback?: (
		stage: IntrospectStage,
		count: number,
		status: IntrospectStatus,
	) => void,
): Promise<MySqlSchemaInternal> => {
	const result: Record<string, Table> = {};
	const internals: MySqlKitInternals = { tables: {}, indexes: {} };

	const columns = await db.query(`select * from information_schema.columns
	where table_schema = '${inputSchema}' and table_name != '__drizzle_migrations'
	order by table_name, ordinal_position;`);

	const response = columns as RowDataPacket[];

	const schemas: string[] = [];

	let columnsCount = 0;
	let tablesCount = new Set();
	let indexesCount = 0;
	let foreignKeysCount = 0;

	const idxs = await db.query(
		`select * from INFORMATION_SCHEMA.STATISTICS
	WHERE INFORMATION_SCHEMA.STATISTICS.TABLE_SCHEMA = '${inputSchema}' and INFORMATION_SCHEMA.STATISTICS.INDEX_NAME != 'PRIMARY';`,
	);

	const idxRows = idxs as RowDataPacket[];

	for (const column of response) {
		if (!tablesFilter(column['TABLE_NAME'] as string)) continue;

		columnsCount += 1;
		if (progressCallback) {
			progressCallback('columns', columnsCount, 'fetching');
		}
		const schema: string = column['TABLE_SCHEMA'];
		const tableName = column['TABLE_NAME'];

		tablesCount.add(`${schema}.${tableName}`);
		if (progressCallback) {
			progressCallback('columns', tablesCount.size, 'fetching');
		}
		const columnName: string = column['COLUMN_NAME'];
		const isNullable = column['IS_NULLABLE'] === 'YES'; // 'YES', 'NO'
		const dataType = column['DATA_TYPE']; // varchar
		const columnType = column['COLUMN_TYPE']; // varchar(256)
		const isPrimary = column['COLUMN_KEY'] === 'PRI'; // 'PRI', ''
		const columnDefault: string = column['COLUMN_DEFAULT'];
		const collation: string = column['CHARACTER_SET_NAME'];
		const geenratedExpression: string = column['GENERATION_EXPRESSION'];

		let columnExtra = column['EXTRA'];
		let isAutoincrement = false; // 'auto_increment', ''
		let isDefaultAnExpression = false; // 'auto_increment', ''

		if (typeof column['EXTRA'] !== 'undefined') {
			columnExtra = column['EXTRA'];
			isAutoincrement = column['EXTRA'] === 'auto_increment'; // 'auto_increment', ''
			isDefaultAnExpression = column['EXTRA'].includes('DEFAULT_GENERATED'); // 'auto_increment', ''
		}

		// if (isPrimary) {
		//   if (typeof tableToPk[tableName] === "undefined") {
		//     tableToPk[tableName] = [columnName];
		//   } else {
		//     tableToPk[tableName].push(columnName);
		//   }
		// }

		if (schema !== inputSchema) {
			schemas.push(schema);
		}

		const table = result[tableName];

		// let changedType = columnType.replace("bigint unsigned", "serial")
		let changedType = columnType;

		if (columnType === 'bigint unsigned' && !isNullable && isAutoincrement) {
			// check unique here
			const uniqueIdx = idxRows.filter(
				(it) =>
					it['COLUMN_NAME'] === columnName
					&& it['TABLE_NAME'] === tableName
					&& it['NON_UNIQUE'] === 0,
			);
			if (uniqueIdx && uniqueIdx.length === 1) {
				changedType = columnType.replace('bigint unsigned', 'serial');
			}
		}

		if (columnType.startsWith('tinyint')) {
			changedType = 'tinyint';
		}

		let onUpdate: boolean | undefined = undefined;
		if (
			columnType.startsWith('timestamp')
			&& typeof columnExtra !== 'undefined'
			&& columnExtra.includes('on update CURRENT_TIMESTAMP')
		) {
			onUpdate = true;
		}

		const newColumn: Column = {
			default: columnDefault === null || columnDefault === undefined
				? undefined
				: /^-?[\d.]+(?:e-?\d+)?$/.test(columnDefault)
						&& !['decimal', 'char', 'varchar'].some((type) => columnType.startsWith(type))
				? Number(columnDefault)
				: isDefaultAnExpression
				? clearDefaults(columnDefault, collation)
				: `'${unescapeSingleQuotes(columnDefault, false)}'`,
			autoincrement: isAutoincrement,
			name: columnName,
			type: changedType,
			primaryKey: false,
			notNull: !isNullable,
			onUpdate,
			generated: geenratedExpression
				? {
					as: geenratedExpression,
					type: columnExtra === 'VIRTUAL GENERATED' ? 'virtual' : 'stored',
				}
				: undefined,
		};

		// Set default to internal object
		if (isDefaultAnExpression) {
			if (typeof internals!.tables![tableName] === 'undefined') {
				internals!.tables![tableName] = {
					columns: {
						[columnName]: {
							isDefaultAnExpression: true,
						},
					},
				};
			} else {
				if (
					typeof internals!.tables![tableName]!.columns[columnName]
						=== 'undefined'
				) {
					internals!.tables![tableName]!.columns[columnName] = {
						isDefaultAnExpression: true,
					};
				} else {
					internals!.tables![tableName]!.columns[
						columnName
					]!.isDefaultAnExpression = true;
				}
			}
		}

		if (!table) {
			result[tableName] = {
				name: tableName,
				columns: {
					[columnName]: newColumn,
				},
				compositePrimaryKeys: {},
				indexes: {},
				foreignKeys: {},
				uniqueConstraints: {},
			};
		} else {
			result[tableName]!.columns[columnName] = newColumn;
		}
	}

	const tablePks = await db.query(
		`SELECT table_name, column_name, ordinal_position
  FROM information_schema.table_constraints t
  LEFT JOIN information_schema.key_column_usage k
  USING(constraint_name,table_schema,table_name)
  WHERE t.constraint_type='PRIMARY KEY'
      and table_name != '__drizzle_migrations'
      AND t.table_schema = '${inputSchema}'
      ORDER BY ordinal_position`,
	);

	const tableToPk: { [tname: string]: string[] } = {};

	const tableToPkRows = tablePks as RowDataPacket[];
	for (const tableToPkRow of tableToPkRows) {
		const tableName: string = tableToPkRow['TABLE_NAME'];
		const columnName: string = tableToPkRow['COLUMN_NAME'];
		const position: string = tableToPkRow['ordinal_position'];

		if (typeof result[tableName] === 'undefined') {
			continue;
		}

		if (typeof tableToPk[tableName] === 'undefined') {
			tableToPk[tableName] = [columnName];
		} else {
			tableToPk[tableName].push(columnName);
		}
	}

	for (const [key, value] of Object.entries(tableToPk)) {
		// if (value.length > 1) {
		result[key].compositePrimaryKeys = {
			[`${key}_${value.join('_')}`]: {
				name: `${key}_${value.join('_')}`,
				columns: value,
			},
		};
		// } else if (value.length === 1) {
		// result[key].columns[value[0]].primaryKey = true;
		// } else {
		// }
	}
	if (progressCallback) {
		progressCallback('columns', columnsCount, 'done');
		progressCallback('tables', tablesCount.size, 'done');
	}
	try {
		const fks = await db.query(
			`SELECT 
      kcu.TABLE_SCHEMA,
      kcu.TABLE_NAME,
      kcu.CONSTRAINT_NAME,
      kcu.COLUMN_NAME,
      kcu.REFERENCED_TABLE_SCHEMA,
      kcu.REFERENCED_TABLE_NAME,
      kcu.REFERENCED_COLUMN_NAME,
      rc.UPDATE_RULE,
      rc.DELETE_RULE
  FROM 
      INFORMATION_SCHEMA.KEY_COLUMN_USAGE kcu
  LEFT JOIN 
      information_schema.referential_constraints rc 
      ON kcu.CONSTRAINT_NAME = rc.CONSTRAINT_NAME
  WHERE kcu.TABLE_SCHEMA = '${inputSchema}' AND kcu.CONSTRAINT_NAME != 'PRIMARY' 
      AND kcu.REFERENCED_TABLE_NAME IS NOT NULL;`,
		);

		const fkRows = fks as RowDataPacket[];

		for (const fkRow of fkRows) {
			foreignKeysCount += 1;
			if (progressCallback) {
				progressCallback('fks', foreignKeysCount, 'fetching');
			}
			const tableSchema = fkRow['TABLE_SCHEMA'];
			const tableName: string = fkRow['TABLE_NAME'];
			const constraintName = fkRow['CONSTRAINT_NAME'];
			const columnName: string = fkRow['COLUMN_NAME'];
			const refTableSchema = fkRow['REFERENCED_TABLE_SCHEMA'];
			const refTableName = fkRow['REFERENCED_TABLE_NAME'];
			const refColumnName: string = fkRow['REFERENCED_COLUMN_NAME'];
			const updateRule: string = fkRow['UPDATE_RULE'];
			const deleteRule = fkRow['DELETE_RULE'];

			const tableInResult = result[tableName];
			if (typeof tableInResult === 'undefined') continue;

			if (typeof tableInResult.foreignKeys[constraintName] !== 'undefined') {
				tableInResult.foreignKeys[constraintName]!.columnsFrom.push(columnName);
				tableInResult.foreignKeys[constraintName]!.columnsTo.push(
					refColumnName,
				);
			} else {
				tableInResult.foreignKeys[constraintName] = {
					name: constraintName,
					tableFrom: tableName,
					tableTo: refTableName,
					columnsFrom: [columnName],
					columnsTo: [refColumnName],
					onDelete: deleteRule?.toLowerCase(),
					onUpdate: updateRule?.toLowerCase(),
				};
			}

			tableInResult.foreignKeys[constraintName]!.columnsFrom = [
				...new Set(tableInResult.foreignKeys[constraintName]!.columnsFrom),
			];

			tableInResult.foreignKeys[constraintName]!.columnsTo = [
				...new Set(tableInResult.foreignKeys[constraintName]!.columnsTo),
			];
		}
	} catch (e) {
		// console.log(`Can't proccess foreign keys`);
	}
	if (progressCallback) {
		progressCallback('fks', foreignKeysCount, 'done');
	}

	for (const idxRow of idxRows) {
		const tableSchema = idxRow['TABLE_SCHEMA'];
		const tableName = idxRow['TABLE_NAME'];
		const constraintName = idxRow['INDEX_NAME'];
		const columnName: string = idxRow['COLUMN_NAME'];
		const isUnique = idxRow['NON_UNIQUE'] === 0;

		const tableInResult = result[tableName];
		if (typeof tableInResult === 'undefined') continue;

		// if (tableInResult.columns[columnName].type === "serial") continue;

		indexesCount += 1;
		if (progressCallback) {
			progressCallback('indexes', indexesCount, 'fetching');
		}

		if (isUnique) {
			if (
				typeof tableInResult.uniqueConstraints[constraintName] !== 'undefined'
			) {
				tableInResult.uniqueConstraints[constraintName]!.columns.push(
					columnName,
				);
			} else {
				tableInResult.uniqueConstraints[constraintName] = {
					name: constraintName,
					columns: [columnName],
				};
			}
		} else {
			// in MySQL FK creates index by default. Name of index is the same as fk constraint name
			// so for introspect we will just skip it
			if (typeof tableInResult.foreignKeys[constraintName] === 'undefined') {
				if (typeof tableInResult.indexes[constraintName] !== 'undefined') {
					tableInResult.indexes[constraintName]!.columns.push(columnName);
				} else {
					tableInResult.indexes[constraintName] = {
						name: constraintName,
						columns: [columnName],
						isUnique: isUnique,
					};
				}
			}
		}
	}

	if (progressCallback) {
		progressCallback('indexes', indexesCount, 'done');
		// progressCallback("enums", 0, "fetching");
		progressCallback('enums', 0, 'done');
	}

	return {
		version: '5',
		dialect: 'mysql',
		tables: result,
		_meta: {
			tables: {},
			columns: {},
		},
		internal: internals,
	};
};<|MERGE_RESOLUTION|>--- conflicted
+++ resolved
@@ -18,11 +18,7 @@
 	Table,
 	UniqueConstraint,
 } from '../serializer/mysqlSchema';
-<<<<<<< HEAD
-import { type DB, escapeSingleQuotes, unescapeSingleQuotes } from '../utils';
-=======
-import { type DB, getColumnCasing } from '../utils';
->>>>>>> 746aeed8
+import { type DB, escapeSingleQuotes, unescapeSingleQuotes, getColumnCasing } from '../utils';
 import { sqlToStr } from '.';
 // import { MySqlColumnWithAutoIncrement } from "drizzle-orm/mysql-core";
 // import { MySqlDateBaseColumn } from "drizzle-orm/mysql-core";
@@ -73,13 +69,8 @@
 			const generated = column.generated;
 
 			const columnToSet: Column = {
-<<<<<<< HEAD
-				name: column.name,
+				name,
 				type: sqlType.startsWith('enum') ? handleEnumType(sqlType) : sqlType,
-=======
-				name,
-				type: column.getSQLType(),
->>>>>>> 746aeed8
 				primaryKey: false,
 				// If field is autoincrement it's notNull by default
 				// notNull: autoIncrement ? true : notNull,
