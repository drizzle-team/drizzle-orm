--- conflicted
+++ resolved
@@ -1,11 +1,4 @@
-<<<<<<< HEAD
 import pico from 'picocolors';
-import { getTableName, is } from 'drizzle-orm';
-import { SQL } from 'drizzle-orm';
-import { AnyMySqlTable, MySqlDialect, type PrimaryKey as PrimaryKeyORM, uniqueKeyName } from 'drizzle-orm/mysql-core';
-import { getTableConfig } from 'drizzle-orm/mysql-core';
-=======
-import chalk from 'chalk';
 import { getTableName, is, SQL } from 'drizzle-orm';
 import {
 	AnyMySqlTable,
@@ -17,7 +10,6 @@
 	type PrimaryKey as PrimaryKeyORM,
 	uniqueKeyName,
 } from 'drizzle-orm/mysql-core';
->>>>>>> 49d29301
 import { RowDataPacket } from 'mysql2/promise';
 import { CasingType } from 'src/cli/validations/common';
 import { withStyle } from '../cli/validations/outputs';
@@ -134,13 +126,8 @@
 									column.uniqueName,)
 								)
 							} on the ${
-<<<<<<< HEAD
 								pico.blue(pico.underline(
-									column.name)
-=======
-								chalk.underline.blue(
-									name,
->>>>>>> 49d29301
+									name)
 								)
 							} column is confilcting with a unique constraint name already defined for ${
 								pico.blue(pico.underline(
