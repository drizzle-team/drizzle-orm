import pico from 'picocolors';
import { getTableName, is, SQL } from 'drizzle-orm';
import {
	AnySQLiteTable,
	getTableConfig,
	getViewConfig,
	SQLiteBaseInteger,
	SQLiteColumn,
	SQLiteSyncDialect,
	SQLiteView,
	uniqueKeyName,
} from 'drizzle-orm/sqlite-core';
import { CasingType } from 'src/cli/validations/common';
import { withStyle } from '../cli/validations/outputs';
import type { IntrospectStage, IntrospectStatus } from '../cli/views';
import type {
	CheckConstraint,
	Column,
	ForeignKey,
	Index,
	PrimaryKey,
	SQLiteKitInternals,
	SQLiteSchemaInternal,
	Table,
	UniqueConstraint,
	View,
} from '../serializer/sqliteSchema';
import { escapeSingleQuotes, type SQLiteDB } from '../utils';
import { getColumnCasing, sqlToStr } from './utils';

export const generateSqliteSnapshot = (
	tables: AnySQLiteTable[],
	views: SQLiteView[],
	casing: CasingType | undefined,
): SQLiteSchemaInternal => {
	const dialect = new SQLiteSyncDialect({ casing });
	const result: Record<string, Table> = {};
	const resultViews: Record<string, View> = {};

	const internal: SQLiteKitInternals = { indexes: {} };
	for (const table of tables) {
		// const tableName = getTableName(table);
		const columnsObject: Record<string, Column> = {};
		const indexesObject: Record<string, Index> = {};
		const foreignKeysObject: Record<string, ForeignKey> = {};
		const primaryKeysObject: Record<string, PrimaryKey> = {};
		const uniqueConstraintObject: Record<string, UniqueConstraint> = {};
		const checkConstraintObject: Record<string, CheckConstraint> = {};

		const checksInTable: Record<string, string[]> = {};

		const {
			name: tableName,
			columns,
			indexes,
			checks,
			foreignKeys: tableForeignKeys,
			primaryKeys,
			uniqueConstraints,
		} = getTableConfig(table);

		columns.forEach((column) => {
			const name = getColumnCasing(column, casing);
			const notNull: boolean = column.notNull;
			const primaryKey: boolean = column.primary;
			const generated = column.generated;

			const columnToSet: Column = {
				name,
				type: column.getSQLType(),
				primaryKey,
				notNull,
				autoincrement: is(column, SQLiteBaseInteger)
					? column.autoIncrement
					: false,
				generated: generated
					? {
						as: is(generated.as, SQL)
							? `(${dialect.sqlToQuery(generated.as as SQL, 'indexes').sql})`
							: typeof generated.as === 'function'
							? `(${dialect.sqlToQuery(generated.as() as SQL, 'indexes').sql})`
							: `(${generated.as as any})`,
						type: generated.mode ?? 'virtual',
					}
					: undefined,
			};

			if (column.default !== undefined) {
				if (is(column.default, SQL)) {
					columnToSet.default = sqlToStr(column.default, casing);
				} else {
					columnToSet.default = typeof column.default === 'string'
						? `'${escapeSingleQuotes(column.default)}'`
						: typeof column.default === 'object'
								|| Array.isArray(column.default)
						? `'${JSON.stringify(column.default)}'`
						: column.default;
				}
			}
			columnsObject[name] = columnToSet;

			if (column.isUnique) {
				const existingUnique = indexesObject[column.uniqueName!];
				if (typeof existingUnique !== 'undefined') {
					console.log(
						`\n${
							withStyle.errorWarning(`We\'ve found duplicated unique constraint names in ${
								pico.blue(pico.underline(
									tableName,
							))
							} table. 
          The unique constraint ${
								pico.blue(pico.underline(
									column.uniqueName,
							))
							} on the ${
<<<<<<< HEAD
								pico.blue(pico.underline(
									column.name,
							))
=======
								chalk.underline.blue(
									name,
								)
>>>>>>> 49d29301
							} column is confilcting with a unique constraint name already defined for ${
								pico.blue(pico.underline(
									existingUnique.columns.join(','),
							))
							} columns\n`)
						}`,
					);
					process.exit(1);
				}
				indexesObject[column.uniqueName!] = {
					name: column.uniqueName!,
					columns: [columnToSet.name],
					isUnique: true,
				};
			}
		});

		const foreignKeys: ForeignKey[] = tableForeignKeys.map((fk) => {
			const tableFrom = tableName;
			const onDelete = fk.onDelete ?? 'no action';
			const onUpdate = fk.onUpdate ?? 'no action';
			const reference = fk.reference();

			const referenceFT = reference.foreignTable;

			// eslint-disable-next-line @typescript-eslint/no-unsafe-argument
			const tableTo = getTableName(referenceFT);

			const originalColumnsFrom = reference.columns.map((it) => it.name);
			const columnsFrom = reference.columns.map((it) => getColumnCasing(it, casing));
			const originalColumnsTo = reference.foreignColumns.map((it) => it.name);
			const columnsTo = reference.foreignColumns.map((it) => getColumnCasing(it, casing));

			let name = fk.getName();
			if (casing !== undefined) {
				for (let i = 0; i < originalColumnsFrom.length; i++) {
					name = name.replace(originalColumnsFrom[i], columnsFrom[i]);
				}
				for (let i = 0; i < originalColumnsTo.length; i++) {
					name = name.replace(originalColumnsTo[i], columnsTo[i]);
				}
			}

			return {
				name,
				tableFrom,
				tableTo,
				columnsFrom,
				columnsTo,
				onDelete,
				onUpdate,
			} as ForeignKey;
		});

		foreignKeys.forEach((it) => {
			foreignKeysObject[it.name] = it;
		});

		indexes.forEach((value) => {
			const columns = value.config.columns;
			const name = value.config.name;

			let indexColumns = columns.map((it) => {
				if (is(it, SQL)) {
					const sql = dialect.sqlToQuery(it, 'indexes').sql;
					if (typeof internal!.indexes![name] === 'undefined') {
						internal!.indexes![name] = {
							columns: {
								[sql]: {
									isExpression: true,
								},
							},
						};
					} else {
						if (typeof internal!.indexes![name]?.columns[sql] === 'undefined') {
							internal!.indexes![name]!.columns[sql] = {
								isExpression: true,
							};
						} else {
							internal!.indexes![name]!.columns[sql]!.isExpression = true;
						}
					}
					return sql;
				} else {
					return getColumnCasing(it, casing);
				}
			});

			let where: string | undefined = undefined;
			if (value.config.where !== undefined) {
				if (is(value.config.where, SQL)) {
					where = dialect.sqlToQuery(value.config.where).sql;
				}
			}

			indexesObject[name] = {
				name,
				columns: indexColumns,
				isUnique: value.config.unique ?? false,
				where,
			};
		});

		uniqueConstraints?.map((unq) => {
			const columnNames = unq.columns.map((c) => getColumnCasing(c, casing));

			const name = unq.name ?? uniqueKeyName(table, columnNames);

			const existingUnique = indexesObject[name];
			if (typeof existingUnique !== 'undefined') {
				console.log(
					`\n${
						withStyle.errorWarning(
							`We\'ve found duplicated unique constraint names in ${
								pico.blue(pico.underline(
									tableName,
						))
							} table. \nThe unique constraint ${
								pico.blue(pico.underline(
									name,
						))
							} on the ${
								pico.blue(pico.underline(
									columnNames.join(','),
						))
							} columns is confilcting with a unique constraint name already defined for ${
								pico.blue(pico.underline(
									existingUnique.columns.join(','),
						))
							} columns\n`,
						)
					}`,
				);
				process.exit(1);
			}

			indexesObject[name] = {
				name: unq.name!,
				columns: columnNames,
				isUnique: true,
			};
		});

		primaryKeys.forEach((it) => {
			if (it.columns.length > 1) {
				const originalColumnNames = it.columns.map((c) => c.name);
				const columnNames = it.columns.map((c) => getColumnCasing(c, casing));

				let name = it.getName();
				if (casing !== undefined) {
					for (let i = 0; i < originalColumnNames.length; i++) {
						name = name.replace(originalColumnNames[i], columnNames[i]);
					}
				}

				primaryKeysObject[name] = {
					columns: columnNames,
					name,
				};
			} else {
				columnsObject[getColumnCasing(it.columns[0], casing)].primaryKey = true;
			}
		});

		checks.forEach((check) => {
			const checkName = check.name;
			if (typeof checksInTable[tableName] !== 'undefined') {
				if (checksInTable[tableName].includes(check.name)) {
					console.log(
						`\n${
							withStyle.errorWarning(
								`We\'ve found duplicated check constraint name in ${
									chalk.underline.blue(
										tableName,
									)
								}. Please rename your check constraint in the ${
									chalk.underline.blue(
										tableName,
									)
								} table`,
							)
						}`,
					);
					process.exit(1);
				}
				checksInTable[tableName].push(checkName);
			} else {
				checksInTable[tableName] = [check.name];
			}

			checkConstraintObject[checkName] = {
				name: checkName,
				value: dialect.sqlToQuery(check.value).sql,
			};
		});

		result[tableName] = {
			name: tableName,
			columns: columnsObject,
			indexes: indexesObject,
			foreignKeys: foreignKeysObject,
			compositePrimaryKeys: primaryKeysObject,
			uniqueConstraints: uniqueConstraintObject,
			checkConstraints: checkConstraintObject,
		};
	}

	for (const view of views) {
		const { name, isExisting, selectedFields, query, schema } = getViewConfig(view);

		const columnsObject: Record<string, Column> = {};

		const existingView = resultViews[name];
		if (typeof existingView !== 'undefined') {
			console.log(
				`\n${
					withStyle.errorWarning(
						`We\'ve found duplicated view name across ${
							chalk.underline.blue(
								schema ?? 'public',
							)
						} schema. Please rename your view`,
					)
				}`,
			);
			process.exit(1);
		}

		for (const key in selectedFields) {
			if (is(selectedFields[key], SQLiteColumn)) {
				const column = selectedFields[key];
				const notNull: boolean = column.notNull;
				const primaryKey: boolean = column.primary;
				const generated = column.generated;

				const columnToSet: Column = {
					name: column.name,
					type: column.getSQLType(),
					primaryKey,
					notNull,
					autoincrement: is(column, SQLiteBaseInteger)
						? column.autoIncrement
						: false,
					generated: generated
						? {
							as: is(generated.as, SQL)
								? `(${dialect.sqlToQuery(generated.as as SQL, 'indexes').sql})`
								: typeof generated.as === 'function'
								? `(${dialect.sqlToQuery(generated.as() as SQL, 'indexes').sql})`
								: `(${generated.as as any})`,
							type: generated.mode ?? 'virtual',
						}
						: undefined,
				};

				if (column.default !== undefined) {
					if (is(column.default, SQL)) {
						columnToSet.default = sqlToStr(column.default, casing);
					} else {
						columnToSet.default = typeof column.default === 'string'
							? `'${column.default}'`
							: typeof column.default === 'object'
									|| Array.isArray(column.default)
							? `'${JSON.stringify(column.default)}'`
							: column.default;
					}
				}
				columnsObject[column.name] = columnToSet;
			}
		}

		resultViews[name] = {
			columns: columnsObject,
			name,
			isExisting,
			definition: isExisting ? undefined : dialect.sqlToQuery(query!).sql,
		};
	}

	return {
		version: '6',
		dialect: 'sqlite',
		tables: result,
		views: resultViews,
		enums: {},
		_meta: {
			tables: {},
			columns: {},
		},
		internal,
	};
};

function mapSqlToSqliteType(sqlType: string): string {
	const lowered = sqlType.toLowerCase();
	if (
		[
			'int',
			'integer',
			'integer auto_increment',
			'tinyint',
			'smallint',
			'mediumint',
			'bigint',
			'unsigned big int',
			'int2',
			'int8',
		].some((it) => lowered.startsWith(it))
	) {
		return 'integer';
	} else if (
		[
			'character',
			'varchar',
			'varying character',
			'national varying character',
			'nchar',
			'native character',
			'nvarchar',
			'text',
			'clob',
		].some((it) => lowered.startsWith(it))
	) {
		const match = lowered.match(/\d+/);

		if (match) {
			return `text(${match[0]})`;
		}

		return 'text';
	} else if (lowered.startsWith('blob')) {
		return 'blob';
	} else if (
		['real', 'double', 'double precision', 'float'].some((it) => lowered.startsWith(it))
	) {
		return 'real';
	} else {
		return 'numeric';
	}
}

interface ColumnInfo {
	columnName: string;
	expression: string;
	type: 'stored' | 'virtual';
}

function extractGeneratedColumns(input: string): Record<string, ColumnInfo> {
	const columns: Record<string, ColumnInfo> = {};
	const lines = input.split(/,\s*(?![^()]*\))/); // Split by commas outside parentheses

	for (const line of lines) {
		if (line.includes('GENERATED ALWAYS AS')) {
			const parts = line.trim().split(/\s+/);
			const columnName = parts[0].replace(/[`'"]/g, ''); // Remove quotes around the column name
			const expression = line
				.substring(line.indexOf('('), line.indexOf(')') + 1)
				.trim();

			// Extract type ensuring to remove any trailing characters like ')'
			const typeIndex = parts.findIndex((part) => part.match(/(stored|virtual)/i));
			let type: ColumnInfo['type'] = 'virtual';
			if (typeIndex !== -1) {
				type = parts[typeIndex]
					.replace(/[^a-z]/gi, '')
					.toLowerCase() as ColumnInfo['type'];
			}

			columns[columnName] = {
				columnName: columnName,
				expression: expression,
				type,
			};
		}
	}
	return columns;
}

export const fromDatabase = async (
	db: SQLiteDB,
	tablesFilter: (table: string) => boolean = (table) => true,
	progressCallback?: (
		stage: IntrospectStage,
		count: number,
		status: IntrospectStatus,
	) => void,
): Promise<SQLiteSchemaInternal> => {
	const result: Record<string, Table> = {};
	const resultViews: Record<string, View> = {};

	const columns = await db.query<{
		tableName: string;
		columnName: string;
		columnType: string;
		notNull: number;
		defaultValue: string;
		pk: number;
		seq: number;
		hidden: number;
		sql: string;
		type: 'view' | 'table';
	}>(
		`SELECT 
    m.name as "tableName", p.name as "columnName", p.type as "columnType", p."notnull" as "notNull", p.dflt_value as "defaultValue", p.pk as pk, p.hidden as hidden, m.sql, m.type as type
    FROM sqlite_master AS m JOIN pragma_table_xinfo(m.name) AS p
    WHERE (m.type = 'table' OR m.type = 'view')
    and m.tbl_name != 'sqlite_sequence' 
    and m.tbl_name != 'sqlite_stat1' 
    and m.tbl_name != '_litestream_seq' 
    and m.tbl_name != '_litestream_lock' 
    and m.tbl_name != 'libsql_wasm_func_table' 
    and m.tbl_name != '__drizzle_migrations' 
    and m.tbl_name != '_cf_KV';
    `,
	);

	const tablesWithSeq: string[] = [];

	const seq = await db.query<{
		name: string;
	}>(
		`SELECT * FROM sqlite_master WHERE name != 'sqlite_sequence' 
    and name != 'sqlite_stat1' 
    and name != '_litestream_seq' 
    and name != '_litestream_lock' 
    and tbl_name != '_cf_KV' 
    and sql GLOB '*[ *' || CHAR(9) || CHAR(10) || CHAR(13) || ']AUTOINCREMENT[^'']*';`,
	);

	for (const s of seq) {
		tablesWithSeq.push(s.name);
	}

	let columnsCount = 0;
	let tablesCount = new Set();
	let indexesCount = 0;
	let foreignKeysCount = 0;
	let checksCount = 0;
	let viewsCount = 0;

	// append primaryKeys by table
	const tableToPk: { [tname: string]: string[] } = {};

	let tableToGeneratedColumnsInfo: Record<
		string,
		Record<string, ColumnInfo>
	> = {};

	for (const column of columns) {
		if (!tablesFilter(column.tableName)) continue;

		// TODO
		if (column.type !== 'view') {
			columnsCount += 1;
		}
		if (progressCallback) {
			progressCallback('columns', columnsCount, 'fetching');
		}
		const tableName = column.tableName;

		tablesCount.add(tableName);
		if (progressCallback) {
			progressCallback('tables', tablesCount.size, 'fetching');
		}
		const columnName = column.columnName;
		const isNotNull = column.notNull === 1; // 'YES', 'NO'
		const columnType = column.columnType; // varchar(256)
		const isPrimary = column.pk !== 0; // 'PRI', ''
		const columnDefault: string = column.defaultValue;

		const isAutoincrement = isPrimary && tablesWithSeq.includes(tableName);

		if (isPrimary) {
			if (typeof tableToPk[tableName] === 'undefined') {
				tableToPk[tableName] = [columnName];
			} else {
				tableToPk[tableName].push(columnName);
			}
		}

		const table = result[tableName];

		if (column.hidden === 2 || column.hidden === 3) {
			if (
				typeof tableToGeneratedColumnsInfo[column.tableName] === 'undefined'
			) {
				tableToGeneratedColumnsInfo[column.tableName] = extractGeneratedColumns(
					column.sql,
				);
			}
		}

		const newColumn: Column = {
			default: columnDefault === null
				? undefined
				: /^-?[\d.]+(?:e-?\d+)?$/.test(columnDefault)
				? Number(columnDefault)
				: ['CURRENT_TIME', 'CURRENT_DATE', 'CURRENT_TIMESTAMP'].includes(
						columnDefault,
					)
				? `(${columnDefault})`
				: columnDefault === 'false'
				? false
				: columnDefault === 'true'
				? true
				: columnDefault.startsWith("'") && columnDefault.endsWith("'")
				? columnDefault
				// ? columnDefault.substring(1, columnDefault.length - 1)
				: `(${columnDefault})`,
			autoincrement: isAutoincrement,
			name: columnName,
			type: mapSqlToSqliteType(columnType),
			primaryKey: false,
			notNull: isNotNull,
			generated: tableToGeneratedColumnsInfo[tableName]
					&& tableToGeneratedColumnsInfo[tableName][columnName]
				? {
					type: tableToGeneratedColumnsInfo[tableName][columnName].type,
					as: tableToGeneratedColumnsInfo[tableName][columnName].expression,
				}
				: undefined,
		};

		if (!table) {
			result[tableName] = {
				name: tableName,
				columns: {
					[columnName]: newColumn,
				},
				compositePrimaryKeys: {},
				indexes: {},
				foreignKeys: {},
				uniqueConstraints: {},
				checkConstraints: {},
			};
		} else {
			result[tableName]!.columns[columnName] = newColumn;
		}
	}

	for (const [key, value] of Object.entries(tableToPk)) {
		if (value.length > 1) {
			result[key].compositePrimaryKeys = {
				[`${key}_${value.join('_')}_pk`]: {
					columns: value,
					name: `${key}_${value.join('_')}_pk`,
				},
			};
		} else if (value.length === 1) {
			result[key].columns[value[0]].primaryKey = true;
		} else {
		}
	}

	if (progressCallback) {
		progressCallback('columns', columnsCount, 'done');
		progressCallback('tables', tablesCount.size, 'done');
	}
	try {
		const fks = await db.query<{
			tableFrom: string;
			tableTo: string;
			from: string;
			to: string;
			onUpdate: string;
			onDelete: string;
			seq: number;
			id: number;
		}>(
			`SELECT m.name as "tableFrom", f.id as "id", f."table" as "tableTo", f."from", f."to", f."on_update" as "onUpdate", f."on_delete" as "onDelete", f.seq as "seq"
      FROM sqlite_master m, pragma_foreign_key_list(m.name) as f 
      where m.tbl_name != '_cf_KV';`,
		);

		const fkByTableName: Record<string, ForeignKey> = {};

		for (const fkRow of fks) {
			foreignKeysCount += 1;
			if (progressCallback) {
				progressCallback('fks', foreignKeysCount, 'fetching');
			}
			const tableName: string = fkRow.tableFrom;
			const columnName: string = fkRow.from;
			const refTableName = fkRow.tableTo;
			const refColumnName: string = fkRow.to;
			const updateRule: string = fkRow.onUpdate;
			const deleteRule = fkRow.onDelete;
			const sequence = fkRow.seq;
			const id = fkRow.id;

			const tableInResult = result[tableName];
			if (typeof tableInResult === 'undefined') continue;

			if (typeof fkByTableName[`${tableName}_${id}`] !== 'undefined') {
				fkByTableName[`${tableName}_${id}`]!.columnsFrom.push(columnName);
				fkByTableName[`${tableName}_${id}`]!.columnsTo.push(refColumnName);
			} else {
				fkByTableName[`${tableName}_${id}`] = {
					name: '',
					tableFrom: tableName,
					tableTo: refTableName,
					columnsFrom: [columnName],
					columnsTo: [refColumnName],
					onDelete: deleteRule?.toLowerCase(),
					onUpdate: updateRule?.toLowerCase(),
				};
			}

			const columnsFrom = fkByTableName[`${tableName}_${id}`].columnsFrom;
			const columnsTo = fkByTableName[`${tableName}_${id}`].columnsTo;
			fkByTableName[
				`${tableName}_${id}`
			].name = `${tableName}_${
				columnsFrom.join(
					'_',
				)
			}_${refTableName}_${columnsTo.join('_')}_fk`;
		}

		for (const idx of Object.keys(fkByTableName)) {
			const value = fkByTableName[idx];
			result[value.tableFrom].foreignKeys[value.name] = value;
		}
	} catch (e) {
		// console.log(`Can't proccess foreign keys`);
	}
	if (progressCallback) {
		progressCallback('fks', foreignKeysCount, 'done');
	}
	const idxs = await db.query<{
		tableName: string;
		indexName: string;
		columnName: string;
		isUnique: number;
		seq: string;
	}>(
		`SELECT 
    m.tbl_name as tableName,
    il.name as indexName,
    ii.name as columnName,
    il.[unique] as isUnique,
    il.seq as seq
FROM sqlite_master AS m,
    pragma_index_list(m.name) AS il,
    pragma_index_info(il.name) AS ii
WHERE 
    m.type = 'table' 
    and il.name NOT LIKE 'sqlite_autoindex_%'
    and m.tbl_name != '_cf_KV';`,
	);

	for (const idxRow of idxs) {
		const tableName = idxRow.tableName;
		const constraintName = idxRow.indexName;
		const columnName: string = idxRow.columnName;
		const isUnique = idxRow.isUnique === 1;

		const tableInResult = result[tableName];
		if (typeof tableInResult === 'undefined') continue;

		indexesCount += 1;
		if (progressCallback) {
			progressCallback('indexes', indexesCount, 'fetching');
		}

		if (
			typeof tableInResult.indexes[constraintName] !== 'undefined'
			&& columnName
		) {
			tableInResult.indexes[constraintName]!.columns.push(columnName);
		} else {
			tableInResult.indexes[constraintName] = {
				name: constraintName,
				columns: columnName ? [columnName] : [],
				isUnique: isUnique,
			};
		}
		// if (isUnique) {
		//   if (typeof tableInResult.uniqueConstraints[constraintName] !== "undefined") {
		//     tableInResult.uniqueConstraints[constraintName]!.columns.push(columnName);
		//   } else {
		//     tableInResult.uniqueConstraints[constraintName] = {
		//       name: constraintName,
		//       columns: [columnName],
		//     };
		//   }
		// } else {
		//   if (typeof tableInResult.indexes[constraintName] !== "undefined") {
		//     tableInResult.indexes[constraintName]!.columns.push(columnName);
		//   } else {
		//     tableInResult.indexes[constraintName] = {
		//       name: constraintName,
		//       columns: [columnName],
		//       isUnique: isUnique,
		//     };
		//   }
		// }
	}
	if (progressCallback) {
		progressCallback('indexes', indexesCount, 'done');
		// progressCallback("enums", 0, "fetching");
		progressCallback('enums', 0, 'done');
	}

	const views = await db.query(
		`SELECT name AS view_name, sql AS sql FROM sqlite_master WHERE type = 'view';`,
	);

	viewsCount = views.length;

	if (progressCallback) {
		progressCallback('views', viewsCount, 'fetching');
	}
	for (const view of views) {
		const viewName = view['view_name'];
		const sql = view['sql'];

		const regex = new RegExp(`\\bAS\\b\\s+(SELECT.+)$`, 'i');
		const match = sql.match(regex);

		if (!match) {
			console.log('Could not process view');
			process.exit(1);
		}

		const viewDefinition = match[1] as string;

		const columns = result[viewName].columns;
		delete result[viewName];

		resultViews[viewName] = {
			columns: columns,
			isExisting: false,
			name: viewName,
			definition: viewDefinition,
		};
	}
	if (progressCallback) {
		progressCallback('views', viewsCount, 'done');
	}

	const namedCheckPattern = /CONSTRAINT\s*["']?(\w+)["']?\s*CHECK\s*\((.*?)\)/gi;
	const unnamedCheckPattern = /CHECK\s*\((.*?)\)/gi;
	let checkCounter = 0;
	const checkConstraints: Record<string, CheckConstraint> = {};
	const checks = await db.query<{ tableName: string; sql: string }>(`SELECT name as "tableName", sql as "sql"
		FROM sqlite_master 
		WHERE type = 'table' AND name != 'sqlite_sequence';`);
	for (const check of checks) {
		if (!tablesFilter(check.tableName)) continue;

		const { tableName, sql } = check;

		// Find named CHECK constraints
		let namedChecks = [...sql.matchAll(namedCheckPattern)];
		if (namedChecks.length > 0) {
			namedChecks.forEach(([_, checkName, checkValue]) => {
				checkConstraints[checkName] = {
					name: checkName,
					value: checkValue.trim(),
				};
			});
		} else {
			// If no named constraints, find unnamed CHECK constraints and assign names
			let unnamedChecks = [...sql.matchAll(unnamedCheckPattern)];
			unnamedChecks.forEach(([_, checkValue]) => {
				let checkName = `${tableName}_check_${++checkCounter}`;
				checkConstraints[checkName] = {
					name: checkName,
					value: checkValue.trim(),
				};
			});
		}

		checksCount += Object.values(checkConstraints).length;
		if (progressCallback) {
			progressCallback('checks', checksCount, 'fetching');
		}

		const table = result[tableName];

		if (!table) {
			result[tableName] = {
				name: tableName,
				columns: {},
				compositePrimaryKeys: {},
				indexes: {},
				foreignKeys: {},
				uniqueConstraints: {},
				checkConstraints: checkConstraints,
			};
		} else {
			result[tableName]!.checkConstraints = checkConstraints;
		}
	}

	if (progressCallback) {
		progressCallback('checks', checksCount, 'done');
	}

	return {
		version: '6',
		dialect: 'sqlite',
		tables: result,
		views: resultViews,
		enums: {},
		_meta: {
			tables: {},
			columns: {},
		},
	};
};<|MERGE_RESOLUTION|>--- conflicted
+++ resolved
@@ -114,15 +114,9 @@
 									column.uniqueName,
 							))
 							} on the ${
-<<<<<<< HEAD
 								pico.blue(pico.underline(
-									column.name,
+									name,
 							))
-=======
-								chalk.underline.blue(
-									name,
-								)
->>>>>>> 49d29301
 							} column is confilcting with a unique constraint name already defined for ${
 								pico.blue(pico.underline(
 									existingUnique.columns.join(','),
