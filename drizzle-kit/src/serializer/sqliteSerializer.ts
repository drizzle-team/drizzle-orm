--- conflicted
+++ resolved
@@ -22,11 +22,7 @@
 	Table,
 	UniqueConstraint,
 } from '../serializer/sqliteSchema';
-<<<<<<< HEAD
-import { escapeSingleQuotes, type SQLiteDB, unescapeSingleQuotes } from '../utils';
-=======
-import { getColumnCasing, type SQLiteDB } from '../utils';
->>>>>>> 746aeed8
+import { escapeSingleQuotes, type SQLiteDB, unescapeSingleQuotes, getColumnCasing } from '../utils';
 import { sqlToStr } from '.';
 
 export const generateSqliteSnapshot = (
