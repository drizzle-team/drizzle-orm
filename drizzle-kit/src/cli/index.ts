--- conflicted
+++ resolved
@@ -1,11 +1,6 @@
 import { command, run } from '@drizzle-team/brocli';
-<<<<<<< HEAD
 import pico from 'picocolors';
-import { check, drop, generate, migrate, pull, push, studio, up } from './schema';
-=======
-import chalk from 'chalk';
 import { check, drop, exportRaw, generate, migrate, pull, push, studio, up } from './schema';
->>>>>>> 49d29301
 import { ormCoreVersions } from './utils';
 
 const version = async () => {
