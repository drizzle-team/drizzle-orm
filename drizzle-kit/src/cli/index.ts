--- conflicted
+++ resolved
@@ -2,12 +2,8 @@
 import chalk from 'chalk';
 import { highlightSQL } from './highlighter';
 import { check, exportRaw, generate, migrate, pull, push, studio, up } from './schema';
-<<<<<<< HEAD
 import { ormCoreVersions, QueryError } from './utils';
-=======
-import { ormCoreVersions } from './utils';
 import { error } from './views';
->>>>>>> 0ea17690
 
 const version = async () => {
 	const { npmVersion } = await ormCoreVersions();
@@ -62,13 +58,15 @@
 run([generate, migrate, pull, push, studio, up, check, exportRaw, ...legacy], {
 	name: 'drizzle-kit',
 	version: version,
-<<<<<<< HEAD
 
+	hook: (event, command) => {
+		if (event === 'after' && getCommandNameWithParents(command) !== 'studio') process.exit(0);
+	},
 	theme: (event) => {
 		if (event.type === 'error') {
 			if (event.violation !== 'unknown_error') return false;
+
 			const e = event.error;
-
 			if (e instanceof QueryError) {
 				let msg = `┌── ${chalk.bgRed.bold('query error:')} ${chalk.red(e.message)}\n\n`;
 				msg += `${highlightSQL(e.sql)}\n`;
@@ -79,23 +77,11 @@
 				return true;
 			}
 
-			console.log('errorg:');
-			console.error(e);
-=======
-	hook: (event, command) => {
-		if (event === 'after' && getCommandNameWithParents(command) !== 'studio') process.exit(0);
-	},
-	theme: (event) => {
-		if (event.type === 'error') {
-			if (event.violation !== 'unknown_error') return false;
-
-			const reason = event.error;
 			if (
-				!(typeof reason === 'object' && reason !== null && 'message' in reason && typeof reason.message === 'string')
+				!(typeof e === 'object' && e !== null && 'message' in e && typeof e.message === 'string')
 			) return false;
 
-			console.log(error(reason.message));
->>>>>>> 0ea17690
+			console.log(error(e.message));
 			return true;
 		}
 
