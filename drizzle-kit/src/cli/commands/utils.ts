--- conflicted
+++ resolved
@@ -12,34 +12,13 @@
 import type { CockroachCredentials } from '../validations/cockroach';
 import { cockroachCredentials } from '../validations/cockroach';
 import { printConfigConnectionIssues as printCockroachIssues } from '../validations/cockroach';
-<<<<<<< HEAD
 import type { Casing, CasingType, CliConfig, Driver, Prefix } from '../validations/common';
 import { configCommonSchema, configMigrations, wrapParam } from '../validations/common';
+import { duckdbCredentials, printConfigConnectionIssues as printIssuesDuckDb } from '../validations/duckdb';
 import type { GelCredentials } from '../validations/gel';
 import { gelCredentials, printConfigConnectionIssues as printIssuesGel } from '../validations/gel';
 import type { LibSQLCredentials } from '../validations/libsql';
 import { libSQLCredentials, printConfigConnectionIssues as printIssuesLibSQL } from '../validations/libsql';
-=======
-import {
-	Casing,
-	CasingType,
-	CliConfig,
-	configCommonSchema,
-	configMigrations,
-	Driver,
-	Prefix,
-	wrapParam,
-} from '../validations/common';
-import { duckdbCredentials } from '../validations/duckdb';
-import { printConfigConnectionIssues as printIssuesDuckDb } from '../validations/duckdb';
-import { GelCredentials, gelCredentials } from '../validations/gel';
-import { printConfigConnectionIssues as printIssuesGel } from '../validations/gel';
-import {
-	LibSQLCredentials,
-	libSQLCredentials,
-	printConfigConnectionIssues as printIssuesLibSQL,
-} from '../validations/libsql';
->>>>>>> 3830c767
 import { printConfigConnectionIssues as printMssqlIssues } from '../validations/mssql';
 import type { MssqlCredentials } from '../validations/mssql';
 import { mssqlCredentials } from '../validations/mssql';
@@ -826,14 +805,14 @@
 		};
 	}
 
-<<<<<<< HEAD
 	if (dialect === 'gel') {
 		throw new Error(`You can't use 'studio' command with Gel dialect`);
 	}
 
 	if (dialect === 'mssql') {
 		throw new Error(`You can't use 'studio' command with MsSql dialect yet`);
-=======
+	}
+
 	if (dialect === 'duckdb') {
 		const parsed = duckdbCredentials.safeParse(flattened);
 		if (!parsed.success) {
@@ -848,7 +827,6 @@
 			port,
 			credentials,
 		};
->>>>>>> 3830c767
 	}
 
 	assertUnreachable(dialect);
