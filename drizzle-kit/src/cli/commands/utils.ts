--- conflicted
+++ resolved
@@ -469,14 +469,10 @@
 		breakpoints: boolean;
 		casing: Casing;
 		prefix: Prefix;
-<<<<<<< HEAD
 		filters: EntitiesFilterConfig;
-=======
-		entities: Entities;
 		init: boolean;
 		migrationsSchema: string | undefined;
 		migrationsTable: string | undefined;
->>>>>>> ff4b5b5c
 	}
 > => {
 	const raw = flattenPull(
@@ -517,14 +513,10 @@
 			casing: config.casing,
 			credentials: parsed.data,
 			prefix: config.migrations?.prefix || 'index',
-<<<<<<< HEAD
-			filters,
-=======
-			entities: config.entities,
+			filters,
 			init: !!options.init,
 			migrationsSchema: schema,
 			migrationsTable: table,
->>>>>>> ff4b5b5c
 		};
 	}
 
@@ -541,14 +533,10 @@
 			casing: config.casing,
 			credentials: parsed.data,
 			prefix: config.migrations?.prefix || 'index',
-<<<<<<< HEAD
-			filters,
-=======
-			entities: config.entities,
+			filters,
 			init: !!options.init,
 			migrationsSchema: schema,
 			migrationsTable: table,
->>>>>>> ff4b5b5c
 		};
 	}
 
@@ -566,14 +554,10 @@
 			casing: config.casing,
 			credentials: parsed.data,
 			prefix: config.migrations?.prefix || 'index',
-<<<<<<< HEAD
-			filters,
-=======
-			entities: config.entities,
+			filters,
 			init: !!options.init,
 			migrationsSchema: schema,
 			migrationsTable: table,
->>>>>>> ff4b5b5c
 		};
 	}
 
@@ -590,14 +574,10 @@
 			casing: config.casing,
 			credentials: parsed.data,
 			prefix: config.migrations?.prefix || 'index',
-<<<<<<< HEAD
-			filters,
-=======
-			entities: config.entities,
+			filters,
 			init: !!options.init,
 			migrationsSchema: schema,
 			migrationsTable: table,
->>>>>>> ff4b5b5c
 		};
 	}
 
@@ -614,14 +594,10 @@
 			casing: config.casing,
 			credentials: parsed.data,
 			prefix: config.migrations?.prefix || 'index',
-<<<<<<< HEAD
-			filters,
-=======
-			entities: config.entities,
+			filters,
 			init: !!options.init,
 			migrationsSchema: schema,
 			migrationsTable: table,
->>>>>>> ff4b5b5c
 		};
 	}
 
@@ -638,50 +614,52 @@
 			casing: config.casing,
 			credentials: parsed.data,
 			prefix: config.migrations?.prefix || 'index',
-<<<<<<< HEAD
-			filters,
-		};
-	}
-
-	if (dialect === 'mssql') {
-		const parsed = mssqlCredentials.safeParse(config);
-		if (!parsed.success) {
-			// printIssuesPg(config); // TODO add issues printing
-			process.exit(1);
-		}
-
-		return {
-			dialect,
-			out: config.out,
-			breakpoints: config.breakpoints,
-			casing: config.casing,
-			credentials: parsed.data,
-			prefix: config.migrations?.prefix || 'index',
-			filters,
-		};
-	}
-
-	if (dialect === 'cockroach') {
-		const parsed = cockroachCredentials.safeParse(config);
-		if (!parsed.success) {
-			printCockroachIssues(config);
-			process.exit(1);
-		}
-
-		return {
-			dialect,
-			out: config.out,
-			breakpoints: config.breakpoints,
-			casing: config.casing,
-			credentials: parsed.data,
-			prefix: config.migrations?.prefix || 'index',
-			filters,
-=======
-			entities: config.entities,
 			init: !!options.init,
 			migrationsSchema: schema,
 			migrationsTable: table,
->>>>>>> ff4b5b5c
+			filters,
+		};
+	}
+
+	if (dialect === 'mssql') {
+		const parsed = mssqlCredentials.safeParse(config);
+		if (!parsed.success) {
+			// printIssuesPg(config); // TODO add issues printing
+			process.exit(1);
+		}
+
+		return {
+			dialect,
+			out: config.out,
+			breakpoints: config.breakpoints,
+			casing: config.casing,
+			credentials: parsed.data,
+			prefix: config.migrations?.prefix || 'index',
+			filters,
+			init: !!options.init,
+			migrationsSchema: schema,
+			migrationsTable: table,
+		};
+	}
+
+	if (dialect === 'cockroach') {
+		const parsed = cockroachCredentials.safeParse(config);
+		if (!parsed.success) {
+			printCockroachIssues(config);
+			process.exit(1);
+		}
+
+		return {
+			dialect,
+			out: config.out,
+			breakpoints: config.breakpoints,
+			casing: config.casing,
+			credentials: parsed.data,
+			prefix: config.migrations?.prefix || 'index',
+			filters,
+			init: !!options.init,
+			migrationsSchema: schema,
+			migrationsTable: table,
 		};
 	}
 
@@ -792,24 +770,6 @@
 		};
 	}
 
-	if (dialect === 'gel') {
-		console.log(
-			error(
-				`You can't use 'studio' command with Gel dialect`,
-			),
-		);
-		process.exit(1);
-	}
-
-	if (dialect === 'mssql') {
-		console.log(
-			error(
-				`You can't use 'studio' command with MsSql dialect yet`,
-			),
-		);
-		process.exit(1);
-	}
-
 	if (dialect === 'cockroach') {
 		const parsed = cockroachCredentials.safeParse(flattened);
 		if (!parsed.success) {
@@ -824,6 +784,14 @@
 			port,
 			credentials,
 		};
+	}
+
+	if (dialect === 'gel') {
+		throw new Error(`You can't use 'studio' command with Gel dialect`);
+	}
+
+	if (dialect === 'mssql') {
+		throw new Error(`You can't use 'studio' command with MsSql dialect yet`);
 	}
 
 	assertUnreachable(dialect);
