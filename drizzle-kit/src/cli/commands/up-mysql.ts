--- conflicted
+++ resolved
@@ -6,12 +6,8 @@
 import { trimChar } from '../../utils';
 import { migrateToFoldersV3 } from './utils';
 
-<<<<<<< HEAD
 export const upMysqlHandler = (out: string) => {
 	migrateToFoldersV3(out);
-=======
-export const upMysqlHandler = (_out: string) => {};
->>>>>>> 06e8071e
 
 	const { snapshots } = prepareOutFolder(out);
 	const report = validateWithReport(snapshots, 'mysql');
@@ -19,7 +15,7 @@
 	report.nonLatest
 		.map((it) => ({
 			path: it,
-			raw: report.rawMap[it]!! as Record<string, any>,
+			raw: report.rawMap[it] as Record<string, any>,
 		}))
 		.forEach((it) => {
 			const path = it.path;
@@ -28,7 +24,6 @@
 
 			console.log(`[${chalk.green('✓')}] ${path}`);
 
-<<<<<<< HEAD
 			writeFileSync(path, JSON.stringify(snapshot, null, 2));
 		});
 
@@ -37,9 +32,6 @@
 
 export const upToV6 = (it: Record<string, any>): MysqlSnapshot => {
 	const json = it as MysqlSchemaV6;
-=======
-	// const hints = [] as string[];
->>>>>>> 06e8071e
 
 	const ddl = createDDL();
 
