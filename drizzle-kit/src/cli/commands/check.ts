<<<<<<< HEAD
import { readFileSync } from 'fs';
import { Dialect } from '../../utils/schemaValidator';
import { prepareOutFolder, validatorForDialect } from '../../utils/utils-node';
import { info } from '../views';

export const checkHandler = async (out: string, dialect: Dialect) => {
	const { snapshots } = prepareOutFolder(out);
	const validator = validatorForDialect(dialect);

	const snapshotsData: any[] = [];

	for (const snapshot of snapshots) {
		const raw = JSON.parse(readFileSync(`./${snapshot}`).toString());

		snapshotsData.push(raw);

		const res = validator(raw);
		if (res.status === 'unsupported') {
			console.log(
				info(
					`${snapshot} snapshot is of unsupported version, please update drizzle-kit`,
				),
			);
			process.exit(0);
		}
		if (res.status === 'malformed') {
			// more explanation
			console.log(`${snapshot} data is malformed`);
			process.exit(1);
		}

		if (res.status === 'nonLatest') {
			console.log(`${snapshot} is not of the latest version, please run "drizzle-kit up"`);
			process.exit(1);
		}
	}

	// Non-commutative detection for branching
	// try {
	// 	const nc = await detectNonCommutative(snapshotsData, dialect);
	// 	if (nc.conflicts.length > 0) {
	// 		console.log('\nNon-commutative migration branches detected:');
	// 		for (const c of nc.conflicts) {
	// 			console.log(`- Parent ${c.parentId}${c.parentPath ? ` (${c.parentPath})` : ''}`);
	// 			console.log(`  A: ${c.branchA.headId} (${c.branchA.path})`);
	// 			console.log(`  B: ${c.branchB.headId} (${c.branchB.path})`);
	// 			// for (const r of c.reasons) console.log(`    • ${r}`);
	// 		}
	// 	}
	// } catch (e) {
	// }

	// const abort = report.malformed.length!! || collisionEntries.length > 0;

	// if (abort) {
	// 	process.exit(1);
	// }
=======
import type { Dialect } from '../../utils/schemaValidator';
import { prepareOutFolder, validateWithReport } from '../../utils/utils-node';

export const checkHandler = (out: string, dialect: Dialect) => {
	const { snapshots } = prepareOutFolder(out, dialect);
	const report = validateWithReport(snapshots, dialect);

	if (report.nonLatest.length > 0) {
		console.log(
			report.nonLatest
				.map((it) => {
					return `${it} is not of the latest version, please run "drizzle-kit up"`;
				})
				.join('\n'),
		);
		process.exit(1);
	}

	if (report.malformed.length) {
		const message = report.malformed
			.map((it) => {
				return `${it} data is malformed`;
			})
			.join('\n');
		console.log(message);
	}

	const collisionEntries = Object.entries(report.idsMap).filter(
		(it) => it[1].snapshots.length > 1,
	);

	const message = collisionEntries
		.map((it) => {
			const data = it[1];
			return `[${
				data.snapshots.join(
					', ',
				)
			}] are pointing to a parent snapshot: ${data.parent}/snapshot.json which is a collision.`;
		})
		.join('\n');

	if (message) {
		console.log(message);
	}

	const abort = report.malformed.length! || collisionEntries.length > 0;

	if (abort) {
		process.exit(1);
	}
>>>>>>> 06e8071e
};<|MERGE_RESOLUTION|>--- conflicted
+++ resolved
@@ -1,6 +1,5 @@
-<<<<<<< HEAD
 import { readFileSync } from 'fs';
-import { Dialect } from '../../utils/schemaValidator';
+import type { Dialect } from '../../utils/schemaValidator';
 import { prepareOutFolder, validatorForDialect } from '../../utils/utils-node';
 import { info } from '../views';
 
@@ -56,57 +55,4 @@
 	// if (abort) {
 	// 	process.exit(1);
 	// }
-=======
-import type { Dialect } from '../../utils/schemaValidator';
-import { prepareOutFolder, validateWithReport } from '../../utils/utils-node';
-
-export const checkHandler = (out: string, dialect: Dialect) => {
-	const { snapshots } = prepareOutFolder(out, dialect);
-	const report = validateWithReport(snapshots, dialect);
-
-	if (report.nonLatest.length > 0) {
-		console.log(
-			report.nonLatest
-				.map((it) => {
-					return `${it} is not of the latest version, please run "drizzle-kit up"`;
-				})
-				.join('\n'),
-		);
-		process.exit(1);
-	}
-
-	if (report.malformed.length) {
-		const message = report.malformed
-			.map((it) => {
-				return `${it} data is malformed`;
-			})
-			.join('\n');
-		console.log(message);
-	}
-
-	const collisionEntries = Object.entries(report.idsMap).filter(
-		(it) => it[1].snapshots.length > 1,
-	);
-
-	const message = collisionEntries
-		.map((it) => {
-			const data = it[1];
-			return `[${
-				data.snapshots.join(
-					', ',
-				)
-			}] are pointing to a parent snapshot: ${data.parent}/snapshot.json which is a collision.`;
-		})
-		.join('\n');
-
-	if (message) {
-		console.log(message);
-	}
-
-	const abort = report.malformed.length! || collisionEntries.length > 0;
-
-	if (abort) {
-		process.exit(1);
-	}
->>>>>>> 06e8071e
 };