<<<<<<< HEAD
import { detectNonCommutative } from 'src/utils/commutativity';
import { Dialect } from '../../utils/schemaValidator';
import { prepareOutFolder, validateWithReport } from '../../utils/utils-node';

export const checkHandler = async (out: string, dialect: Dialect) => {
	const { snapshots } = prepareOutFolder(out, dialect);
	const report = validateWithReport(snapshots, dialect);

	if (report.nonLatest.length > 0) {
		console.log(
			report.nonLatest
				.map((it) => {
					return `${it} is not of the latest version, please run "drizzle-kit up"`;
				})
				.join('\n'),
		);
		process.exit(1);
	}

	if (report.malformed.length) {
		const message = report.malformed
			.map((it) => {
				return `${it} data is malformed`;
			})
			.join('\n');
		console.log(message);
	}

	const collisionEntries = Object.entries(report.idsMap).filter(
		(it) => it[1].snapshots.length > 1,
	);

	const message = collisionEntries
		.map((it) => {
			const data = it[1];
			return `[${
				data.snapshots.join(
					', ',
				)
			}] are pointing to a parent snapshot: ${data.parent}/snapshot.json which is a collision.`;
		})
		.join('\n');

	if (message) {
		console.log(message);
	}

	// Non-commutative detection for branching
	try {
		const nc = await detectNonCommutative(snapshots, dialect);
		if (nc.conflicts.length > 0) {
			console.log('\nNon-commutative migration branches detected:');
			for (const c of nc.conflicts) {
				console.log(`- Parent ${c.parentId}${c.parentPath ? ` (${c.parentPath})` : ''}`);
				console.log(`  A: ${c.branchA.headId} (${c.branchA.path})`);
				console.log(`  B: ${c.branchB.headId} (${c.branchB.path})`);
				// for (const r of c.reasons) console.log(`    • ${r}`);
			}
		}
	} catch (e) {
	}

	const abort = report.malformed.length!! || collisionEntries.length > 0;

	if (abort) {
		process.exit(1);
	}
=======
import { readFileSync } from 'fs';
import type { Dialect } from '../../utils/schemaValidator';
import { prepareOutFolder, validatorForDialect } from '../../utils/utils-node';
import { info } from '../views';

export const checkHandler = async (out: string, dialect: Dialect) => {
	const { snapshots } = prepareOutFolder(out);
	const validator = validatorForDialect(dialect);

	const snapshotsData: any[] = [];

	for (const snapshot of snapshots) {
		const raw = JSON.parse(readFileSync(`./${snapshot}`).toString());

		snapshotsData.push(raw);

		const res = validator(raw);
		if (res.status === 'unsupported') {
			console.log(
				info(
					`${snapshot} snapshot is of unsupported version, please update drizzle-kit`,
				),
			);
			process.exit(0);
		}
		if (res.status === 'malformed') {
			// more explanation
			console.log(`${snapshot} data is malformed`);
			process.exit(1);
		}

		if (res.status === 'nonLatest') {
			console.log(`${snapshot} is not of the latest version, please run "drizzle-kit up"`);
			process.exit(1);
		}
	}

	// Non-commutative detection for branching
	// try {
	// 	const nc = await detectNonCommutative(snapshotsData, dialect);
	// 	if (nc.conflicts.length > 0) {
	// 		console.log('\nNon-commutative migration branches detected:');
	// 		for (const c of nc.conflicts) {
	// 			console.log(`- Parent ${c.parentId}${c.parentPath ? ` (${c.parentPath})` : ''}`);
	// 			console.log(`  A: ${c.branchA.headId} (${c.branchA.path})`);
	// 			console.log(`  B: ${c.branchB.headId} (${c.branchB.path})`);
	// 			// for (const r of c.reasons) console.log(`    • ${r}`);
	// 		}
	// 	}
	// } catch (e) {
	// }

	// const abort = report.malformed.length!! || collisionEntries.length > 0;

	// if (abort) {
	// 	process.exit(1);
	// }
>>>>>>> 7f424fef
};<|MERGE_RESOLUTION|>--- conflicted
+++ resolved
@@ -1,72 +1,3 @@
-<<<<<<< HEAD
-import { detectNonCommutative } from 'src/utils/commutativity';
-import { Dialect } from '../../utils/schemaValidator';
-import { prepareOutFolder, validateWithReport } from '../../utils/utils-node';
-
-export const checkHandler = async (out: string, dialect: Dialect) => {
-	const { snapshots } = prepareOutFolder(out, dialect);
-	const report = validateWithReport(snapshots, dialect);
-
-	if (report.nonLatest.length > 0) {
-		console.log(
-			report.nonLatest
-				.map((it) => {
-					return `${it} is not of the latest version, please run "drizzle-kit up"`;
-				})
-				.join('\n'),
-		);
-		process.exit(1);
-	}
-
-	if (report.malformed.length) {
-		const message = report.malformed
-			.map((it) => {
-				return `${it} data is malformed`;
-			})
-			.join('\n');
-		console.log(message);
-	}
-
-	const collisionEntries = Object.entries(report.idsMap).filter(
-		(it) => it[1].snapshots.length > 1,
-	);
-
-	const message = collisionEntries
-		.map((it) => {
-			const data = it[1];
-			return `[${
-				data.snapshots.join(
-					', ',
-				)
-			}] are pointing to a parent snapshot: ${data.parent}/snapshot.json which is a collision.`;
-		})
-		.join('\n');
-
-	if (message) {
-		console.log(message);
-	}
-
-	// Non-commutative detection for branching
-	try {
-		const nc = await detectNonCommutative(snapshots, dialect);
-		if (nc.conflicts.length > 0) {
-			console.log('\nNon-commutative migration branches detected:');
-			for (const c of nc.conflicts) {
-				console.log(`- Parent ${c.parentId}${c.parentPath ? ` (${c.parentPath})` : ''}`);
-				console.log(`  A: ${c.branchA.headId} (${c.branchA.path})`);
-				console.log(`  B: ${c.branchB.headId} (${c.branchB.path})`);
-				// for (const r of c.reasons) console.log(`    • ${r}`);
-			}
-		}
-	} catch (e) {
-	}
-
-	const abort = report.malformed.length!! || collisionEntries.length > 0;
-
-	if (abort) {
-		process.exit(1);
-	}
-=======
 import { readFileSync } from 'fs';
 import type { Dialect } from '../../utils/schemaValidator';
 import { prepareOutFolder, validatorForDialect } from '../../utils/utils-node';
@@ -124,5 +55,4 @@
 	// if (abort) {
 	// 	process.exit(1);
 	// }
->>>>>>> 7f424fef
 };