import chalk from 'chalk';
import { count } from 'console';
import { writeFileSync } from 'fs';
import { renderWithTask, TaskView } from 'hanji';
import { render } from 'hanji';
import { join } from 'path';
import { toJsonSnapshot } from 'src/dialects/mysql/snapshot';
import { DB } from 'src/utils';
import { mockResolver } from 'src/utils/mocks';
import { createDDL, interimToDDL } from '../../dialects/mysql/ddl';
import { ddlDiff } from '../../dialects/mysql/diff';
import { fromDatabaseForDrizzle } from '../../dialects/mysql/introspect';
import { ddlToTypeScript } from '../../dialects/mysql/typescript';
import { prepareOutFolder } from '../../utils/utils-node';
import type { Casing, Prefix } from '../validations/common';
import type { MysqlCredentials } from '../validations/mysql';
import { IntrospectProgress, IntrospectStage, IntrospectStatus } from '../views';
import { writeResult } from './generate-common';
import { prepareTablesFilter, relationsToTypeScript } from './pull-common';

export const handle = async (
	casing: Casing,
	out: string,
	breakpoints: boolean,
	credentials: MysqlCredentials,
	tablesFilter: string[],
	prefix: Prefix,
) => {
	const { connectToMySQL } = await import('../connections');
	const { db, database } = await connectToMySQL(credentials);

	const progress = new IntrospectProgress();
	const { schema } = await introspect({
		db,
		database,
		progress,
		progressCallback: (stage, count, status) => {
			progress.update(stage, count, status);
		},
		tablesFilter,
	});
	const { ddl } = interimToDDL(schema);

<<<<<<< HEAD
	const ts = ddlToTypeScript(ddl, schema.viewColumns, casing, "mysql");
=======
	const ts = ddlToTypeScript(ddl, schema.viewColumns, casing, 'mysql');
>>>>>>> 73d8eb4e
	const relations = relationsToTypeScript(ddl.fks.list(), casing);

	const schemaFile = join(out, 'schema.ts');
	writeFileSync(schemaFile, ts.file);

	const relationsFile = join(out, 'relations.ts');
	writeFileSync(relationsFile, relations.file);
	console.log();

	const { snapshots, journal } = prepareOutFolder(out, 'mysql');

	if (snapshots.length === 0) {
		const { sqlStatements } = await ddlDiff(
			createDDL(),
			ddl,
			mockResolver(new Set()),
			mockResolver(new Set()),
			mockResolver(new Set()),
			'push',
		);

		writeResult({
			snapshot: toJsonSnapshot(ddl, '', []),
			sqlStatements,
			journal,
			renames: [],
			outFolder: out,
			breakpoints,
			type: 'introspect',
			prefixMode: prefix,
		});
	} else {
		render(
			`[${
				chalk.blue(
					'i',
				)
			}] No SQL generated, you already have migrations in project`,
		);
	}

	render(
		`[${
			chalk.green(
				'✓',
			)
		}] Your schema file is ready ➜ ${chalk.bold.underline.blue(schemaFile)} 🚀`,
	);
	render(
		`[${
			chalk.green(
				'✓',
			)
		}] Your relations file is ready ➜ ${
			chalk.bold.underline.blue(
				relationsFile,
			)
		} 🚀`,
	);
	process.exit(0);
};

export const introspect = async (props: {
	db: DB;
	database: string;
	tablesFilter: string[];
	progress: TaskView;
	progressCallback?: (
		stage: IntrospectStage,
		count: number,
		status: IntrospectStatus,
	) => void;
}) => {
	const { db, database, progress, tablesFilter } = props;
	const pcb = props.progressCallback ?? (() => {});
	const filter = prepareTablesFilter(tablesFilter);

	const res = await renderWithTask(progress, fromDatabaseForDrizzle(db, database, filter, pcb));
	return { schema: res };
};<|MERGE_RESOLUTION|>--- conflicted
+++ resolved
@@ -41,11 +41,7 @@
 	});
 	const { ddl } = interimToDDL(schema);
 
-<<<<<<< HEAD
-	const ts = ddlToTypeScript(ddl, schema.viewColumns, casing, "mysql");
-=======
 	const ts = ddlToTypeScript(ddl, schema.viewColumns, casing, 'mysql');
->>>>>>> 73d8eb4e
 	const relations = relationsToTypeScript(ddl.fks.list(), casing);
 
 	const schemaFile = join(out, 'schema.ts');
