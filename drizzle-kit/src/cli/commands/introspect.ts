import chalk from 'chalk';
import { writeFileSync } from 'fs';
import { render, renderWithTask } from 'hanji';
import { Minimatch } from 'minimatch';
import { join } from 'path';
import { plural, singular } from 'pluralize';
import { assertUnreachable, originUUID } from '../../global';
import { schemaToTypeScript as mysqlSchemaToTypeScript } from '../../introspect-mysql';
import { paramNameFor, schemaToTypeScript as postgresSchemaToTypeScript } from '../../introspect-pg';
import { schemaToTypeScript as sqliteSchemaToTypeScript } from '../../introspect-sqlite';
import { dryMySql, MySqlSchema, squashMysqlScheme } from '../../serializer/mysqlSchema';
import { fromDatabase as fromMysqlDatabase } from '../../serializer/mysqlSerializer';
import { dryPg, type PgSchema, squashPgScheme } from '../../serializer/pgSchema';
import { fromDatabase as fromPostgresDatabase } from '../../serializer/pgSerializer';
import { drySQLite, type SQLiteSchema, squashSqliteScheme } from '../../serializer/sqliteSchema';
import { fromDatabase as fromSqliteDatabase } from '../../serializer/sqliteSerializer';
import {
	applyLibSQLSnapshotsDiff,
	applyMysqlSnapshotsDiff,
	applyPgSnapshotsDiff,
	applySqliteSnapshotsDiff,
} from '../../snapshotsDiffer';
import { prepareOutFolder } from '../../utils';
import { Entities } from '../validations/cli';
import type { Casing, Prefix } from '../validations/common';
import { LibSQLCredentials } from '../validations/libsql';
import type { MysqlCredentials } from '../validations/mysql';
import type { PostgresCredentials } from '../validations/postgres';
import type { SqliteCredentials } from '../validations/sqlite';
import { IntrospectProgress } from '../views';
import {
	columnsResolver,
	enumsResolver,
<<<<<<< HEAD
	policyResolver,
=======
	mySqlViewsResolver,
>>>>>>> a3592140
	schemasResolver,
	sequencesResolver,
	sqliteViewsResolver,
	tablesResolver,
	viewsResolver,
	writeResult,
} from './migrate';

export const introspectPostgres = async (
	casing: Casing,
	out: string,
	breakpoints: boolean,
	credentials: PostgresCredentials,
	tablesFilter: string[],
	schemasFilter: string[],
	prefix: Prefix,
	entities: Entities,
) => {
	const { preparePostgresDB } = await import('../connections');
	const db = await preparePostgresDB(credentials);

	const matchers = tablesFilter.map((it) => {
		return new Minimatch(it);
	});

	const filter = (tableName: string) => {
		if (matchers.length === 0) return true;

		let flags: boolean[] = [];

		for (let matcher of matchers) {
			if (matcher.negate) {
				if (!matcher.match(tableName)) {
					flags.push(false);
				}
			}

			if (matcher.match(tableName)) {
				flags.push(true);
			}
		}

		if (flags.length > 0) {
			return flags.every(Boolean);
		}
		return false;
	};

	const progress = new IntrospectProgress(true);

	const res = await renderWithTask(
		progress,
		fromPostgresDatabase(
			db,
			filter,
			schemasFilter,
			entities,
			(stage, count, status) => {
				progress.update(stage, count, status);
			},
		),
	);

	const schema = { id: originUUID, prevId: '', ...res } as PgSchema;
	const ts = postgresSchemaToTypeScript(schema, casing);
	const relationsTs = relationsToTypeScript(schema, casing);
	const { internal, ...schemaWithoutInternals } = schema;

	const schemaFile = join(out, 'schema.ts');
	writeFileSync(schemaFile, ts.file);
	const relationsFile = join(out, 'relations.ts');
	writeFileSync(relationsFile, relationsTs.file);
	console.log();

	const { snapshots, journal } = prepareOutFolder(out, 'postgresql');

	if (snapshots.length === 0) {
		const { sqlStatements, _meta } = await applyPgSnapshotsDiff(
			squashPgScheme(dryPg),
			squashPgScheme(schema),
			schemasResolver,
			enumsResolver,
			sequencesResolver,
			policyResolver,
			tablesResolver,
			columnsResolver,
			viewsResolver,
			dryPg,
			schema,
		);

		writeResult({
			cur: schema,
			sqlStatements,
			journal,
			_meta,
			outFolder: out,
			breakpoints,
			type: 'introspect',
			prefixMode: prefix,
		});
	} else {
		render(
			`[${
				chalk.blue(
					'i',
				)
			}] No SQL generated, you already have migrations in project`,
		);
	}

	render(
		`[${
			chalk.green(
				'✓',
			)
		}] You schema file is ready ➜ ${chalk.bold.underline.blue(schemaFile)} 🚀`,
	);
	render(
		`[${
			chalk.green(
				'✓',
			)
		}] You relations file is ready ➜ ${
			chalk.bold.underline.blue(
				relationsFile,
			)
		} 🚀`,
	);
	process.exit(0);
};

export const introspectMysql = async (
	casing: Casing,
	out: string,
	breakpoints: boolean,
	credentials: MysqlCredentials,
	tablesFilter: string[],
	prefix: Prefix,
) => {
	const { connectToMySQL } = await import('../connections');
	const { db, database } = await connectToMySQL(credentials);

	const matchers = tablesFilter.map((it) => {
		return new Minimatch(it);
	});

	const filter = (tableName: string) => {
		if (matchers.length === 0) return true;

		let flags: boolean[] = [];

		for (let matcher of matchers) {
			if (matcher.negate) {
				if (!matcher.match(tableName)) {
					flags.push(false);
				}
			}

			if (matcher.match(tableName)) {
				flags.push(true);
			}
		}

		if (flags.length > 0) {
			return flags.every(Boolean);
		}
		return false;
	};

	const progress = new IntrospectProgress();
	const res = await renderWithTask(
		progress,
		fromMysqlDatabase(db, database, filter, (stage, count, status) => {
			progress.update(stage, count, status);
		}),
	);

	const schema = { id: originUUID, prevId: '', ...res } as MySqlSchema;
	const ts = mysqlSchemaToTypeScript(schema, casing);
	const relationsTs = relationsToTypeScript(schema, casing);
	const { internal, ...schemaWithoutInternals } = schema;

	const schemaFile = join(out, 'schema.ts');
	writeFileSync(schemaFile, ts.file);
	const relationsFile = join(out, 'relations.ts');
	writeFileSync(relationsFile, relationsTs.file);
	console.log();

	const { snapshots, journal } = prepareOutFolder(out, 'mysql');

	if (snapshots.length === 0) {
		const { sqlStatements, _meta } = await applyMysqlSnapshotsDiff(
			squashMysqlScheme(dryMySql),
			squashMysqlScheme(schema),
			tablesResolver,
			columnsResolver,
			mySqlViewsResolver,
			dryMySql,
			schema,
		);

		writeResult({
			cur: schema,
			sqlStatements,
			journal,
			_meta,
			outFolder: out,
			breakpoints,
			type: 'introspect',
			prefixMode: prefix,
		});
	} else {
		render(
			`[${
				chalk.blue(
					'i',
				)
			}] No SQL generated, you already have migrations in project`,
		);
	}

	render(
		`[${
			chalk.green(
				'✓',
			)
		}] You schema file is ready ➜ ${chalk.bold.underline.blue(schemaFile)} 🚀`,
	);
	render(
		`[${
			chalk.green(
				'✓',
			)
		}] You relations file is ready ➜ ${
			chalk.bold.underline.blue(
				relationsFile,
			)
		} 🚀`,
	);
	process.exit(0);
};

export const introspectSqlite = async (
	casing: Casing,
	out: string,
	breakpoints: boolean,
	credentials: SqliteCredentials,
	tablesFilter: string[],
	prefix: Prefix,
) => {
	const { connectToSQLite } = await import('../connections');
	const db = await connectToSQLite(credentials);

	const matchers = tablesFilter.map((it) => {
		return new Minimatch(it);
	});

	const filter = (tableName: string) => {
		if (matchers.length === 0) return true;

		let flags: boolean[] = [];

		for (let matcher of matchers) {
			if (matcher.negate) {
				if (!matcher.match(tableName)) {
					flags.push(false);
				}
			}

			if (matcher.match(tableName)) {
				flags.push(true);
			}
		}

		if (flags.length > 0) {
			return flags.every(Boolean);
		}
		return false;
	};

	const progress = new IntrospectProgress();
	const res = await renderWithTask(
		progress,
		fromSqliteDatabase(db, filter, (stage, count, status) => {
			progress.update(stage, count, status);
		}),
	);

	const schema = { id: originUUID, prevId: '', ...res } as SQLiteSchema;
	const ts = sqliteSchemaToTypeScript(schema, casing);
	const relationsTs = relationsToTypeScript(schema, casing);

	// check orm and orm-pg api version

	const schemaFile = join(out, 'schema.ts');
	writeFileSync(schemaFile, ts.file);
	const relationsFile = join(out, 'relations.ts');
	writeFileSync(relationsFile, relationsTs.file);
	console.log();

	const { snapshots, journal } = prepareOutFolder(out, 'sqlite');

	if (snapshots.length === 0) {
		const { sqlStatements, _meta } = await applySqliteSnapshotsDiff(
			squashSqliteScheme(drySQLite),
			squashSqliteScheme(schema),
			tablesResolver,
			columnsResolver,
			sqliteViewsResolver,
			drySQLite,
			schema,
		);

		writeResult({
			cur: schema,
			sqlStatements,
			journal,
			_meta,
			outFolder: out,
			breakpoints,
			type: 'introspect',
			prefixMode: prefix,
		});
	} else {
		render(
			`[${
				chalk.blue(
					'i',
				)
			}] No SQL generated, you already have migrations in project`,
		);
	}

	render(
		`[${
			chalk.green(
				'✓',
			)
		}] You schema file is ready ➜ ${chalk.bold.underline.blue(schemaFile)} 🚀`,
	);
	render(
		`[${
			chalk.green(
				'✓',
			)
		}] You relations file is ready ➜ ${
			chalk.bold.underline.blue(
				relationsFile,
			)
		} 🚀`,
	);
	process.exit(0);
};

export const introspectLibSQL = async (
	casing: Casing,
	out: string,
	breakpoints: boolean,
	credentials: LibSQLCredentials,
	tablesFilter: string[],
	prefix: Prefix,
) => {
	const { connectToLibSQL } = await import('../connections');
	const db = await connectToLibSQL(credentials);

	const matchers = tablesFilter.map((it) => {
		return new Minimatch(it);
	});

	const filter = (tableName: string) => {
		if (matchers.length === 0) return true;

		let flags: boolean[] = [];

		for (let matcher of matchers) {
			if (matcher.negate) {
				if (!matcher.match(tableName)) {
					flags.push(false);
				}
			}

			if (matcher.match(tableName)) {
				flags.push(true);
			}
		}

		if (flags.length > 0) {
			return flags.every(Boolean);
		}
		return false;
	};

	const progress = new IntrospectProgress();
	const res = await renderWithTask(
		progress,
		fromSqliteDatabase(db, filter, (stage, count, status) => {
			progress.update(stage, count, status);
		}),
	);

	const schema = { id: originUUID, prevId: '', ...res } as SQLiteSchema;
	const ts = sqliteSchemaToTypeScript(schema, casing);
	const relationsTs = relationsToTypeScript(schema, casing);

	// check orm and orm-pg api version

	const schemaFile = join(out, 'schema.ts');
	writeFileSync(schemaFile, ts.file);
	const relationsFile = join(out, 'relations.ts');
	writeFileSync(relationsFile, relationsTs.file);
	console.log();

	const { snapshots, journal } = prepareOutFolder(out, 'sqlite');

	if (snapshots.length === 0) {
		const { sqlStatements, _meta } = await applyLibSQLSnapshotsDiff(
			squashSqliteScheme(drySQLite),
			squashSqliteScheme(schema),
			tablesResolver,
			columnsResolver,
			sqliteViewsResolver,
			drySQLite,
			schema,
		);

		writeResult({
			cur: schema,
			sqlStatements,
			journal,
			_meta,
			outFolder: out,
			breakpoints,
			type: 'introspect',
			prefixMode: prefix,
		});
	} else {
		render(
			`[${
				chalk.blue(
					'i',
				)
			}] No SQL generated, you already have migrations in project`,
		);
	}

	render(
		`[${
			chalk.green(
				'✓',
			)
		}] You schema file is ready ➜ ${chalk.bold.underline.blue(schemaFile)} 🚀`,
	);
	render(
		`[${
			chalk.green(
				'✓',
			)
		}] You relations file is ready ➜ ${
			chalk.bold.underline.blue(
				relationsFile,
			)
		} 🚀`,
	);
	process.exit(0);
};

const withCasing = (value: string, casing: Casing) => {
	if (casing === 'preserve') {
		return value;
	}
	if (casing === 'camel') {
		return value.camelCase();
	}

	assertUnreachable(casing);
};

export const relationsToTypeScript = (
	schema: {
		tables: Record<
			string,
			{
				schema?: string;
				foreignKeys: Record<
					string,
					{
						name: string;
						tableFrom: string;
						columnsFrom: string[];
						tableTo: string;
						schemaTo?: string;
						columnsTo: string[];
						onUpdate?: string | undefined;
						onDelete?: string | undefined;
					}
				>;
			}
		>;
	},
	casing: Casing,
) => {
	const imports: string[] = [];
	const tableRelations: Record<
		string,
		{
			name: string;
			type: 'one' | 'many';
			tableFrom: string;
			schemaFrom?: string;
			columnFrom: string;
			tableTo: string;
			schemaTo?: string;
			columnTo: string;
			relationName?: string;
		}[]
	> = {};

	Object.values(schema.tables).forEach((table) => {
		Object.values(table.foreignKeys).forEach((fk) => {
			const tableNameFrom = paramNameFor(fk.tableFrom, table.schema);
			const tableNameTo = paramNameFor(fk.tableTo, fk.schemaTo);
			const tableFrom = withCasing(tableNameFrom, casing);
			const tableTo = withCasing(tableNameTo, casing);
			const columnFrom = withCasing(fk.columnsFrom[0], casing);
			const columnTo = withCasing(fk.columnsTo[0], casing);

			imports.push(tableTo, tableFrom);

			// const keyFrom = `${schemaFrom}.${tableFrom}`;
			const keyFrom = tableFrom;

			if (!tableRelations[keyFrom]) {
				tableRelations[keyFrom] = [];
			}

			tableRelations[keyFrom].push({
				name: singular(tableTo),
				type: 'one',
				tableFrom,
				columnFrom,
				tableTo,
				columnTo,
			});

			// const keyTo = `${schemaTo}.${tableTo}`;
			const keyTo = tableTo;

			if (!tableRelations[keyTo]) {
				tableRelations[keyTo] = [];
			}

			tableRelations[keyTo].push({
				name: plural(tableFrom),
				type: 'many',
				tableFrom: tableTo,
				columnFrom: columnTo,
				tableTo: tableFrom,
				columnTo: columnFrom,
			});
		});
	});

	const uniqueImports = [...new Set(imports)];

	const importsTs = `import { relations } from "drizzle-orm/relations";\nimport { ${
		uniqueImports.join(
			', ',
		)
	} } from "./schema";\n\n`;

	const relationStatements = Object.entries(tableRelations).map(
		([table, relations]) => {
			const hasOne = relations.some((it) => it.type === 'one');
			const hasMany = relations.some((it) => it.type === 'many');

			// * change relation names if they are duplicated or if there are multiple relations between two tables
			const preparedRelations = relations.map(
				(relation, relationIndex, originArray) => {
					let name = relation.name;
					let relationName;
					const hasMultipleRelations = originArray.some(
						(it, originIndex) => relationIndex !== originIndex && it.tableTo === relation.tableTo,
					);
					if (hasMultipleRelations) {
						relationName = relation.type === 'one'
							? `${relation.tableFrom}_${relation.columnFrom}_${relation.tableTo}_${relation.columnTo}`
							: `${relation.tableTo}_${relation.columnTo}_${relation.tableFrom}_${relation.columnFrom}`;
					}
					const hasDuplicatedRelation = originArray.some(
						(it, originIndex) => relationIndex !== originIndex && it.name === relation.name,
					);
					if (hasDuplicatedRelation) {
						name = `${relation.name}_${relation.type === 'one' ? relation.columnFrom : relation.columnTo}`;
					}
					return {
						...relation,
						name,
						relationName,
					};
				},
			);

			const fields = preparedRelations.map((relation) => {
				if (relation.type === 'one') {
					return `\t${relation.name}: one(${relation.tableTo}, {\n\t\tfields: [${relation.tableFrom}.${relation.columnFrom}],\n\t\treferences: [${relation.tableTo}.${relation.columnTo}]${
						relation.relationName
							? `,\n\t\trelationName: "${relation.relationName}"`
							: ''
					}\n\t}),`;
				} else {
					return `\t${relation.name}: many(${relation.tableTo}${
						relation.relationName
							? `, {\n\t\trelationName: "${relation.relationName}"\n\t}`
							: ''
					}),`;
				}
			});

			return `export const ${table}Relations = relations(${table}, ({${hasOne ? 'one' : ''}${
				hasOne && hasMany ? ', ' : ''
			}${hasMany ? 'many' : ''}}) => ({\n${fields.join('\n')}\n}));`;
		},
	);

	return {
		file: importsTs + relationStatements.join('\n\n'),
	};
};<|MERGE_RESOLUTION|>--- conflicted
+++ resolved
@@ -31,11 +31,8 @@
 import {
 	columnsResolver,
 	enumsResolver,
-<<<<<<< HEAD
+	mySqlViewsResolver,
 	policyResolver,
-=======
-	mySqlViewsResolver,
->>>>>>> a3592140
 	schemasResolver,
 	sequencesResolver,
 	sqliteViewsResolver,
