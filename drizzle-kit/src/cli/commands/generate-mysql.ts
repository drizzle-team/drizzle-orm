--- conflicted
+++ resolved
@@ -1,13 +1,7 @@
 import { fromDrizzleSchema, prepareFromSchemaFiles } from 'src/dialects/mysql/drizzle';
 import { prepareSnapshot } from 'src/dialects/mysql/serializer';
-<<<<<<< HEAD
 import { prepareFilenames, prepareOutFolder } from 'src/utils/utils-node';
-import { Column, createDDL, interimToDDL, type Table, View } from '../../dialects/mysql/ddl';
-=======
-import { prepareFilenames } from 'src/utils/utils-node';
-import type { Column, View } from '../../dialects/mysql/ddl';
-import { createDDL, interimToDDL, type Table } from '../../dialects/mysql/ddl';
->>>>>>> 06e8071e
+import { type Column, createDDL, interimToDDL, type Table, type View } from '../../dialects/mysql/ddl';
 import { ddlDiff, ddlDiffDry } from '../../dialects/mysql/diff';
 import { resolver } from '../prompts';
 import { writeResult } from './generate-common';
@@ -18,16 +12,8 @@
 	const schemaPath = config.schema;
 	const casing = config.casing;
 
-<<<<<<< HEAD
 	const { snapshots } = prepareOutFolder(outFolder);
-	const { ddlCur, ddlPrev, snapshot, snapshotPrev, custom } = await prepareSnapshot(snapshots, schemaPath, casing);
-=======
-	// TODO: remove
-	assertV1OutFolder(outFolder);
-
-	const { snapshots, journal } = prepareMigrationFolder(outFolder, 'mysql');
 	const { ddlCur, ddlPrev, snapshot, custom } = await prepareSnapshot(snapshots, schemaPath, casing);
->>>>>>> 06e8071e
 
 	if (config.custom) {
 		writeResult({
