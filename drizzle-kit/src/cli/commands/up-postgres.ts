--- conflicted
+++ resolved
@@ -1,7 +1,6 @@
 import chalk from 'chalk';
 import { writeFileSync } from 'fs';
-<<<<<<< HEAD
-import { createDDL, Index } from '../../dialects/postgres/ddl';
+import { createDDL, type Index } from '../../dialects/postgres/ddl';
 import {
 	defaultNameForIndex,
 	defaultNameForPK,
@@ -9,13 +8,7 @@
 	defaults,
 	trimDefaultValueSuffix,
 } from '../../dialects/postgres/grammar';
-import {
-=======
-import type { Index } from '../../dialects/postgres/ddl';
-import { createDDL } from '../../dialects/postgres/ddl';
-import { defaultNameForIndex, defaultNameForPK, defaultNameForUnique, defaults } from '../../dialects/postgres/grammar';
 import type {
->>>>>>> 06e8071e
 	Column,
 	Index as LegacyIndex,
 	PgSchema,
