<<<<<<< HEAD
import { writeFileSync } from 'fs';
import { SchemaV1, SingleStoreSnapshot } from 'src/dialects/singlestore/snapshot';
import { prepareOutFolder, validateWithReport } from 'src/utils/utils-node';
import { createDDL } from '../../dialects/mysql/ddl';
import { Binary, Varbinary } from '../../dialects/mysql/grammar';
import { trimChar } from '../../utils';
import { migrateToFoldersV3 } from './utils';

export const upSinglestoreHandler = (out: string) => {
	migrateToFoldersV3(out);

	const { snapshots } = prepareOutFolder(out);
	const report = validateWithReport(snapshots, 'singlestore');

	report.nonLatest
		.map((it) => ({
			path: it,
			raw: report.rawMap[it]!! as Record<string, any>,
		}))
		.forEach((it) => {
			const path = it.path;

			const snapshot = upToV2(it.raw);

			console.log(`[${chalk.green('✓')}] ${path}`);

			writeFileSync(path, JSON.stringify(snapshot, null, 2));
		});

	console.log("Everything's fine 🐶🔥");
};

export const upToV2 = (it: Record<string, any>): SingleStoreSnapshot => {
	const json = it as SchemaV1;

	const ddl = createDDL();

	for (const table of Object.values(json.tables)) {
		ddl.tables.push({ name: table.name });

		for (const column of Object.values(table.columns)) {
			let def = typeof column.default === 'undefined' ? null : String(column.default);
			if (def !== null) {
				if (column.type.startsWith('decimal')) def = `(${trimChar(def, "'")})`;
				if (column.type.startsWith('binary')) {
					const trimmed = trimChar(def, "'");
					if (trimmed !== def) def = Binary.defaultFromDrizzle(trimmed)!;
				}
				if (column.type.startsWith('varbinary')) {
					const trimmed = trimChar(def, "'");
					// check if it's not an expression
					if (trimmed !== def) def = Varbinary.defaultFromDrizzle(trimmed);
				}
			}

			ddl.columns.push({
				table: table.name,
				name: column.name,
				type: column.type,
				notNull: column.notNull,
				default: def,
				autoIncrement: column.autoincrement ?? false,
				onUpdateNow: column.onUpdate ?? false,
				generated: column.generated,
				// TODO: @AleksandrSherman check
				charSet: null,
				collation: null,
				onUpdateNowFsp: null,
			});
		}
	}
	for (const table of Object.values(json.tables)) {
		for (const index of Object.values(table.indexes)) {
			/* legacy columns mapper
                const uniqueString = unsquashedUnique.columns
                    .map((it) => {
                        return internals?.indexes
                            ? internals?.indexes[unsquashedUnique.name]?.columns[it]
                                    ?.isExpression
                                ? it
                                : `\`${it}\``
                            : `\`${it}\``;
                    })
                    .join(',');
             */

			const columns = index.columns.map((x) => {
				const nameToCheck = trimChar(x, '`');
				const isColumn = !!ddl.columns.one({ table: table.name, name: nameToCheck });
				return { value: x, isExpression: !isColumn };
			});

			ddl.indexes.push({
				table: table.name,
				name: index.name,
				columns,
				algorithm: index.algorithm ?? null,
				isUnique: index.isUnique,
				lock: index.lock ?? null,
				using: index.using ?? null,
				nameExplicit: true,
			});
		}

		for (const unique of Object.values(table.uniqueConstraints)) {
			/* legacy columns mapper
                const uniqueString = unsquashedUnique.columns
                    .map((it) => {
                        return internals?.indexes
                            ? internals?.indexes[unsquashedUnique.name]?.columns[it]
                                    ?.isExpression
                                ? it
                                : `\`${it}\``
                            : `\`${it}\``;
                    })
                    .join(',');
             */
			const columns = unique.columns.map((x) => {
				const nameToCheck = trimChar(x, '`');
				const isColumn = !!ddl.columns.one({ table: table.name, name: nameToCheck });
				return { value: x, isExpression: !isColumn };
			});

			let nameImplicit = `${table.name}_${unique.columns.join('_')}_unique` === unique.name
				|| `${table.name}_${unique.columns.join('_')}` === unique.name;

			ddl.indexes.push({
				table: table.name,
				name: unique.name,
				columns,
				algorithm: null,
				isUnique: true,
				lock: null,
				using: null,
				nameExplicit: !nameImplicit,
			});
		}

		// for (const fk of Object.values(table.foreignKeys)) {
		//     const isNameImplicit =
		//         `${fk.tableFrom}_${fk.columnsFrom.join('_')}_${fk.tableTo}_${fk.columnsTo.join('_')}_fk` === fk.name;

		//     ddl.fks.push({
		//         table: table.name,
		//         name: fk.name,
		//         columns: fk.columnsFrom,
		//         columnsTo: fk.columnsTo,
		//         tableTo: fk.tableTo,
		//         onUpdate: fk.onUpdate?.toUpperCase() as any ?? null,
		//         onDelete: fk.onDelete?.toUpperCase() as any ?? null,
		//         nameExplicit: !isNameImplicit,
		//     });
		// }

		// for (const check of Object.values(table.checkConstraint)) {
		//     ddl.checks.push({
		//         table: table.name,
		//         name: check.name,
		//         value: check.value,
		//     });
		// }

		for (const pk of Object.values(table.compositePrimaryKeys)) {
			ddl.pks.push({
				table: table.name,
				name: 'PRIMARY',
				columns: pk.columns,
			});
		}
	}

	// for (const view of Object.values(json.views)) {
	//     ddl.views.push({
	//         name: view.name,
	//         algorithm: view.algorithm ?? null,
	//         sqlSecurity: view.sqlSecurity ?? null,
	//         withCheckOption: view.withCheckOption ?? null,
	//         definition: view.definition!,
	//     });
	// }

	return {
		version: '2',
		id: json.id,
		prevIds: [json.prevId],
		dialect: 'singlestore',
		ddl: ddl.entities.list(),
		renames: [],
	};
};
=======
export const upSinglestoreHandler = (_out: string) => {};
>>>>>>> 06e8071e
<|MERGE_RESOLUTION|>--- conflicted
+++ resolved
@@ -1,6 +1,5 @@
-<<<<<<< HEAD
 import { writeFileSync } from 'fs';
-import { SchemaV1, SingleStoreSnapshot } from 'src/dialects/singlestore/snapshot';
+import type { SchemaV1, SingleStoreSnapshot } from 'src/dialects/singlestore/snapshot';
 import { prepareOutFolder, validateWithReport } from 'src/utils/utils-node';
 import { createDDL } from '../../dialects/mysql/ddl';
 import { Binary, Varbinary } from '../../dialects/mysql/grammar';
@@ -16,7 +15,7 @@
 	report.nonLatest
 		.map((it) => ({
 			path: it,
-			raw: report.rawMap[it]!! as Record<string, any>,
+			raw: report.rawMap[it] as Record<string, any>,
 		}))
 		.forEach((it) => {
 			const path = it.path;
@@ -188,7 +187,4 @@
 		ddl: ddl.entities.list(),
 		renames: [],
 	};
-};
-=======
-export const upSinglestoreHandler = (_out: string) => {};
->>>>>>> 06e8071e
+};