--- conflicted
+++ resolved
@@ -1,7 +1,4 @@
-<<<<<<< HEAD
-=======
 import chalk from 'chalk';
->>>>>>> f5cec4f7
 import { writeFileSync } from 'fs';
 import type { SchemaV1, SingleStoreSnapshot } from 'src/dialects/singlestore/snapshot';
 import { prepareOutFolder, validateWithReport } from 'src/utils/utils-node';
