import pico from 'picocolors';

import { SQLiteSchemaInternal, SQLiteSchemaSquashed, SQLiteSquasher } from '../../serializer/sqliteSchema';
import {
	CreateSqliteIndexConvertor,
	fromJson,
	SQLiteCreateTableConvertor,
	SQLiteDropTableConvertor,
	SqliteRenameTableConvertor,
} from '../../sqlgenerator';

import type { JsonStatement } from '../../jsonStatements';
import { findAddedAndRemoved, type SQLiteDB } from '../../utils';

export const _moveDataStatements = (
	tableName: string,
	json: SQLiteSchemaSquashed,
	dataLoss: boolean = false,
) => {
	const statements: string[] = [];

	const newTableName = `__new_${tableName}`;

	// create table statement from a new json2 with proper name
	const tableColumns = Object.values(json.tables[tableName].columns);
	const referenceData = Object.values(json.tables[tableName].foreignKeys);
	const compositePKs = Object.values(
		json.tables[tableName].compositePrimaryKeys,
	).map((it) => SQLiteSquasher.unsquashPK(it));
	const checkConstraints = Object.values(json.tables[tableName].checkConstraints);

	const mappedCheckConstraints: string[] = checkConstraints.map((it) =>
		it.replaceAll(`"${tableName}".`, `"${newTableName}".`)
			.replaceAll(`\`${tableName}\`.`, `\`${newTableName}\`.`)
			.replaceAll(`${tableName}.`, `${newTableName}.`)
			.replaceAll(`'${tableName}'.`, `\`${newTableName}\`.`)
	);

	const fks = referenceData.map((it) => SQLiteSquasher.unsquashPushFK(it));

	// create new table
	statements.push(
		new SQLiteCreateTableConvertor().convert({
			type: 'sqlite_create_table',
			tableName: newTableName,
			columns: tableColumns,
			referenceData: fks,
			compositePKs,
			checkConstraints: mappedCheckConstraints,
		}),
	);

	// move data
	if (!dataLoss) {
		const columns = Object.keys(json.tables[tableName].columns).map(
			(c) => `"${c}"`,
		);

		statements.push(
			`INSERT INTO \`${newTableName}\`(${
				columns.join(
					', ',
				)
			}) SELECT ${columns.join(', ')} FROM \`${tableName}\`;`,
		);
	}

	statements.push(
		new SQLiteDropTableConvertor().convert({
			type: 'drop_table',
			tableName: tableName,
			schema: '',
		}),
	);

	// rename table
	statements.push(
		new SqliteRenameTableConvertor().convert({
			fromSchema: '',
			tableNameFrom: newTableName,
			tableNameTo: tableName,
			toSchema: '',
			type: 'rename_table',
		}),
	);

	for (const idx of Object.values(json.tables[tableName].indexes)) {
		statements.push(
			new CreateSqliteIndexConvertor().convert({
				type: 'create_index',
				tableName: tableName,
				schema: '',
				data: idx,
			}),
		);
	}

	return statements;
};

export const getOldTableName = (
	tableName: string,
	meta: SQLiteSchemaInternal['_meta'],
) => {
	for (const key of Object.keys(meta.tables)) {
		const value = meta.tables[key];
		if (`"${tableName}"` === value) {
			return key.substring(1, key.length - 1);
		}
	}
	return tableName;
};

export const getNewTableName = (
	tableName: string,
	meta: SQLiteSchemaInternal['_meta'],
) => {
	if (typeof meta.tables[`"${tableName}"`] !== 'undefined') {
		return meta.tables[`"${tableName}"`].substring(
			1,
			meta.tables[`"${tableName}"`].length - 1,
		);
	}
	return tableName;
};

export const logSuggestionsAndReturn = async (
	connection: SQLiteDB,
	statements: JsonStatement[],
	json1: SQLiteSchemaSquashed,
	json2: SQLiteSchemaSquashed,
	meta: SQLiteSchemaInternal['_meta'],
) => {
	let shouldAskForApprove = false;
	const statementsToExecute: string[] = [];
	const infoToPrint: string[] = [];

	const tablesToRemove: string[] = [];
	const columnsToRemove: string[] = [];
	const schemasToRemove: string[] = [];
	const tablesToTruncate: string[] = [];

	for (const statement of statements) {
		if (statement.type === 'drop_table') {
			const res = await connection.query<{ count: string }>(
				`select count(*) as count from \`${statement.tableName}\``,
			);
			const count = Number(res[0].count);
			if (count > 0) {
				infoToPrint.push(
					`· You're about to delete ${
						pico.underline(
							statement.tableName,
						)
					} table with ${count} items`,
				);
				tablesToRemove.push(statement.tableName);
				shouldAskForApprove = true;
			}

			const fromJsonStatement = fromJson([statement], 'sqlite', 'push');
			statementsToExecute.push(
				...(Array.isArray(fromJsonStatement) ? fromJsonStatement : [fromJsonStatement]),
			);
		} else if (statement.type === 'alter_table_drop_column') {
			const tableName = statement.tableName;
			const columnName = statement.columnName;

			const res = await connection.query<{ count: string }>(
				`select count(\`${tableName}\`.\`${columnName}\`) as count from \`${tableName}\``,
			);
			const count = Number(res[0].count);
			if (count > 0) {
				infoToPrint.push(
					`· You're about to delete ${
<<<<<<< HEAD
						pico.underline(
							statement.columnName,
=======
						chalk.underline(
							columnName,
>>>>>>> 49d29301
						)
					} column in ${tableName} table with ${count} items`,
				);
				columnsToRemove.push(`${tableName}_${statement.columnName}`);
				shouldAskForApprove = true;
			}

			const fromJsonStatement = fromJson([statement], 'sqlite', 'push');
			statementsToExecute.push(
				...(Array.isArray(fromJsonStatement) ? fromJsonStatement : [fromJsonStatement]),
			);
		} else if (
			statement.type === 'sqlite_alter_table_add_column'
			&& (statement.column.notNull && !statement.column.default)
		) {
			const tableName = statement.tableName;
			const columnName = statement.column.name;
			const res = await connection.query<{ count: string }>(
				`select count(*) as count from \`${tableName}\``,
			);
			const count = Number(res[0].count);
			if (count > 0) {
				infoToPrint.push(
					`· You're about to add not-null ${
						chalk.underline(
							columnName,
						)
					} column without default value, which contains ${count} items`,
				);
<<<<<<< HEAD
				const count = Number(res[0].count);
				if (count > 0) {
					infoToPrint.push(
						`· You're about to add not-null ${
							pico.underline(
								statement.column.name,
							)
						} column without default value, which contains ${count} items`,
					);
=======
>>>>>>> 49d29301

				tablesToTruncate.push(tableName);
				statementsToExecute.push(`delete from ${tableName};`);

				shouldAskForApprove = true;
			}

			const fromJsonStatement = fromJson([statement], 'sqlite', 'push');
			statementsToExecute.push(
				...(Array.isArray(fromJsonStatement) ? fromJsonStatement : [fromJsonStatement]),
			);
		} else if (statement.type === 'recreate_table') {
			const tableName = statement.tableName;
			const oldTableName = getOldTableName(tableName, meta);

			let dataLoss = false;

			const prevColumnNames = Object.keys(json1.tables[oldTableName].columns);
			const currentColumnNames = Object.keys(json2.tables[tableName].columns);
			const { removedColumns, addedColumns } = findAddedAndRemoved(
				prevColumnNames,
				currentColumnNames,
			);

			if (removedColumns.length) {
				for (const removedColumn of removedColumns) {
					const res = await connection.query<{ count: string }>(
						`select count(\`${tableName}\`.\`${removedColumn}\`) as count from \`${tableName}\``,
					);

					const count = Number(res[0].count);
					if (count > 0) {
						infoToPrint.push(
<<<<<<< HEAD
							`· You're about to add not-null constraint to ${
								pico.underline(
									statement.columnName,
=======
							`· You're about to delete ${
								chalk.underline(
									removedColumn,
>>>>>>> 49d29301
								)
							} column in ${tableName} table with ${count} items`,
						);
						columnsToRemove.push(removedColumn);
						shouldAskForApprove = true;
					}
				}
			}

			if (addedColumns.length) {
				for (const addedColumn of addedColumns) {
					const [res] = await connection.query<{ count: string }>(
						`select count(*) as count from \`${tableName}\``,
					);

					const columnConf = json2.tables[tableName].columns[addedColumn];

					const count = Number(res.count);
					if (count > 0 && columnConf.notNull && !columnConf.default) {
						dataLoss = true;
						infoToPrint.push(
							`· You're about to add not-null ${
								chalk.underline(
									addedColumn,
								)
							} column without default value to table, which contains ${count} items`,
						);
						shouldAskForApprove = true;
						tablesToTruncate.push(tableName);

						statementsToExecute.push(`DELETE FROM \`${tableName}\`;`);
					}
				}
			}

			// check if some tables referencing current for pragma
			const tablesReferencingCurrent: string[] = [];

			for (const table of Object.values(json2.tables)) {
				const tablesRefs = Object.values(json2.tables[table.name].foreignKeys)
					.filter((t) => SQLiteSquasher.unsquashPushFK(t).tableTo === tableName)
					.map((it) => SQLiteSquasher.unsquashPushFK(it).tableFrom);

				tablesReferencingCurrent.push(...tablesRefs);
			}

			if (!tablesReferencingCurrent.length) {
				statementsToExecute.push(..._moveDataStatements(tableName, json2, dataLoss));
				continue;
			}

			const [{ foreign_keys: pragmaState }] = await connection.query<{
				foreign_keys: number;
			}>(`PRAGMA foreign_keys;`);

			if (pragmaState) {
				statementsToExecute.push(`PRAGMA foreign_keys=OFF;`);
			}
			statementsToExecute.push(..._moveDataStatements(tableName, json2, dataLoss));
			if (pragmaState) {
				statementsToExecute.push(`PRAGMA foreign_keys=ON;`);
			}
		} else {
			const fromJsonStatement = fromJson([statement], 'sqlite', 'push');
			statementsToExecute.push(
				...(Array.isArray(fromJsonStatement) ? fromJsonStatement : [fromJsonStatement]),
			);
		}
	}

	return {
		statementsToExecute,
		shouldAskForApprove,
		infoToPrint,
		columnsToRemove: [...new Set(columnsToRemove)],
		schemasToRemove: [...new Set(schemasToRemove)],
		tablesToTruncate: [...new Set(tablesToTruncate)],
		tablesToRemove: [...new Set(tablesToRemove)],
	};
};<|MERGE_RESOLUTION|>--- conflicted
+++ resolved
@@ -173,13 +173,8 @@
 			if (count > 0) {
 				infoToPrint.push(
 					`· You're about to delete ${
-<<<<<<< HEAD
 						pico.underline(
-							statement.columnName,
-=======
-						chalk.underline(
 							columnName,
->>>>>>> 49d29301
 						)
 					} column in ${tableName} table with ${count} items`,
 				);
@@ -204,23 +199,11 @@
 			if (count > 0) {
 				infoToPrint.push(
 					`· You're about to add not-null ${
-						chalk.underline(
+						pico.underline(
 							columnName,
 						)
 					} column without default value, which contains ${count} items`,
 				);
-<<<<<<< HEAD
-				const count = Number(res[0].count);
-				if (count > 0) {
-					infoToPrint.push(
-						`· You're about to add not-null ${
-							pico.underline(
-								statement.column.name,
-							)
-						} column without default value, which contains ${count} items`,
-					);
-=======
->>>>>>> 49d29301
 
 				tablesToTruncate.push(tableName);
 				statementsToExecute.push(`delete from ${tableName};`);
@@ -254,15 +237,9 @@
 					const count = Number(res[0].count);
 					if (count > 0) {
 						infoToPrint.push(
-<<<<<<< HEAD
-							`· You're about to add not-null constraint to ${
+							`· You're about to delete ${
 								pico.underline(
-									statement.columnName,
-=======
-							`· You're about to delete ${
-								chalk.underline(
 									removedColumn,
->>>>>>> 49d29301
 								)
 							} column in ${tableName} table with ${count} items`,
 						);
