--- conflicted
+++ resolved
@@ -2,16 +2,9 @@
 import { ddlDiff, ddlDiffDry } from 'src/dialects/mssql/diff';
 import { fromDrizzleSchema, prepareFromSchemaFiles } from 'src/dialects/mssql/drizzle';
 import { prepareSnapshot } from 'src/dialects/mssql/serializer';
-<<<<<<< HEAD
 import { prepareFilenames, prepareOutFolder } from 'src/utils/utils-node';
-import { createDDL, DefaultConstraint } from '../../dialects/mssql/ddl';
-import {
-=======
-import { prepareFilenames } from 'src/utils/utils-node';
-import type { DefaultConstraint } from '../../dialects/mssql/ddl';
-import { createDDL } from '../../dialects/mssql/ddl';
+import { createDDL, type DefaultConstraint, interimToDDL } from '../../dialects/mssql/ddl';
 import type {
->>>>>>> 06e8071e
 	CheckConstraint,
 	Column,
 	ForeignKey,
@@ -22,11 +15,6 @@
 	UniqueConstraint,
 	View,
 } from '../../dialects/mssql/ddl';
-<<<<<<< HEAD
-=======
-import { interimToDDL } from '../../dialects/mssql/ddl';
-import { assertV1OutFolder, prepareMigrationFolder } from '../../utils/utils-node';
->>>>>>> 06e8071e
 import { resolver } from '../prompts';
 import { withStyle } from '../validations/outputs';
 import { mssqlSchemaError } from '../views';
