<<<<<<< HEAD
import pico from 'picocolors';
=======
import chalk from 'chalk';
import { randomUUID } from 'crypto';
>>>>>>> 49d29301
import { render } from 'hanji';
import { serializePg } from 'src/serializer';
import { fromJson } from '../../sqlgenerator';
import { Select } from '../selector-ui';
import { Entities } from '../validations/cli';
import { CasingType } from '../validations/common';
import { LibSQLCredentials } from '../validations/libsql';
import type { MysqlCredentials } from '../validations/mysql';
import { withStyle } from '../validations/outputs';
import type { PostgresCredentials } from '../validations/postgres';
import { SingleStoreCredentials } from '../validations/singlestore';
import type { SqliteCredentials } from '../validations/sqlite';
import { libSqlLogSuggestionsAndReturn } from './libSqlPushUtils';
import {
	filterStatements as mySqlFilterStatements,
	logSuggestionsAndReturn as mySqlLogSuggestionsAndReturn,
} from './mysqlPushUtils';
import { pgSuggestions } from './pgPushUtils';
import {
	filterStatements as singleStoreFilterStatements,
	logSuggestionsAndReturn as singleStoreLogSuggestionsAndReturn,
} from './singlestorePushUtils';
import { logSuggestionsAndReturn as sqliteSuggestions } from './sqlitePushUtils';

export const mysqlPush = async (
	schemaPath: string | string[],
	credentials: MysqlCredentials,
	tablesFilter: string[],
	strict: boolean,
	verbose: boolean,
	force: boolean,
	casing: CasingType | undefined,
) => {
	const { connectToMySQL } = await import('../connections');
	const { mysqlPushIntrospect } = await import('./mysqlIntrospect');

	const { db, database } = await connectToMySQL(credentials);

	const { schema } = await mysqlPushIntrospect(db, database, tablesFilter);
	const { prepareMySQLPush } = await import('./migrate');

	const statements = await prepareMySQLPush(schemaPath, schema, casing);

	const filteredStatements = mySqlFilterStatements(
		statements.statements ?? [],
		statements.validatedCur,
		statements.validatedPrev,
	);

	try {
		if (filteredStatements.length === 0) {
			render(`[${pico.blue('i')}] No changes detected`);
		} else {
			const {
				shouldAskForApprove,
				statementsToExecute,
				columnsToRemove,
				tablesToRemove,
				tablesToTruncate,
				infoToPrint,
			} = await mySqlLogSuggestionsAndReturn(
				db,
				filteredStatements,
				statements.validatedCur,
			);

			const filteredSqlStatements = fromJson(filteredStatements, 'mysql');

			const uniqueSqlStatementsToExecute: string[] = [];
			statementsToExecute.forEach((ss) => {
				if (!uniqueSqlStatementsToExecute.includes(ss)) {
					uniqueSqlStatementsToExecute.push(ss);
				}
			});
			const uniqueFilteredSqlStatements: string[] = [];
			filteredSqlStatements.forEach((ss) => {
				if (!uniqueFilteredSqlStatements.includes(ss)) {
					uniqueFilteredSqlStatements.push(ss);
				}
			});

			if (verbose) {
				console.log();
<<<<<<< HEAD
				// console.log(pico.gray('Verbose logs:'));
=======
				console.log(
					withStyle.warning('You are about to execute current statements:'),
				);
				console.log();
				console.log(
					[...uniqueSqlStatementsToExecute, ...uniqueFilteredSqlStatements]
						.map((s) => chalk.blue(s))
						.join('\n'),
				);
				console.log();
			}

			if (!force && strict) {
				if (!shouldAskForApprove) {
					const { status, data } = await render(
						new Select(['No, abort', `Yes, I want to execute all statements`]),
					);
					if (data?.index === 0) {
						render(`[${chalk.red('x')}] All changes were aborted`);
						process.exit(0);
					}
				}
			}

			if (!force && shouldAskForApprove) {
				console.log(withStyle.warning('Found data-loss statements:'));
				console.log(infoToPrint.join('\n'));
				console.log();
				console.log(
					chalk.red.bold(
						'THIS ACTION WILL CAUSE DATA LOSS AND CANNOT BE REVERTED\n',
					),
				);

				console.log(chalk.white('Do you still want to push changes?'));

				const { status, data } = await render(
					new Select([
						'No, abort',
						`Yes, I want to${
							tablesToRemove.length > 0
								? ` remove ${tablesToRemove.length} ${tablesToRemove.length > 1 ? 'tables' : 'table'},`
								: ' '
						}${
							columnsToRemove.length > 0
								? ` remove ${columnsToRemove.length} ${columnsToRemove.length > 1 ? 'columns' : 'column'},`
								: ' '
						}${
							tablesToTruncate.length > 0
								? ` truncate ${tablesToTruncate.length} ${tablesToTruncate.length > 1 ? 'tables' : 'table'}`
								: ''
						}`
							.replace(/(^,)|(,$)/g, '')
							.replace(/ +(?= )/g, ''),
					]),
				);
				if (data?.index === 0) {
					render(`[${chalk.red('x')}] All changes were aborted`);
					process.exit(0);
				}
			}

			for (const dStmnt of uniqueSqlStatementsToExecute) {
				await db.query(dStmnt);
			}

			for (const statement of uniqueFilteredSqlStatements) {
				await db.query(statement);
			}
			if (filteredStatements.length > 0) {
				render(`[${chalk.green('✓')}] Changes applied`);
			} else {
				render(`[${chalk.blue('i')}] No changes detected`);
			}
		}
	} catch (e) {
		console.log(e);
	}
};

export const singlestorePush = async (
	schemaPath: string | string[],
	credentials: SingleStoreCredentials,
	tablesFilter: string[],
	strict: boolean,
	verbose: boolean,
	force: boolean,
	casing: CasingType | undefined,
) => {
	const { connectToSingleStore } = await import('../connections');
	const { singlestorePushIntrospect } = await import('./singlestoreIntrospect');

	const { db, database } = await connectToSingleStore(credentials);

	const { schema } = await singlestorePushIntrospect(
		db,
		database,
		tablesFilter,
	);
	const { prepareSingleStorePush } = await import('./migrate');

	const statements = await prepareSingleStorePush(schemaPath, schema, casing);

	const filteredStatements = singleStoreFilterStatements(
		statements.statements ?? [],
		statements.validatedCur,
		statements.validatedPrev,
	);

	try {
		if (filteredStatements.length === 0) {
			render(`[${chalk.blue('i')}] No changes detected`);
		} else {
			const {
				shouldAskForApprove,
				statementsToExecute,
				columnsToRemove,
				tablesToRemove,
				tablesToTruncate,
				infoToPrint,
				schemasToRemove,
			} = await singleStoreLogSuggestionsAndReturn(
				db,
				filteredStatements,
				statements.validatedCur,
			);

			const filteredSqlStatements = fromJson(filteredStatements, 'singlestore');

			const uniqueSqlStatementsToExecute: string[] = [];
			statementsToExecute.forEach((ss) => {
				if (!uniqueSqlStatementsToExecute.includes(ss)) {
					uniqueSqlStatementsToExecute.push(ss);
				}
			});
			const uniqueFilteredSqlStatements: string[] = [];
			filteredSqlStatements.forEach((ss) => {
				if (!uniqueFilteredSqlStatements.includes(ss)) {
					uniqueFilteredSqlStatements.push(ss);
				}
			});

			if (verbose) {
				console.log();
>>>>>>> 49d29301
				console.log(
					withStyle.warning('You are about to execute current statements:'),
				);
				console.log();
				console.log(
					[...uniqueSqlStatementsToExecute, ...uniqueFilteredSqlStatements]
						.map((s) => pico.blue(s))
						.join('\n'),
				);
				console.log();
			}

			if (!force && strict) {
				if (!shouldAskForApprove) {
					const { status, data } = await render(
						new Select(['No, abort', `Yes, I want to execute all statements`]),
					);
					if (data?.index === 0) {
						render(`[${pico.red('x')}] All changes were aborted`);
						process.exit(0);
					}
				}
			}

			if (!force && shouldAskForApprove) {
				console.log(withStyle.warning('Found data-loss statements:'));
				console.log(infoToPrint.join('\n'));
				console.log();
				console.log(
					pico.red(pico.bold(
						'THIS ACTION WILL CAUSE DATA LOSS AND CANNOT BE REVERTED\n',
					)),
				);

				console.log(pico.white('Do you still want to push changes?'));

				const { status, data } = await render(
					new Select([
						'No, abort',
						`Yes, I want to${
							tablesToRemove.length > 0
								? ` remove ${tablesToRemove.length} ${tablesToRemove.length > 1 ? 'tables' : 'table'},`
								: ' '
						}${
							columnsToRemove.length > 0
								? ` remove ${columnsToRemove.length} ${columnsToRemove.length > 1 ? 'columns' : 'column'},`
								: ' '
						}${
							tablesToTruncate.length > 0
								? ` truncate ${tablesToTruncate.length} ${tablesToTruncate.length > 1 ? 'tables' : 'table'}`
								: ''
						}`
							.replace(/(^,)|(,$)/g, '')
							.replace(/ +(?= )/g, ''),
					]),
				);
				if (data?.index === 0) {
					render(`[${pico.red('x')}] All changes were aborted`);
					process.exit(0);
				}
			}

			for (const dStmnt of uniqueSqlStatementsToExecute) {
				await db.query(dStmnt);
			}

			for (const statement of uniqueFilteredSqlStatements) {
				await db.query(statement);
			}
			if (filteredStatements.length > 0) {
				render(`[${pico.green('✓')}] Changes applied`);
			} else {
				render(`[${pico.blue('i')}] No changes detected`);
			}
		}
	} catch (e) {
		console.log(e);
	}
};

export const pgPush = async (
	schemaPath: string | string[],
	verbose: boolean,
	strict: boolean,
	credentials: PostgresCredentials,
	tablesFilter: string[],
	schemasFilter: string[],
	entities: Entities,
	force: boolean,
	casing: CasingType | undefined,
) => {
	const { preparePostgresDB } = await import('../connections');
	const { pgPushIntrospect } = await import('./pgIntrospect');

	const db = await preparePostgresDB(credentials);
	const serialized = await serializePg(schemaPath, casing, schemasFilter);

	const { schema } = await pgPushIntrospect(db, tablesFilter, schemasFilter, entities, serialized);

	const { preparePgPush } = await import('./migrate');

	const statements = await preparePgPush(
		{ id: randomUUID(), prevId: schema.id, ...serialized },
		schema,
	);

	try {
		if (statements.sqlStatements.length === 0) {
			render(`[${pico.blue('i')}] No changes detected`);
		} else {
			// const filteredStatements = filterStatements(statements.statements);
			const {
				shouldAskForApprove,
				statementsToExecute,
				columnsToRemove,
				tablesToRemove,
				matViewsToRemove,
				tablesToTruncate,
				infoToPrint,
				schemasToRemove,
			} = await pgSuggestions(db, statements.statements);

			if (verbose) {
				console.log();
				// console.log(pico.gray('Verbose logs:'));
				console.log(
					withStyle.warning('You are about to execute current statements:'),
				);
				console.log();
				console.log(statementsToExecute.map((s) => pico.blue(s)).join('\n'));
				console.log();
			}

			if (!force && strict) {
				if (!shouldAskForApprove) {
					const { status, data } = await render(
						new Select(['No, abort', `Yes, I want to execute all statements`]),
					);
					if (data?.index === 0) {
						render(`[${pico.red('x')}] All changes were aborted`);
						process.exit(0);
					}
				}
			}

			if (!force && shouldAskForApprove) {
				console.log(withStyle.warning('Found data-loss statements:'));
				console.log(infoToPrint.join('\n'));
				console.log();
				console.log(
					pico.red(pico.bold(
						'THIS ACTION WILL CAUSE DATA LOSS AND CANNOT BE REVERTED\n',
					)),
				);

				console.log(pico.white('Do you still want to push changes?'));

				const { status, data } = await render(
					new Select([
						'No, abort',
						`Yes, I want to${
							tablesToRemove.length > 0
								? ` remove ${tablesToRemove.length} ${tablesToRemove.length > 1 ? 'tables' : 'table'},`
								: ' '
						}${
							columnsToRemove.length > 0
								? ` remove ${columnsToRemove.length} ${columnsToRemove.length > 1 ? 'columns' : 'column'},`
								: ' '
						}${
							tablesToTruncate.length > 0
								? ` truncate ${tablesToTruncate.length} ${tablesToTruncate.length > 1 ? 'tables' : 'table'}`
								: ''
						}${
							matViewsToRemove.length > 0
								? ` remove ${matViewsToRemove.length} ${
									matViewsToRemove.length > 1 ? 'materialized views' : 'materialize view'
								},`
								: ' '
						}`
							.replace(/(^,)|(,$)/g, '')
							.replace(/ +(?= )/g, ''),
					]),
				);
				if (data?.index === 0) {
					render(`[${pico.red('x')}] All changes were aborted`);
					process.exit(0);
				}
			}

			for (const dStmnt of statementsToExecute) {
				await db.query(dStmnt);
			}

			if (statements.statements.length > 0) {
				render(`[${pico.green('✓')}] Changes applied`);
			} else {
				render(`[${pico.blue('i')}] No changes detected`);
			}
		}
	} catch (e) {
		console.error(e);
	}
};

export const sqlitePush = async (
	schemaPath: string | string[],
	verbose: boolean,
	strict: boolean,
	credentials: SqliteCredentials,
	tablesFilter: string[],
	force: boolean,
	casing: CasingType | undefined,
) => {
	const { connectToSQLite } = await import('../connections');
	const { sqlitePushIntrospect } = await import('./sqliteIntrospect');

	const db = await connectToSQLite(credentials);
	const { schema } = await sqlitePushIntrospect(db, tablesFilter);
	const { prepareSQLitePush } = await import('./migrate');

	const statements = await prepareSQLitePush(schemaPath, schema, casing);

	if (statements.sqlStatements.length === 0) {
		render(`\n[${pico.blue('i')}] No changes detected`);
	} else {
		const {
			shouldAskForApprove,
			statementsToExecute,
			columnsToRemove,
			tablesToRemove,
			tablesToTruncate,
			infoToPrint,
			schemasToRemove,
		} = await sqliteSuggestions(
			db,
			statements.statements,
			statements.squashedPrev,
			statements.squashedCur,
			statements.meta!,
		);

		if (verbose && statementsToExecute.length > 0) {
			console.log();
			console.log(
				withStyle.warning('You are about to execute current statements:'),
			);
			console.log();
			console.log(statementsToExecute.map((s) => pico.blue(s)).join('\n'));
			console.log();
		}

		if (!force && strict) {
			if (!shouldAskForApprove) {
				const { status, data } = await render(
					new Select(['No, abort', `Yes, I want to execute all statements`]),
				);
				if (data?.index === 0) {
					render(`[${pico.red('x')}] All changes were aborted`);
					process.exit(0);
				}
			}
		}

		if (!force && shouldAskForApprove) {
			console.log(withStyle.warning('Found data-loss statements:'));
			console.log(infoToPrint.join('\n'));
			console.log();
			console.log(
				pico.red(pico.bold(
					'THIS ACTION WILL CAUSE DATA LOSS AND CANNOT BE REVERTED\n',
				)),
			);

			console.log(pico.white('Do you still want to push changes?'));

			const { status, data } = await render(
				new Select([
					'No, abort',
					`Yes, I want to${
						tablesToRemove.length > 0
							? ` remove ${tablesToRemove.length} ${tablesToRemove.length > 1 ? 'tables' : 'table'},`
							: ' '
					}${
						columnsToRemove.length > 0
							? ` remove ${columnsToRemove.length} ${columnsToRemove.length > 1 ? 'columns' : 'column'},`
							: ' '
					}${
						tablesToTruncate.length > 0
							? ` truncate ${tablesToTruncate.length} ${tablesToTruncate.length > 1 ? 'tables' : 'table'}`
							: ''
					}`
						.trimEnd()
						.replace(/(^,)|(,$)/g, '')
						.replace(/ +(?= )/g, ''),
				]),
			);
			if (data?.index === 0) {
				render(`[${pico.red('x')}] All changes were aborted`);
				process.exit(0);
			}
		}

		if (statementsToExecute.length === 0) {
			render(`\n[${pico.blue('i')}] No changes detected`);
		} else {
			if (!('driver' in credentials)) {
				await db.run('begin');
				try {
					for (const dStmnt of statementsToExecute) {
						await db.run(dStmnt);
					}
					await db.run('commit');
				} catch (e) {
					console.error(e);
					await db.run('rollback');
					process.exit(1);
				}
			}
			render(`[${pico.green('✓')}] Changes applied`);
		}
	}
};

export const libSQLPush = async (
	schemaPath: string | string[],
	verbose: boolean,
	strict: boolean,
	credentials: LibSQLCredentials,
	tablesFilter: string[],
	force: boolean,
	casing: CasingType | undefined,
) => {
	const { connectToLibSQL } = await import('../connections');
	const { sqlitePushIntrospect } = await import('./sqliteIntrospect');

	const db = await connectToLibSQL(credentials);
	const { schema } = await sqlitePushIntrospect(db, tablesFilter);

	const { prepareLibSQLPush } = await import('./migrate');

	const statements = await prepareLibSQLPush(schemaPath, schema, casing);

	if (statements.sqlStatements.length === 0) {
		render(`\n[${chalk.blue('i')}] No changes detected`);
	} else {
		const {
			shouldAskForApprove,
			statementsToExecute,
			columnsToRemove,
			tablesToRemove,
			tablesToTruncate,
			infoToPrint,
		} = await libSqlLogSuggestionsAndReturn(
			db,
			statements.statements,
			statements.squashedPrev,
			statements.squashedCur,
			statements.meta!,
		);

		if (verbose && statementsToExecute.length > 0) {
			console.log();
			console.log(
				withStyle.warning('You are about to execute current statements:'),
			);
			console.log();
			console.log(statementsToExecute.map((s) => chalk.blue(s)).join('\n'));
			console.log();
		}

		if (!force && strict) {
			if (!shouldAskForApprove) {
				const { status, data } = await render(
					new Select(['No, abort', `Yes, I want to execute all statements`]),
				);
				if (data?.index === 0) {
					render(`[${chalk.red('x')}] All changes were aborted`);
					process.exit(0);
				}
			}
		}

		if (!force && shouldAskForApprove) {
			console.log(withStyle.warning('Found data-loss statements:'));
			console.log(infoToPrint.join('\n'));
			console.log();
			console.log(
				chalk.red.bold(
					'THIS ACTION WILL CAUSE DATA LOSS AND CANNOT BE REVERTED\n',
				),
			);

			console.log(chalk.white('Do you still want to push changes?'));

			const { status, data } = await render(
				new Select([
					'No, abort',
					`Yes, I want to${
						tablesToRemove.length > 0
							? ` remove ${tablesToRemove.length} ${tablesToRemove.length > 1 ? 'tables' : 'table'},`
							: ' '
					}${
						columnsToRemove.length > 0
							? ` remove ${columnsToRemove.length} ${columnsToRemove.length > 1 ? 'columns' : 'column'},`
							: ' '
					}${
						tablesToTruncate.length > 0
							? ` truncate ${tablesToTruncate.length} ${tablesToTruncate.length > 1 ? 'tables' : 'table'}`
							: ''
					}`
						.trimEnd()
						.replace(/(^,)|(,$)/g, '')
						.replace(/ +(?= )/g, ''),
				]),
			);
			if (data?.index === 0) {
				render(`[${chalk.red('x')}] All changes were aborted`);
				process.exit(0);
			}
		}

		if (statementsToExecute.length === 0) {
			render(`\n[${chalk.blue('i')}] No changes detected`);
		} else {
			await db.batchWithPragma!(statementsToExecute);
			render(`[${chalk.green('✓')}] Changes applied`);
		}
	}
};<|MERGE_RESOLUTION|>--- conflicted
+++ resolved
@@ -1,9 +1,5 @@
-<<<<<<< HEAD
 import pico from 'picocolors';
-=======
-import chalk from 'chalk';
 import { randomUUID } from 'crypto';
->>>>>>> 49d29301
 import { render } from 'hanji';
 import { serializePg } from 'src/serializer';
 import { fromJson } from '../../sqlgenerator';
@@ -87,16 +83,13 @@
 
 			if (verbose) {
 				console.log();
-<<<<<<< HEAD
-				// console.log(pico.gray('Verbose logs:'));
-=======
 				console.log(
 					withStyle.warning('You are about to execute current statements:'),
 				);
 				console.log();
 				console.log(
 					[...uniqueSqlStatementsToExecute, ...uniqueFilteredSqlStatements]
-						.map((s) => chalk.blue(s))
+						.map((s) => pico.blue(s))
 						.join('\n'),
 				);
 				console.log();
@@ -108,7 +101,7 @@
 						new Select(['No, abort', `Yes, I want to execute all statements`]),
 					);
 					if (data?.index === 0) {
-						render(`[${chalk.red('x')}] All changes were aborted`);
+						render(`[${pico.red('x')}] All changes were aborted`);
 						process.exit(0);
 					}
 				}
@@ -119,12 +112,12 @@
 				console.log(infoToPrint.join('\n'));
 				console.log();
 				console.log(
-					chalk.red.bold(
+					pico.red(pico.bold(
 						'THIS ACTION WILL CAUSE DATA LOSS AND CANNOT BE REVERTED\n',
-					),
-				);
-
-				console.log(chalk.white('Do you still want to push changes?'));
+					)),
+				);
+
+				console.log(pico.white('Do you still want to push changes?'));
 
 				const { status, data } = await render(
 					new Select([
@@ -234,7 +227,6 @@
 
 			if (verbose) {
 				console.log();
->>>>>>> 49d29301
 				console.log(
 					withStyle.warning('You are about to execute current statements:'),
 				);
