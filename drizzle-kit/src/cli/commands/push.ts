--- conflicted
+++ resolved
@@ -2,11 +2,8 @@
 import { render } from 'hanji';
 import { fromJson } from '../../sqlgenerator';
 import { Select } from '../selector-ui';
-<<<<<<< HEAD
 import { Entities } from '../validations/cli';
-=======
 import { CasingType } from '../validations/common';
->>>>>>> 746aeed8
 import { LibSQLCredentials } from '../validations/libsql';
 import type { MysqlCredentials } from '../validations/mysql';
 import { withStyle } from '../validations/outputs';
