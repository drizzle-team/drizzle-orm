--- conflicted
+++ resolved
@@ -1,13 +1,7 @@
-<<<<<<< HEAD
 import type { TypeOf } from 'zod';
 import { boolean, intersection, literal, object, string, union } from 'zod';
 import { dialect } from '../../utils/schemaValidator';
-import { casing, casingType, prefix } from './common';
-=======
-import { array, boolean, intersection, literal, object, string, TypeOf, union } from 'zod';
-import { dialect } from '../../schemaValidator';
-import { casing, casingType, configMigrations, prefix } from './common';
->>>>>>> ff4b5b5c
+import { casing, casingType, configMigrations } from './common';
 
 export const entitiesParams = {
 	tablesFilter: union([string(), string().array()]).optional(),
@@ -40,21 +34,8 @@
 	out: string().optional().default('drizzle'),
 	casing,
 	breakpoints: boolean().optional().default(true),
-<<<<<<< HEAD
-	migrations: object({
-		prefix: prefix.optional().default('index'),
-	}).optional(),
+	migrations: configMigrations,
 	...entitiesParams,
-=======
-	migrations: configMigrations,
-	entities: object({
-		roles: boolean().or(object({
-			provider: string().optional(),
-			include: string().array().optional(),
-			exclude: string().array().optional(),
-		})).optional().default(false),
-	}).optional(),
->>>>>>> ff4b5b5c
 }).passthrough();
 
 export type EntitiesFilter = TypeOf<typeof entitiesParams['entities']>;
