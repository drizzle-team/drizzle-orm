--- conflicted
+++ resolved
@@ -1,10 +1,6 @@
 import { coerce, intersection, object, string, TypeOf, union } from 'zod';
-<<<<<<< HEAD
 import { dialect } from '../../utils/schemaValidator';
-=======
-import { dialect } from '../../schemaValidator';
 import { casingType } from './common';
->>>>>>> 0d419284
 import { mysqlCredentials } from './mysql';
 import { postgresCredentials } from './postgres';
 import { sqliteCredentials } from './sqlite';
