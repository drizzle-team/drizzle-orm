import pico from 'picocolors';
import { Prompt, render, SelectState, TaskView } from 'hanji';
import type { CommonSchema } from '../schemaValidator';
import { objectValues } from '../utils';
import type { Named, NamedWithSchema } from './commands/migrate';

export const warning = (msg: string) => {
	render(`[${pico.yellow('Warning')}] ${msg}`);
};
export const err = (msg: string) => {
	render(`${pico.red(pico.bold('Error'))} ${msg}`);
};

export const info = (msg: string, greyMsg: string = ''): string => {
	return `${pico.blue(pico.bold('Info:'))} ${msg} ${greyMsg ? pico.gray(greyMsg) : ''}`.trim();
};
export const grey = (msg: string): string => {
	return pico.gray(msg);
};

export const error = (error: string, greyMsg: string = ''): string => {
	return `${pico.bgRed(pico.bold(' Error '))} ${error} ${greyMsg ? pico.gray(greyMsg) : ''}`.trim();
};

export const schema = (schema: CommonSchema): string => {
	type TableEntry = (typeof schema)['tables'][keyof (typeof schema)['tables']];
	const tables = Object.values(schema.tables) as unknown as TableEntry[];

	let msg = pico.bold(`${tables.length} tables\n`);

	msg += tables
		.map((t) => {
			const columnsCount = Object.values(t.columns).length;
			const indexesCount = Object.values(t.indexes).length;
<<<<<<< HEAD
			const foreignKeys = Object.values(t.foreignKeys).length;
			return `${pico.blue(pico.bold(t.name))} ${
				pico.gray(
=======
			let foreignKeys: number = 0;
			// Singlestore doesn't have foreign keys
			if (schema.dialect !== 'singlestore') {
				// @ts-expect-error
				foreignKeys = Object.values(t.foreignKeys).length;
			}

			return `${chalk.bold.blue(t.name)} ${
				chalk.gray(
>>>>>>> 49d29301
					`${columnsCount} columns ${indexesCount} indexes ${foreignKeys} fks`,
				)
			}`;
		})
		.join('\n');

	msg += '\n';

	const enums = objectValues(
		'enums' in schema
			? 'values' in schema['enums']
				? schema['enums']
				: {}
			: {},
	);

	if (enums.length > 0) {
		msg += '\n';
		msg += pico.bold(`${enums.length} enums\n`);

		msg += enums
			.map((it) => {
				return `${pico.blue(pico.bold(it.name))} ${
					pico.gray(
						`[${Object.values(it.values).join(', ')}]`,
					)
				}`;
			})
			.join('\n');
		msg += '\n';
	}
	return msg;
};

export interface RenamePropmtItem<T> {
	from: T;
	to: T;
}

export const isRenamePromptItem = <T extends Named>(
	item: RenamePropmtItem<T> | T,
): item is RenamePropmtItem<T> => {
	return 'from' in item && 'to' in item;
};

export class ResolveColumnSelect<T extends Named> extends Prompt<
	RenamePropmtItem<T> | T
> {
	private readonly data: SelectState<RenamePropmtItem<T> | T>;

	constructor(
		private readonly tableName: string,
		private readonly base: Named,
		data: (RenamePropmtItem<T> | T)[],
	) {
		super();
		this.on('attach', (terminal) => terminal.toggleCursor('hide'));
		this.data = new SelectState(data);
		this.data.bind(this);
	}

	render(status: 'idle' | 'submitted' | 'aborted'): string {
		if (status === 'submitted' || status === 'aborted') {
			return '\n';
		}

		let text = `\nIs ${
			pico.blue(pico.bold(
				this.base.name)
			)
		} column in ${
			pico.blue(pico.bold(
				this.tableName,)
			)
		} table created or renamed from another column?\n`;

		const isSelectedRenamed = isRenamePromptItem(
			this.data.items[this.data.selectedIdx],
		);

		const selectedPrefix = isSelectedRenamed
			? pico.yellow('❯ ')
			: pico.green('❯ ');

		const labelLength: number = this.data.items
			.filter((it) => isRenamePromptItem(it))
			.map((it: RenamePropmtItem<T>) => {
				return this.base.name.length + 3 + it['from'].name.length;
			})
			.reduce((a, b) => {
				if (a > b) {
					return a;
				}
				return b;
			}, 0);

		this.data.items.forEach((it, idx) => {
			const isSelected = idx === this.data.selectedIdx;
			const isRenamed = isRenamePromptItem(it);
			const title = isRenamed
				? `${it.from.name} › ${it.to.name}`.padEnd(labelLength, ' ')
				: it.name.padEnd(labelLength, ' ');
			const label = isRenamed
				? `${pico.yellow('~')} ${title} ${pico.gray('rename column')}`
				: `${pico.green('+')} ${title} ${pico.gray('create column')}`;

			text += isSelected ? `${selectedPrefix}${label}` : `  ${label}`;
			text += idx != this.data.items.length - 1 ? '\n' : '';
		});
		return text;
	}

	result(): RenamePropmtItem<T> | T {
		return this.data.items[this.data.selectedIdx]!;
	}
}

export const tableKey = (it: NamedWithSchema) => {
	return it.schema === 'public' || !it.schema
		? it.name
		: `${it.schema}.${it.name}`;
};

export class ResolveSelectNamed<T extends Named> extends Prompt<
	RenamePropmtItem<T> | T
> {
	private readonly state: SelectState<RenamePropmtItem<T> | T>;

	constructor(
		private readonly base: T,
		data: (RenamePropmtItem<T> | T)[],
		private readonly entityType: 'role' | 'policy',
	) {
		super();
		this.on('attach', (terminal) => terminal.toggleCursor('hide'));
		this.state = new SelectState(data);
		this.state.bind(this);
		this.base = base;
	}

	render(status: 'idle' | 'submitted' | 'aborted'): string {
		if (status === 'submitted' || status === 'aborted') {
			return '';
		}
		const key = this.base.name;

		let text = `\nIs ${chalk.bold.blue(key)} ${this.entityType} created or renamed from another ${this.entityType}?\n`;

		const isSelectedRenamed = isRenamePromptItem(
			this.state.items[this.state.selectedIdx],
		);

		const selectedPrefix = isSelectedRenamed
			? chalk.yellow('❯ ')
			: chalk.green('❯ ');

		const labelLength: number = this.state.items
			.filter((it) => isRenamePromptItem(it))
			.map((_) => {
				const it = _ as RenamePropmtItem<T>;
				const keyFrom = it.from.name;
				return key.length + 3 + keyFrom.length;
			})
			.reduce((a, b) => {
				if (a > b) {
					return a;
				}
				return b;
			}, 0);

		const entityType = this.entityType;
		this.state.items.forEach((it, idx) => {
			const isSelected = idx === this.state.selectedIdx;
			const isRenamed = isRenamePromptItem(it);

			const title = isRenamed
				? `${it.from.name} › ${it.to.name}`.padEnd(labelLength, ' ')
				: it.name.padEnd(labelLength, ' ');

			const label = isRenamed
				? `${chalk.yellow('~')} ${title} ${chalk.gray(`rename ${entityType}`)}`
				: `${chalk.green('+')} ${title} ${chalk.gray(`create ${entityType}`)}`;

			text += isSelected ? `${selectedPrefix}${label}` : `  ${label}`;
			text += idx != this.state.items.length - 1 ? '\n' : '';
		});
		return text;
	}

	result(): RenamePropmtItem<T> | T {
		return this.state.items[this.state.selectedIdx]!;
	}
}

export class ResolveSelect<T extends NamedWithSchema> extends Prompt<
	RenamePropmtItem<T> | T
> {
	private readonly state: SelectState<RenamePropmtItem<T> | T>;

	constructor(
		private readonly base: T,
		data: (RenamePropmtItem<T> | T)[],
		private readonly entityType: 'table' | 'enum' | 'sequence' | 'view' | 'role',
	) {
		super();
		this.on('attach', (terminal) => terminal.toggleCursor('hide'));
		this.state = new SelectState(data);
		this.state.bind(this);
		this.base = base;
	}

	render(status: 'idle' | 'submitted' | 'aborted'): string {
		if (status === 'submitted' || status === 'aborted') {
			return '';
		}
		const key = tableKey(this.base);

		let text = `\nIs ${pico.blue(pico.bold(key))} ${this.entityType} created or renamed from another ${this.entityType}?\n`;

		const isSelectedRenamed = isRenamePromptItem(
			this.state.items[this.state.selectedIdx],
		);

		const selectedPrefix = isSelectedRenamed
			? pico.yellow('❯ ')
			: pico.green('❯ ');

		const labelLength: number = this.state.items
			.filter((it) => isRenamePromptItem(it))
			.map((_) => {
				const it = _ as RenamePropmtItem<T>;
				const keyFrom = tableKey(it.from);
				return key.length + 3 + keyFrom.length;
			})
			.reduce((a, b) => {
				if (a > b) {
					return a;
				}
				return b;
			}, 0);

		const entityType = this.entityType;
		this.state.items.forEach((it, idx) => {
			const isSelected = idx === this.state.selectedIdx;
			const isRenamed = isRenamePromptItem(it);

			const title = isRenamed
				? `${tableKey(it.from)} › ${tableKey(it.to)}`.padEnd(labelLength, ' ')
				: tableKey(it).padEnd(labelLength, ' ');

			const label = isRenamed
				? `${pico.yellow('~')} ${title} ${pico.gray(`rename ${entityType}`)}`
				: `${pico.green('+')} ${title} ${pico.gray(`create ${entityType}`)}`;

			text += isSelected ? `${selectedPrefix}${label}` : `  ${label}`;
			text += idx != this.state.items.length - 1 ? '\n' : '';
		});
		return text;
	}

	result(): RenamePropmtItem<T> | T {
		return this.state.items[this.state.selectedIdx]!;
	}
}

export class ResolveSchemasSelect<T extends Named> extends Prompt<
	RenamePropmtItem<T> | T
> {
	private readonly state: SelectState<RenamePropmtItem<T> | T>;

	constructor(private readonly base: Named, data: (RenamePropmtItem<T> | T)[]) {
		super();
		this.on('attach', (terminal) => terminal.toggleCursor('hide'));
		this.state = new SelectState(data);
		this.state.bind(this);
		this.base = base;
	}

	render(status: 'idle' | 'submitted' | 'aborted'): string {
		if (status === 'submitted' || status === 'aborted') {
			return '';
		}

		let text = `\nIs ${
			pico.blue(pico.bold(
				this.base.name)
			)
		} schema created or renamed from another schema?\n`;
		const isSelectedRenamed = isRenamePromptItem(
			this.state.items[this.state.selectedIdx],
		);
		const selectedPrefix = isSelectedRenamed
			? pico.yellow('❯ ')
			: pico.green('❯ ');

		const labelLength: number = this.state.items
			.filter((it) => isRenamePromptItem(it))
			.map((it: RenamePropmtItem<T>) => {
				return this.base.name.length + 3 + it['from'].name.length;
			})
			.reduce((a, b) => {
				if (a > b) {
					return a;
				}
				return b;
			}, 0);

		this.state.items.forEach((it, idx) => {
			const isSelected = idx === this.state.selectedIdx;
			const isRenamed = isRenamePromptItem(it);
			const title = isRenamed
				? `${it.from.name} › ${it.to.name}`.padEnd(labelLength, ' ')
				: it.name.padEnd(labelLength, ' ');
			const label = isRenamed
				? `${pico.yellow('~')} ${title} ${pico.gray('rename schema')}`
				: `${pico.green('+')} ${title} ${pico.gray('create schema')}`;

			text += isSelected ? `${selectedPrefix}${label}` : `  ${label}`;
			text += idx != this.state.items.length - 1 ? '\n' : '';
		});
		return text;
	}

	result(): RenamePropmtItem<T> | T {
		return this.state.items[this.state.selectedIdx]!;
	}
}

class Spinner {
	private offset: number = 0;
	private readonly iterator: () => void;

	constructor(private readonly frames: string[]) {
		this.iterator = () => {
			this.offset += 1;
			this.offset %= frames.length - 1;
		};
	}

	public tick = () => {
		this.iterator();
	};

	public value = () => {
		return this.frames[this.offset];
	};
}

const frames = function(values: string[]): () => string {
	let index = 0;
	const iterator = () => {
		const frame = values[index];
		index += 1;
		index %= values.length;
		return frame!;
	};
	return iterator;
};

type ValueOf<T> = T[keyof T];
export type IntrospectStatus = 'fetching' | 'done';
export type IntrospectStage =
	| 'tables'
	| 'columns'
	| 'enums'
	| 'indexes'
	| 'policies'
	| 'checks'
	| 'fks'
	| 'views';

type IntrospectState = {
	[key in IntrospectStage]: {
		count: number;
		name: string;
		status: IntrospectStatus;
	};
};

export class IntrospectProgress extends TaskView {
	private readonly spinner: Spinner = new Spinner('⣷⣯⣟⡿⢿⣻⣽⣾'.split(''));
	private timeout: NodeJS.Timeout | undefined;

	private state: IntrospectState = {
		tables: {
			count: 0,
			name: 'tables',
			status: 'fetching',
		},
		columns: {
			count: 0,
			name: 'columns',
			status: 'fetching',
		},
		enums: {
			count: 0,
			name: 'enums',
			status: 'fetching',
		},
		indexes: {
			count: 0,
			name: 'indexes',
			status: 'fetching',
		},
		fks: {
			count: 0,
			name: 'foreign keys',
			status: 'fetching',
		},
		policies: {
			count: 0,
			name: 'policies',
			status: 'fetching',
		},
		checks: {
			count: 0,
			name: 'check constraints',
			status: 'fetching',
		},
		views: {
			count: 0,
			name: 'views',
			status: 'fetching',
		},
	};

	constructor(private readonly hasEnums: boolean = false) {
		super();
		this.timeout = setInterval(() => {
			this.spinner.tick();
			this.requestLayout();
		}, 128);

		this.on('detach', () => clearInterval(this.timeout));
	}

	public update(
		stage: IntrospectStage,
		count: number,
		status: IntrospectStatus,
	) {
		this.state[stage].count = count;
		this.state[stage].status = status;
		this.requestLayout();
	}

	private formatCount = (count: number) => {
		const width: number = Math.max.apply(
			null,
			Object.values(this.state).map((it) => it.count.toFixed(0).length),
		);

		return count.toFixed(0).padEnd(width, ' ');
	};

	private statusText = (spinner: string, stage: ValueOf<IntrospectState>) => {
		const { name, count } = stage;
		const isDone = stage.status === 'done';

		const prefix = isDone ? `[${pico.green('✓')}]` : `[${spinner}]`;

		const formattedCount = this.formatCount(count);
		const suffix = isDone
			? `${formattedCount} ${name} fetched`
			: `${formattedCount} ${name} fetching`;

		return `${prefix} ${suffix}\n`;
	};

	render(): string {
		let info = '';
		const spin = this.spinner.value();
		info += this.statusText(spin, this.state.tables);
		info += this.statusText(spin, this.state.columns);
		info += this.hasEnums ? this.statusText(spin, this.state.enums) : '';
		info += this.statusText(spin, this.state.indexes);
		info += this.statusText(spin, this.state.fks);
		info += this.statusText(spin, this.state.policies);
		info += this.statusText(spin, this.state.checks);
		info += this.statusText(spin, this.state.views);

		return info;
	}
}

export class MigrateProgress extends TaskView {
	private readonly spinner: Spinner = new Spinner('⣷⣯⣟⡿⢿⣻⣽⣾'.split(''));
	private timeout: NodeJS.Timeout | undefined;

	constructor() {
		super();
		this.timeout = setInterval(() => {
			this.spinner.tick();
			this.requestLayout();
		}, 128);

		this.on('detach', () => clearInterval(this.timeout));
	}

	render(status: 'pending' | 'done'): string {
		if (status === 'pending') {
			const spin = this.spinner.value();
			return `[${spin}] applying migrations...`;
		}
		return `[${pico.green('✓')}] migrations applied successfully!`;
	}
}

export class ProgressView extends TaskView {
	private readonly spinner: Spinner = new Spinner('⣷⣯⣟⡿⢿⣻⣽⣾'.split(''));
	private timeout: NodeJS.Timeout | undefined;

	constructor(
		private readonly progressText: string,
		private readonly successText: string,
	) {
		super();
		this.timeout = setInterval(() => {
			this.spinner.tick();
			this.requestLayout();
		}, 128);

		this.on('detach', () => clearInterval(this.timeout));
	}

	render(status: 'pending' | 'done'): string {
		if (status === 'pending') {
			const spin = this.spinner.value();
			return `[${spin}] ${this.progressText}\n`;
		}
		return `[${pico.green('✓')}] ${this.successText}\n`;
	}
}

export class DropMigrationView<T extends { tag: string }> extends Prompt<T> {
	private readonly data: SelectState<T>;

	constructor(data: T[]) {
		super();
		this.on('attach', (terminal) => terminal.toggleCursor('hide'));
		this.data = new SelectState(data);
		this.data.selectedIdx = data.length - 1;
		this.data.bind(this);
	}

	render(status: 'idle' | 'submitted' | 'aborted'): string {
		if (status === 'submitted' || status === 'aborted') {
			return '\n';
		}

		let text = pico.bold('Please select migration to drop:\n');
		const selectedPrefix = pico.yellow('❯ ');

		const data = trimmedRange(this.data.items, this.data.selectedIdx, 9);
		const labelLength: number = data.trimmed
			.map((it) => it.tag.length)
			.reduce((a, b) => {
				if (a > b) {
					return a;
				}
				return b;
			}, 0);

		text += data.startTrimmed ? '  ...\n' : '';

		data.trimmed.forEach((it, idx) => {
			const isSelected = idx === this.data.selectedIdx - data.offset;
			let title = it.tag.padEnd(labelLength, ' ');
			title = isSelected ? pico.yellow(title) : title;

			text += isSelected ? `${selectedPrefix}${title}` : `  ${title}`;
			text += idx != this.data.items.length - 1 ? '\n' : '';
		});

		text += data.endTrimmed ? '  ...\n' : '';
		return text;
	}

	result(): T {
		return this.data.items[this.data.selectedIdx]!;
	}
}

export const trimmedRange = <T>(
	arr: T[],
	index: number,
	limitLines: number,
): {
	trimmed: T[];
	offset: number;
	startTrimmed: boolean;
	endTrimmed: boolean;
} => {
	const limit = limitLines - 2;
	const sideLimit = Math.round(limit / 2);

	const endTrimmed = arr.length - sideLimit > index;
	const startTrimmed = index > sideLimit - 1;

	const paddingStart = Math.max(index + sideLimit - arr.length, 0);
	const paddingEnd = Math.min(index - sideLimit + 1, 0);

	const d1 = endTrimmed ? 1 : 0;
	const d2 = startTrimmed ? 0 : 1;

	const start = Math.max(0, index - sideLimit + d1 - paddingStart);
	const end = Math.min(arr.length, index + sideLimit + d2 - paddingEnd);

	return {
		trimmed: arr.slice(start, end),
		offset: start,
		startTrimmed,
		endTrimmed,
	};
};<|MERGE_RESOLUTION|>--- conflicted
+++ resolved
@@ -32,11 +32,6 @@
 		.map((t) => {
 			const columnsCount = Object.values(t.columns).length;
 			const indexesCount = Object.values(t.indexes).length;
-<<<<<<< HEAD
-			const foreignKeys = Object.values(t.foreignKeys).length;
-			return `${pico.blue(pico.bold(t.name))} ${
-				pico.gray(
-=======
 			let foreignKeys: number = 0;
 			// Singlestore doesn't have foreign keys
 			if (schema.dialect !== 'singlestore') {
@@ -44,9 +39,8 @@
 				foreignKeys = Object.values(t.foreignKeys).length;
 			}
 
-			return `${chalk.bold.blue(t.name)} ${
-				chalk.gray(
->>>>>>> 49d29301
+			return `${pico.blue(pico.bold(t.name))} ${
+				pico.gray(
 					`${columnsCount} columns ${indexesCount} indexes ${foreignKeys} fks`,
 				)
 			}`;
