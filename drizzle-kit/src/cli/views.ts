--- conflicted
+++ resolved
@@ -118,45 +118,32 @@
 		const { diff } = st;
 
 		const key = `${diff.$right.schema}.${diff.$right.table}.${diff.$right.name}`;
-		msg += `┌─── ${key} column recreated:\n`;
-		if (diff.generated) msg += `│ generated: ${diff.generated.from} -> ${diff.generated.to}\n`;
+		title += `${key} column recreated:\n`;
+		if (diff.generated) cause += `│ generated: ${diff.generated.from} -> ${diff.generated.to}\n`;
 	}
 
 	if (st.type === 'recreate_index') {
 		const diff = st.diff;
 		const idx = diff.$right;
 		const key = `${idx.schema}.${idx.table}.${idx.name}`;
-<<<<<<< HEAD
 		title += `${key} index changed:`;
 		if (diff.isUnique) cause += `│ unique: ${diff.isUnique.from} -> ${diff.isUnique.to}\n`;
 		if (diff.where) cause += `│ where: ${diff.where.from} -> ${diff.where.to}\n`;
 		if (diff.method) cause += `│ where: ${diff.method.from} -> ${diff.method.to}\n`;
-=======
-		msg += `┌─── ${key} index changed:\n`;
-		if (diff.isUnique) msg += `│ unique: ${diff.isUnique.from} -> ${diff.isUnique.to}\n`;
-		if (diff.where) msg += `│ where: ${diff.where.from} -> ${diff.where.to}\n`;
-		if (diff.method) msg += `│ method: ${diff.method.from} -> ${diff.method.to}\n`;
->>>>>>> 066475df
 	}
 
 	if (st.type === 'recreate_fk') {
 		const { fk, diff } = st;
 		const key = `${fk.schema}.${fk.table}.${fk.name}`;
-<<<<<<< HEAD
 		title += `${key} index changed:`;
 		if (diff.onUpdate) cause += `│ where: ${diff.onUpdate.from} -> ${diff.onUpdate.to}\n`;
 		if (diff.onDelete) cause += `│ onDelete: ${diff.onDelete.from} -> ${diff.onDelete.to}\n`;
-=======
-		msg += `┌─── ${key} index changed:\n`;
-		if (diff.onUpdate) msg += `│ where: ${diff.onUpdate.from} -> ${diff.onUpdate.to}\n`;
-		if (diff.onDelete) msg += `│ onDelete: ${diff.onDelete.from} -> ${diff.onDelete.to}\n`;
 	}
 
 	if (st.type === 'recreate_enum') {
 		const { to, from } = st;
-		const key = `${to.schema}.${to.name}`;
-		msg += `┌─── ${key} enum changed:\n`;
-		msg += `│ values shuffled/removed: [${from.values.join(',')}] -> [${to.values.join(',')}]\n`;
+		title = `${to.schema}.${to.name} enum changed:`;
+		cause += `│ values shuffled/removed: [${from.values.join(',')}] -> [${to.values.join(',')}]\n`;
 	}
 
 	if (st.type === 'alter_enum') {
@@ -164,10 +151,9 @@
 		const l = st.from;
 		const d = st.diff;
 
-		const key = `${r.schema}.${r.name}`;
-		msg += `┌─── ${key} enum changed:\n`;
-		msg += `│ changes: [${r.values.join(',')}] -> [${l.values.join(',')}]\n`;
-		msg += `│ values added: ${d.filter((it) => it.type === 'added').map((it) => it.value).join(',')}\n`;
+		title = `${r.schema}.${r.name} enum changed:`;
+		cause += `│ changes: [${r.values.join(',')}] -> [${l.values.join(',')}]\n`;
+		cause += `│ values added: ${d.filter((it) => it.type === 'added').map((it) => it.value).join(',')}\n`;
 	}
 
 	if (st.type === 'alter_role') {
@@ -175,17 +161,17 @@
 		const to = st.role;
 
 		const key = `${to.name}`;
-		msg += `┌─── ${key} role changed:\n`;
-		if (d.bypassRls) msg += `│ bypassRls: ${d.bypassRls.from} -> ${d.bypassRls.to}\n`;
-		if (d.canLogin) msg += `│ canLogin: ${d.canLogin.from} -> ${d.canLogin.to}\n`;
-		if (d.connLimit) msg += `│ connLimit: ${d.connLimit.from} -> ${d.connLimit.to}\n`;
-		if (d.createDb) msg += `│ createDb: ${d.createDb.from} -> ${d.createDb.to}\n`;
-		if (d.createRole) msg += `│ createRole: ${d.createRole.from} -> ${d.createRole.to}\n`;
-		if (d.inherit) msg += `│ inherit: ${d.inherit.from} -> ${d.inherit.to}\n`;
-		if (d.password) msg += `│ password: ${d.password.from} -> ${d.password.to}\n`;
-		if (d.replication) msg += `│ replication: ${d.replication.from} -> ${d.replication.to}\n`;
-		if (d.superuser) msg += `│ superuser: ${d.superuser.from} -> ${d.superuser.to}\n`;
-		if (d.validUntil) msg += `│ validUntil: ${d.validUntil.from} -> ${d.validUntil.to}\n`;
+		title = `${key} role changed:`;
+		if (d.bypassRls) cause += `│ bypassRls: ${d.bypassRls.from} -> ${d.bypassRls.to}\n`;
+		if (d.canLogin) cause += `│ canLogin: ${d.canLogin.from} -> ${d.canLogin.to}\n`;
+		if (d.connLimit) cause += `│ connLimit: ${d.connLimit.from} -> ${d.connLimit.to}\n`;
+		if (d.createDb) cause += `│ createDb: ${d.createDb.from} -> ${d.createDb.to}\n`;
+		if (d.createRole) cause += `│ createRole: ${d.createRole.from} -> ${d.createRole.to}\n`;
+		if (d.inherit) cause += `│ inherit: ${d.inherit.from} -> ${d.inherit.to}\n`;
+		if (d.password) cause += `│ password: ${d.password.from} -> ${d.password.to}\n`;
+		if (d.replication) cause += `│ replication: ${d.replication.from} -> ${d.replication.to}\n`;
+		if (d.superuser) cause += `│ superuser: ${d.superuser.from} -> ${d.superuser.to}\n`;
+		if (d.validUntil) cause += `│ validUntil: ${d.validUntil.from} -> ${d.validUntil.to}\n`;
 	}
 
 	if (st.type === 'alter_sequence') {
@@ -193,19 +179,19 @@
 		const to = st.sequence;
 
 		const key = `${to.schema}.${to.name}`;
-		msg += `┌─── ${key} sequence changed:\n`;
-		if (d.cacheSize) msg += `│ cacheSize: ${d.cacheSize.from} -> ${d.cacheSize.to}\n`;
-		if (d.cycle) msg += `│ cycle: ${d.cycle.from} -> ${d.cycle.to}\n`;
-		if (d.incrementBy) msg += `│ incrementBy: ${d.incrementBy.from} -> ${d.incrementBy.to}\n`;
-		if (d.maxValue) msg += `│ maxValue: ${d.maxValue.from} -> ${d.maxValue.to}\n`;
-		if (d.minValue) msg += `│ minValue: ${d.minValue.from} -> ${d.minValue.to}\n`;
-		if (d.startWith) msg += `│ startWith: ${d.startWith.from} -> ${d.startWith.to}\n`;
+		title = `${key} sequence changed:`;
+		if (d.cacheSize) cause += `│ cacheSize: ${d.cacheSize.from} -> ${d.cacheSize.to}\n`;
+		if (d.cycle) cause += `│ cycle: ${d.cycle.from} -> ${d.cycle.to}\n`;
+		if (d.incrementBy) cause += `│ incrementBy: ${d.incrementBy.from} -> ${d.incrementBy.to}\n`;
+		if (d.maxValue) cause += `│ maxValue: ${d.maxValue.from} -> ${d.maxValue.to}\n`;
+		if (d.minValue) cause += `│ minValue: ${d.minValue.from} -> ${d.minValue.to}\n`;
+		if (d.startWith) cause += `│ startWith: ${d.startWith.from} -> ${d.startWith.to}\n`;
 	}
 
 	if (st.type === 'alter_rls') {
 		const key = `${st.schema}.${st.name}`;
-		msg += `┌─── ${key} rls changed:\n`;
-		msg += `│ rlsEnabled: ${!st.isRlsEnabled} -> ${st.isRlsEnabled}\n`;
+		title = `${key} rls changed:\n`;
+		cause += `│ rlsEnabled: ${!st.isRlsEnabled} -> ${st.isRlsEnabled}\n`;
 	}
 
 	if (st.type === 'alter_policy' || st.type === 'recreate_policy') {
@@ -213,12 +199,12 @@
 		const to = st.policy;
 
 		const key = `${to.schema}.${to.table}.${to.name}`;
-		msg += `┌─── ${key} policy changed:\n`;
-		if (d.as) msg += `│ as: ${d.as.from} -> ${d.as.to}\n`;
-		if (d.for) msg += `│ for: ${d.for.from} -> ${d.for.to}\n`;
-		if (d.roles) msg += `│ roles: [${d.roles.from.join(',')}] -> [${d.roles.to.join(',')}]\n`;
-		if (d.using) msg += `│ using: ${d.using.from} -> ${d.using.to}\n`;
-		if (d.withCheck) msg += `│ withCheck: ${d.withCheck.from} -> ${d.withCheck.to}\n`;
+		title = `${key} policy changed:`;
+		if (d.as) cause += `│ as: ${d.as.from} -> ${d.as.to}\n`;
+		if (d.for) cause += `│ for: ${d.for.from} -> ${d.for.to}\n`;
+		if (d.roles) cause += `│ roles: [${d.roles.from.join(',')}] -> [${d.roles.to.join(',')}]\n`;
+		if (d.using) cause += `│ using: ${d.using.from} -> ${d.using.to}\n`;
+		if (d.withCheck) cause += `│ withCheck: ${d.withCheck.from} -> ${d.withCheck.to}\n`;
 	}
 
 	if (st.type === 'alter_unique') {
@@ -226,62 +212,61 @@
 		const to = d.$right;
 
 		const key = `${to.schema}.${to.table}.${to.name}`;
-		msg += `┌─── ${key} unique changed:\n`;
-		if (d.nullsNotDistinct) msg += `│ nullsNotDistinct: ${d.nullsNotDistinct.from} -> ${d.nullsNotDistinct.to}\n`;
-		if (d.columns) msg += `│ columns: [${d.columns.from.join(',')}] -> [${d.columns.to.join(',')}]\n`;
+		title = `${key} unique changed:`;
+		if (d.nullsNotDistinct) cause += `│ nullsNotDistinct: ${d.nullsNotDistinct.from} -> ${d.nullsNotDistinct.to}\n`;
+		if (d.columns) cause += `│ columns: [${d.columns.from.join(',')}] -> [${d.columns.to.join(',')}]\n`;
 	}
 
 	if (st.type === 'alter_check') {
 		const d = st.diff;
 
 		const key = `${d.schema}.${d.table}.${d.name}`;
-		msg += `┌─── ${key} check changed:\n`;
-		if (d.value) msg += `│ definition: ${d.value.from} -> ${d.value.to}\n`;
+		title = `${key} check changed:`;
+		if (d.value) cause += `│ definition: ${d.value.from} -> ${d.value.to}\n`;
 	}
 
 	if (st.type === 'alter_pk') {
 		const d = st.diff;
 
 		const key = `${d.schema}.${d.table}.${d.name}`;
-		msg += `┌─── ${key} pk changed:\n`;
-		if (d.columns) msg += `│ columns: [${d.columns.from.join(',')}] -> [${d.columns.to.join(',')}]\n`;
+		title += `${key} pk changed:`;
+		if (d.columns) cause += `│ columns: [${d.columns.from.join(',')}] -> [${d.columns.to.join(',')}]\n`;
 	}
 
 	if (st.type === 'alter_view') {
 		const d = st.diff;
 
 		const key = `${d.schema}.${d.name}`;
-		msg += `┌─── ${key} view changed:\n`;
+		title += `${key} view changed:`;
 		// This should trigger recreate_view
 		// if (d.definition) msg += `│ definition: ${d.definition.from} -> ${d.definition.to}\n`;
 
 		// TODO alter materialized? Should't it be recreate?
-		if (d.materialized) msg += `│ materialized: ${d.materialized.from} -> ${d.materialized.to}\n`;
-
-		if (d.tablespace) msg += `│ tablespace: ${d.tablespace.from} -> ${d.tablespace.to}\n`;
-		if (d.using) msg += `│ using: ${d.using.from} -> ${d.using.to}\n`;
-		if (d.withNoData) msg += `│ withNoData: ${d.withNoData.from} -> ${d.withNoData.to}\n`;
-		if (d.with) msg += `| with: ${formatViewOptionChanges(d.with.from, d.with.to)}`;
+		if (d.materialized) cause += `│ materialized: ${d.materialized.from} -> ${d.materialized.to}\n`;
+
+		if (d.tablespace) cause += `│ tablespace: ${d.tablespace.from} -> ${d.tablespace.to}\n`;
+		if (d.using) cause += `│ using: ${d.using.from} -> ${d.using.to}\n`;
+		if (d.withNoData) cause += `│ withNoData: ${d.withNoData.from} -> ${d.withNoData.to}\n`;
+		if (d.with) cause += `| with: ${formatViewOptionChanges(d.with.from, d.with.to)}`;
 	}
 
 	if (st.type === 'recreate_view') {
 		const { from, to } = st;
 
 		const key = `${to.schema}.${to.name}`;
-		msg += `┌─── ${key} view changed:\n`;
-		msg += `│ definition: [${from.definition}] -> [${to.definition}]\n`;
+		title += `${key} view changed:`;
+		cause += `│ definition: [${from.definition}] -> [${to.definition}]\n`;
 	}
 
 	if (st.type === 'regrant_privilege') {
 		const { privilege, diff } = st;
 
 		const key = `${privilege.name}`;
-		msg += `┌─── ${key} privilege changed:\n`;
-		if (diff.grantee) msg += `│ grantee: [${diff.grantee.from}] -> [${diff.grantee.to}]\n`;
-		if (diff.grantor) msg += `│ grantor: [${diff.grantor.from}] -> [${diff.grantor.to}]\n`;
-		if (diff.isGrantable) msg += `│ isGrantable: [${diff.isGrantable.from}] -> [${diff.isGrantable.to}]\n`;
-		if (diff.type) msg += `│ type: [${diff.type.from}] -> [${diff.type.to}]\n`;
->>>>>>> 066475df
+		title += `${key} privilege changed:`;
+		if (diff.grantee) cause += `│ grantee: [${diff.grantee.from}] -> [${diff.grantee.to}]\n`;
+		if (diff.grantor) cause += `│ grantor: [${diff.grantor.from}] -> [${diff.grantor.to}]\n`;
+		if (diff.isGrantable) cause += `│ isGrantable: [${diff.isGrantable.from}] -> [${diff.isGrantable.to}]\n`;
+		if (diff.type) cause += `│ type: [${diff.type.from}] -> [${diff.type.to}]\n`;
 	}
 
 	if (title) {
