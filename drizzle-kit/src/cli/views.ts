--- conflicted
+++ resolved
@@ -237,11 +237,7 @@
 	constructor(
 		private readonly base: T,
 		data: (RenamePropmtItem<T> | T)[],
-<<<<<<< HEAD
-		private readonly entityType: 'table' | 'enum' | 'sequence' | 'role',
-=======
-		private readonly entityType: 'table' | 'enum' | 'sequence' | 'view',
->>>>>>> a3592140
+		private readonly entityType: 'table' | 'enum' | 'sequence' | 'view' | 'role',
 	) {
 		super();
 		this.on('attach', (terminal) => terminal.toggleCursor('hide'));
@@ -405,14 +401,11 @@
 	| 'columns'
 	| 'enums'
 	| 'indexes'
-<<<<<<< HEAD
-	| 'fks'
-	| 'policies';
-=======
+	| 'policies'
 	| 'checks'
 	| 'fks'
 	| 'views';
->>>>>>> a3592140
+
 type IntrospectState = {
 	[key in IntrospectStage]: {
 		count: number;
@@ -451,11 +444,11 @@
 			name: 'foreign keys',
 			status: 'fetching',
 		},
-<<<<<<< HEAD
 		policies: {
 			count: 0,
 			name: 'policies',
-=======
+			status: 'fetching',
+		},
 		checks: {
 			count: 0,
 			name: 'check constraints',
@@ -464,7 +457,6 @@
 		views: {
 			count: 0,
 			name: 'views',
->>>>>>> a3592140
 			status: 'fetching',
 		},
 	};
@@ -520,13 +512,10 @@
 		info += this.hasEnums ? this.statusText(spin, this.state.enums) : '';
 		info += this.statusText(spin, this.state.indexes);
 		info += this.statusText(spin, this.state.fks);
-<<<<<<< HEAD
 		info += this.statusText(spin, this.state.policies);
-=======
 		info += this.statusText(spin, this.state.checks);
 		info += this.statusText(spin, this.state.views);
 
->>>>>>> a3592140
 		return info;
 	}
 }
