--- conflicted
+++ resolved
@@ -1040,7 +1040,6 @@
 export const connectToSQLite = async (
 	credentials: SqliteCredentials,
 ): Promise<
-<<<<<<< HEAD
 	DB & {
 		packageName:
 			| 'd1-http'
@@ -1049,13 +1048,7 @@
 			| '@sqlitecloud/drivers'
 			| '@tursodatabase/database'
 			| 'bun';
-		migrate: (config: MigrationConfig) => Promise<void>;
-=======
-	& SQLiteDB
-	& {
-		packageName: 'd1-http' | '@libsql/client' | 'better-sqlite3';
 		migrate: (config: string | MigrationConfig) => Promise<void | MigratorInitFailResponse>;
->>>>>>> ff4b5b5c
 		proxy: Proxy;
 		transactionProxy: TransactionProxy;
 	}
