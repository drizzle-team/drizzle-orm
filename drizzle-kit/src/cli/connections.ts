--- conflicted
+++ resolved
@@ -13,24 +13,16 @@
 import { normaliseSQLiteUrl } from '../utils/utils-node';
 import { JSONB } from '../utils/when-json-met-bigint';
 import type { ProxyParams } from './commands/studio';
-<<<<<<< HEAD
 import { assertPackages, checkPackage, QueryError } from './utils';
+import type { DuckDbCredentials } from './validations/duckdb';
 import type { GelCredentials } from './validations/gel';
 import type { LibSQLCredentials } from './validations/libsql';
 import type { MssqlCredentials } from './validations/mssql';
-=======
-import { assertPackages, checkPackage } from './utils';
-import type { DuckDbCredentials } from './validations/duckdb';
-import { GelCredentials } from './validations/gel';
-import { LibSQLCredentials } from './validations/libsql';
-import { MssqlCredentials } from './validations/mssql';
->>>>>>> 3830c767
 import type { MysqlCredentials } from './validations/mysql';
 import { withStyle } from './validations/outputs';
 import type { PostgresCredentials } from './validations/postgres';
 import type { SingleStoreCredentials } from './validations/singlestore';
 import type { SqliteCredentials } from './validations/sqlite';
-import { JSONB } from 'when-json-met-bigint';
 
 const normalisePGliteUrl = (it: string) => {
 	if (it.startsWith('file:')) {
@@ -676,73 +668,73 @@
 		migrate: (config: string | MigrationConfig) => Promise<void>;
 	}
 > => {
-	// if (await checkPackage('duckdb')) {
-	// 	console.log(withStyle.info(`Using 'duckdb' driver for database querying`));
-	// 	const duckdb = await import('duckdb');
-
-	// 	const client = await new Promise<InstanceType<typeof duckdb.Database>>((resolve, reject) => {
-	// 		const db = new duckdb.Database(credentials.url, (err) => {
-	// 			if (err) {
-	// 				reject(err);
-	// 			}
-	// 			resolve(db);
-	// 		});
-	// 	});
-
-	// 	const query = async (sql: string, params: any[] = []) =>
-	// 		new Promise<any[]>((resolve, reject) => {
-	// 			client.all(sql, ...params, (err, rows) => {
-	// 				if (err) {
-	// 					reject(err);
-	// 				}
-	// 				resolve(rows);
-	// 			});
-	// 		});
-
-	// 	const proxy: Proxy = async (params) => {
-	// 		const rows = await query(params.sql, params.params);
-	// 		return params.mode === 'array'
-	// 			// not safe, but DuckDB does not support array mode
-	// 			? rows.map((row) => Object.values(row))
-	// 			: rows;
-	// 	};
-
-	// 	const transactionProxy: TransactionProxy = async (queries) => {
-	// 		const results: any[] = [];
-	// 		const tx = client.connect();
-	// 		try {
-	// 			tx.run('BEGIN');
-	// 			for (const query of queries) {
-	// 				const rows = await new Promise<any[]>((resolve, reject) => {
-	// 					client.all(query.sql, (err, rows) => {
-	// 						if (err) {
-	// 							reject(err);
-	// 						}
-	// 						resolve(rows);
-	// 					});
-	// 				});
-	// 				results.push(rows);
-	// 			}
-	// 			tx.run('COMMIT');
-	// 		} catch (error) {
-	// 			tx.run('ROLLBACK');
-	// 			results.push(error as Error);
-	// 		} finally {
-	// 			tx.close();
-	// 		}
-	// 		return results;
-	// 	};
-
-	// 	return {
-	// 		packageName: 'duckdb',
-	// 		query,
-	// 		proxy,
-	// 		transactionProxy,
-	// 		migrate: () => {
-	// 			throw new Error('DuckDB does not support migrations');
-	// 		},
-	// 	};
-	// }
+	if (await checkPackage('duckdb')) {
+		console.log(withStyle.info(`Using 'duckdb' driver for database querying`));
+		const duckdb = await import('duckdb');
+
+		const client = await new Promise<InstanceType<typeof duckdb.Database>>((resolve, reject) => {
+			const db = new duckdb.Database(credentials.url, (err) => {
+				if (err) {
+					reject(err);
+				}
+				resolve(db);
+			});
+		});
+
+		const query = async (sql: string, params: any[] = []) =>
+			new Promise<any[]>((resolve, reject) => {
+				client.all(sql, ...params, (err, rows) => {
+					if (err) {
+						reject(err);
+					}
+					resolve(rows);
+				});
+			});
+
+		const proxy: Proxy = async (params) => {
+			const rows = await query(params.sql, params.params);
+			return params.mode === 'array'
+				// not safe, but DuckDB does not support array mode
+				? rows.map((row) => Object.values(row))
+				: rows;
+		};
+
+		const transactionProxy: TransactionProxy = async (queries) => {
+			const results: any[] = [];
+			const tx = client.connect();
+			try {
+				tx.run('BEGIN');
+				for (const query of queries) {
+					const rows = await new Promise<any[]>((resolve, reject) => {
+						client.all(query.sql, (err, rows) => {
+							if (err) {
+								reject(err);
+							}
+							resolve(rows);
+						});
+					});
+					results.push(rows);
+				}
+				tx.run('COMMIT');
+			} catch (error) {
+				tx.run('ROLLBACK');
+				results.push(error as Error);
+			} finally {
+				tx.close();
+			}
+			return results;
+		};
+
+		return {
+			packageName: 'duckdb',
+			query,
+			proxy,
+			transactionProxy,
+			migrate: () => {
+				throw new Error('DuckDB does not support migrations');
+			},
+		};
+	}
 
 	if (await checkPackage('@duckdb/node-api')) {
 		console.log(
@@ -909,19 +901,9 @@
 				throw error;
 			}
 		} else if ('url' in credentials) {
-<<<<<<< HEAD
 			client = 'tlsSecurity' in credentials
 				? gel.createClient({ dsn: credentials.url, tlsSecurity: credentials.tlsSecurity, concurrency: 1 })
 				: gel.createClient({ dsn: credentials.url, concurrency: 1 });
-=======
-			'tlsSecurity' in credentials
-				? (client = gel.createClient({
-					dsn: credentials.url,
-					tlsSecurity: credentials.tlsSecurity,
-					concurrency: 1,
-				}))
-				: (client = gel.createClient({ dsn: credentials.url, concurrency: 1 }));
->>>>>>> 3830c767
 		} else {
 			gel.createClient({ ...credentials, concurrency: 1 });
 		}
@@ -1375,17 +1357,12 @@
 			return migrate(db, config);
 		};
 
-<<<<<<< HEAD
 		const query: DB['query'] = async <T>(
 			sql: string,
 		): Promise<T[]> => {
 			const res = await connection.query(sql).catch((e) => {
 				throw new QueryError(e, sql, []);
 			});
-=======
-		const query: DB['query'] = async <T>(sql: string): Promise<T[]> => {
-			const res = await connection.query(sql);
->>>>>>> 3830c767
 			return res.recordset as any;
 		};
 
@@ -1444,7 +1421,6 @@
 export const connectToSQLite = async (
 	credentials: SqliteCredentials,
 ): Promise<
-<<<<<<< HEAD
 	& SQLiteDB
 	& {
 		packageName:
@@ -1455,11 +1431,6 @@
 			| '@tursodatabase/database'
 			| 'bun';
 		migrate: (config: string | MigrationConfig) => Promise<void | MigratorInitFailResponse>;
-=======
-	SQLiteDB & {
-		packageName: 'd1-http' | '@libsql/client' | 'better-sqlite3';
-		migrate: (config: MigrationConfig) => Promise<void>;
->>>>>>> 3830c767
 		proxy: Proxy;
 		transactionProxy: TransactionProxy;
 	}
@@ -1600,7 +1571,6 @@
 				const result = await remoteBatchCallback(queries);
 				return result.rows;
 			};
-<<<<<<< HEAD
 			return { query, run, packageName: 'd1-http', proxy, transactionProxy, migrate: migrateFn };
 		} else if (driver === 'sqlite-cloud') {
 			assertPackages('@sqlitecloud/drivers');
@@ -1686,15 +1656,6 @@
 			};
 
 			return { query, run, packageName: '@sqlitecloud/drivers', proxy, transactionProxy, migrate: migrateFn };
-=======
-			return {
-				...db,
-				packageName: 'd1-http',
-				proxy,
-				transactionProxy,
-				migrate: migrateFn,
-			};
->>>>>>> 3830c767
 		} else {
 			assertUnreachable(driver);
 		}
@@ -1759,7 +1720,6 @@
 			return results;
 		};
 
-<<<<<<< HEAD
 		return { query, run, packageName: '@libsql/client', proxy, transactionProxy, migrate: migrateFn };
 	}
 
@@ -1815,14 +1775,6 @@
 					throw new QueryError(e, query, []);
 				});
 			},
-=======
-		return {
-			...db,
-			packageName: '@libsql/client',
-			proxy,
-			transactionProxy,
-			migrate: migrateFn,
->>>>>>> 3830c767
 		};
 	}
 
@@ -1906,34 +1858,11 @@
 		};
 	}
 
-<<<<<<< HEAD
 	if (await checkPackage('bun')) {
 		console.log(withStyle.info(`Using 'bun' driver for database querying`));
 		const { SQL } = await import('bun');
 		const { drizzle } = await import('drizzle-orm/bun-sql');
 		const { migrate } = await import('drizzle-orm/bun-sql/migrator');
-=======
-	console.log(
-		"Please install either 'better-sqlite3' or '@libsql/client' for Drizzle Kit to connect to SQLite databases",
-	);
-	process.exit(1);
-};
-
-export const connectToLibSQL = async (
-	credentials: LibSQLCredentials,
-): Promise<
-	LibSQLDB & {
-		packageName: '@libsql/client';
-		migrate: (config: MigrationConfig) => Promise<void>;
-		proxy: Proxy;
-		transactionProxy: TransactionProxy;
-	}
-> => {
-	if (await checkPackage('@libsql/client')) {
-		const { createClient } = await import('@libsql/client');
-		const { drizzle } = await import('drizzle-orm/libsql');
-		const { migrate } = await import('drizzle-orm/libsql/migrator');
->>>>>>> 3830c767
 
 		const client = new SQL({
 			adapter: 'sqlite',
@@ -1977,14 +1906,9 @@
 		};
 
 		return {
-<<<<<<< HEAD
 			packageName: 'bun',
 			query,
 			run,
-=======
-			...db,
-			packageName: '@libsql/client',
->>>>>>> 3830c767
 			proxy,
 			transactionProxy,
 			migrate: migrateFn,
@@ -1998,9 +1922,10 @@
 	process.exit(1);
 };
 
-export const connectToLibSQL = async (credentials: LibSQLCredentials): Promise<
-	& LibSQLDB
-	& {
+export const connectToLibSQL = async (
+	credentials: LibSQLCredentials,
+): Promise<
+	LibSQLDB & {
 		packageName: '@libsql/client';
 		migrate: (config: string | MigrationConfig) => Promise<void | MigratorInitFailResponse>;
 		proxy: Proxy;
