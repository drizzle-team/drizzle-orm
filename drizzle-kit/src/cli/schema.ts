import { boolean, command, number, string } from '@drizzle-team/brocli';
import chalk from 'chalk';
import 'dotenv/config';
import { mkdirSync } from 'fs';
import { renderWithTask } from 'hanji';
import { dialects } from 'src/utils/schemaValidator';
import '../@types/utils';
import { assertUnreachable } from '../utils';
import { assertV3OutFolder } from '../utils/utils-node';
import { checkHandler } from './commands/check';
import type { Setup } from './commands/studio';
import { upCockroachHandler } from './commands/up-cockroach';
import { upMysqlHandler } from './commands/up-mysql';
import { upPgHandler } from './commands/up-postgres';
import { upSinglestoreHandler } from './commands/up-singlestore';
import { upSqliteHandler } from './commands/up-sqlite';
import {
	prepareCheckParams,
	prepareExportConfig,
	prepareGenerateConfig,
	prepareMigrateConfig,
	preparePullConfig,
	preparePushConfig,
	prepareStudioConfig,
} from './commands/utils';
import { assertOrmCoreVersion, assertPackages, assertStudioNodeVersion, ormVersionGt } from './utils';
import { assertCollisions, drivers, prefixes } from './validations/common';
import { withStyle } from './validations/outputs';
import { error, MigrateProgress } from './views';

const optionDialect = string('dialect')
	.enum(...dialects)
	.desc(
		`Database dialect: 'gel', 'postgresql', 'mysql', 'sqlite', 'turso', 'singlestore' or 'mssql'`,
	);
const optionOut = string().desc("Output folder, 'drizzle' by default");
const optionConfig = string().desc('Path to drizzle config file');
const optionBreakpoints = boolean().desc(
	`Prepare SQL statements with breakpoints`,
);

const optionDriver = string()
	.enum(...drivers)
	.desc('Database driver');

const optionCasing = string().enum('camelCase', 'snake_case').desc('Casing for serialization');

export const generate = command({
	name: 'generate',
	options: {
		config: optionConfig,
		dialect: optionDialect,
		driver: optionDriver,
		casing: optionCasing,
		schema: string().desc('Path to a schema file or folder'),
		out: optionOut,
		name: string().desc('Migration file name'),
		breakpoints: optionBreakpoints,
		custom: boolean()
			.desc('Prepare empty migration file for custom SQL')
			.default(false),
		prefix: string()
			.enum(...prefixes)
			.default('index'),
	},
	transform: async (opts) => {
		const from = assertCollisions(
			'generate',
			opts,
			['prefix', 'name', 'custom'],
			['driver', 'breakpoints', 'schema', 'out', 'dialect', 'casing'],
		);
		return prepareGenerateConfig(opts, from);
	},
	handler: async (opts) => {
		await assertOrmCoreVersion();
		await assertPackages('drizzle-orm');

		assertV3OutFolder(opts.out);

		const dialect = opts.dialect;
		await checkHandler(opts.out, dialect);

		if (dialect === 'postgresql') {
			const { handle } = await import('./commands/generate-postgres');
			await handle(opts);
		} else if (dialect === 'mysql') {
			const { handle } = await import('./commands/generate-mysql');
			await handle(opts);
		} else if (dialect === 'sqlite') {
			const { handle } = await import('./commands/generate-sqlite');
			await handle(opts);
		} else if (dialect === 'turso') {
			const { handle } = await import('./commands/generate-libsql');
			await handle(opts);
		} else if (dialect === 'singlestore') {
			const { handle } = await import('./commands/generate-singlestore');
			await handle(opts);
		} else if (dialect === 'gel') {
			console.log(
				error(
					`You can't use 'generate' command with Gel dialect`,
				),
			);
			process.exit(1);
		} else if (dialect === 'mssql') {
			const { handle } = await import('./commands/generate-mssql');
			await handle(opts);
		} else if (dialect === 'cockroach') {
			const { handle } = await import('./commands/generate-cockroach');
			await handle(opts);
		} else {
			assertUnreachable(dialect);
		}
	},
});

export const migrate = command({
	name: 'migrate',
	options: {
		config: optionConfig,
	},
	transform: async (opts) => {
		return await prepareMigrateConfig(opts.config);
	},
	handler: async (opts) => {
		await assertOrmCoreVersion();
		await assertPackages('drizzle-orm');

		assertV3OutFolder(opts.out);

		const { dialect, schema, table, out, credentials } = opts;

		await checkHandler(out, dialect);

		try {
			if (dialect === 'postgresql') {
				if ('driver' in credentials) {
					const { driver } = credentials;
					if (driver === 'aws-data-api') {
						if (!(await ormVersionGt('0.30.10'))) {
							console.log(
								"To use 'aws-data-api' driver - please update drizzle-orm to the latest version",
							);
							process.exit(1);
						}
					} else if (driver === 'pglite') {
						if (!(await ormVersionGt('0.30.6'))) {
							console.log(
								"To use 'pglite' driver - please update drizzle-orm to the latest version",
							);
							process.exit(1);
						}
					} else {
						assertUnreachable(driver);
					}
				}
				const { preparePostgresDB } = await import('./connections');
				const { migrate } = await preparePostgresDB(credentials);
				await renderWithTask(
					new MigrateProgress(),
					migrate({
						migrationsFolder: out,
						migrationsTable: table,
						migrationsSchema: schema,
					}),
				);
			} else if (dialect === 'mysql') {
				const { connectToMySQL } = await import('./connections');
				const { migrate } = await connectToMySQL(credentials);
				await renderWithTask(
					new MigrateProgress(),
					migrate({
						migrationsFolder: out,
						migrationsTable: table,
						migrationsSchema: schema,
					}),
				);
			} else if (dialect === 'singlestore') {
				const { connectToSingleStore } = await import('./connections');
				const { migrate } = await connectToSingleStore(credentials);
				await renderWithTask(
					new MigrateProgress(),
					migrate({
						migrationsFolder: out,
						migrationsTable: table,
						migrationsSchema: schema,
					}),
				);
			} else if (dialect === 'sqlite') {
				const { connectToSQLite } = await import('./connections');
				const { migrate } = await connectToSQLite(credentials);
				await renderWithTask(
					new MigrateProgress(),
					migrate({
						migrationsFolder: opts.out,
						migrationsTable: table,
						migrationsSchema: schema,
					}),
				);
			} else if (dialect === 'turso') {
				const { connectToLibSQL } = await import('./connections');
				const { migrate } = await connectToLibSQL(credentials);
				await renderWithTask(
					new MigrateProgress(),
					migrate({
						migrationsFolder: opts.out,
						migrationsTable: table,
						migrationsSchema: schema,
					}),
				);
			} else if (dialect === 'cockroach') {
				const { prepareCockroach } = await import('./connections');
				const { migrate } = await prepareCockroach(credentials);
				await renderWithTask(
					new MigrateProgress(),
					migrate({
						migrationsFolder: out,
						migrationsTable: table,
						migrationsSchema: schema,
					}),
				);
			} else if (dialect === 'mssql') {
				const { connectToMsSQL } = await import('./connections');
				const { migrate } = await connectToMsSQL(credentials);
				await renderWithTask(
					new MigrateProgress(),
					migrate({
						migrationsFolder: out,
						migrationsTable: table,
						migrationsSchema: schema,
					}),
				);
			} else if (dialect === 'gel') {
				console.log(
					error(
						`You can't use 'migrate' command with Gel dialect`,
					),
				);
				process.exit(1);
			} else {
				assertUnreachable(dialect);
			}
		} catch (e) {
			console.error(e);
			process.exit(1);
		}

		process.exit(0);
	},
});

const optionsFilters = {
	tablesFilter: string().desc('Table name filters'),
	schemaFilters: string().desc('Schema name filters'),
	extensionsFilters: string().desc(
		'`Database extensions internal database filters',
	),
} as const;

const optionsDatabaseCredentials = {
	url: string().desc('Database connection URL'),
	host: string().desc('Database host'),
	port: string().desc('Database port'),
	user: string().desc('Database user'),
	password: string().desc('Database password'),
	database: string().desc('Database name'),
	ssl: string().desc('ssl mode'),
	// Turso
	authToken: string('auth-token').desc('Database auth token [Turso]'),
	// gel
	tlsSecurity: string('tlsSecurity').desc('tls security mode'),
	// specific cases
	driver: optionDriver,
} as const;

export const push = command({
	name: 'push',
	options: {
		config: optionConfig,
		dialect: optionDialect,
		casing: optionCasing,
		schema: string().desc('Path to a schema file or folder'),
		...optionsFilters,
		...optionsDatabaseCredentials,
		verbose: boolean()
			.desc('Print all statements for each push')
			.default(false),
		strict: boolean().desc('Always ask for confirmation').default(false),
		force: boolean()
			.desc(
				'Auto-approve all data loss statements. Note: Data loss statements may truncate your tables and data',
			)
			.default(false),
		explain: boolean()
			.desc('Print the planned SQL changes (dry run)')
			.default(false),
	},
	transform: async (opts) => {
		const from = assertCollisions(
			'push',
			opts,
			['force', 'verbose', 'strict', 'explain'],
			[
				'schema',
				'dialect',
				'driver',
				'url',
				'host',
				'port',
				'user',
				'password',
				'database',
				'ssl',
				'authToken',
				'schemaFilters',
				'extensionsFilters',
				'tablesFilter',
				'casing',
				'tlsSecurity',
			],
		);

		return preparePushConfig(opts, from);
	},
	handler: async (config) => {
		await assertPackages('drizzle-orm');
		await assertOrmCoreVersion();

<<<<<<< HEAD
		const { dialect, schemaPath, verbose, credentials, force, casing, filters } = config;
=======
		const {
			dialect,
			schemaPath,
			strict,
			verbose,
			credentials,
			force,
			casing,
			filters,
			explain,
		} = config;
>>>>>>> 066475df

		try {
			if (dialect === 'mysql') {
				const { handle } = await import('./commands/push-mysql');
				await handle(schemaPath, credentials, verbose, force, casing, filters);
			} else if (dialect === 'postgresql') {
				if ('driver' in credentials) {
					const { driver } = credentials;
					if (driver === 'aws-data-api' && !(await ormVersionGt('0.30.10'))) {
						console.log("To use 'aws-data-api' driver - please update drizzle-orm to the latest version");
						process.exit(1);
					}
					if (driver === 'pglite' && !(await ormVersionGt('0.30.6'))) {
						console.log("To use 'pglite' driver - please update drizzle-orm to the latest version");
						process.exit(1);
					}
				}

				const { handle } = await import('./commands/push-postgres');
<<<<<<< HEAD
				await handle(schemaPath, verbose, credentials, filters, force, casing);
=======
				await handle(
					schemaPath,
					verbose,
					strict,
					credentials,
					filters,
					force,
					casing,
					explain,
				);
>>>>>>> 066475df
			} else if (dialect === 'sqlite') {
				const { handle: sqlitePush } = await import('./commands/push-sqlite');
				await sqlitePush(schemaPath, verbose, strict, credentials, filters, force, casing);
			} else if (dialect === 'turso') {
				const { handle: libSQLPush } = await import('./commands/push-libsql');
				await libSQLPush(schemaPath, verbose, strict, credentials, filters, force, casing);
			} else if (dialect === 'singlestore') {
				const { handle } = await import('./commands/push-singlestore');
				await handle(schemaPath, credentials, filters, strict, verbose, force, casing);
			} else if (dialect === 'cockroach') {
				const { handle } = await import('./commands/push-cockroach');
				await handle(schemaPath, verbose, strict, credentials, filters, force, casing);
			} else if (dialect === 'mssql') {
				const { handle } = await import('./commands/push-mssql');
				await handle(schemaPath, verbose, strict, credentials, filters, force, casing);
			} else if (dialect === 'gel') {
				console.log(error(`You can't use 'push' command with Gel dialect`));
			} else {
				assertUnreachable(dialect);
			}
		} catch (error: any) {
			console.error(error);
		}

		process.exit(0);
	},
});

export const check = command({
	name: 'check',
	options: {
		config: optionConfig,
		dialect: optionDialect,
		out: optionOut,
	},
	transform: async (opts) => {
		const from = assertCollisions('check', opts, [], ['dialect', 'out']);
		return prepareCheckParams(opts, from);
	},
	handler: async (config) => {
		await assertOrmCoreVersion();

		assertV3OutFolder(config.out);

		const { out, dialect } = config;
		await checkHandler(out, dialect);
		console.log("Everything's fine 🐶🔥");
	},
});

export const up = command({
	name: 'up',
	options: {
		config: optionConfig,
		dialect: optionDialect,
		out: optionOut,
	},
	transform: async (opts) => {
		const from = assertCollisions('check', opts, [], ['dialect', 'out']);
		return prepareCheckParams(opts, from);
	},
	handler: async (config) => {
		await assertOrmCoreVersion();

		const { out, dialect } = config;
		await assertPackages('drizzle-orm');

		if (dialect === 'postgresql') {
			upPgHandler(out);
		}

		if (dialect === 'mysql') {
			upMysqlHandler(out);
		}

		if (dialect === 'sqlite' || dialect === 'turso') {
			upSqliteHandler(out);
		}

		if (dialect === 'singlestore') {
			upSinglestoreHandler(out);
		}

		if (dialect === 'cockroach') {
			upCockroachHandler(out);
		}

		if (dialect === 'gel') {
			console.log(
				error(
					`You can't use 'up' command with Gel dialect`,
				),
			);
			process.exit(1);
		}
	},
});

export const pull = command({
	name: 'pull',
	aliases: ['introspect'],
	options: {
		config: optionConfig,
		dialect: optionDialect,
		out: optionOut,
		breakpoints: optionBreakpoints,
		casing: string('introspect-casing').enum('camel', 'preserve'),
		...optionsFilters,
		...optionsDatabaseCredentials,
	},
	transform: async (opts) => {
		const from = assertCollisions(
			'introspect',
			opts,
			[],
			[
				'dialect',
				'driver',
				'out',
				'url',
				'host',
				'port',
				'user',
				'password',
				'database',
				'ssl',
				'authToken',
				'casing',
				'breakpoints',
				'tablesFilter',
				'schemaFilters',
				'extensionsFilters',
				'tlsSecurity',
			],
		);
		return preparePullConfig(opts, from);
	},
	handler: async (config) => {
		await assertPackages('drizzle-orm');
		await assertOrmCoreVersion();

		const {
			dialect,
			credentials,
			out,
			casing,
			breakpoints,
			prefix,
			filters,
		} = config;
		mkdirSync(out, { recursive: true });

		try {
			if (dialect === 'postgresql') {
				if ('driver' in credentials) {
					const { driver } = credentials;
					if (driver === 'aws-data-api') {
						if (!(await ormVersionGt('0.30.10'))) {
							console.log(
								"To use 'aws-data-api' driver - please update drizzle-orm to the latest version",
							);
							process.exit(1);
						}
					} else if (driver === 'pglite') {
						if (!(await ormVersionGt('0.30.6'))) {
							console.log(
								"To use 'pglite' driver - please update drizzle-orm to the latest version",
							);
							process.exit(1);
						}
					} else {
						assertUnreachable(driver);
					}
				}

				const { handle: introspectPostgres } = await import('./commands/pull-postgres');
				await introspectPostgres(casing, out, breakpoints, credentials, filters, prefix);
			} else if (dialect === 'mysql') {
				const { handle: introspectMysql } = await import('./commands/pull-mysql');
				await introspectMysql(casing, out, breakpoints, credentials, filters, prefix);
			} else if (dialect === 'sqlite') {
				const { handle } = await import('./commands/pull-sqlite');
				await handle(casing, out, breakpoints, credentials, filters, prefix);
			} else if (dialect === 'turso') {
				const { handle } = await import('./commands/pull-libsql');
				await handle(casing, out, breakpoints, credentials, filters, prefix, 'libsql');
			} else if (dialect === 'singlestore') {
				const { handle } = await import('./commands/pull-singlestore');
				await handle(casing, out, breakpoints, credentials, filters, prefix);
			} else if (dialect === 'gel') {
				const { handle } = await import('./commands/pull-gel');
				await handle(casing, out, breakpoints, credentials, filters, prefix);
			} else if (dialect === 'mssql') {
				const { handle } = await import('./commands/pull-mssql');
				await handle(casing, out, breakpoints, credentials, filters, prefix);
			} else if (dialect === 'cockroach') {
				const { handle } = await import('./commands/pull-cockroach');
				await handle(casing, out, breakpoints, credentials, filters, prefix);
			} else {
				assertUnreachable(dialect);
			}
		} catch (e) {
			console.error(e);
		}
		process.exit(0);
	},
});

export const studio = command({
	name: 'studio',
	options: {
		config: optionConfig,
		port: number().desc('Custom port for drizzle studio [default=4983]'),
		host: string().desc('Custom host for drizzle studio [default=0.0.0.0]'),
		verbose: boolean()
			.default(false)
			.desc('Print all stataments that are executed by Studio'),
	},
	handler: async (opts) => {
		await assertOrmCoreVersion();
		await assertPackages('drizzle-orm');

		assertStudioNodeVersion();

		const {
			dialect,
			schema: schemaPath,
			port,
			host,
			credentials,
			casing,
		} = await prepareStudioConfig(opts);

		const {
			drizzleForPostgres,
			preparePgSchema,
			prepareMySqlSchema,
			drizzleForMySQL,
			prepareSQLiteSchema,
			drizzleForSQLite,
			prepareSingleStoreSchema,
			drizzleForSingleStore,
			drizzleForLibSQL,
			// drizzleForMsSQL,
		} = await import('./commands/studio');

		let setup: Setup;
		try {
			if (dialect === 'postgresql') {
				if ('driver' in credentials) {
					const { driver } = credentials;
					if (driver === 'aws-data-api') {
						if (!(await ormVersionGt('0.30.10'))) {
							console.log(
								"To use 'aws-data-api' driver - please update drizzle-orm to the latest version",
							);
							process.exit(1);
						}
					} else if (driver === 'pglite') {
						if (!(await ormVersionGt('0.30.6'))) {
							console.log(
								"To use 'pglite' driver - please update drizzle-orm to the latest version",
							);
							process.exit(1);
						}
					} else {
						assertUnreachable(driver);
					}
				}

				const { schema, relations, files } = schemaPath
					? await preparePgSchema(schemaPath)
					: { schema: {}, relations: {}, files: [] };
				setup = await drizzleForPostgres(credentials, schema, relations, files, casing);
			} else if (dialect === 'mysql') {
				const { schema, relations, files } = schemaPath
					? await prepareMySqlSchema(schemaPath)
					: { schema: {}, relations: {}, files: [] };
				setup = await drizzleForMySQL(credentials, schema, relations, files, casing);
			} else if (dialect === 'sqlite') {
				const { schema, relations, files } = schemaPath
					? await prepareSQLiteSchema(schemaPath)
					: { schema: {}, relations: {}, files: [] };
				setup = await drizzleForSQLite(credentials, schema, relations, files, casing);
			} else if (dialect === 'turso') {
				const { schema, relations, files } = schemaPath
					? await prepareSQLiteSchema(schemaPath)
					: { schema: {}, relations: {}, files: [] };
				setup = await drizzleForLibSQL(credentials, schema, relations, files, casing);
			} else if (dialect === 'singlestore') {
				const { schema, relations, files } = schemaPath
					? await prepareSingleStoreSchema(schemaPath)
					: { schema: {}, relations: {}, files: [] };
				setup = await drizzleForSingleStore(
					credentials,
					schema,
					relations,
					files,
					casing,
				);
			} else if (dialect === 'cockroach') {
				console.log(
					error(
						`You can't use 'studio' command with 'cockroach' dialect`,
					),
				);
				process.exit(1);
			} else if (dialect === 'gel') {
				console.log(
					error(
						`You can't use 'studio' command with Gel dialect`,
					),
				);
				process.exit(1);
			} else if (dialect === 'mssql') {
				console.log(
					error(
						`You can't use 'studio' command with 'mssql' dialect`,
					),
				);
				process.exit(1);
			} else {
				assertUnreachable(dialect);
			}

			const { prepareServer } = await import('./commands/studio');

			const server = await prepareServer(setup);

			console.log();
			console.log(
				withStyle.fullWarning(
					'Drizzle Studio is currently in Beta. If you find anything that is not working as expected or should be improved, feel free to create an issue on GitHub: https://github.com/drizzle-team/drizzle-kit-mirror/issues/new or write to us on Discord: https://discord.gg/WcRKz2FFxN',
				),
			);

			const { certs } = await import('../utils/certs');
			const { key, cert } = (await certs()) || {};
			server.start({
				host,
				port,
				key,
				cert,
				cb: (err, _address) => {
					if (err) {
						console.error(err);
					} else {
						const queryParams: { port?: number; host?: string } = {};
						if (port !== 4983) {
							queryParams.port = port;
						}

						if (host !== '127.0.0.1') {
							queryParams.host = host;
						}

						const queryString = Object.keys(queryParams)
							.map((key: keyof { port?: number; host?: string }) => {
								return `${key}=${queryParams[key]}`;
							})
							.join('&');

						console.log(
							`\nDrizzle Studio is up and running on ${
								chalk.blue(
									`https://local.drizzle.studio${queryString ? `?${queryString}` : ''}`,
								)
							}`,
						);
					}
				},
			});
		} catch (e) {
			console.error(e);
			process.exit(0);
		}
	},
});

export const exportRaw = command({
	name: 'export',
	desc: 'Generate diff between current state and empty state in specified formats: sql',
	options: {
		sql: boolean('sql').default(true).desc('Generate as sql'),
		config: optionConfig,
		dialect: optionDialect,
		schema: string().desc('Path to a schema file or folder'),
	},
	transform: async (opts) => {
		const from = assertCollisions('export', opts, ['sql'], ['dialect', 'schema']);
		return prepareExportConfig(opts, from);
	},
	handler: async (opts) => {
		await assertOrmCoreVersion();
		await assertPackages('drizzle-orm');

		const dialect = opts.dialect;
		if (dialect === 'postgresql') {
			const { handleExport } = await import('./commands/generate-postgres');
			await handleExport(opts);
		} else if (dialect === 'mysql') {
			const { handleExport } = await import('./commands/generate-mysql');
			await handleExport(opts);
		} else if (dialect === 'sqlite') {
			const { handleExport } = await import('./commands/generate-sqlite');
			await handleExport(opts);
		} else if (dialect === 'turso') {
			const { handleExport } = await import('./commands/generate-libsql');
			await handleExport(opts);
		} else if (dialect === 'singlestore') {
			const { handleExport } = await import('./commands/generate-singlestore');
			await handleExport(opts);
		} else if (dialect === 'gel') {
			console.log(
				error(
					`You can't use 'export' command with Gel dialect`,
				),
			);
			process.exit(1);
		} else if (dialect === 'mssql') {
			const { handleExport } = await import('./commands/generate-mssql');
			await handleExport(opts);
		} else if (dialect === 'cockroach') {
			const { handleExport } = await import('./commands/generate-cockroach');
			await handleExport(opts);
		} else {
			assertUnreachable(dialect);
		}
	},
});<|MERGE_RESOLUTION|>--- conflicted
+++ resolved
@@ -327,21 +327,7 @@
 		await assertPackages('drizzle-orm');
 		await assertOrmCoreVersion();
 
-<<<<<<< HEAD
-		const { dialect, schemaPath, verbose, credentials, force, casing, filters } = config;
-=======
-		const {
-			dialect,
-			schemaPath,
-			strict,
-			verbose,
-			credentials,
-			force,
-			casing,
-			filters,
-			explain,
-		} = config;
->>>>>>> 066475df
+		const { dialect, schemaPath, verbose, credentials, force, casing, filters, explain } = config;
 
 		try {
 			if (dialect === 'mysql') {
@@ -361,20 +347,7 @@
 				}
 
 				const { handle } = await import('./commands/push-postgres');
-<<<<<<< HEAD
-				await handle(schemaPath, verbose, credentials, filters, force, casing);
-=======
-				await handle(
-					schemaPath,
-					verbose,
-					strict,
-					credentials,
-					filters,
-					force,
-					casing,
-					explain,
-				);
->>>>>>> 066475df
+				await handle(schemaPath, verbose, credentials, filters, force, casing, explain);
 			} else if (dialect === 'sqlite') {
 				const { handle: sqlitePush } = await import('./commands/push-sqlite');
 				await sqlitePush(schemaPath, verbose, strict, credentials, filters, force, casing);
