import { boolean, command, number, string } from '@drizzle-team/brocli';
import chalk from 'chalk';
import 'dotenv/config';
import { mkdirSync } from 'fs';
import { renderWithTask } from 'hanji';
import { dialects } from 'src/schemaValidator';
import '../@types/utils';
import { assertUnreachable } from '../global';
import { type Setup } from '../serializer/studio';
import { assertV1OutFolder } from '../utils';
import { certs } from '../utils/certs';
import { checkHandler } from './commands/check';
import { dropMigration } from './commands/drop';
import { upMysqlHandler } from './commands/mysqlUp';
import { upPgHandler } from './commands/pgUp';
import { upSinglestoreHandler } from './commands/singlestoreUp';
import { upSqliteHandler } from './commands/sqliteUp';
import {
	prepareCheckParams,
	prepareDropParams,
	prepareExportConfig,
	prepareGenerateConfig,
	prepareMigrateConfig,
	preparePullConfig,
	preparePushConfig,
	prepareStudioConfig,
} from './commands/utils';
import { assertOrmCoreVersion, assertPackages, assertStudioNodeVersion, ormVersionGt } from './utils';
import { assertCollisions, drivers, prefixes } from './validations/common';
import { withStyle } from './validations/outputs';
import { error, grey, MigrateProgress } from './views';

const optionDialect = string('dialect')
	.enum(...dialects)
	.desc(
<<<<<<< HEAD
		`Database dialect: 'postgresql', 'mysql', 'sqlite', 'turso', 'singlestore' or 'mssql'`,
=======
		`Database dialect: 'gel', 'postgresql', 'mysql', 'sqlite', 'turso' or 'singlestore'`,
>>>>>>> efb40fee
	);
const optionOut = string().desc("Output folder, 'drizzle' by default");
const optionConfig = string().desc('Path to drizzle config file');
const optionBreakpoints = boolean().desc(
	`Prepare SQL statements with breakpoints`,
);

const optionDriver = string()
	.enum(...drivers)
	.desc('Database driver');

const optionCasing = string().enum('camelCase', 'snake_case').desc('Casing for serialization');

export const generate = command({
	name: 'generate',
	options: {
		config: optionConfig,
		dialect: optionDialect,
		driver: optionDriver,
		casing: optionCasing,
		schema: string().desc('Path to a schema file or folder'),
		out: optionOut,
		name: string().desc('Migration file name'),
		breakpoints: optionBreakpoints,
		custom: boolean()
			.desc('Prepare empty migration file for custom SQL')
			.default(false),
		prefix: string()
			.enum(...prefixes)
			.default('index'),
	},
	transform: async (opts) => {
		const from = assertCollisions(
			'generate',
			opts,
			['prefix', 'name', 'custom'],
			['driver', 'breakpoints', 'schema', 'out', 'dialect', 'casing'],
		);
		return prepareGenerateConfig(opts, from);
	},
	handler: async (opts) => {
		await assertOrmCoreVersion();
		await assertPackages('drizzle-orm');

		// const parsed = cliConfigGenerate.parse(opts);

		const {
			prepareAndMigratePg,
			prepareAndMigrateMysql,
			prepareAndMigrateSqlite,
			prepareAndMigrateLibSQL,
			prepareAndMigrateSingleStore,
			// prepareAndMigrateMsSQL,
		} = await import('./commands/migrate');

		const dialect = opts.dialect;
		if (dialect === 'postgresql') {
			await prepareAndMigratePg(opts);
		} else if (dialect === 'mysql') {
			await prepareAndMigrateMysql(opts);
		} else if (dialect === 'sqlite') {
			await prepareAndMigrateSqlite(opts);
		} else if (dialect === 'turso') {
			await prepareAndMigrateLibSQL(opts);
		} else if (dialect === 'singlestore') {
			await prepareAndMigrateSingleStore(opts);
		} else if (dialect === 'gel') {
			console.log(
				error(
					`You can't use 'generate' command with Gel dialect`,
				),
			);
			process.exit(1);
		} //  else if (dialect === 'mssql') {
		// 	await prepareAndMigrateMsSQL(opts);
		// }
		else {
			assertUnreachable(dialect);
		}
	},
});

export const migrate = command({
	name: 'migrate',
	options: {
		config: optionConfig,
	},
	transform: async (opts) => {
		return await prepareMigrateConfig(opts.config);
	},
	handler: async (opts) => {
		await assertOrmCoreVersion();
		await assertPackages('drizzle-orm');

		const { dialect, schema, table, out, credentials } = opts;
		try {
			if (dialect === 'postgresql') {
				if ('driver' in credentials) {
					const { driver } = credentials;
					if (driver === 'aws-data-api') {
						if (!(await ormVersionGt('0.30.10'))) {
							console.log(
								"To use 'aws-data-api' driver - please update drizzle-orm to the latest version",
							);
							process.exit(1);
						}
					} else if (driver === 'pglite') {
						if (!(await ormVersionGt('0.30.6'))) {
							console.log(
								"To use 'pglite' driver - please update drizzle-orm to the latest version",
							);
							process.exit(1);
						}
					} else {
						assertUnreachable(driver);
					}
				}
				const { preparePostgresDB } = await import('./connections');
				const { migrate } = await preparePostgresDB(credentials);
				await renderWithTask(
					new MigrateProgress(),
					migrate({
						migrationsFolder: out,
						migrationsTable: table,
						migrationsSchema: schema,
					}),
				);
			} else if (dialect === 'mysql') {
				const { connectToMySQL } = await import('./connections');
				const { migrate } = await connectToMySQL(credentials);
				await renderWithTask(
					new MigrateProgress(),
					migrate({
						migrationsFolder: out,
						migrationsTable: table,
						migrationsSchema: schema,
					}),
				);
			} else if (dialect === 'singlestore') {
				const { connectToSingleStore } = await import('./connections');
				const { migrate } = await connectToSingleStore(credentials);
				await renderWithTask(
					new MigrateProgress(),
					migrate({
						migrationsFolder: out,
						migrationsTable: table,
						migrationsSchema: schema,
					}),
				);
			} else if (dialect === 'sqlite') {
				const { connectToSQLite } = await import('./connections');
				const { migrate } = await connectToSQLite(credentials);
				await renderWithTask(
					new MigrateProgress(),
					migrate({
						migrationsFolder: opts.out,
						migrationsTable: table,
						migrationsSchema: schema,
					}),
				);
			} else if (dialect === 'turso') {
				const { connectToLibSQL } = await import('./connections');
				const { migrate } = await connectToLibSQL(credentials);
				await renderWithTask(
					new MigrateProgress(),
					migrate({
						migrationsFolder: opts.out,
						migrationsTable: table,
						migrationsSchema: schema,
					}),
				);
			} else if (dialect === 'gel') {
				console.log(
					error(
						`You can't use 'migrate' command with Gel dialect`,
					),
				);
				process.exit(1);
			} // else if (dialect === 'mssql') {
			// 	// TODO() check!
			// 	const { connectToMsSQL } = await import('./connections');
			// 	const { migrate } = await connectToMsSQL(credentials);
			// 	await renderWithTask(
			// 		new MigrateProgress(),
			// 		migrate({
			// 			migrationsFolder: out,
			// 			migrationsTable: table,
			// 			migrationsSchema: schema,
			// 		}),
			// 	);
			// }
			else {
				assertUnreachable(dialect);
			}
		} catch (e) {
			console.error(e);
			process.exit(1);
		}

		process.exit(0);
	},
});

const optionsFilters = {
	tablesFilter: string().desc('Table name filters'),
	schemaFilters: string().desc('Schema name filters'),
	extensionsFilters: string().desc(
		'`Database extensions internal database filters',
	),
} as const;

const optionsDatabaseCredentials = {
	url: string().desc('Database connection URL'),
	host: string().desc('Database host'),
	port: string().desc('Database port'),
	user: string().desc('Database user'),
	password: string().desc('Database password'),
	database: string().desc('Database name'),
	ssl: string().desc('ssl mode'),
	// Turso
	authToken: string('auth-token').desc('Database auth token [Turso]'),
	// gel
	tlsSecurity: string('tlsSecurity').desc('tls security mode'),
	// specific cases
	driver: optionDriver,
} as const;

export const push = command({
	name: 'push',
	options: {
		config: optionConfig,
		dialect: optionDialect,
		casing: optionCasing,
		schema: string().desc('Path to a schema file or folder'),
		...optionsFilters,
		...optionsDatabaseCredentials,
		verbose: boolean()
			.desc('Print all statements for each push')
			.default(false),
		strict: boolean().desc('Always ask for confirmation').default(false),
		force: boolean()
			.desc(
				'Auto-approve all data loss statements. Note: Data loss statements may truncate your tables and data',
			)
			.default(false),
	},
	transform: async (opts) => {
		const from = assertCollisions(
			'push',
			opts,
			['force', 'verbose', 'strict'],
			[
				'schema',
				'dialect',
				'driver',
				'url',
				'host',
				'port',
				'user',
				'password',
				'database',
				'ssl',
				'authToken',
				'schemaFilters',
				'extensionsFilters',
				'tablesFilter',
				'casing',
				'tlsSecurity',
			],
		);

		return preparePushConfig(opts, from);
	},
	handler: async (config) => {
		await assertPackages('drizzle-orm');
		await assertOrmCoreVersion();

		const {
			dialect,
			schemaPath,
			strict,
			verbose,
			credentials,
			tablesFilter,
			schemasFilter,
			force,
			casing,
			entities,
		} = config;

		try {
			if (dialect === 'mysql') {
				const { mysqlPush } = await import('./commands/push');
				await mysqlPush(
					schemaPath,
					credentials,
					tablesFilter,
					strict,
					verbose,
					force,
					casing,
				);
			} else if (dialect === 'postgresql') {
				if ('driver' in credentials) {
					const { driver } = credentials;
					if (driver === 'aws-data-api') {
						if (!(await ormVersionGt('0.30.10'))) {
							console.log(
								"To use 'aws-data-api' driver - please update drizzle-orm to the latest version",
							);
							process.exit(1);
						}
					} else if (driver === 'pglite') {
						if (!(await ormVersionGt('0.30.6'))) {
							console.log(
								"To use 'pglite' driver - please update drizzle-orm to the latest version",
							);
							process.exit(1);
						}
					} else {
						assertUnreachable(driver);
					}
				}

				const { pgPush } = await import('./commands/push');
				await pgPush(
					schemaPath,
					verbose,
					strict,
					credentials,
					tablesFilter,
					schemasFilter,
					entities,
					force,
					casing,
				);
			} else if (dialect === 'sqlite') {
				const { sqlitePush } = await import('./commands/push');
				await sqlitePush(
					schemaPath,
					verbose,
					strict,
					credentials,
					tablesFilter,
					force,
					casing,
				);
			} else if (dialect === 'turso') {
				const { libSQLPush } = await import('./commands/push');
				await libSQLPush(
					schemaPath,
					verbose,
					strict,
					credentials,
					tablesFilter,
					force,
					casing,
				);
			} else if (dialect === 'singlestore') {
				const { singlestorePush } = await import('./commands/push');
				await singlestorePush(
					schemaPath,
					credentials,
					tablesFilter,
					strict,
					verbose,
					force,
					casing,
				);
			} else if (dialect === 'gel') {
				console.log(
					error(
						`You can't use 'push' command with Gel dialect`,
					),
				);
				process.exit(1);
			} // else if (dialect === 'mssql') {
			// 	const { mssqlPush } = await import('./commands/push');
			// 	await mssqlPush(
			// 		schemaPath,
			// 		credentials,
			// 		tablesFilter,
			// 		strict,
			// 		verbose,
			// 		force,
			// 		casing,
			// 	);
			// }
			else {
				assertUnreachable(dialect);
			}
		} catch (e) {
			console.error(e);
		}
		process.exit(0);
	},
});

export const check = command({
	name: 'check',
	options: {
		config: optionConfig,
		dialect: optionDialect,
		out: optionOut,
	},
	transform: async (opts) => {
		const from = assertCollisions('check', opts, [], ['dialect', 'out']);
		return prepareCheckParams(opts, from);
	},
	handler: async (config) => {
		await assertOrmCoreVersion();

		const { out, dialect } = config;
		checkHandler(out, dialect);
		console.log("Everything's fine 🐶🔥");
	},
});

export const up = command({
	name: 'up',
	options: {
		config: optionConfig,
		dialect: optionDialect,
		out: optionOut,
	},
	transform: async (opts) => {
		const from = assertCollisions('check', opts, [], ['dialect', 'out']);
		return prepareCheckParams(opts, from);
	},
	handler: async (config) => {
		await assertOrmCoreVersion();

		const { out, dialect } = config;
		await assertPackages('drizzle-orm');

		if (dialect === 'postgresql') {
			upPgHandler(out);
		}

		if (dialect === 'mysql') {
			upMysqlHandler(out);
		}

		if (dialect === 'sqlite' || dialect === 'turso') {
			upSqliteHandler(out);
		}

		if (dialect === 'singlestore') {
			upSinglestoreHandler(out);
		}

		if (dialect === 'gel') {
			console.log(
				error(
					`You can't use 'up' command with Gel dialect`,
				),
			);
			process.exit(1);
		}
	},
});

export const pull = command({
	name: 'introspect',
	aliases: ['pull'],
	options: {
		config: optionConfig,
		dialect: optionDialect,
		out: optionOut,
		breakpoints: optionBreakpoints,
		casing: string('introspect-casing').enum('camel', 'preserve'),
		...optionsFilters,
		...optionsDatabaseCredentials,
	},
	transform: async (opts) => {
		const from = assertCollisions(
			'introspect',
			opts,
			[],
			[
				'dialect',
				'driver',
				'out',
				'url',
				'host',
				'port',
				'user',
				'password',
				'database',
				'ssl',
				'authToken',
				'casing',
				'breakpoints',
				'tablesFilter',
				'schemaFilters',
				'extensionsFilters',
				'tlsSecurity',
			],
		);
		return preparePullConfig(opts, from);
	},
	handler: async (config) => {
		await assertPackages('drizzle-orm');
		await assertOrmCoreVersion();

		const {
			dialect,
			credentials,
			out,
			casing,
			breakpoints,
			tablesFilter,
			schemasFilter,
			prefix,
			entities,
		} = config;
		mkdirSync(out, { recursive: true });

		console.log(
			grey(
				`Pulling from [${
					schemasFilter
						.map((it) => `'${it}'`)
						.join(', ')
				}] list of schemas`,
			),
		);
		console.log();

		try {
			if (dialect === 'postgresql') {
				if ('driver' in credentials) {
					const { driver } = credentials;
					if (driver === 'aws-data-api') {
						if (!(await ormVersionGt('0.30.10'))) {
							console.log(
								"To use 'aws-data-api' driver - please update drizzle-orm to the latest version",
							);
							process.exit(1);
						}
					} else if (driver === 'pglite') {
						if (!(await ormVersionGt('0.30.6'))) {
							console.log(
								"To use 'pglite' driver - please update drizzle-orm to the latest version",
							);
							process.exit(1);
						}
					} else {
						assertUnreachable(driver);
					}
				}

				const { introspectPostgres } = await import('./commands/introspect');
				await introspectPostgres(
					casing,
					out,
					breakpoints,
					credentials,
					tablesFilter,
					schemasFilter,
					prefix,
					entities,
				);
			} else if (dialect === 'mysql') {
				const { introspectMysql } = await import('./commands/introspect');
				await introspectMysql(
					casing,
					out,
					breakpoints,
					credentials,
					tablesFilter,
					prefix,
				);
			} else if (dialect === 'sqlite') {
				const { introspectSqlite } = await import('./commands/introspect');
				await introspectSqlite(
					casing,
					out,
					breakpoints,
					credentials,
					tablesFilter,
					prefix,
				);
			} else if (dialect === 'turso') {
				const { introspectLibSQL } = await import('./commands/introspect');
				await introspectLibSQL(
					casing,
					out,
					breakpoints,
					credentials,
					tablesFilter,
					prefix,
				);
			} else if (dialect === 'singlestore') {
				const { introspectSingleStore } = await import('./commands/introspect');
				await introspectSingleStore(
					casing,
					out,
					breakpoints,
					credentials,
					tablesFilter,
					prefix,
				);
			} else if (dialect === 'gel') {
				const { introspectGel } = await import('./commands/introspect');
				await introspectGel(
					casing,
					out,
					breakpoints,
					credentials,
					tablesFilter,
					schemasFilter,
					prefix,
					entities,
				);
			} // else if (dialect === 'mssql') {
			// 	const { introspectMssql } = await import('./commands/introspect');
			// 	await introspectMssql(
			// 		casing,
			// 		out,
			// 		breakpoints,
			// 		credentials,
			// 		tablesFilter,
			// 		prefix,
			// 	);
			// }
			else {
				assertUnreachable(dialect);
			}
		} catch (e) {
			console.error(e);
		}
		process.exit(0);
	},
});

export const drop = command({
	name: 'drop',
	options: {
		config: optionConfig,
		out: optionOut,
		driver: optionDriver,
	},
	transform: async (opts) => {
		const from = assertCollisions('check', opts, [], ['driver', 'out']);
		return prepareDropParams(opts, from);
	},
	handler: async (config) => {
		await assertOrmCoreVersion();

		assertV1OutFolder(config.out);
		await dropMigration(config);
	},
});

export const studio = command({
	name: 'studio',
	options: {
		config: optionConfig,
		port: number().desc('Custom port for drizzle studio [default=4983]'),
		host: string().desc('Custom host for drizzle studio [default=0.0.0.0]'),
		verbose: boolean()
			.default(false)
			.desc('Print all stataments that are executed by Studio'),
	},
	handler: async (opts) => {
		await assertOrmCoreVersion();
		await assertPackages('drizzle-orm');

		assertStudioNodeVersion();

		const {
			dialect,
			schema: schemaPath,
			port,
			host,
			credentials,
		} = await prepareStudioConfig(opts);

		const {
			drizzleForPostgres,
			preparePgSchema,
			prepareMySqlSchema,
			drizzleForMySQL,
			prepareSQLiteSchema,
			drizzleForSQLite,
			prepareSingleStoreSchema,
			drizzleForSingleStore,
			drizzleForLibSQL,
			prepareMsSqlSchema,
			// drizzleForMsSQL,
		} = await import('../serializer/studio');

		let setup: Setup;
		try {
			if (dialect === 'postgresql') {
				if ('driver' in credentials) {
					const { driver } = credentials;
					if (driver === 'aws-data-api') {
						if (!(await ormVersionGt('0.30.10'))) {
							console.log(
								"To use 'aws-data-api' driver - please update drizzle-orm to the latest version",
							);
							process.exit(1);
						}
					} else if (driver === 'pglite') {
						if (!(await ormVersionGt('0.30.6'))) {
							console.log(
								"To use 'pglite' driver - please update drizzle-orm to the latest version",
							);
							process.exit(1);
						}
					} else {
						assertUnreachable(driver);
					}
				}

				const { schema, relations, files } = schemaPath
					? await preparePgSchema(schemaPath)
					: { schema: {}, relations: {}, files: [] };
				setup = await drizzleForPostgres(credentials, schema, relations, files);
			} else if (dialect === 'mysql') {
				const { schema, relations, files } = schemaPath
					? await prepareMySqlSchema(schemaPath)
					: { schema: {}, relations: {}, files: [] };
				setup = await drizzleForMySQL(credentials, schema, relations, files);
			} else if (dialect === 'sqlite') {
				const { schema, relations, files } = schemaPath
					? await prepareSQLiteSchema(schemaPath)
					: { schema: {}, relations: {}, files: [] };
				setup = await drizzleForSQLite(credentials, schema, relations, files);
			} else if (dialect === 'turso') {
				const { schema, relations, files } = schemaPath
					? await prepareSQLiteSchema(schemaPath)
					: { schema: {}, relations: {}, files: [] };
				setup = await drizzleForLibSQL(credentials, schema, relations, files);
			} else if (dialect === 'singlestore') {
				const { schema, relations, files } = schemaPath
					? await prepareSingleStoreSchema(schemaPath)
					: { schema: {}, relations: {}, files: [] };
				setup = await drizzleForSingleStore(
					credentials,
					schema,
					relations,
					files,
				);
			} else if (dialect === 'gel') {
				console.log(
					error(
						`You can't use 'studio' command with Gel dialect`,
					),
				);
				process.exit(1);
			} //  else if (dialect === 'mssql') {
			// 	const { schema, relations, files } = schemaPath
			// 		? await prepareMsSqlSchema(schemaPath)
			// 		: { schema: {}, relations: {}, files: [] };
			// 	setup = await drizzleForMsSQL(credentials, schema, relations, files);
			// }
			else {
				assertUnreachable(dialect);
			}

			const { prepareServer } = await import('../serializer/studio');

			const server = await prepareServer(setup);

			console.log();
			console.log(
				withStyle.fullWarning(
					'Drizzle Studio is currently in Beta. If you find anything that is not working as expected or should be improved, feel free to create an issue on GitHub: https://github.com/drizzle-team/drizzle-kit-mirror/issues/new or write to us on Discord: https://discord.gg/WcRKz2FFxN',
				),
			);

			const { key, cert } = (await certs()) || {};
			server.start({
				host,
				port,
				key,
				cert,
				cb: (err, address) => {
					if (err) {
						console.error(err);
					} else {
						const queryParams: { port?: number; host?: string } = {};
						if (port !== 4983) {
							queryParams.port = port;
						}

						if (host !== '127.0.0.1') {
							queryParams.host = host;
						}

						const queryString = Object.keys(queryParams)
							.map((key: keyof { port?: number; host?: string }) => {
								return `${key}=${queryParams[key]}`;
							})
							.join('&');

						console.log(
							`\nDrizzle Studio is up and running on ${
								chalk.blue(
									`https://local.drizzle.studio${queryString ? `?${queryString}` : ''}`,
								)
							}`,
						);
					}
				},
			});
		} catch (e) {
			console.error(e);
			process.exit(0);
		}
	},
});

export const exportRaw = command({
	name: 'export',
	desc: 'Generate diff between current state and empty state in specified formats: sql',
	options: {
		sql: boolean('sql').default(true).desc('Generate as sql'),
		config: optionConfig,
		dialect: optionDialect,
		schema: string().desc('Path to a schema file or folder'),
	},
	transform: async (opts) => {
		const from = assertCollisions('export', opts, ['sql'], ['dialect', 'schema']);
		return prepareExportConfig(opts, from);
	},
	handler: async (opts) => {
		await assertOrmCoreVersion();
		await assertPackages('drizzle-orm');

		const {
			prepareAndExportPg,
			prepareAndExportMysql,
			prepareAndExportSqlite,
			prepareAndExportLibSQL,
			prepareAndExportSinglestore,
			// prepareAndExportMssql,
		} = await import(
			'./commands/migrate'
		);

		const dialect = opts.dialect;
		if (dialect === 'postgresql') {
			await prepareAndExportPg(opts);
		} else if (dialect === 'mysql') {
			await prepareAndExportMysql(opts);
		} else if (dialect === 'sqlite') {
			await prepareAndExportSqlite(opts);
		} else if (dialect === 'turso') {
			await prepareAndExportLibSQL(opts);
		} else if (dialect === 'singlestore') {
			await prepareAndExportSinglestore(opts);
		} else if (dialect === 'gel') {
			console.log(
				error(
					`You can't use 'export' command with Gel dialect`,
				),
			);
			process.exit(1);
		} // else if (dialect === 'mssql') {
		// 	await prepareAndExportMssql(opts);
		// }
		else {
			assertUnreachable(dialect);
		}
	},
});<|MERGE_RESOLUTION|>--- conflicted
+++ resolved
@@ -33,11 +33,7 @@
 const optionDialect = string('dialect')
 	.enum(...dialects)
 	.desc(
-<<<<<<< HEAD
-		`Database dialect: 'postgresql', 'mysql', 'sqlite', 'turso', 'singlestore' or 'mssql'`,
-=======
-		`Database dialect: 'gel', 'postgresql', 'mysql', 'sqlite', 'turso' or 'singlestore'`,
->>>>>>> efb40fee
+		`Database dialect: 'gel', 'postgresql', 'mysql', 'sqlite', 'turso', 'singlestore' or 'mssql'`,
 	);
 const optionOut = string().desc("Output folder, 'drizzle' by default");
 const optionConfig = string().desc('Path to drizzle config file');
