import { boolean, command, number, string } from '@drizzle-team/brocli';
import chalk from 'chalk';
import 'dotenv/config';
import { mkdirSync } from 'fs';
import { renderWithTask } from 'hanji';
import { dialects } from 'src/schemaValidator';
import '../@types/utils';
import { assertUnreachable } from '../global';
import { type Setup } from '../serializer/studio';
import { assertV1OutFolder } from '../utils-node';
import { checkHandler } from './commands/check';
import { dropMigration } from './commands/drop';
import { upMysqlHandler } from './commands/up-mysql';
import { upPgHandler } from './commands/up-postgres';
import { upSinglestoreHandler } from './commands/up-singlestore';
import { upSqliteHandler } from './commands/up-sqlite';
import {
	prepareCheckParams,
	prepareDropParams,
	prepareExportConfig,
	prepareGenerateConfig,
	prepareMigrateConfig,
	preparePullConfig,
	preparePushConfig,
	prepareStudioConfig,
} from './commands/utils';
import { assertOrmCoreVersion, assertPackages, assertStudioNodeVersion, ormVersionGt } from './utils';
import { assertCollisions, drivers, prefixes } from './validations/common';
import { withStyle } from './validations/outputs';
import { error, grey, MigrateProgress } from './views';

const optionDialect = string('dialect')
	.enum(...dialects)
	.desc(
		`Database dialect: 'gel', 'postgresql', 'mysql', 'sqlite', 'turso', 'singlestore' or 'mssql'`,
	);
const optionOut = string().desc("Output folder, 'drizzle' by default");
const optionConfig = string().desc('Path to drizzle config file');
const optionBreakpoints = boolean().desc(
	`Prepare SQL statements with breakpoints`,
);

const optionDriver = string()
	.enum(...drivers)
	.desc('Database driver');

const optionCasing = string().enum('camelCase', 'snake_case').desc('Casing for serialization');

export const generate = command({
	name: 'generate',
	options: {
		config: optionConfig,
		dialect: optionDialect,
		driver: optionDriver,
		casing: optionCasing,
		schema: string().desc('Path to a schema file or folder'),
		out: optionOut,
		name: string().desc('Migration file name'),
		breakpoints: optionBreakpoints,
		custom: boolean()
			.desc('Prepare empty migration file for custom SQL')
			.default(false),
		prefix: string()
			.enum(...prefixes)
			.default('index'),
	},
	transform: async (opts) => {
		const from = assertCollisions(
			'generate',
			opts,
			['prefix', 'name', 'custom'],
			['driver', 'breakpoints', 'schema', 'out', 'dialect', 'casing'],
		);
		return prepareGenerateConfig(opts, from);
	},
	handler: async (opts) => {
		await assertOrmCoreVersion();
		await assertPackages('drizzle-orm');

		// const parsed = cliConfigGenerate.parse(opts);

<<<<<<< HEAD
=======
		const {
			prepareAndMigratePg,
			prepareAndMigrateMysql,
			prepareAndMigrateSqlite,
			prepareAndMigrateLibSQL,
			prepareAndMigrateSingleStore,
			// prepareAndMigrateMsSQL,
		} = await import('./commands/migrate');

>>>>>>> af0d8796
		const dialect = opts.dialect;
		if (dialect === 'postgresql') {
			const { handle } = await import('./commands/generate-postgres');
			await handle(opts);
		} else if (dialect === 'mysql') {
			const { handle } = await import('./commands/generate-mysql');
			await handle(opts);
		} else if (dialect === 'sqlite') {
			const { handle } = await import('./commands/generate-sqlite');
			await handle(opts);
		} else if (dialect === 'turso') {
			const { handle } = await import('./commands/generate-libsql');
			await handle(opts);
		} else if (dialect === 'singlestore') {
			const { handle } = await import('./commands/generate-singlestore');
			await handle(opts);
		} else if (dialect === 'gel') {
			console.log(
				error(
					`You can't use 'generate' command with Gel dialect`,
				),
			);
			process.exit(1);
		} //  else if (dialect === 'mssql') {
		// 	await prepareAndMigrateMsSQL(opts);
		// }
		else {
			assertUnreachable(dialect);
		}
	},
});

export const migrate = command({
	name: 'migrate',
	options: {
		config: optionConfig,
	},
	transform: async (opts) => {
		return await prepareMigrateConfig(opts.config);
	},
	handler: async (opts) => {
		await assertOrmCoreVersion();
		await assertPackages('drizzle-orm');

		const { dialect, schema, table, out, credentials } = opts;
		try {
			if (dialect === 'postgresql') {
				if ('driver' in credentials) {
					const { driver } = credentials;
					if (driver === 'aws-data-api') {
						if (!(await ormVersionGt('0.30.10'))) {
							console.log(
								"To use 'aws-data-api' driver - please update drizzle-orm to the latest version",
							);
							process.exit(1);
						}
					} else if (driver === 'pglite') {
						if (!(await ormVersionGt('0.30.6'))) {
							console.log(
								"To use 'pglite' driver - please update drizzle-orm to the latest version",
							);
							process.exit(1);
						}
					} else {
						assertUnreachable(driver);
					}
				}
				const { preparePostgresDB } = await import('./connections');
				const { migrate } = await preparePostgresDB(credentials);
				await renderWithTask(
					new MigrateProgress(),
					migrate({
						migrationsFolder: out,
						migrationsTable: table,
						migrationsSchema: schema,
					}),
				);
			} else if (dialect === 'mysql') {
				const { connectToMySQL } = await import('./connections');
				const { migrate } = await connectToMySQL(credentials);
				await renderWithTask(
					new MigrateProgress(),
					migrate({
						migrationsFolder: out,
						migrationsTable: table,
						migrationsSchema: schema,
					}),
				);
			} else if (dialect === 'singlestore') {
				const { connectToSingleStore } = await import('./connections');
				const { migrate } = await connectToSingleStore(credentials);
				await renderWithTask(
					new MigrateProgress(),
					migrate({
						migrationsFolder: out,
						migrationsTable: table,
						migrationsSchema: schema,
					}),
				);
			} else if (dialect === 'sqlite') {
				const { connectToSQLite } = await import('./connections');
				const { migrate } = await connectToSQLite(credentials);
				await renderWithTask(
					new MigrateProgress(),
					migrate({
						migrationsFolder: opts.out,
						migrationsTable: table,
						migrationsSchema: schema,
					}),
				);
			} else if (dialect === 'turso') {
				const { connectToLibSQL } = await import('./connections');
				const { migrate } = await connectToLibSQL(credentials);
				await renderWithTask(
					new MigrateProgress(),
					migrate({
						migrationsFolder: opts.out,
						migrationsTable: table,
						migrationsSchema: schema,
					}),
				);
			} else if (dialect === 'gel') {
				console.log(
					error(
						`You can't use 'migrate' command with Gel dialect`,
					),
				);
				process.exit(1);
			} // else if (dialect === 'mssql') {
			// 	// TODO() check!
			// 	const { connectToMsSQL } = await import('./connections');
			// 	const { migrate } = await connectToMsSQL(credentials);
			// 	await renderWithTask(
			// 		new MigrateProgress(),
			// 		migrate({
			// 			migrationsFolder: out,
			// 			migrationsTable: table,
			// 			migrationsSchema: schema,
			// 		}),
			// 	);
			// }
			else {
				assertUnreachable(dialect);
			}
		} catch (e) {
			console.error(e);
			process.exit(1);
		}

		process.exit(0);
	},
});

const optionsFilters = {
	tablesFilter: string().desc('Table name filters'),
	schemaFilters: string().desc('Schema name filters'),
	extensionsFilters: string().desc(
		'`Database extensions internal database filters',
	),
} as const;

const optionsDatabaseCredentials = {
	url: string().desc('Database connection URL'),
	host: string().desc('Database host'),
	port: string().desc('Database port'),
	user: string().desc('Database user'),
	password: string().desc('Database password'),
	database: string().desc('Database name'),
	ssl: string().desc('ssl mode'),
	// Turso
	authToken: string('auth-token').desc('Database auth token [Turso]'),
	// gel
	tlsSecurity: string('tlsSecurity').desc('tls security mode'),
	// specific cases
	driver: optionDriver,
} as const;

export const push = command({
	name: 'push',
	options: {
		config: optionConfig,
		dialect: optionDialect,
		casing: optionCasing,
		schema: string().desc('Path to a schema file or folder'),
		...optionsFilters,
		...optionsDatabaseCredentials,
		verbose: boolean()
			.desc('Print all statements for each push')
			.default(false),
		strict: boolean().desc('Always ask for confirmation').default(false),
		force: boolean()
			.desc(
				'Auto-approve all data loss statements. Note: Data loss statements may truncate your tables and data',
			)
			.default(false),
	},
	transform: async (opts) => {
		const from = assertCollisions(
			'push',
			opts,
			['force', 'verbose', 'strict'],
			[
				'schema',
				'dialect',
				'driver',
				'url',
				'host',
				'port',
				'user',
				'password',
				'database',
				'ssl',
				'authToken',
				'schemaFilters',
				'extensionsFilters',
				'tablesFilter',
				'casing',
				'tlsSecurity',
			],
		);

		return preparePushConfig(opts, from);
	},
	handler: async (config) => {
		await assertPackages('drizzle-orm');
		await assertOrmCoreVersion();

		const {
			dialect,
			schemaPath,
			strict,
			verbose,
			credentials,
			tablesFilter,
			schemasFilter,
			force,
			casing,
			entities,
		} = config;

		if (dialect === 'mysql') {
			const { handle } = await import('./commands/push-mysql');
			await handle(
				schemaPath,
				credentials,
				tablesFilter,
				strict,
				verbose,
				force,
				casing,
			);
		} else if (dialect === 'postgresql') {
			if ('driver' in credentials) {
				const { driver } = credentials;
				if (driver === 'aws-data-api' && !(await ormVersionGt('0.30.10'))) {
					console.log(
						"To use 'aws-data-api' driver - please update drizzle-orm to the latest version",
					);
					process.exit(1);
				}
				if (driver === 'pglite' && !(await ormVersionGt('0.30.6'))) {
					console.log(
						"To use 'pglite' driver - please update drizzle-orm to the latest version",
					);
					process.exit(1);
				}
<<<<<<< HEAD
=======

				const { pgPush } = await import('./commands/push');
				await pgPush(
					schemaPath,
					verbose,
					strict,
					credentials,
					tablesFilter,
					schemasFilter,
					entities,
					force,
					casing,
				);
			} else if (dialect === 'sqlite') {
				const { sqlitePush } = await import('./commands/push');
				await sqlitePush(
					schemaPath,
					verbose,
					strict,
					credentials,
					tablesFilter,
					force,
					casing,
				);
			} else if (dialect === 'turso') {
				const { libSQLPush } = await import('./commands/push');
				await libSQLPush(
					schemaPath,
					verbose,
					strict,
					credentials,
					tablesFilter,
					force,
					casing,
				);
			} else if (dialect === 'singlestore') {
				const { singlestorePush } = await import('./commands/push');
				await singlestorePush(
					schemaPath,
					credentials,
					tablesFilter,
					strict,
					verbose,
					force,
					casing,
				);
			} else if (dialect === 'gel') {
				console.log(
					error(
						`You can't use 'push' command with Gel dialect`,
					),
				);
				process.exit(1);
			} // else if (dialect === 'mssql') {
			// 	const { mssqlPush } = await import('./commands/push');
			// 	await mssqlPush(
			// 		schemaPath,
			// 		credentials,
			// 		tablesFilter,
			// 		strict,
			// 		verbose,
			// 		force,
			// 		casing,
			// 	);
			// }
			else {
				assertUnreachable(dialect);
>>>>>>> af0d8796
			}

			const { handle } = await import('./commands/push-postgres');
			await handle(
				schemaPath,
				verbose,
				strict,
				credentials,
				tablesFilter,
				schemasFilter,
				entities,
				force,
				casing,
			);
		} else if (dialect === 'sqlite') {
			const { handle: sqlitePush } = await import('./commands/push-sqlite');
			await sqlitePush(
				schemaPath,
				verbose,
				strict,
				credentials,
				tablesFilter,
				force,
				casing,
			);
		} else if (dialect === 'turso') {
			const { handle: libSQLPush } = await import('./commands/push-libsql');
			await libSQLPush(
				schemaPath,
				verbose,
				strict,
				credentials,
				tablesFilter,
				force,
				casing,
			);
		} else if (dialect === 'singlestore') {
			const { handle } = await import('./commands/push-singlestore');
			await handle(
				schemaPath,
				credentials,
				tablesFilter,
				strict,
				verbose,
				force,
				casing,
			);
		} else if (dialect === 'gel') {
			console.log(
				error(
					`You can't use 'push' command with Gel dialect`,
				),
			);
		} else {
			assertUnreachable(dialect);
		}

		process.exit(0);
	},
});

export const check = command({
	name: 'check',
	options: {
		config: optionConfig,
		dialect: optionDialect,
		out: optionOut,
	},
	transform: async (opts) => {
		const from = assertCollisions('check', opts, [], ['dialect', 'out']);
		return prepareCheckParams(opts, from);
	},
	handler: async (config) => {
		await assertOrmCoreVersion();

		const { out, dialect } = config;
		checkHandler(out, dialect);
		console.log("Everything's fine 🐶🔥");
	},
});

export const up = command({
	name: 'up',
	options: {
		config: optionConfig,
		dialect: optionDialect,
		out: optionOut,
	},
	transform: async (opts) => {
		const from = assertCollisions('check', opts, [], ['dialect', 'out']);
		return prepareCheckParams(opts, from);
	},
	handler: async (config) => {
		await assertOrmCoreVersion();

		const { out, dialect } = config;
		await assertPackages('drizzle-orm');

		if (dialect === 'postgresql') {
			upPgHandler(out);
		}

		if (dialect === 'mysql') {
			upMysqlHandler(out);
		}

		if (dialect === 'sqlite' || dialect === 'turso') {
			upSqliteHandler(out);
		}

		if (dialect === 'singlestore') {
			upSinglestoreHandler(out);
		}

		if (dialect === 'gel') {
			console.log(
				error(
					`You can't use 'up' command with Gel dialect`,
				),
			);
			process.exit(1);
		}
	},
});

export const pull = command({
	name: 'introspect',
	aliases: ['pull'],
	options: {
		config: optionConfig,
		dialect: optionDialect,
		out: optionOut,
		breakpoints: optionBreakpoints,
		casing: string('introspect-casing').enum('camel', 'preserve'),
		...optionsFilters,
		...optionsDatabaseCredentials,
	},
	transform: async (opts) => {
		const from = assertCollisions(
			'introspect',
			opts,
			[],
			[
				'dialect',
				'driver',
				'out',
				'url',
				'host',
				'port',
				'user',
				'password',
				'database',
				'ssl',
				'authToken',
				'casing',
				'breakpoints',
				'tablesFilter',
				'schemaFilters',
				'extensionsFilters',
				'tlsSecurity',
			],
		);
		return preparePullConfig(opts, from);
	},
	handler: async (config) => {
		await assertPackages('drizzle-orm');
		await assertOrmCoreVersion();

		const {
			dialect,
			credentials,
			out,
			casing,
			breakpoints,
			tablesFilter,
			schemasFilter,
			prefix,
			entities,
		} = config;
		mkdirSync(out, { recursive: true });

		console.log(
			grey(
				`Pulling from [${
					schemasFilter
						.map((it) => `'${it}'`)
						.join(', ')
				}] list of schemas`,
			),
		);
		console.log();

		try {
			if (dialect === 'postgresql') {
				if ('driver' in credentials) {
					const { driver } = credentials;
					if (driver === 'aws-data-api') {
						if (!(await ormVersionGt('0.30.10'))) {
							console.log(
								"To use 'aws-data-api' driver - please update drizzle-orm to the latest version",
							);
							process.exit(1);
						}
					} else if (driver === 'pglite') {
						if (!(await ormVersionGt('0.30.6'))) {
							console.log(
								"To use 'pglite' driver - please update drizzle-orm to the latest version",
							);
							process.exit(1);
						}
					} else {
						assertUnreachable(driver);
					}
				}

				const { introspectPostgres } = await import('./commands/pull-postgres');
				await introspectPostgres(casing, out, breakpoints, credentials, tablesFilter, schemasFilter, prefix, entities);
			} else if (dialect === 'mysql') {
				const { handle: introspectMysql } = await import('./commands/pull-mysql');
				await introspectMysql(casing, out, breakpoints, credentials, tablesFilter, prefix);
			} else if (dialect === 'sqlite') {
				const { handle } = await import('./commands/pull-sqlite');
				await handle(casing, out, breakpoints, credentials, tablesFilter, prefix);
			} else if (dialect === 'turso') {
				const { handle } = await import('./commands/pull-libsql');
				await handle(casing, out, breakpoints, credentials, tablesFilter, prefix, 'libsql');
			} else if (dialect === 'singlestore') {
				const { handle } = await import('./commands/pull-singlestore');
				await handle(
					casing,
					out,
					breakpoints,
					credentials,
					tablesFilter,
					prefix,
				);
			} else if (dialect === 'gel') {
				const { handle } = await import('./commands/pull-gel');
				await handle(
					casing,
					out,
					breakpoints,
					credentials,
					tablesFilter,
					schemasFilter,
					prefix,
					entities,
				);
			} // else if (dialect === 'mssql') {
			// 	const { introspectMssql } = await import('./commands/introspect');
			// 	await introspectMssql(
			// 		casing,
			// 		out,
			// 		breakpoints,
			// 		credentials,
			// 		tablesFilter,
			// 		prefix,
			// 	);
			// }
			else {
				assertUnreachable(dialect);
			}
		} catch (e) {
			console.error(e);
		}
		process.exit(0);
	},
});

export const drop = command({
	name: 'drop',
	options: {
		config: optionConfig,
		out: optionOut,
		driver: optionDriver,
	},
	transform: async (opts) => {
		const from = assertCollisions('check', opts, [], ['driver', 'out']);
		return prepareDropParams(opts, from);
	},
	handler: async (config) => {
		await assertOrmCoreVersion();

		assertV1OutFolder(config.out);
		await dropMigration(config);
	},
});

export const studio = command({
	name: 'studio',
	options: {
		config: optionConfig,
		port: number().desc('Custom port for drizzle studio [default=4983]'),
		host: string().desc('Custom host for drizzle studio [default=0.0.0.0]'),
		verbose: boolean()
			.default(false)
			.desc('Print all stataments that are executed by Studio'),
	},
	handler: async (opts) => {
		await assertOrmCoreVersion();
		await assertPackages('drizzle-orm');

		assertStudioNodeVersion();

		const {
			dialect,
			schema: schemaPath,
			port,
			host,
			credentials,
		} = await prepareStudioConfig(opts);

		const {
			drizzleForPostgres,
			preparePgSchema,
			prepareMySqlSchema,
			drizzleForMySQL,
			prepareSQLiteSchema,
			drizzleForSQLite,
			prepareSingleStoreSchema,
			drizzleForSingleStore,
			drizzleForLibSQL,
			prepareMsSqlSchema,
			// drizzleForMsSQL,
		} = await import('../serializer/studio');

		let setup: Setup;
		try {
			if (dialect === 'postgresql') {
				if ('driver' in credentials) {
					const { driver } = credentials;
					if (driver === 'aws-data-api') {
						if (!(await ormVersionGt('0.30.10'))) {
							console.log(
								"To use 'aws-data-api' driver - please update drizzle-orm to the latest version",
							);
							process.exit(1);
						}
					} else if (driver === 'pglite') {
						if (!(await ormVersionGt('0.30.6'))) {
							console.log(
								"To use 'pglite' driver - please update drizzle-orm to the latest version",
							);
							process.exit(1);
						}
					} else {
						assertUnreachable(driver);
					}
				}

				const { schema, relations, files } = schemaPath
					? await preparePgSchema(schemaPath)
					: { schema: {}, relations: {}, files: [] };
				setup = await drizzleForPostgres(credentials, schema, relations, files);
			} else if (dialect === 'mysql') {
				const { schema, relations, files } = schemaPath
					? await prepareMySqlSchema(schemaPath)
					: { schema: {}, relations: {}, files: [] };
				setup = await drizzleForMySQL(credentials, schema, relations, files);
			} else if (dialect === 'sqlite') {
				const { schema, relations, files } = schemaPath
					? await prepareSQLiteSchema(schemaPath)
					: { schema: {}, relations: {}, files: [] };
				setup = await drizzleForSQLite(credentials, schema, relations, files);
			} else if (dialect === 'turso') {
				const { schema, relations, files } = schemaPath
					? await prepareSQLiteSchema(schemaPath)
					: { schema: {}, relations: {}, files: [] };
				setup = await drizzleForLibSQL(credentials, schema, relations, files);
			} else if (dialect === 'singlestore') {
				const { schema, relations, files } = schemaPath
					? await prepareSingleStoreSchema(schemaPath)
					: { schema: {}, relations: {}, files: [] };
				setup = await drizzleForSingleStore(
					credentials,
					schema,
					relations,
					files,
				);
			} else if (dialect === 'gel') {
				console.log(
					error(
						`You can't use 'studio' command with Gel dialect`,
					),
				);
				process.exit(1);
			} //  else if (dialect === 'mssql') {
			// 	const { schema, relations, files } = schemaPath
			// 		? await prepareMsSqlSchema(schemaPath)
			// 		: { schema: {}, relations: {}, files: [] };
			// 	setup = await drizzleForMsSQL(credentials, schema, relations, files);
			// }
			else {
				assertUnreachable(dialect);
			}

			const { prepareServer } = await import('../serializer/studio');

			const server = await prepareServer(setup);

			console.log();
			console.log(
				withStyle.fullWarning(
					'Drizzle Studio is currently in Beta. If you find anything that is not working as expected or should be improved, feel free to create an issue on GitHub: https://github.com/drizzle-team/drizzle-kit-mirror/issues/new or write to us on Discord: https://discord.gg/WcRKz2FFxN',
				),
			);

			const { certs } = await import('../utils/certs');
			const { key, cert } = (await certs()) || {};
			server.start({
				host,
				port,
				key,
				cert,
				cb: (err, address) => {
					if (err) {
						console.error(err);
					} else {
						const queryParams: { port?: number; host?: string } = {};
						if (port !== 4983) {
							queryParams.port = port;
						}

						if (host !== '127.0.0.1') {
							queryParams.host = host;
						}

						const queryString = Object.keys(queryParams)
							.map((key: keyof { port?: number; host?: string }) => {
								return `${key}=${queryParams[key]}`;
							})
							.join('&');

						console.log(
							`\nDrizzle Studio is up and running on ${
								chalk.blue(
									`https://local.drizzle.studio${queryString ? `?${queryString}` : ''}`,
								)
							}`,
						);
					}
				},
			});
		} catch (e) {
			console.error(e);
			process.exit(0);
		}
	},
});

export const exportRaw = command({
	name: 'export',
	desc: 'Generate diff between current state and empty state in specified formats: sql',
	options: {
		sql: boolean('sql').default(true).desc('Generate as sql'),
		config: optionConfig,
		dialect: optionDialect,
		schema: string().desc('Path to a schema file or folder'),
	},
	transform: async (opts) => {
		const from = assertCollisions('export', opts, ['sql'], ['dialect', 'schema']);
		return prepareExportConfig(opts, from);
	},
	handler: async (opts) => {
		await assertOrmCoreVersion();
		await assertPackages('drizzle-orm');

<<<<<<< HEAD
=======
		const {
			prepareAndExportPg,
			prepareAndExportMysql,
			prepareAndExportSqlite,
			prepareAndExportLibSQL,
			prepareAndExportSinglestore,
			// prepareAndExportMssql,
		} = await import(
			'./commands/migrate'
		);

>>>>>>> af0d8796
		const dialect = opts.dialect;
		if (dialect === 'postgresql') {
			const { handleExport } = await import('./commands/generate-postgres');
			await handleExport(opts);
		} else if (dialect === 'mysql') {
			const { handleExport } = await import('./commands/generate-mysql');
			await handleExport(opts);
		} else if (dialect === 'sqlite') {
			const { handleExport } = await import('./commands/generate-sqlite');
			await handleExport(opts);
		} else if (dialect === 'turso') {
			const { handleExport } = await import('./commands/generate-libsql');
			await handleExport(opts);
		} else if (dialect === 'singlestore') {
			const { handleExport } = await import('./commands/generate-singlestore');
			await handleExport(opts);
		} else if (dialect === 'gel') {
			console.log(
				error(
					`You can't use 'export' command with Gel dialect`,
				),
			);
			process.exit(1);
		} // else if (dialect === 'mssql') {
		// 	await prepareAndExportMssql(opts);
		// }
		else {
			assertUnreachable(dialect);
		}
	},
});<|MERGE_RESOLUTION|>--- conflicted
+++ resolved
@@ -79,18 +79,6 @@
 
 		// const parsed = cliConfigGenerate.parse(opts);
 
-<<<<<<< HEAD
-=======
-		const {
-			prepareAndMigratePg,
-			prepareAndMigrateMysql,
-			prepareAndMigrateSqlite,
-			prepareAndMigrateLibSQL,
-			prepareAndMigrateSingleStore,
-			// prepareAndMigrateMsSQL,
-		} = await import('./commands/migrate');
-
->>>>>>> af0d8796
 		const dialect = opts.dialect;
 		if (dialect === 'postgresql') {
 			const { handle } = await import('./commands/generate-postgres');
@@ -357,76 +345,6 @@
 					);
 					process.exit(1);
 				}
-<<<<<<< HEAD
-=======
-
-				const { pgPush } = await import('./commands/push');
-				await pgPush(
-					schemaPath,
-					verbose,
-					strict,
-					credentials,
-					tablesFilter,
-					schemasFilter,
-					entities,
-					force,
-					casing,
-				);
-			} else if (dialect === 'sqlite') {
-				const { sqlitePush } = await import('./commands/push');
-				await sqlitePush(
-					schemaPath,
-					verbose,
-					strict,
-					credentials,
-					tablesFilter,
-					force,
-					casing,
-				);
-			} else if (dialect === 'turso') {
-				const { libSQLPush } = await import('./commands/push');
-				await libSQLPush(
-					schemaPath,
-					verbose,
-					strict,
-					credentials,
-					tablesFilter,
-					force,
-					casing,
-				);
-			} else if (dialect === 'singlestore') {
-				const { singlestorePush } = await import('./commands/push');
-				await singlestorePush(
-					schemaPath,
-					credentials,
-					tablesFilter,
-					strict,
-					verbose,
-					force,
-					casing,
-				);
-			} else if (dialect === 'gel') {
-				console.log(
-					error(
-						`You can't use 'push' command with Gel dialect`,
-					),
-				);
-				process.exit(1);
-			} // else if (dialect === 'mssql') {
-			// 	const { mssqlPush } = await import('./commands/push');
-			// 	await mssqlPush(
-			// 		schemaPath,
-			// 		credentials,
-			// 		tablesFilter,
-			// 		strict,
-			// 		verbose,
-			// 		force,
-			// 		casing,
-			// 	);
-			// }
-			else {
-				assertUnreachable(dialect);
->>>>>>> af0d8796
 			}
 
 			const { handle } = await import('./commands/push-postgres');
@@ -894,20 +812,6 @@
 		await assertOrmCoreVersion();
 		await assertPackages('drizzle-orm');
 
-<<<<<<< HEAD
-=======
-		const {
-			prepareAndExportPg,
-			prepareAndExportMysql,
-			prepareAndExportSqlite,
-			prepareAndExportLibSQL,
-			prepareAndExportSinglestore,
-			// prepareAndExportMssql,
-		} = await import(
-			'./commands/migrate'
-		);
-
->>>>>>> af0d8796
 		const dialect = opts.dialect;
 		if (dialect === 'postgresql') {
 			const { handleExport } = await import('./commands/generate-postgres');
