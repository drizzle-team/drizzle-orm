--- conflicted
+++ resolved
@@ -129,28 +129,6 @@
 
 		await checkHandler(out, dialect);
 
-<<<<<<< HEAD
-		try {
-			if (dialect === 'postgresql') {
-				if ('driver' in credentials) {
-					const { driver } = credentials;
-					if (driver === 'aws-data-api') {
-						if (!(await ormVersionGt('0.30.10'))) {
-							console.log(
-								"To use 'aws-data-api' driver - please update drizzle-orm to the latest version",
-							);
-							process.exit(1);
-						}
-					} else if (driver === 'pglite') {
-						if (!(await ormVersionGt('0.30.6'))) {
-							console.log(
-								"To use 'pglite' driver - please update drizzle-orm to the latest version",
-							);
-							process.exit(1);
-						}
-					} else {
-						assertUnreachable(driver);
-=======
 		if (dialect === 'postgresql') {
 			if ('driver' in credentials) {
 				const { driver } = credentials;
@@ -160,7 +138,6 @@
 							"To use 'aws-data-api' driver - please update drizzle-orm to the latest version",
 						);
 						process.exit(1);
->>>>>>> f5cec4f7
 					}
 				} else if (driver === 'pglite') {
 					if (!(await ormVersionGt('0.30.6'))) {
@@ -582,8 +559,6 @@
 			assertUnreachable(dialect);
 		}
 
-<<<<<<< HEAD
-=======
 		if (init) {
 			if (!migrate) throw new Error(`--init can't be used with '${dialect}' dialect`);
 
@@ -612,7 +587,6 @@
 	},
 });
 
->>>>>>> f5cec4f7
 export const studio = command({
 	name: 'studio',
 	options: {
