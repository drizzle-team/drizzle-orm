--- conflicted
+++ resolved
@@ -332,7 +332,6 @@
 		try {
 			if (dialect === 'mysql') {
 				const { handle } = await import('./commands/push-mysql');
-<<<<<<< HEAD
 				await handle(
 					schemaPath,
 					credentials,
@@ -343,9 +342,6 @@
 					filters,
 					explain,
 				);
-=======
-				await handle(schemaPath, credentials, verbose, force, casing, filters);
->>>>>>> abd74406
 			} else if (dialect === 'postgresql') {
 				if ('driver' in credentials) {
 					const { driver } = credentials;
