import type { MySqlView } from 'drizzle-orm/mysql-core/view';
import { JsonCreateViewStatement } from 'src/dialects/sqlite/statements';
import { MySqlSchema, MySqlSquasher } from './mysql-v5/mysqlSchema';
import {
	Index,
	MatViewWithOption,
	PgSchema,
	PgSchemaSquashed,
	PgSquasher,
	Policy,
	Role,
	View as PgView,
	ViewWithOption,
} from './postgres-v7/pgSchema';
import { AlteredColumn, Column, Sequence, Table } from './snapshotsDiffer';

export interface JsonCreateTableStatement {
	type: 'create_table';
	tableName: string;
	schema: string;
	columns: Column[];
	compositePKs: string[];
	compositePkName?: string;
	uniqueConstraints?: string[];
	policies?: string[];
	checkConstraints?: string[];
	isRLSEnabled?: boolean;
}

export interface JsonRecreateTableStatement {
	type: 'recreate_table';
	tableName: string;
	columns: Column[];
	referenceData: {
		name: string;
		tableFrom: string;
		columnsFrom: string[];
		tableTo: string;
		columnsTo: string[];
		onUpdate?: string | undefined;
		onDelete?: string | undefined;
	}[];
	compositePKs: string[][];
	uniqueConstraints?: string[];
	checkConstraints: string[];
}

export interface JsonDropTableStatement {
	type: 'drop_table';
	tableName: string;
	schema: string;
	policies?: string[];
}

export interface JsonRenameTableStatement {
	type: 'rename_table';
	fromSchema: string;
	toSchema: string;
	tableNameFrom: string;
	tableNameTo: string;
}

export interface JsonCreateEnumStatement {
	type: 'create_type_enum';
	name: string;
	schema: string;
	values: string[];
}

export interface JsonDropEnumStatement {
	type: 'drop_type_enum';
	name: string;
	schema: string;
}

export interface JsonMoveEnumStatement {
	type: 'move_type_enum';
	name: string;
	schemaFrom: string;
	schemaTo: string;
}

export interface JsonRenameEnumStatement {
	type: 'rename_type_enum';
	nameFrom: string;
	nameTo: string;
	schema: string;
}

export interface JsonAddValueToEnumStatement {
	type: 'alter_type_add_value';
	name: string;
	schema: string;
	value: string;
	before: string;
}

//////

export interface JsonCreateRoleStatement {
	type: 'create_role';
	name: string;
	values: {
		inherit?: boolean;
		createDb?: boolean;
		createRole?: boolean;
	};
}

export interface JsonDropRoleStatement {
	type: 'drop_role';
	name: string;
}
export interface JsonRenameRoleStatement {
	type: 'rename_role';
	nameFrom: string;
	nameTo: string;
}

export interface JsonAlterRoleStatement {
	type: 'alter_role';
	name: string;
	values: {
		inherit?: boolean;
		createDb?: boolean;
		createRole?: boolean;
	};
}

//////

export interface JsonDropValueFromEnumStatement {
	type: 'alter_type_drop_value';
	name: string;
	enumSchema: string;
	deletedValues: string[];
	newValues: string[];
	columnsWithEnum: { tableSchema: string; table: string; column: string; default?: string; columnType: string }[];
}

export interface JsonCreateSequenceStatement {
	type: 'create_sequence';
	name: string;
	schema: string;
	values: {
		increment?: string | undefined;
		minValue?: string | undefined;
		maxValue?: string | undefined;
		startWith?: string | undefined;
		cache?: string | undefined;
		cycle?: boolean | undefined;
	};
}

export interface JsonDropSequenceStatement {
	type: 'drop_sequence';
	name: string;
	schema: string;
}

export interface JsonMoveSequenceStatement {
	type: 'move_sequence';
	name: string;
	schemaFrom: string;
	schemaTo: string;
}

export interface JsonRenameSequenceStatement {
	type: 'rename_sequence';
	nameFrom: string;
	nameTo: string;
	schema: string;
}

export interface JsonAlterSequenceStatement {
	type: 'alter_sequence';
	name: string;
	schema: string;
	values: {
		increment?: string | undefined;
		minValue?: string | undefined;
		maxValue?: string | undefined;
		startWith?: string | undefined;
		cache?: string | undefined;
		cycle?: boolean | undefined;
	};
}

export interface JsonDropColumnStatement {
	type: 'alter_table_drop_column';
	tableName: string;
	columnName: string;
	schema: string;
}

export interface JsonAddColumnStatement {
	type: 'alter_table_add_column';
	tableName: string;
	column: Column;
	schema: string;
}

export interface JsonCreatePolicyStatement {
	type: 'create_policy';
	tableName: string;
	data: Policy;
	schema: string;
}

export interface JsonCreateIndPolicyStatement {
	type: 'create_ind_policy';
	tableName: string;
	data: Policy;
}

export interface JsonDropPolicyStatement {
	type: 'drop_policy';
	tableName: string;
	data: Policy;
	schema: string;
}

export interface JsonDropIndPolicyStatement {
	type: 'drop_ind_policy';
	tableName: string;
	data: Policy;
}

export interface JsonRenamePolicyStatement {
	type: 'rename_policy';
	tableName: string;
	oldName: string;
	newName: string;
	schema: string;
}

export interface JsonIndRenamePolicyStatement {
	type: 'rename_ind_policy';
	tableKey: string;
	oldName: string;
	newName: string;
}

export interface JsonEnableRLSStatement {
	type: 'enable_rls';
	tableName: string;
	schema: string;
}

export interface JsonDisableRLSStatement {
	type: 'disable_rls';
	tableName: string;
	schema: string;
}

export interface JsonAlterPolicyStatement {
	type: 'alter_policy';
	tableName: string;
	oldData: string;
	newData: string;
	schema: string;
}

export interface JsonAlterIndPolicyStatement {
	type: 'alter_ind_policy';
	oldData: Policy;
	newData: Policy;
}

export interface JsonCreateIndexStatement {
	type: 'create_index';
	tableName: string;
	data: string;
	schema: string;
}

export interface JsonPgCreateIndexStatement {
	type: 'create_index_pg';
	tableName: string;
	data: Index;
	schema: string;
}

export interface JsonReferenceStatement {
	type: 'create_reference' | 'alter_reference' | 'delete_reference';
	data: string;
	schema: string;
	tableName: string;
	isMulticolumn?: boolean;
	columnNotNull?: boolean;
	columnDefault?: string;
	columnType?: string;
	//   fromTable: string;
	//   fromColumns: string[];
	//   toTable: string;
	//   toColumns: string[];
	//   foreignKeyName: string;
	//   onDelete?: string;
	//   onUpdate?: string;
}

export interface JsonCreateUniqueConstraint {
	type: 'create_unique_constraint';
	tableName: string;
	data: string;
	schema?: string;
	constraintName?: string;
}

export interface JsonDeleteUniqueConstraint {
	type: 'delete_unique_constraint';
	tableName: string;
	data: string;
	schema?: string;
	constraintName?: string;
}

export type JsonAlterMySqlViewStatement = {
	type: 'alter_mysql_view';
} & Omit<MySqlView, 'isExisting'>;

export interface JsonAlterUniqueConstraint {
	type: 'alter_unique_constraint';
	tableName: string;
	old: string;
	new: string;
	schema?: string;
	oldConstraintName?: string;
	newConstraintName?: string;
}

export interface JsonCreateCheckConstraint {
	type: 'create_check_constraint';
	tableName: string;
	data: string;
	schema?: string;
}

export interface JsonDeleteCheckConstraint {
	type: 'delete_check_constraint';
	tableName: string;
	constraintName: string;
	schema?: string;
}

export interface JsonCreateCompositePK {
	type: 'create_composite_pk';
	tableName: string;
	data: string;
	schema?: string;
	constraintName?: string;
}

export interface JsonDeleteCompositePK {
	type: 'delete_composite_pk';
	tableName: string;
	data: string;
	schema?: string;
	constraintName?: string;
}

export interface JsonAlterCompositePK {
	type: 'alter_composite_pk';
	tableName: string;
	old: string;
	new: string;
	schema?: string;
	oldConstraintName?: string;
	newConstraintName?: string;
}

export interface JsonAlterTableSetSchema {
	type: 'alter_table_set_schema';
	tableName: string;
	schemaFrom: string;
	schemaTo: string;
}

export interface JsonAlterTableRemoveFromSchema {
	type: 'alter_table_remove_from_schema';
	tableName: string;
	schema: string;
}

export interface JsonAlterTableSetNewSchema {
	type: 'alter_table_set_new_schema';
	tableName: string;
	from: string;
	to: string;
}

export type JsonCreateMySqlViewStatement = {
	type: 'mysql_create_view';
	replace: boolean;
	name: string;
	definition: string;
	algorithm: 'undefined' | 'merge' | 'temptable';
	sqlSecurity: 'definer' | 'invoker';
	withCheckOption: 'local' | 'cascaded' | undefined;
};

export interface JsonCreateReferenceStatement extends JsonReferenceStatement {
	type: 'create_reference';
}

export interface JsonAlterReferenceStatement extends JsonReferenceStatement {
	type: 'alter_reference';
	oldFkey: string;
}

export interface JsonDeleteReferenceStatement extends JsonReferenceStatement {
	type: 'delete_reference';
}

export interface JsonDropIndexStatement {
	type: 'drop_index';
	tableName: string;
	data: string;
	schema: string;
}

export interface JsonRenameColumnStatement {
	type: 'alter_table_rename_column';
	tableName: string;
	oldColumnName: string;
	newColumnName: string;
	schema: string;
}

export interface JsonAlterColumnTypeStatement {
	type: 'alter_table_alter_column_set_type';
	tableName: string;
	columnName: string;
	newDataType: string;
	oldDataType: string;
	schema: string;
	columnDefault: string;
	columnOnUpdate: boolean;
	columnNotNull: boolean;
	columnAutoIncrement: boolean;
	columnPk: boolean;
	columnGenerated?: { as: string; type: 'stored' | 'virtual' };
}

export interface JsonAlterColumnPgTypeStatement {
	type: 'pg_alter_table_alter_column_set_type';
	tableName: string;
	columnName: string;
	typeSchema: string | undefined;
	newDataType: { name: string; isEnum: boolean };
	oldDataType: { name: string; isEnum: boolean };
	schema: string;
	columnDefault: string;
	columnOnUpdate: boolean;
	columnNotNull: boolean;
	columnAutoIncrement: boolean;
	columnPk: boolean;
	columnGenerated?: { as: string; type: 'stored' | 'virtual' };
}

export interface JsonAlterColumnSetPrimaryKeyStatement {
	type: 'alter_table_alter_column_set_pk';
	tableName: string;
	schema: string;
	columnName: string;
}

export interface JsonAlterColumnDropPrimaryKeyStatement {
	type: 'alter_table_alter_column_drop_pk';
	tableName: string;
	columnName: string;
	schema: string;
}

export interface JsonAlterColumnSetDefaultStatement {
	type: 'alter_table_alter_column_set_default';
	tableName: string;
	columnName: string;
	newDefaultValue: any;
	oldDefaultValue?: any;
	schema: string;
	newDataType: string;
	columnOnUpdate: boolean;
	columnNotNull: boolean;
	columnAutoIncrement: boolean;
	columnPk: boolean;
}

export interface JsonAlterColumnDropDefaultStatement {
	type: 'alter_table_alter_column_drop_default';
	tableName: string;
	columnName: string;
	schema: string;
	newDataType: string;
	columnDefault: string;
	columnOnUpdate: boolean;
	columnNotNull: boolean;
	columnAutoIncrement: boolean;
	columnPk: boolean;
}

export interface JsonAlterColumnSetNotNullStatement {
	type: 'alter_table_alter_column_set_notnull';
	tableName: string;
	columnName: string;
	schema: string;
	newDataType: string;
	columnDefault: string;
	columnOnUpdate: boolean;
	columnNotNull: boolean;
	columnAutoIncrement: boolean;
	columnPk: boolean;
}

export interface JsonAlterColumnDropNotNullStatement {
	type: 'alter_table_alter_column_drop_notnull';
	tableName: string;
	columnName: string;
	schema: string;
	newDataType: string;
	columnDefault: string;
	columnOnUpdate: boolean;
	columnNotNull: boolean;
	columnAutoIncrement: boolean;
	columnPk: boolean;
}

export interface JsonAlterColumnSetGeneratedStatement {
	type: 'alter_table_alter_column_set_generated';
	tableName: string;
	columnName: string;
	schema: string;
	newDataType: string;
	columnDefault: string;
	columnOnUpdate: boolean;
	columnNotNull: boolean;
	columnAutoIncrement: boolean;
	columnPk: boolean;
	columnGenerated?: { as: string; type: 'stored' | 'virtual' };
}
export interface JsonAlterColumnSetIdentityStatement {
	type: 'alter_table_alter_column_set_identity';
	tableName: string;
	columnName: string;
	schema: string;
	identity: string;
}

export interface JsonAlterColumnDropIdentityStatement {
	type: 'alter_table_alter_column_drop_identity';
	tableName: string;
	columnName: string;
	schema: string;
}

export interface JsonAlterColumnAlterIdentityStatement {
	type: 'alter_table_alter_column_change_identity';
	tableName: string;
	columnName: string;
	schema: string;
	identity: string;
	oldIdentity: string;
}

export interface JsonAlterColumnDropGeneratedStatement {
	type: 'alter_table_alter_column_drop_generated';
	tableName: string;
	columnName: string;
	schema: string;
	newDataType: string;
	columnDefault: string;
	columnOnUpdate: boolean;
	columnNotNull: boolean;
	columnAutoIncrement: boolean;
	columnPk: boolean;
	columnGenerated?: { as: string; type: 'stored' | 'virtual' };
	oldColumn?: Column;
}

export interface JsonAlterColumnAlterGeneratedStatement {
	type: 'alter_table_alter_column_alter_generated';
	tableName: string;
	columnName: string;
	schema: string;
	newDataType: string;
	columnDefault: string;
	columnOnUpdate: boolean;
	columnNotNull: boolean;
	columnAutoIncrement: boolean;
	columnPk: boolean;
	columnGenerated?: { as: string; type: 'stored' | 'virtual' };
}

export interface JsonAlterColumnSetOnUpdateStatement {
	type: 'alter_table_alter_column_set_on_update';
	tableName: string;
	columnName: string;
	schema: string;
	newDataType: string;
	columnDefault: string;
	columnOnUpdate: boolean;
	columnNotNull: boolean;
	columnAutoIncrement: boolean;
	columnPk: boolean;
}

export interface JsonAlterColumnDropOnUpdateStatement {
	type: 'alter_table_alter_column_drop_on_update';
	tableName: string;
	columnName: string;
	schema: string;
	newDataType: string;
	columnDefault: string;
	columnOnUpdate: boolean;
	columnNotNull: boolean;
	columnAutoIncrement: boolean;
	columnPk: boolean;
}

export interface JsonAlterColumnSetAutoincrementStatement {
	type: 'alter_table_alter_column_set_autoincrement';
	tableName: string;
	columnName: string;
	schema: string;
	newDataType: string;
	columnDefault: string;
	columnOnUpdate: boolean;
	columnNotNull: boolean;
	columnAutoIncrement: boolean;
	columnPk: boolean;
}

export interface JsonAlterColumnDropAutoincrementStatement {
	type: 'alter_table_alter_column_drop_autoincrement';
	tableName: string;
	columnName: string;
	schema: string;
	newDataType: string;
	columnDefault: string;
	columnOnUpdate: boolean;
	columnNotNull: boolean;
	columnAutoIncrement: boolean;
	columnPk: boolean;
}

export interface JsonCreateSchema {
	type: 'create_schema';
	name: string;
}

export interface JsonDropSchema {
	type: 'drop_schema';
	name: string;
}

export interface JsonRenameSchema {
	type: 'rename_schema';
	from: string;
	to: string;
}

export type JsonCreatePgViewStatement = {
	type: 'create_view';
} & Omit<PgView, 'columns' | 'isExisting'>;

/* export type JsonCreateSingleStoreViewStatement = {
	type: 'singlestore_create_view';
	replace: boolean;
} & Omit<SingleStoreView, 'columns' | 'isExisting'>; */

export interface JsonDropViewStatement {
	type: 'drop_view';
	name: string;
	schema?: string;
	materialized?: boolean;
}

export interface JsonRenameViewStatement {
	type: 'rename_view';
	nameTo: string;
	nameFrom: string;
	schema: string;
	materialized?: boolean;
}

export interface JsonRenameMySqlViewStatement {
	type: 'rename_view';
	nameTo: string;
	nameFrom: string;
	schema: string;
	materialized?: boolean;
}

export interface JsonAlterViewAlterSchemaStatement {
	type: 'alter_view_alter_schema';
	fromSchema: string;
	toSchema: string;
	name: string;
	materialized?: boolean;
}

export type JsonAlterViewAddWithOptionStatement =
	& {
		type: 'alter_view_add_with_option';
		schema: string;
		name: string;
	}
	& ({
		materialized: true;
		with: MatViewWithOption;
	} | {
		materialized: false;
		with: ViewWithOption;
	});

export type JsonAlterViewDropWithOptionStatement =
	& {
		type: 'alter_view_drop_with_option';
		schema: string;
		name: string;
	}
	& ({
		materialized: true;
		with: MatViewWithOption;
	} | {
		materialized: false;
		with: ViewWithOption;
	});

export interface JsonAlterViewAlterTablespaceStatement {
	type: 'alter_view_alter_tablespace';
	toTablespace: string;
	name: string;
	schema: string;
	materialized: true;
}

export interface JsonAlterViewAlterUsingStatement {
	type: 'alter_view_alter_using';
	toUsing: string;
	name: string;
	schema: string;
	materialized: true;
}

/* export type JsonAlterSingleStoreViewStatement = {
	type: 'alter_singlestore_view';
} & Omit<SingleStoreView, 'isExisting'>; */

export type JsonAlterViewStatement =
	| JsonAlterViewAlterSchemaStatement
	| JsonAlterViewAddWithOptionStatement
	| JsonAlterViewDropWithOptionStatement
	| JsonAlterViewAlterTablespaceStatement
	| JsonAlterViewAlterUsingStatement;

export type JsonAlterColumnStatement =
	| JsonRenameColumnStatement
	| JsonAlterColumnTypeStatement
	| JsonAlterColumnPgTypeStatement
	| JsonAlterColumnSetDefaultStatement
	| JsonAlterColumnDropDefaultStatement
	| JsonAlterColumnSetNotNullStatement
	| JsonAlterColumnDropNotNullStatement
	| JsonAlterColumnDropOnUpdateStatement
	| JsonAlterColumnSetOnUpdateStatement
	| JsonAlterColumnDropAutoincrementStatement
	| JsonAlterColumnSetAutoincrementStatement
	| JsonAlterColumnSetPrimaryKeyStatement
	| JsonAlterColumnDropPrimaryKeyStatement
	| JsonAlterColumnSetGeneratedStatement
	| JsonAlterColumnDropGeneratedStatement
	| JsonAlterColumnAlterGeneratedStatement
	| JsonAlterColumnSetIdentityStatement
	| JsonAlterColumnAlterIdentityStatement
	| JsonAlterColumnDropIdentityStatement;

export type JsonStatement =
	| JsonRecreateTableStatement
	| JsonAlterColumnStatement
	| JsonCreateTableStatement
	| JsonDropTableStatement
	| JsonRenameTableStatement
	| JsonCreateEnumStatement
	| JsonDropEnumStatement
	| JsonMoveEnumStatement
	| JsonRenameEnumStatement
	| JsonAddValueToEnumStatement
	| JsonDropColumnStatement
	| JsonAddColumnStatement
	| JsonCreateIndexStatement
	| JsonCreateReferenceStatement
	| JsonAlterReferenceStatement
	| JsonDeleteReferenceStatement
	| JsonDropIndexStatement
	| JsonReferenceStatement
	| JsonCreateCompositePK
	| JsonDeleteCompositePK
	| JsonAlterCompositePK
	| JsonCreateUniqueConstraint
	| JsonDeleteUniqueConstraint
	| JsonAlterUniqueConstraint
	| JsonCreateSchema
	| JsonDropSchema
	| JsonRenameSchema
	| JsonAlterTableSetSchema
	| JsonAlterTableRemoveFromSchema
	| JsonAlterTableSetNewSchema
	| JsonPgCreateIndexStatement
	| JsonAlterSequenceStatement
	| JsonDropSequenceStatement
	| JsonCreateSequenceStatement
	| JsonMoveSequenceStatement
	| JsonRenameSequenceStatement
	| JsonDropPolicyStatement
	| JsonCreatePolicyStatement
	| JsonAlterPolicyStatement
	| JsonRenamePolicyStatement
	| JsonEnableRLSStatement
	| JsonDisableRLSStatement
	| JsonRenameRoleStatement
	| JsonCreateRoleStatement
	| JsonDropRoleStatement
	| JsonAlterRoleStatement
	| JsonCreatePgViewStatement
	| JsonDropViewStatement
	| JsonRenameViewStatement
	| JsonAlterViewStatement
	| JsonCreateCheckConstraint
	| JsonDeleteCheckConstraint
	| JsonDropValueFromEnumStatement
	| JsonIndRenamePolicyStatement
	| JsonDropIndPolicyStatement
	| JsonCreateIndPolicyStatement
	| JsonAlterIndPolicyStatement
<<<<<<< HEAD
	| JsonCreateMySqlViewStatement
	| JsonAlterMySqlViewStatement
=======
	| JsonCreateMySqlViewStatement;
>>>>>>> f7e216bb

export const preparePgCreateTableJson = (
	table: Table,
	json2: PgSchema,
): JsonCreateTableStatement => {
	const { name, schema, columns, compositePrimaryKeys, uniqueConstraints, checkConstraints, policies, isRLSEnabled } =
		table;
	const tableKey = `${schema || 'public'}.${name}`;

	const compositePkName = Object.values(compositePrimaryKeys).length > 0
		? json2.tables[tableKey].compositePrimaryKeys[
			`${PgSquasher.unsquashPK(Object.values(compositePrimaryKeys)[0]).name}`
		].name
		: '';

	return {
		type: 'create_table',
		tableName: name,
		schema,
		columns: Object.values(columns),
		compositePKs: Object.values(compositePrimaryKeys),
		compositePkName: compositePkName,
		uniqueConstraints: Object.values(uniqueConstraints),
		policies: Object.values(policies),
		checkConstraints: Object.values(checkConstraints),
		isRLSEnabled: isRLSEnabled ?? false,
	};
};

export const prepareDropTableJson = (table: Table): JsonDropTableStatement => {
	return {
		type: 'drop_table',
		tableName: table.name,
		schema: table.schema,
		policies: table.policies ? Object.values(table.policies) : [],
	};
};

export const prepareRenameTableJson = (
	tableFrom: Table,
	tableTo: Table,
): JsonRenameTableStatement => {
	return {
		type: 'rename_table',
		fromSchema: tableTo.schema,
		toSchema: tableTo.schema,
		tableNameFrom: tableFrom.name,
		tableNameTo: tableTo.name,
	};
};

export const prepareCreateEnumJson = (
	name: string,
	schema: string,
	values: string[],
): JsonCreateEnumStatement => {
	return {
		type: 'create_type_enum',
		name: name,
		schema: schema,
		values,
	};
};

// https://blog.yo1.dog/updating-enum-values-in-postgresql-the-safe-and-easy-way/
export const prepareAddValuesToEnumJson = (
	name: string,
	schema: string,
	values: { value: string; before: string }[],
): JsonAddValueToEnumStatement[] => {
	return values.map((it) => {
		return {
			type: 'alter_type_add_value',
			name: name,
			schema: schema,
			value: it.value,
			before: it.before,
		};
	});
};

export const prepareDropEnumValues = (
	name: string,
	schema: string,
	removedValues: string[],
	json2: PgSchema,
): JsonDropValueFromEnumStatement[] => {
	if (!removedValues.length) return [];

	const affectedColumns: JsonDropValueFromEnumStatement['columnsWithEnum'] = [];

	for (const tableKey in json2.tables) {
		const table = json2.tables[tableKey];
		for (const columnKey in table.columns) {
			const column = table.columns[columnKey];

			const arrayDefinitionRegex = /\[\d*(?:\[\d*\])*\]/g;
			const parsedColumnType = column.type.replace(arrayDefinitionRegex, '');

			if (parsedColumnType === name && column.typeSchema === schema) {
				affectedColumns.push({
					tableSchema: table.schema,
					table: table.name,
					column: column.name,
					columnType: column.type,
					default: column.default,
				});
			}
		}
	}

	return [{
		type: 'alter_type_drop_value',
		name: name,
		enumSchema: schema,
		deletedValues: removedValues,
		newValues: json2.enums[`${schema}.${name}`].values,
		columnsWithEnum: affectedColumns,
	}];
};

export const prepareDropEnumJson = (
	name: string,
	schema: string,
): JsonDropEnumStatement => {
	return {
		type: 'drop_type_enum',
		name: name,
		schema: schema,
	};
};

export const prepareMoveEnumJson = (
	name: string,
	schemaFrom: string,
	schemaTo: string,
): JsonMoveEnumStatement => {
	return {
		type: 'move_type_enum',
		name: name,
		schemaFrom,
		schemaTo,
	};
};

export const prepareRenameEnumJson = (
	nameFrom: string,
	nameTo: string,
	schema: string,
): JsonRenameEnumStatement => {
	return {
		type: 'rename_type_enum',
		nameFrom,
		nameTo,
		schema,
	};
};

////////////

export const prepareCreateSequenceJson = (
	seq: Sequence,
): JsonCreateSequenceStatement => {
	const values = PgSquasher.unsquashSequence(seq.values);
	return {
		type: 'create_sequence',
		name: seq.name,
		schema: seq.schema,
		values,
	};
};

export const prepareAlterSequenceJson = (
	seq: Sequence,
): JsonAlterSequenceStatement[] => {
	const values = PgSquasher.unsquashSequence(seq.values);
	return [
		{
			type: 'alter_sequence',
			schema: seq.schema,
			name: seq.name,
			values,
		},
	];
};

export const prepareDropSequenceJson = (
	name: string,
	schema: string,
): JsonDropSequenceStatement => {
	return {
		type: 'drop_sequence',
		name: name,
		schema: schema,
	};
};

export const prepareMoveSequenceJson = (
	name: string,
	schemaFrom: string,
	schemaTo: string,
): JsonMoveSequenceStatement => {
	return {
		type: 'move_sequence',
		name: name,
		schemaFrom,
		schemaTo,
	};
};

export const prepareRenameSequenceJson = (
	nameFrom: string,
	nameTo: string,
	schema: string,
): JsonRenameSequenceStatement => {
	return {
		type: 'rename_sequence',
		nameFrom,
		nameTo,
		schema,
	};
};

////////////

export const prepareCreateRoleJson = (
	role: Role,
): JsonCreateRoleStatement => {
	return {
		type: 'create_role',
		name: role.name,
		values: {
			createDb: role.createDb,
			createRole: role.createRole,
			inherit: role.inherit,
		},
	};
};

export const prepareAlterRoleJson = (
	role: Role,
): JsonAlterRoleStatement => {
	return {
		type: 'alter_role',
		name: role.name,
		values: {
			createDb: role.createDb,
			createRole: role.createRole,
			inherit: role.inherit,
		},
	};
};

export const prepareDropRoleJson = (
	name: string,
): JsonDropRoleStatement => {
	return {
		type: 'drop_role',
		name: name,
	};
};

export const prepareRenameRoleJson = (
	nameFrom: string,
	nameTo: string,
): JsonRenameRoleStatement => {
	return {
		type: 'rename_role',
		nameFrom,
		nameTo,
	};
};

//////////

export const prepareCreateSchemasJson = (
	values: string[],
): JsonCreateSchema[] => {
	return values.map((it) => {
		return {
			type: 'create_schema',
			name: it,
		} as JsonCreateSchema;
	});
};

export const prepareRenameSchemasJson = (
	values: { from: string; to: string }[],
): JsonRenameSchema[] => {
	return values.map((it) => {
		return {
			type: 'rename_schema',
			from: it.from,
			to: it.to,
		} as JsonRenameSchema;
	});
};

export const prepareDeleteSchemasJson = (
	values: string[],
): JsonDropSchema[] => {
	return values.map((it) => {
		return {
			type: 'drop_schema',
			name: it,
		} as JsonDropSchema;
	});
};

export const prepareRenameColumns = (
	tableName: string,
	schema: string,
	pairs: { from: Column; to: Column }[],
): JsonRenameColumnStatement[] => {
	return pairs.map((it) => {
		return {
			type: 'alter_table_rename_column',
			tableName: tableName,
			oldColumnName: it.from.name,
			newColumnName: it.to.name,
			schema,
		};
	});
};

export const _prepareDropColumns = (
	taleName: string,
	schema: string,
	columns: Column[],
): JsonDropColumnStatement[] => {
	return columns.map((it) => {
		return {
			type: 'alter_table_drop_column',
			tableName: taleName,
			columnName: it.name,
			schema,
		};
	});
};

export const _prepareAddColumns = (
	tableName: string,
	schema: string,
	columns: Column[],
): JsonAddColumnStatement[] => {
	return columns.map((it) => {
		return {
			type: 'alter_table_add_column',
			tableName: tableName,
			column: it,
			schema,
		};
	});
};

export const preparePgAlterColumns = (
	_tableName: string,
	schema: string,
	columns: AlteredColumn[],
	json2: PgSchemaSquashed,
	json1: PgSchemaSquashed,
	action?: 'push' | undefined,
): JsonAlterColumnStatement[] => {
	const tableKey = `${schema || 'public'}.${_tableName}`;
	let statements: JsonAlterColumnStatement[] = [];
	let dropPkStatements: JsonAlterColumnDropPrimaryKeyStatement[] = [];
	let setPkStatements: JsonAlterColumnSetPrimaryKeyStatement[] = [];

	for (const column of columns) {
		const columnName = typeof column.name !== 'string' ? column.name.new : column.name;

		const tableName = json2.tables[tableKey].name;

		// I used any, because those fields are available only for mysql dialect
		// For other dialects it will become undefined, that is fine for json statements
		const columnType = json2.tables[tableKey].columns[columnName].type;
		const columnDefault = json2.tables[tableKey].columns[columnName].default;
		const columnGenerated = json2.tables[tableKey].columns[columnName].generated;
		const columnOnUpdate = (json2.tables[tableKey].columns[columnName] as any)
			.onUpdate;
		const columnNotNull = json2.tables[tableKey].columns[columnName].notNull;
		const columnAutoIncrement = (
			json2.tables[tableKey].columns[columnName] as any
		).autoincrement;
		const columnPk = (json2.tables[tableKey].columns[columnName] as any)
			.primaryKey;
		const typeSchema = json2.tables[tableKey].columns[columnName].typeSchema;
		const json1ColumnTypeSchema = json1.tables[tableKey].columns[columnName].typeSchema;

		const compositePk = json2.tables[tableKey].compositePrimaryKeys[`${tableName}_${columnName}`];

		if (typeof column.name !== 'string') {
			statements.push({
				type: 'alter_table_rename_column',
				tableName,
				oldColumnName: column.name.old,
				newColumnName: column.name.new,
				schema,
			});
		}

		if (column.type?.type === 'changed') {
			const arrayDefinitionRegex = /\[\d*(?:\[\d*\])*\]/g;
			const parsedNewColumnType = column.type.new.replace(arrayDefinitionRegex, '');
			const parsedOldColumnType = column.type.old.replace(arrayDefinitionRegex, '');

			const isNewTypeIsEnum = json2.enums[`${typeSchema}.${parsedNewColumnType}`];
			const isOldTypeIsEnum = json1.enums[`${json1ColumnTypeSchema}.${parsedOldColumnType}`];

			statements.push({
				type: 'pg_alter_table_alter_column_set_type',
				tableName,
				columnName,
				typeSchema: typeSchema,
				newDataType: {
					name: column.type.new,
					isEnum: isNewTypeIsEnum ? true : false,
				},
				oldDataType: {
					name: column.type.old,
					isEnum: isOldTypeIsEnum ? true : false,
				},
				schema,
				columnDefault,
				columnOnUpdate,
				columnNotNull,
				columnAutoIncrement,
				columnPk,
			});
		}

		if (
			column.primaryKey?.type === 'deleted'
			|| (column.primaryKey?.type === 'changed'
				&& !column.primaryKey.new
				&& typeof compositePk === 'undefined')
		) {
			dropPkStatements.push({
				////
				type: 'alter_table_alter_column_drop_pk',
				tableName,
				columnName,
				schema,
			});
		}

		if (column.default?.type === 'added') {
			statements.push({
				type: 'alter_table_alter_column_set_default',
				tableName,
				columnName,
				newDefaultValue: column.default.value,
				schema,
				columnOnUpdate,
				columnNotNull,
				columnAutoIncrement,
				newDataType: columnType,
				columnPk,
			});
		}

		if (column.default?.type === 'changed') {
			statements.push({
				type: 'alter_table_alter_column_set_default',
				tableName,
				columnName,
				newDefaultValue: column.default.new,
				oldDefaultValue: column.default.old,
				schema,
				columnOnUpdate,
				columnNotNull,
				columnAutoIncrement,
				newDataType: columnType,
				columnPk,
			});
		}

		if (column.default?.type === 'deleted') {
			statements.push({
				type: 'alter_table_alter_column_drop_default',
				tableName,
				columnName,
				schema,
				columnDefault,
				columnOnUpdate,
				columnNotNull,
				columnAutoIncrement,
				newDataType: columnType,
				columnPk,
			});
		}

		if (column.notNull?.type === 'added') {
			statements.push({
				type: 'alter_table_alter_column_set_notnull',
				tableName,
				columnName,
				schema,
				newDataType: columnType,
				columnDefault,
				columnOnUpdate,
				columnNotNull,
				columnAutoIncrement,
				columnPk,
			});
		}

		if (column.notNull?.type === 'changed') {
			const type = column.notNull.new
				? 'alter_table_alter_column_set_notnull'
				: 'alter_table_alter_column_drop_notnull';
			statements.push({
				type: type,
				tableName,
				columnName,
				schema,
				newDataType: columnType,
				columnDefault,
				columnOnUpdate,
				columnNotNull,
				columnAutoIncrement,
				columnPk,
			});
		}

		if (column.notNull?.type === 'deleted') {
			statements.push({
				type: 'alter_table_alter_column_drop_notnull',
				tableName,
				columnName,
				schema,
				newDataType: columnType,
				columnDefault,
				columnOnUpdate,
				columnNotNull,
				columnAutoIncrement,
				columnPk,
			});
		}

		if (column.identity?.type === 'added') {
			statements.push({
				type: 'alter_table_alter_column_set_identity',
				tableName,
				columnName,
				schema,
				identity: column.identity.value,
			});
		}

		if (column.identity?.type === 'changed') {
			statements.push({
				type: 'alter_table_alter_column_change_identity',
				tableName,
				columnName,
				schema,
				identity: column.identity.new,
				oldIdentity: column.identity.old,
			});
		}

		if (column.identity?.type === 'deleted') {
			statements.push({
				type: 'alter_table_alter_column_drop_identity',
				tableName,
				columnName,
				schema,
			});
		}

		if (column.generated?.type === 'added') {
			statements.push({
				type: 'alter_table_alter_column_set_generated',
				tableName,
				columnName,
				schema,
				newDataType: columnType,
				columnDefault,
				columnOnUpdate,
				columnNotNull,
				columnAutoIncrement,
				columnPk,
				columnGenerated,
			});
		}

		if (column.generated?.type === 'changed' && action !== 'push') {
			statements.push({
				type: 'alter_table_alter_column_alter_generated',
				tableName,
				columnName,
				schema,
				newDataType: columnType,
				columnDefault,
				columnOnUpdate,
				columnNotNull,
				columnAutoIncrement,
				columnPk,
				columnGenerated,
			});
		}

		if (column.generated?.type === 'deleted') {
			statements.push({
				type: 'alter_table_alter_column_drop_generated',
				tableName,
				columnName,
				schema,
				newDataType: columnType,
				columnDefault,
				columnOnUpdate,
				columnNotNull,
				columnAutoIncrement,
				columnPk,
				columnGenerated,
			});
		}

		if (
			column.primaryKey?.type === 'added'
			|| (column.primaryKey?.type === 'changed' && column.primaryKey.new)
		) {
			const wasAutoincrement = statements.filter(
				(it) => it.type === 'alter_table_alter_column_set_autoincrement',
			);
			if (wasAutoincrement.length === 0) {
				setPkStatements.push({
					type: 'alter_table_alter_column_set_pk',
					tableName,
					schema,
					columnName,
				});
			}
		}

		// if (column.primaryKey?.type === "added") {
		//   statements.push({
		//     type: "alter_table_alter_column_set_primarykey",
		//     tableName,
		//     columnName,
		//     schema,
		//     newDataType: columnType,
		//     columnDefault,
		//     columnOnUpdate,
		//     columnNotNull,
		//     columnAutoIncrement,
		//   });
		// }

		// if (column.primaryKey?.type === "changed") {
		//   const type = column.primaryKey.new
		//     ? "alter_table_alter_column_set_primarykey"
		//     : "alter_table_alter_column_drop_primarykey";

		//   statements.push({
		//     type,
		//     tableName,
		//     columnName,
		//     schema,
		//     newDataType: columnType,
		//     columnDefault,
		//     columnOnUpdate,
		//     columnNotNull,
		//     columnAutoIncrement,
		//   });
		// }

		// if (column.primaryKey?.type === "deleted") {
		//   statements.push({
		//     type: "alter_table_alter_column_drop_primarykey",
		//     tableName,
		//     columnName,
		//     schema,
		//     newDataType: columnType,
		//     columnDefault,
		//     columnOnUpdate,
		//     columnNotNull,
		//     columnAutoIncrement,
		//   });
		// }

		if (column.onUpdate?.type === 'added') {
			statements.push({
				type: 'alter_table_alter_column_set_on_update',
				tableName,
				columnName,
				schema,
				newDataType: columnType,
				columnDefault,
				columnOnUpdate,
				columnNotNull,
				columnAutoIncrement,
				columnPk,
			});
		}

		if (column.onUpdate?.type === 'deleted') {
			statements.push({
				type: 'alter_table_alter_column_drop_on_update',
				tableName,
				columnName,
				schema,
				newDataType: columnType,
				columnDefault,
				columnOnUpdate,
				columnNotNull,
				columnAutoIncrement,
				columnPk,
			});
		}
	}

	return [...dropPkStatements, ...setPkStatements, ...statements];
};

export const prepareRenamePolicyJsons = (
	tableName: string,
	schema: string,
	renames: {
		from: Policy;
		to: Policy;
	}[],
): JsonRenamePolicyStatement[] => {
	return renames.map((it) => {
		return {
			type: 'rename_policy',
			tableName: tableName,
			oldName: it.from.name,
			newName: it.to.name,
			schema,
		};
	});
};

export const prepareRenameIndPolicyJsons = (
	renames: {
		from: Policy;
		to: Policy;
	}[],
): JsonIndRenamePolicyStatement[] => {
	return renames.map((it) => {
		return {
			type: 'rename_ind_policy',
			tableKey: it.from.on!,
			oldName: it.from.name,
			newName: it.to.name,
		};
	});
};

export const prepareCreatePolicyJsons = (
	tableName: string,
	schema: string,
	policies: Policy[],
): JsonCreatePolicyStatement[] => {
	return policies.map((it) => {
		return {
			type: 'create_policy',
			tableName,
			data: it,
			schema,
		};
	});
};

export const prepareCreateIndPolicyJsons = (
	policies: Policy[],
): JsonCreateIndPolicyStatement[] => {
	return policies.map((it) => {
		return {
			type: 'create_ind_policy',
			tableName: it.on!,
			data: it,
		};
	});
};

export const prepareDropPolicyJsons = (
	tableName: string,
	schema: string,
	policies: Policy[],
): JsonDropPolicyStatement[] => {
	return policies.map((it) => {
		return {
			type: 'drop_policy',
			tableName,
			data: it,
			schema,
		};
	});
};

export const prepareDropIndPolicyJsons = (
	policies: Policy[],
): JsonDropIndPolicyStatement[] => {
	return policies.map((it) => {
		return {
			type: 'drop_ind_policy',
			tableName: it.on!,
			data: it,
		};
	});
};

export const prepareAlterPolicyJson = (
	tableName: string,
	schema: string,
	oldPolicy: string,
	newPolicy: string,
): JsonAlterPolicyStatement => {
	return {
		type: 'alter_policy',
		tableName,
		oldData: oldPolicy,
		newData: newPolicy,
		schema,
	};
};

export const prepareAlterIndPolicyJson = (
	oldPolicy: Policy,
	newPolicy: Policy,
): JsonAlterIndPolicyStatement => {
	return {
		type: 'alter_ind_policy',
		oldData: oldPolicy,
		newData: newPolicy,
	};
};

export const preparePgCreateIndexesJson = (
	tableName: string,
	schema: string,
	indexes: Record<string, string>,
	fullSchema: PgSchema,
	action?: 'push' | undefined,
): JsonPgCreateIndexStatement[] => {
	if (action === 'push') {
		return Object.values(indexes).map((indexData) => {
			const unsquashedIndex = PgSquasher.unsquashIdxPush(indexData);
			const data = fullSchema.tables[`${schema === '' ? 'public' : schema}.${tableName}`]
				.indexes[unsquashedIndex.name];
			return {
				type: 'create_index_pg',
				tableName,
				data,
				schema,
			};
		});
	}
	return Object.values(indexes).map((indexData) => {
		return {
			type: 'create_index_pg',
			tableName,
			data: PgSquasher.unsquashIdx(indexData),
			schema,
		};
	});
};

export const prepareCreateIndexesJson = (
	tableName: string,
	schema: string,
	indexes: Record<string, string>,
): JsonCreateIndexStatement[] => {
	return Object.values(indexes).map((indexData) => {
		return {
			type: 'create_index',
			tableName,
			data: indexData,
			schema,
		};
	});
};

export const prepareCreateReferencesJson = (
	tableName: string,
	schema: string,
	foreignKeys: Record<string, string>,
): JsonCreateReferenceStatement[] => {
	return Object.values(foreignKeys).map((fkData) => {
		return {
			type: 'create_reference',
			tableName,
			data: fkData,
			schema,
		};
	});
};

export const prepareDropReferencesJson = (
	tableName: string,
	schema: string,
	foreignKeys: Record<string, string>,
): JsonDeleteReferenceStatement[] => {
	return Object.values(foreignKeys).map((fkData) => {
		return {
			type: 'delete_reference',
			tableName,
			data: fkData,
			schema,
		};
	});
};

// alter should create 2 statements. It's important to make only 1 sql per statement(for breakpoints)
export const prepareAlterReferencesJson = (
	tableName: string,
	schema: string,
	foreignKeys: Record<string, { __old: string; __new: string }>,
): JsonReferenceStatement[] => {
	const stmts: JsonReferenceStatement[] = [];
	Object.values(foreignKeys).map((val) => {
		stmts.push({
			type: 'delete_reference',
			tableName,
			schema,
			data: val.__old,
		});

		stmts.push({
			type: 'create_reference',
			tableName,
			schema,
			data: val.__new,
		});
	});
	return stmts;
};

export const prepareDropIndexesJson = (
	tableName: string,
	schema: string,
	indexes: Record<string, string>,
): JsonDropIndexStatement[] => {
	return Object.values(indexes).map((indexData) => {
		return {
			type: 'drop_index',
			tableName,
			data: indexData,
			schema,
		};
	});
};

export const prepareAddCompositePrimaryKeySqlite = (
	tableName: string,
	pks: Record<string, string>,
): JsonCreateCompositePK[] => {
	return Object.values(pks).map((it) => {
		return {
			type: 'create_composite_pk',
			tableName,
			data: it,
		} as JsonCreateCompositePK;
	});
};

export const prepareDeleteCompositePrimaryKeySqlite = (
	tableName: string,
	pks: Record<string, string>,
): JsonDeleteCompositePK[] => {
	return Object.values(pks).map((it) => {
		return {
			type: 'delete_composite_pk',
			tableName,
			data: it,
		} as JsonDeleteCompositePK;
	});
};

export const prepareAlterCompositePrimaryKeySqlite = (
	tableName: string,
	pks: Record<string, { __old: string; __new: string }>,
): JsonAlterCompositePK[] => {
	return Object.values(pks).map((it) => {
		return {
			type: 'alter_composite_pk',
			tableName,
			old: it.__old,
			new: it.__new,
		} as JsonAlterCompositePK;
	});
};

export const prepareAddCompositePrimaryKeyPg = (
	tableName: string,
	schema: string,
	pks: Record<string, string>,
): JsonCreateCompositePK[] => {
	return Object.values(pks).map((it) => {
		return {
			type: 'create_composite_pk',
			tableName,
			data: it,
			schema,
			constraintName: PgSquasher.unsquashPK(it).name,
		} as JsonCreateCompositePK;
	});
};

export const prepareDeleteCompositePrimaryKeyPg = (
	tableName: string,
	schema: string,
	pks: Record<string, string>,
): JsonDeleteCompositePK[] => {
	return Object.values(pks).map((it) => {
		return {
			type: 'delete_composite_pk',
			tableName,
			data: it,
			schema,
			constraintName: PgSquasher.unsquashPK(it).name,
		} as JsonDeleteCompositePK;
	});
};

export const prepareAlterCompositePrimaryKeyPg = (
	tableName: string,
	schema: string,
	pks: Record<string, { __old: string; __new: string }>,
): JsonAlterCompositePK[] => {
	return Object.values(pks).map((it) => {
		return {
			type: 'alter_composite_pk',
			tableName,
			old: it.__old,
			new: it.__new,
			schema,
			oldConstraintName: PgSquasher.unsquashPK(it.__old).name,
			newConstraintName: PgSquasher.unsquashPK(it.__new).name,
		} as JsonAlterCompositePK;
	});
};

export const prepareAddUniqueConstraintPg = (
	tableName: string,
	schema: string,
	unqs: Record<string, string>,
): JsonCreateUniqueConstraint[] => {
	return Object.values(unqs).map((it) => {
		return {
			type: 'create_unique_constraint',
			tableName,
			data: it,
			schema,
		} as JsonCreateUniqueConstraint;
	});
};

export const prepareDeleteUniqueConstraintPg = (
	tableName: string,
	schema: string,
	unqs: Record<string, string>,
): JsonDeleteUniqueConstraint[] => {
	return Object.values(unqs).map((it) => {
		return {
			type: 'delete_unique_constraint',
			tableName,
			data: it,
			schema,
		} as JsonDeleteUniqueConstraint;
	});
};

export const prepareAddCompositePrimaryKeyMySql = (
	tableName: string,
	pks: Record<string, string>,
	// TODO: remove?
	json1: MySqlSchema,
	json2: MySqlSchema,
): JsonCreateCompositePK[] => {
	const res: JsonCreateCompositePK[] = [];
	for (const it of Object.values(pks)) {
		const unsquashed = MySqlSquasher.unsquashPK(it);

		if (
			unsquashed.columns.length === 1
			&& json1.tables[tableName]?.columns[unsquashed.columns[0]]?.primaryKey
		) {
			continue;
		}

		res.push({
			type: 'create_composite_pk',
			tableName,
			data: it,
			constraintName: unsquashed.name,
		} as JsonCreateCompositePK);
	}
	return res;
};

export const prepareDeleteCompositePrimaryKeyMySql = (
	tableName: string,
	pks: Record<string, string>,
): JsonDeleteCompositePK[] => {
	return Object.values(pks).map((it) => {
		return {
			type: 'delete_composite_pk',
			tableName,
			data: it,
		} as JsonDeleteCompositePK;
	});
};

export const prepareAlterCompositePrimaryKeyMySql = (
	tableName: string,
	pks: Record<string, { __old: string; __new: string }>,
	// TODO: remove?
	json1: MySqlSchema,
	json2: MySqlSchema,
): JsonAlterCompositePK[] => {
	return Object.values(pks).map((it) => {
		return {
			type: 'alter_composite_pk',
			tableName,
			old: it.__old,
			new: it.__new,
			oldConstraintName: json1.tables[tableName].compositePrimaryKeys[
				MySqlSquasher.unsquashPK(it.__old).name
			].name,
			newConstraintName: json2.tables[tableName].compositePrimaryKeys[
				MySqlSquasher.unsquashPK(it.__new).name
			].name,
		} as JsonAlterCompositePK;
	});
};

export const prepareAddCheckConstraint = (
	tableName: string,
	schema: string,
	check: Record<string, string>,
): JsonCreateCheckConstraint[] => {
	return Object.values(check).map((it) => {
		return {
			type: 'create_check_constraint',
			tableName,
			data: it,
			schema,
		} as JsonCreateCheckConstraint;
	});
};

export const prepareDeleteCheckConstraint = (
	tableName: string,
	schema: string,
	check: Record<string, string>,
): JsonDeleteCheckConstraint[] => {
	return Object.values(check).map((it) => {
		return {
			type: 'delete_check_constraint',
			tableName,
			constraintName: PgSquasher.unsquashCheck(it).name,
			schema,
		} as JsonDeleteCheckConstraint;
	});
};

// add create table changes
// add handler to make drop and add and not alter(looking at __old and __new)
// add serializer for mysql and sqlite + types
// add introspect serializer for pg+sqlite+mysql
// add introspect actual code
// add push sqlite handler
// add push mysql warning if data exists and may have unique conflict
// add release notes
// add docs changes

export const prepareAlterUniqueConstraintPg = (
	tableName: string,
	schema: string,
	unqs: Record<string, { __old: string; __new: string }>,
): JsonAlterUniqueConstraint[] => {
	return Object.values(unqs).map((it) => {
		return {
			type: 'alter_unique_constraint',
			tableName,
			old: it.__old,
			new: it.__new,
			schema,
		} as JsonAlterUniqueConstraint;
	});
};

export const preparePgCreateViewJson = (
	name: string,
	schema: string,
	definition: string,
	materialized: boolean,
	withNoData: boolean = false,
	withOption?: any,
	using?: string,
	tablespace?: string,
): JsonCreatePgViewStatement => {
	return {
		type: 'create_view',
		name: name,
		schema: schema,
		definition: definition,
		with: withOption,
		materialized: materialized,
		withNoData,
		using,
		tablespace,
	};
};

/* export const prepareSingleStoreCreateViewJson = (
	name: string,
	definition: string,
	meta: string,
	replace: boolean = false,
): JsonCreateSingleStoreViewStatement => {
	const { algorithm, sqlSecurity, withCheckOption } = SingleStoreSquasher.unsquashView(meta);
	return {
		type: 'singlestore_create_view',
		name: name,
		definition: definition,
		algorithm,
		sqlSecurity,
		withCheckOption,
		replace,
	};
}; */

export const prepareDropViewJson = (
	name: string,
	schema?: string,
	materialized?: boolean,
): JsonDropViewStatement => {
	const resObject: JsonDropViewStatement = <JsonDropViewStatement> { name, type: 'drop_view' };

	if (schema) resObject['schema'] = schema;

	if (materialized) resObject['materialized'] = materialized;

	return resObject;
};

export const prepareRenameViewJson = (
	to: string,
	from: string,
	schema?: string,
	materialized?: boolean,
): JsonRenameViewStatement => {
	const resObject: JsonRenameViewStatement = <JsonRenameViewStatement> {
		type: 'rename_view',
		nameTo: to,
		nameFrom: from,
	};

	if (schema) resObject['schema'] = schema;
	if (materialized) resObject['materialized'] = materialized;

	return resObject;
};

export const prepareMySqlCreateTableJson = (
	table: Table,
	json2: MySqlSchema,
): JsonCreateTableStatement => {
	const { name, schema, columns, compositePrimaryKeys, uniqueConstraints, checkConstraints } = table;

	return {
		type: 'create_table',
		tableName: name,
		schema,
		columns: Object.values(columns),
		compositePKs: Object.values(compositePrimaryKeys),
		compositePkName: Object.values(compositePrimaryKeys).length > 0
			? json2.tables[name].compositePrimaryKeys[
				MySqlSquasher.unsquashPK(Object.values(compositePrimaryKeys)[0])
					.name
			].name
			: '',
		uniqueConstraints: Object.values(uniqueConstraints),
		checkConstraints: Object.values(checkConstraints),
	};
};

export const prepareMySqlCreateViewJson = (
	name: string,
	definition: string,
	meta: string,
	replace: boolean = false,
): JsonCreateMySqlViewStatement => {
	const { algorithm, sqlSecurity, withCheckOption } = MySqlSquasher.unsquashView(meta);
	return {
		type: 'mysql_create_view',
		name: name,
		definition: definition,
		algorithm,
		sqlSecurity,
		withCheckOption,
		replace,
	};
};

export const preparePgAlterViewAlterSchemaJson = (
	to: string,
	from: string,
	name: string,
	materialized?: boolean,
): JsonAlterViewAlterSchemaStatement => {
	const returnObject: JsonAlterViewAlterSchemaStatement = {
		type: 'alter_view_alter_schema',
		fromSchema: from,
		toSchema: to,
		name,
	};

	if (materialized) returnObject['materialized'] = materialized;
	return returnObject;
};

export const preparePgAlterViewAddWithOptionJson = (
	name: string,
	schema: string,
	materialized: boolean,
	withOption: MatViewWithOption | ViewWithOption,
): JsonAlterViewAddWithOptionStatement => {
	return {
		type: 'alter_view_add_with_option',
		name,
		schema,
		materialized: materialized,
		with: withOption,
	} as JsonAlterViewAddWithOptionStatement;
};

export const preparePgAlterViewDropWithOptionJson = (
	name: string,
	schema: string,
	materialized: boolean,
	withOption: MatViewWithOption | ViewWithOption,
): JsonAlterViewDropWithOptionStatement => {
	return {
		type: 'alter_view_drop_with_option',
		name,
		schema,
		materialized: materialized,
		with: withOption,
	} as JsonAlterViewDropWithOptionStatement;
};

export const preparePgAlterViewAlterTablespaceJson = (
	name: string,
	schema: string,
	materialized: boolean,
	to: string,
): JsonAlterViewAlterTablespaceStatement => {
	return {
		type: 'alter_view_alter_tablespace',
		name,
		schema,
		materialized: materialized,
		toTablespace: to,
	} as JsonAlterViewAlterTablespaceStatement;
};

export const preparePgAlterViewAlterUsingJson = (
	name: string,
	schema: string,
	materialized: boolean,
	to: string,
): JsonAlterViewAlterUsingStatement => {
	return {
		type: 'alter_view_alter_using',
		name,
		schema,
		materialized: materialized,
		toUsing: to,
	} as JsonAlterViewAlterUsingStatement;
};

/* export const prepareSingleStoreAlterView = (
	view: Omit<SingleStoreView, 'isExisting'>,
): JsonAlterSingleStoreViewStatement => {
	return { type: 'alter_singlestore_view', ...view };
}; */<|MERGE_RESOLUTION|>--- conflicted
+++ resolved
@@ -833,12 +833,9 @@
 	| JsonDropIndPolicyStatement
 	| JsonCreateIndPolicyStatement
 	| JsonAlterIndPolicyStatement
-<<<<<<< HEAD
 	| JsonCreateMySqlViewStatement
 	| JsonAlterMySqlViewStatement
-=======
 	| JsonCreateMySqlViewStatement;
->>>>>>> f7e216bb
 
 export const preparePgCreateTableJson = (
 	table: Table,
