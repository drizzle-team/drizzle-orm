import {
	any,
	array,
	boolean,
	enum as enumType,
	literal,
	never,
	object,
	record,
	string,
	TypeOf,
	union,
	ZodTypeAny,
} from 'zod';
import { applyJsonDiff, diffColumns, diffPolicies, diffSchemasOrTables } from './jsonDiffer';
import { fromJson } from './sqlgenerator';

import {
	_prepareAddColumns,
	_prepareDropColumns,
	_prepareSqliteAddColumns,
	JsonAddColumnStatement,
	JsonAlterCompositePK,
<<<<<<< HEAD
	JsonAlterPolicyStatement,
=======
	JsonAlterMySqlViewStatement,
>>>>>>> a3592140
	JsonAlterTableSetSchema,
	JsonAlterUniqueConstraint,
	JsonAlterViewStatement,
	JsonCreateCheckConstraint,
	JsonCreateCompositePK,
<<<<<<< HEAD
	JsonCreatePolicyStatement,
=======
	JsonCreateMySqlViewStatement,
	JsonCreatePgViewStatement,
>>>>>>> a3592140
	JsonCreateReferenceStatement,
	JsonCreateSqliteViewStatement,
	JsonCreateUniqueConstraint,
	JsonDeleteCheckConstraint,
	JsonDeleteCompositePK,
	JsonDeleteUniqueConstraint,
	JsonDisableRLSStatement,
	JsonDropColumnStatement,
<<<<<<< HEAD
	JsonDropPolicyStatement,
	JsonEnableRLSStatement,
	JsonReferenceStatement,
	JsonRenameColumnStatement,
	JsonRenamePolicyStatement,
	JsonRenameRoleStatement,
=======
	JsonDropViewStatement,
	JsonReferenceStatement,
	JsonRenameColumnStatement,
	JsonRenameViewStatement,
>>>>>>> a3592140
	JsonSqliteAddColumnStatement,
	JsonStatement,
	prepareAddCheckConstraint,
	prepareAddCompositePrimaryKeyMySql,
	prepareAddCompositePrimaryKeyPg,
	prepareAddCompositePrimaryKeySqlite,
	prepareAddUniqueConstraintPg as prepareAddUniqueConstraint,
	prepareAddValuesToEnumJson,
	prepareAlterColumnsMysql,
	prepareAlterCompositePrimaryKeyMySql,
	prepareAlterCompositePrimaryKeyPg,
	prepareAlterCompositePrimaryKeySqlite,
	prepareAlterPolicyJson,
	prepareAlterReferencesJson,
	prepareAlterRoleJson,
	prepareAlterSequenceJson,
	prepareCreateEnumJson,
	prepareCreateIndexesJson,
	prepareCreatePolicyJsons,
	prepareCreateReferencesJson,
	prepareCreateRoleJson,
	prepareCreateSchemasJson,
	prepareCreateSequenceJson,
	prepareDeleteCheckConstraint,
	prepareDeleteCompositePrimaryKeyMySql,
	prepareDeleteCompositePrimaryKeyPg,
	prepareDeleteCompositePrimaryKeySqlite,
	prepareDeleteSchemasJson as prepareDropSchemasJson,
	prepareDeleteUniqueConstraintPg as prepareDeleteUniqueConstraint,
	prepareDropEnumJson,
	prepareDropEnumValues,
	prepareDropIndexesJson,
	prepareDropPolicyJsons,
	prepareDropReferencesJson,
	prepareDropRoleJson,
	prepareDropSequenceJson,
	prepareDropTableJson,
	prepareDropViewJson,
	prepareLibSQLCreateReferencesJson,
	prepareLibSQLDropReferencesJson,
	prepareMoveEnumJson,
	prepareMoveSequenceJson,
	prepareMySqlAlterView,
	prepareMySqlCreateTableJson,
	prepareMySqlCreateViewJson,
	preparePgAlterColumns,
	preparePgAlterViewAddWithOptionJson,
	preparePgAlterViewAlterSchemaJson,
	preparePgAlterViewAlterTablespaceJson,
	preparePgAlterViewAlterUsingJson,
	preparePgAlterViewDropWithOptionJson,
	preparePgCreateIndexesJson,
	preparePgCreateTableJson,
	preparePgCreateViewJson,
	prepareRenameColumns,
	prepareRenameEnumJson,
	prepareRenamePolicyJsons,
	prepareRenameRoleJson,
	prepareRenameSchemasJson,
	prepareRenameSequenceJson,
	prepareRenameTableJson,
	prepareRenameViewJson,
	prepareSqliteAlterColumns,
	prepareSQLiteCreateTable,
	prepareSqliteCreateViewJson,
} from './jsonStatements';

import { Named, NamedWithSchema } from './cli/commands/migrate';
import { mapEntries, mapKeys, mapValues } from './global';
<<<<<<< HEAD
import { MySqlSchema, MySqlSchemaSquashed, MySqlSquasher } from './serializer/mysqlSchema';
import {
	PgSchema,
	PgSchemaSquashed,
	PgSquasher,
	Policy,
	Role,
	roleSchema,
	sequenceSquashed,
} from './serializer/pgSchema';
import { SQLiteSchema, SQLiteSchemaSquashed, SQLiteSquasher } from './serializer/sqliteSchema';
=======
import { MySqlSchema, MySqlSchemaSquashed, MySqlSquasher, ViewSquashed } from './serializer/mysqlSchema';
import { mergedViewWithOption, PgSchema, PgSchemaSquashed, sequenceSquashed, View } from './serializer/pgSchema';
import { SQLiteSchema, SQLiteSchemaSquashed, SQLiteSquasher, View as SqliteView } from './serializer/sqliteSchema';
>>>>>>> a3592140
import { libSQLCombineStatements, sqliteCombineStatements } from './statementCombiner';
import { copy, prepareMigrationMeta } from './utils';

const makeChanged = <T extends ZodTypeAny>(schema: T) => {
	return object({
		type: enumType(['changed']),
		old: schema,
		new: schema,
	});
};

const makeSelfOrChanged = <T extends ZodTypeAny>(schema: T) => {
	return union([
		schema,
		object({
			type: enumType(['changed']),
			old: schema,
			new: schema,
		}),
	]);
};

export const makePatched = <T extends ZodTypeAny>(schema: T) => {
	return union([
		object({
			type: literal('added'),
			value: schema,
		}),
		object({
			type: literal('deleted'),
			value: schema,
		}),
		object({
			type: literal('changed'),
			old: schema,
			new: schema,
		}),
	]);
};

export const makeSelfOrPatched = <T extends ZodTypeAny>(schema: T) => {
	return union([
		object({
			type: literal('none'),
			value: schema,
		}),
		object({
			type: literal('added'),
			value: schema,
		}),
		object({
			type: literal('deleted'),
			value: schema,
		}),
		object({
			type: literal('changed'),
			old: schema,
			new: schema,
		}),
	]);
};

const columnSchema = object({
	name: string(),
	type: string(),
	typeSchema: string().optional(),
	primaryKey: boolean().optional(),
	default: any().optional(),
	notNull: boolean().optional(),
	// should it be optional? should if be here?
	autoincrement: boolean().optional(),
	onUpdate: boolean().optional(),
	isUnique: any().optional(),
	uniqueName: string().optional(),
	nullsNotDistinct: boolean().optional(),
	generated: object({
		as: string(),
		type: enumType(['stored', 'virtual']).default('stored'),
	}).optional(),
	identity: string().optional(),
}).strict();

const alteredColumnSchema = object({
	name: makeSelfOrChanged(string()),
	type: makeChanged(string()).optional(),
	default: makePatched(any()).optional(),
	primaryKey: makePatched(boolean()).optional(),
	notNull: makePatched(boolean()).optional(),
	typeSchema: makePatched(string()).optional(),
	onUpdate: makePatched(boolean()).optional(),
	autoincrement: makePatched(boolean()).optional(),
	generated: makePatched(
		object({
			as: string(),
			type: enumType(['stored', 'virtual']).default('stored'),
		}),
	).optional(),

	identity: makePatched(string()).optional(),
}).strict();

const enumSchema = object({
	name: string(),
	schema: string(),
	values: array(string()),
}).strict();

const changedEnumSchema = object({
	name: string(),
	schema: string(),
	addedValues: object({
		before: string(),
		value: string(),
	}).array(),
	deletedValues: array(string()),
}).strict();

const tableScheme = object({
	name: string(),
	schema: string().default(''),
	columns: record(string(), columnSchema),
	indexes: record(string(), string()),
	foreignKeys: record(string(), string()),
	compositePrimaryKeys: record(string(), string()).default({}),
	uniqueConstraints: record(string(), string()).default({}),
<<<<<<< HEAD
	policies: record(string(), string()).default({}),
=======
	checkConstraints: record(string(), string()).default({}),
>>>>>>> a3592140
}).strict();

export const alteredTableScheme = object({
	name: string(),
	schema: string(),
	altered: alteredColumnSchema.array(),
	addedIndexes: record(string(), string()),
	deletedIndexes: record(string(), string()),
	alteredIndexes: record(
		string(),
		object({
			__new: string(),
			__old: string(),
		}).strict(),
	),
	addedForeignKeys: record(string(), string()),
	deletedForeignKeys: record(string(), string()),
	alteredForeignKeys: record(
		string(),
		object({
			__new: string(),
			__old: string(),
		}).strict(),
	),
	addedCompositePKs: record(string(), string()),
	deletedCompositePKs: record(string(), string()),
	alteredCompositePKs: record(
		string(),
		object({
			__new: string(),
			__old: string(),
		}),
	),
	addedUniqueConstraints: record(string(), string()),
	deletedUniqueConstraints: record(string(), string()),
	alteredUniqueConstraints: record(
		string(),
		object({
			__new: string(),
			__old: string(),
		}),
	),
<<<<<<< HEAD
	addedPolicies: record(string(), string()),
	deletedPolicies: record(string(), string()),
	alteredPolicies: record(
=======
	addedCheckConstraints: record(
		string(),
		string(),
	),
	deletedCheckConstraints: record(
		string(),
		string(),
	),
	alteredCheckConstraints: record(
>>>>>>> a3592140
		string(),
		object({
			__new: string(),
			__old: string(),
		}),
	),
}).strict();

const alteredViewCommon = object({
	name: string(),
	alteredDefinition: object({
		__old: string(),
		__new: string(),
	}).strict().optional(),
	alteredExisting: object({
		__old: boolean(),
		__new: boolean(),
	}).strict().optional(),
});

export const alteredPgViewSchema = alteredViewCommon.merge(
	object({
		schema: string(),
		deletedWithOption: mergedViewWithOption.optional(),
		addedWithOption: mergedViewWithOption.optional(),
		addedWith: mergedViewWithOption.optional(),
		deletedWith: mergedViewWithOption.optional(),
		alteredWith: mergedViewWithOption.optional(),
		alteredSchema: object({
			__old: string(),
			__new: string(),
		}).strict().optional(),
		alteredTablespace: object({
			__old: string(),
			__new: string(),
		}).strict().optional(),
		alteredUsing: object({
			__old: string(),
			__new: string(),
		}).strict().optional(),
	}).strict(),
);

const alteredMySqlViewSchema = alteredViewCommon.merge(
	object({
		alteredMeta: object({
			__old: string(),
			__new: string(),
		}).strict().optional(),
	}).strict(),
);

export const diffResultScheme = object({
	alteredTablesWithColumns: alteredTableScheme.array(),
	alteredEnums: changedEnumSchema.array(),
	alteredSequences: sequenceSquashed.array(),
<<<<<<< HEAD
	alteredRoles: roleSchema.array(),
=======
	alteredViews: alteredPgViewSchema.array(),
>>>>>>> a3592140
}).strict();

export const diffResultSchemeMysql = object({
	alteredTablesWithColumns: alteredTableScheme.array(),
	alteredEnums: never().array(),
	alteredViews: alteredMySqlViewSchema.array(),
});

export const diffResultSchemeSQLite = object({
	alteredTablesWithColumns: alteredTableScheme.array(),
	alteredEnums: never().array(),
	alteredViews: alteredViewCommon.array(),
});

export type Column = TypeOf<typeof columnSchema>;
export type AlteredColumn = TypeOf<typeof alteredColumnSchema>;
export type Enum = TypeOf<typeof enumSchema>;
export type Sequence = TypeOf<typeof sequenceSquashed>;
export type Table = TypeOf<typeof tableScheme>;
export type AlteredTable = TypeOf<typeof alteredTableScheme>;
export type DiffResult = TypeOf<typeof diffResultScheme>;
export type DiffResultMysql = TypeOf<typeof diffResultSchemeMysql>;
export type DiffResultSQLite = TypeOf<typeof diffResultSchemeSQLite>;

export interface ResolverInput<T extends { name: string }> {
	created: T[];
	deleted: T[];
}

export interface ResolverOutput<T extends { name: string }> {
	created: T[];
	renamed: { from: T; to: T }[];
	deleted: T[];
}

export interface ResolverOutputWithMoved<T extends { name: string }> {
	created: T[];
	moved: { name: string; schemaFrom: string; schemaTo: string }[];
	renamed: { from: T; to: T }[];
	deleted: T[];
}

export interface ColumnsResolverInput<T extends { name: string }> {
	tableName: string;
	schema: string;
	created: T[];
	deleted: T[];
}

export interface RolesResolverInput<T extends { name: string }> {
	created: T[];
	deleted: T[];
}

export interface RolesResolverOutput<T extends { name: string }> {
	created: T[];
	renamed: { from: T; to: T }[];
	deleted: T[];
}

export interface ColumnsResolverOutput<T extends { name: string }> {
	tableName: string;
	schema: string;
	created: T[];
	renamed: { from: T; to: T }[];
	deleted: T[];
}

const schemaChangeFor = (
	table: NamedWithSchema,
	renamedSchemas: { from: Named; to: Named }[],
) => {
	for (let ren of renamedSchemas) {
		if (table.schema === ren.from.name) {
			return { key: `${ren.to.name}.${table.name}`, schema: ren.to.name };
		}
	}

	return {
		key: `${table.schema || 'public'}.${table.name}`,
		schema: table.schema,
	};
};

const nameChangeFor = (table: Named, renamed: { from: Named; to: Named }[]) => {
	for (let ren of renamed) {
		if (table.name === ren.from.name) {
			return { name: ren.to.name };
		}
	}

	return {
		name: table.name,
	};
};

const nameSchemaChangeFor = (
	table: NamedWithSchema,
	renamedTables: { from: NamedWithSchema; to: NamedWithSchema }[],
) => {
	for (let ren of renamedTables) {
		if (table.name === ren.from.name && table.schema === ren.from.schema) {
			return {
				key: `${ren.to.schema || 'public'}.${ren.to.name}`,
				name: ren.to.name,
				schema: ren.to.schema,
			};
		}
	}

	return {
		key: `${table.schema || 'public'}.${table.name}`,
		name: table.name,
		schema: table.schema,
	};
};

const columnChangeFor = (
	column: string,
	renamedColumns: { from: Named; to: Named }[],
) => {
	for (let ren of renamedColumns) {
		if (column === ren.from.name) {
			return ren.to.name;
		}
	}

	return column;
};

// resolve roles same as enums
// create new json statements
// sql generators

// tests everything!

export const applyPgSnapshotsDiff = async (
	json1: PgSchemaSquashed,
	json2: PgSchemaSquashed,
	schemasResolver: (
		input: ResolverInput<Named>,
	) => Promise<ResolverOutput<Named>>,
	enumsResolver: (
		input: ResolverInput<Enum>,
	) => Promise<ResolverOutputWithMoved<Enum>>,
	sequencesResolver: (
		input: ResolverInput<Sequence>,
	) => Promise<ResolverOutputWithMoved<Sequence>>,
	policyResolver: (
		input: ColumnsResolverInput<Policy>,
	) => Promise<ColumnsResolverOutput<Policy>>,
	roleResolver: (
		input: RolesResolverInput<Role>,
	) => Promise<RolesResolverOutput<Role>>,
	tablesResolver: (
		input: ResolverInput<Table>,
	) => Promise<ResolverOutputWithMoved<Table>>,
	columnsResolver: (
		input: ColumnsResolverInput<Column>,
	) => Promise<ColumnsResolverOutput<Column>>,
	viewsResolver: (
		input: ResolverInput<View>,
	) => Promise<ResolverOutputWithMoved<View>>,
	prevFull: PgSchema,
	curFull: PgSchema,
	action?: 'push' | undefined,
): Promise<{
	statements: JsonStatement[];
	sqlStatements: string[];
	_meta:
		| {
			schemas: {};
			tables: {};
			columns: {};
		}
		| undefined;
}> => {
	const schemasDiff = diffSchemasOrTables(json1.schemas, json2.schemas);

	const {
		created: createdSchemas,
		deleted: deletedSchemas,
		renamed: renamedSchemas,
	} = await schemasResolver({
		created: schemasDiff.added.map((it) => ({ name: it })),
		deleted: schemasDiff.deleted.map((it) => ({ name: it })),
	});

	const schemasPatchedSnap1 = copy(json1);
	schemasPatchedSnap1.tables = mapEntries(
		schemasPatchedSnap1.tables,
		(_, it) => {
			const { key, schema } = schemaChangeFor(it, renamedSchemas);
			it.schema = schema;
			return [key, it];
		},
	);

	schemasPatchedSnap1.enums = mapEntries(schemasPatchedSnap1.enums, (_, it) => {
		const { key, schema } = schemaChangeFor(it, renamedSchemas);
		it.schema = schema;
		return [key, it];
	});

	const enumsDiff = diffSchemasOrTables(schemasPatchedSnap1.enums, json2.enums);

	const {
		created: createdEnums,
		deleted: deletedEnums,
		renamed: renamedEnums,
		moved: movedEnums,
	} = await enumsResolver({
		created: enumsDiff.added,
		deleted: enumsDiff.deleted,
	});

	schemasPatchedSnap1.enums = mapEntries(schemasPatchedSnap1.enums, (_, it) => {
		const { key, name, schema } = nameSchemaChangeFor(it, renamedEnums);
		it.name = name;
		it.schema = schema;
		return [key, it];
	});

	const columnTypesChangeMap = renamedEnums.reduce(
		(acc, it) => {
			acc[`${it.from.schema}.${it.from.name}`] = {
				nameFrom: it.from.name,
				nameTo: it.to.name,
				schemaFrom: it.from.schema,
				schemaTo: it.to.schema,
			};
			return acc;
		},
		{} as Record<
			string,
			{
				nameFrom: string;
				nameTo: string;
				schemaFrom: string;
				schemaTo: string;
			}
		>,
	);

	const columnTypesMovesMap = movedEnums.reduce(
		(acc, it) => {
			acc[`${it.schemaFrom}.${it.name}`] = {
				nameFrom: it.name,
				nameTo: it.name,
				schemaFrom: it.schemaFrom,
				schemaTo: it.schemaTo,
			};
			return acc;
		},
		{} as Record<
			string,
			{
				nameFrom: string;
				nameTo: string;
				schemaFrom: string;
				schemaTo: string;
			}
		>,
	);

	schemasPatchedSnap1.tables = mapEntries(
		schemasPatchedSnap1.tables,
		(tableKey, tableValue) => {
			const patchedColumns = mapValues(tableValue.columns, (column) => {
				const key = `${column.typeSchema || 'public'}.${column.type}`;
				const change = columnTypesChangeMap[key] || columnTypesMovesMap[key];

				if (change) {
					column.type = change.nameTo;
					column.typeSchema = change.schemaTo;
				}

				return column;
			});

			tableValue.columns = patchedColumns;
			return [tableKey, tableValue];
		},
	);

	schemasPatchedSnap1.sequences = mapEntries(
		schemasPatchedSnap1.sequences,
		(_, it) => {
			const { key, schema } = schemaChangeFor(it, renamedSchemas);
			it.schema = schema;
			return [key, it];
		},
	);

	const sequencesDiff = diffSchemasOrTables(
		schemasPatchedSnap1.sequences,
		json2.sequences,
	);

	const {
		created: createdSequences,
		deleted: deletedSequences,
		renamed: renamedSequences,
		moved: movedSequences,
	} = await sequencesResolver({
		created: sequencesDiff.added,
		deleted: sequencesDiff.deleted,
	});

	schemasPatchedSnap1.sequences = mapEntries(
		schemasPatchedSnap1.sequences,
		(_, it) => {
			const { key, name, schema } = nameSchemaChangeFor(it, renamedSequences);
			it.name = name;
			it.schema = schema;
			return [key, it];
		},
	);

	const sequencesChangeMap = renamedSequences.reduce(
		(acc, it) => {
			acc[`${it.from.schema}.${it.from.name}`] = {
				nameFrom: it.from.name,
				nameTo: it.to.name,
				schemaFrom: it.from.schema,
				schemaTo: it.to.schema,
			};
			return acc;
		},
		{} as Record<
			string,
			{
				nameFrom: string;
				nameTo: string;
				schemaFrom: string;
				schemaTo: string;
			}
		>,
	);

	const sequencesMovesMap = movedSequences.reduce(
		(acc, it) => {
			acc[`${it.schemaFrom}.${it.name}`] = {
				nameFrom: it.name,
				nameTo: it.name,
				schemaFrom: it.schemaFrom,
				schemaTo: it.schemaTo,
			};
			return acc;
		},
		{} as Record<
			string,
			{
				nameFrom: string;
				nameTo: string;
				schemaFrom: string;
				schemaTo: string;
			}
		>,
	);

	schemasPatchedSnap1.tables = mapEntries(
		schemasPatchedSnap1.tables,
		(tableKey, tableValue) => {
			const patchedColumns = mapValues(tableValue.columns, (column) => {
				const key = `${column.typeSchema || 'public'}.${column.type}`;
				const change = sequencesChangeMap[key] || sequencesMovesMap[key];

				if (change) {
					column.type = change.nameTo;
					column.typeSchema = change.schemaTo;
				}

				return column;
			});

			tableValue.columns = patchedColumns;
			return [tableKey, tableValue];
		},
	);

	const rolesDiff = diffSchemasOrTables(
		schemasPatchedSnap1.roles,
		json2.roles,
	);

	const {
		created: createdRoles,
		deleted: deletedRoles,
		renamed: renamedRoles,
	} = await roleResolver({
		created: rolesDiff.added,
		deleted: rolesDiff.deleted,
	});

	schemasPatchedSnap1.roles = mapEntries(
		schemasPatchedSnap1.roles,
		(_, it) => {
			const { name } = nameChangeFor(it, renamedRoles);
			it.name = name;
			return [name, it];
		},
	);

	const rolesChangeMap = renamedRoles.reduce(
		(acc, it) => {
			acc[it.from.name] = {
				nameFrom: it.from.name,
				nameTo: it.to.name,
			};
			return acc;
		},
		{} as Record<
			string,
			{
				nameFrom: string;
				nameTo: string;
			}
		>,
	);

	schemasPatchedSnap1.roles = mapEntries(
		schemasPatchedSnap1.roles,
		(roleKey, roleValue) => {
			const key = roleKey;
			const change = rolesChangeMap[key];

			if (change) {
				roleValue.name = change.nameTo;
			}

			return [roleKey, roleValue];
		},
	);

	const tablesDiff = diffSchemasOrTables(
		schemasPatchedSnap1.tables as Record<string, any>,
		json2.tables,
	);

	const {
		created: createdTables,
		deleted: deletedTables,
		moved: movedTables,
		renamed: renamedTables, // renamed or moved
	} = await tablesResolver({
		created: tablesDiff.added,
		deleted: tablesDiff.deleted,
	});

	const tablesPatchedSnap1 = copy(schemasPatchedSnap1);
	tablesPatchedSnap1.tables = mapEntries(tablesPatchedSnap1.tables, (_, it) => {
		const { key, name, schema } = nameSchemaChangeFor(it, renamedTables);
		it.name = name;
		it.schema = schema;
		return [key, it];
	});

	const res = diffColumns(tablesPatchedSnap1.tables, json2.tables);

	const columnRenames = [] as {
		table: string;
		schema: string;
		renames: { from: Column; to: Column }[];
	}[];

	const columnCreates = [] as {
		table: string;
		schema: string;
		columns: Column[];
	}[];

	const columnDeletes = [] as {
		table: string;
		schema: string;
		columns: Column[];
	}[];

	for (let entry of Object.values(res)) {
		const { renamed, created, deleted } = await columnsResolver({
			tableName: entry.name,
			schema: entry.schema,
			deleted: entry.columns.deleted,
			created: entry.columns.added,
		});

		if (created.length > 0) {
			columnCreates.push({
				table: entry.name,
				schema: entry.schema,
				columns: created,
			});
		}

		if (deleted.length > 0) {
			columnDeletes.push({
				table: entry.name,
				schema: entry.schema,
				columns: deleted,
			});
		}

		if (renamed.length > 0) {
			columnRenames.push({
				table: entry.name,
				schema: entry.schema,
				renames: renamed,
			});
		}
	}

	const columnRenamesDict = columnRenames.reduce(
		(acc, it) => {
			acc[`${it.schema || 'public'}.${it.table}`] = it.renames;
			return acc;
		},
		{} as Record<
			string,
			{
				from: Named;
				to: Named;
			}[]
		>,
	);

	const columnsPatchedSnap1 = copy(tablesPatchedSnap1);
	columnsPatchedSnap1.tables = mapEntries(
		columnsPatchedSnap1.tables,
		(tableKey, tableValue) => {
			const patchedColumns = mapKeys(
				tableValue.columns,
				(columnKey, column) => {
					const rens = columnRenamesDict[
						`${tableValue.schema || 'public'}.${tableValue.name}`
					] || [];

					const newName = columnChangeFor(columnKey, rens);
					column.name = newName;
					return newName;
				},
			);

			tableValue.columns = patchedColumns;
			return [tableKey, tableValue];
		},
	);

<<<<<<< HEAD
	//// Policies

	const policyRes = diffPolicies(tablesPatchedSnap1.tables, json2.tables);

	const policyRenames = [] as {
		table: string;
		schema: string;
		renames: { from: Policy; to: Policy }[];
	}[];

	const policyCreates = [] as {
		table: string;
		schema: string;
		columns: Policy[];
	}[];

	const policyDeletes = [] as {
		table: string;
		schema: string;
		columns: Policy[];
	}[];

	for (let entry of Object.values(policyRes)) {
		const { renamed, created, deleted } = await policyResolver({
			tableName: entry.name,
			schema: entry.schema,
			deleted: entry.policies.deleted.map(PgSquasher.unsquashPolicy),
			created: entry.policies.added.map(PgSquasher.unsquashPolicy),
		});

		if (created.length > 0) {
			policyCreates.push({
				table: entry.name,
				schema: entry.schema,
				columns: created,
			});
		}

		if (deleted.length > 0) {
			policyDeletes.push({
				table: entry.name,
				schema: entry.schema,
				columns: deleted,
			});
		}

		if (renamed.length > 0) {
			policyRenames.push({
				table: entry.name,
				schema: entry.schema,
				renames: renamed,
			});
		}
	}

	const policyRenamesDict = columnRenames.reduce(
		(acc, it) => {
			acc[`${it.schema || 'public'}.${it.table}`] = it.renames;
			return acc;
		},
		{} as Record<
			string,
			{
				from: Named;
				to: Named;
			}[]
		>,
	);

	const policyPatchedSnap1 = copy(tablesPatchedSnap1);
	policyPatchedSnap1.tables = mapEntries(
		policyPatchedSnap1.tables,
		(tableKey, tableValue) => {
			const patchedPolicies = mapKeys(
				tableValue.policies,
				(policyKey, policy) => {
					const rens = policyRenamesDict[
						`${tableValue.schema || 'public'}.${tableValue.name}`
					] || [];

					const newName = columnChangeFor(policyKey, rens);
					const unsquashedPolicy = PgSquasher.unsquashPolicy(policy);
					unsquashedPolicy.name = newName;
					policy = PgSquasher.squashPolicy(unsquashedPolicy);
					return newName;
				},
			);

			tableValue.policies = patchedPolicies;
			return [tableKey, tableValue];
		},
	);

	////

	const diffResult = applyJsonDiff(columnsPatchedSnap1, json2);
=======
	const viewsDiff = diffSchemasOrTables(json1.views, json2.views);

	const {
		created: createdViews,
		deleted: deletedViews,
		renamed: renamedViews,
		moved: movedViews,
	} = await viewsResolver({
		created: viewsDiff.added,
		deleted: viewsDiff.deleted,
	});

	const renamesViewDic: Record<string, { to: string; from: string }> = {};
	renamedViews.forEach((it) => {
		renamesViewDic[`${it.from.schema}.${it.from.name}`] = { to: it.to.name, from: it.from.name };
	});

	const movedViewDic: Record<string, { to: string; from: string }> = {};
	movedViews.forEach((it) => {
		movedViewDic[`${it.schemaFrom}.${it.name}`] = { to: it.schemaTo, from: it.schemaFrom };
	});

	const viewsPatchedSnap1 = copy(columnsPatchedSnap1);
	viewsPatchedSnap1.views = mapEntries(
		viewsPatchedSnap1.views,
		(viewKey, viewValue) => {
			const rename = renamesViewDic[`${viewValue.schema}.${viewValue.name}`];
			const moved = movedViewDic[`${viewValue.schema}.${viewValue.name}`];

			if (rename) {
				viewValue.name = rename.to;
				viewKey = `${viewValue.schema}.${viewValue.name}`;
			}

			if (moved) viewKey = `${moved.to}.${viewValue.name}`;

			return [viewKey, viewValue];
		},
	);

	const diffResult = applyJsonDiff(viewsPatchedSnap1, json2);
>>>>>>> a3592140

	const typedResult: DiffResult = diffResultScheme.parse(diffResult);

	const jsonStatements: JsonStatement[] = [];

	const jsonCreateIndexesForCreatedTables = createdTables
		.map((it) => {
			return preparePgCreateIndexesJson(
				it.name,
				it.schema,
				it.indexes,
				curFull,
				action,
			);
		})
		.flat();

	const jsonDropTables = deletedTables.map((it) => {
		return prepareDropTableJson(it);
	});

	const jsonRenameTables = renamedTables.map((it) => {
		return prepareRenameTableJson(it.from, it.to);
	});

	const alteredTables = typedResult.alteredTablesWithColumns;

	const jsonRenameColumnsStatements: JsonRenameColumnStatement[] = [];
	const jsonDropColumnsStatemets: JsonDropColumnStatement[] = [];
	const jsonAddColumnsStatemets: JsonAddColumnStatement[] = [];

	for (let it of columnRenames) {
		jsonRenameColumnsStatements.push(
			...prepareRenameColumns(it.table, it.schema, it.renames),
		);
	}

	for (let it of columnDeletes) {
		jsonDropColumnsStatemets.push(
			..._prepareDropColumns(it.table, it.schema, it.columns),
		);
	}

	for (let it of columnCreates) {
		jsonAddColumnsStatemets.push(
			..._prepareAddColumns(it.table, it.schema, it.columns),
		);
	}

	const jsonAddedCompositePKs: JsonCreateCompositePK[] = [];
	const jsonDeletedCompositePKs: JsonDeleteCompositePK[] = [];
	const jsonAlteredCompositePKs: JsonAlterCompositePK[] = [];

	const jsonAddedUniqueConstraints: JsonCreateUniqueConstraint[] = [];
	const jsonDeletedUniqueConstraints: JsonDeleteUniqueConstraint[] = [];
	const jsonAlteredUniqueConstraints: JsonAlterUniqueConstraint[] = [];

	const jsonSetTableSchemas: JsonAlterTableSetSchema[] = [];

	if (movedTables) {
		for (let it of movedTables) {
			jsonSetTableSchemas.push({
				type: 'alter_table_set_schema',
				tableName: it.name,
				schemaFrom: it.schemaFrom || 'public',
				schemaTo: it.schemaTo || 'public',
			});
		}
	}

	const jsonDeletedCheckConstraints: JsonDeleteCheckConstraint[] = [];
	const jsonCreatedCheckConstraints: JsonCreateCheckConstraint[] = [];

	for (let it of alteredTables) {
		// This part is needed to make sure that same columns in a table are not triggered for change
		// there is a case where orm and kit are responsible for pk name generation and one of them is not sorting name
		// We double-check that pk with same set of columns are both in added and deleted diffs
		let addedColumns: string[] = [];
		for (const addedPkName of Object.keys(it.addedCompositePKs)) {
			const addedPkColumns = it.addedCompositePKs[addedPkName];
			addedColumns = SQLiteSquasher.unsquashPK(addedPkColumns);
		}

		let deletedColumns: string[] = [];
		for (const deletedPkName of Object.keys(it.deletedCompositePKs)) {
			const deletedPkColumns = it.deletedCompositePKs[deletedPkName];
			deletedColumns = SQLiteSquasher.unsquashPK(deletedPkColumns);
		}

		// Don't need to sort, but need to add tests for it
		// addedColumns.sort();
		// deletedColumns.sort();
		const doPerformDeleteAndCreate = JSON.stringify(addedColumns) !== JSON.stringify(deletedColumns);

		let addedCompositePKs: JsonCreateCompositePK[] = [];
		let deletedCompositePKs: JsonDeleteCompositePK[] = [];
		let alteredCompositePKs: JsonAlterCompositePK[] = [];
		if (doPerformDeleteAndCreate) {
			addedCompositePKs = prepareAddCompositePrimaryKeyPg(
				it.name,
				it.schema,
				it.addedCompositePKs,
				curFull as PgSchema,
			);
			deletedCompositePKs = prepareDeleteCompositePrimaryKeyPg(
				it.name,
				it.schema,
				it.deletedCompositePKs,
				prevFull as PgSchema,
			);
		}
		alteredCompositePKs = prepareAlterCompositePrimaryKeyPg(
			it.name,
			it.schema,
			it.alteredCompositePKs,
			prevFull as PgSchema,
			curFull as PgSchema,
		);

		// add logic for unique constraints
		let addedUniqueConstraints: JsonCreateUniqueConstraint[] = [];
		let deletedUniqueConstraints: JsonDeleteUniqueConstraint[] = [];
		let alteredUniqueConstraints: JsonAlterUniqueConstraint[] = [];
		let createCheckConstraints: JsonCreateCheckConstraint[] = [];
		let deleteCheckConstraints: JsonDeleteCheckConstraint[] = [];

		addedUniqueConstraints = prepareAddUniqueConstraint(
			it.name,
			it.schema,
			it.addedUniqueConstraints,
		);
		deletedUniqueConstraints = prepareDeleteUniqueConstraint(
			it.name,
			it.schema,
			it.deletedUniqueConstraints,
		);
		if (it.alteredUniqueConstraints) {
			const added: Record<string, string> = {};
			const deleted: Record<string, string> = {};
			for (const k of Object.keys(it.alteredUniqueConstraints)) {
				added[k] = it.alteredUniqueConstraints[k].__new;
				deleted[k] = it.alteredUniqueConstraints[k].__old;
			}
			addedUniqueConstraints.push(
				...prepareAddUniqueConstraint(it.name, it.schema, added),
			);
			deletedUniqueConstraints.push(
				...prepareDeleteUniqueConstraint(it.name, it.schema, deleted),
			);
		}

		createCheckConstraints = prepareAddCheckConstraint(it.name, it.schema, it.addedCheckConstraints);
		deleteCheckConstraints = prepareDeleteCheckConstraint(
			it.name,
			it.schema,
			it.deletedCheckConstraints,
		);

		if (it.alteredCheckConstraints && action !== 'push') {
			const added: Record<string, string> = {};
			const deleted: Record<string, string> = {};

			for (const k of Object.keys(it.alteredCheckConstraints)) {
				added[k] = it.alteredCheckConstraints[k].__new;
				deleted[k] = it.alteredCheckConstraints[k].__old;
			}
			createCheckConstraints.push(...prepareAddCheckConstraint(it.name, it.schema, added));
			deleteCheckConstraints.push(...prepareDeleteCheckConstraint(it.name, it.schema, deleted));
		}

		jsonCreatedCheckConstraints.push(...createCheckConstraints);
		jsonDeletedCheckConstraints.push(...deleteCheckConstraints);

		jsonAddedCompositePKs.push(...addedCompositePKs);
		jsonDeletedCompositePKs.push(...deletedCompositePKs);
		jsonAlteredCompositePKs.push(...alteredCompositePKs);

		jsonAddedUniqueConstraints.push(...addedUniqueConstraints);
		jsonDeletedUniqueConstraints.push(...deletedUniqueConstraints);
		jsonAlteredUniqueConstraints.push(...alteredUniqueConstraints);
	}

	const rColumns = jsonRenameColumnsStatements.map((it) => {
		const tableName = it.tableName;
		const schema = it.schema;
		return {
			from: { schema, table: tableName, column: it.oldColumnName },
			to: { schema, table: tableName, column: it.newColumnName },
		};
	});

	const jsonTableAlternations = alteredTables
		.map((it) => {
			return preparePgAlterColumns(
				it.name,
				it.schema,
				it.altered,
				json2,
				action,
			);
		})
		.flat();

	const jsonCreateIndexesFoAlteredTables = alteredTables
		.map((it) => {
			return preparePgCreateIndexesJson(
				it.name,
				it.schema,
				it.addedIndexes || {},
				curFull,
				action,
			);
		})
		.flat();

	const jsonDropIndexesForAllAlteredTables = alteredTables
		.map((it) => {
			return prepareDropIndexesJson(
				it.name,
				it.schema,
				it.deletedIndexes || {},
			);
		})
		.flat();

	const jsonCreatePoliciesStatements: JsonCreatePolicyStatement[] = [];
	const jsonDropPoliciesStatements: JsonDropPolicyStatement[] = [];
	const jsonAlterPoliciesStatements: JsonAlterPolicyStatement[] = [];
	const jsonRenamePoliciesStatements: JsonRenamePolicyStatement[] = [];

	const jsonEnableRLSStatements: JsonEnableRLSStatement[] = [];
	const jsonDisableRLSStatements: JsonDisableRLSStatement[] = [];

	for (let it of policyRenames) {
		jsonRenamePoliciesStatements.push(
			...prepareRenamePolicyJsons(it.table, it.schema, it.renames),
		);
	}

	for (const it of policyCreates) {
		jsonCreatePoliciesStatements.push(
			...prepareCreatePolicyJsons(
				it.table,
				it.schema,
				it.columns,
			),
		);
	}

	for (const it of policyDeletes) {
		jsonDropPoliciesStatements.push(
			...prepareDropPolicyJsons(
				it.table,
				it.schema,
				it.columns,
			),
		);
	}

	alteredTables.forEach((it) => {
		// handle policies
		Object.keys(it.alteredPolicies).forEach((policyName: string) => {
			const newPolicy = PgSquasher.unsquashPolicy(it.alteredPolicies[policyName].__new);
			const oldPolicy = PgSquasher.unsquashPolicy(it.alteredPolicies[policyName].__old);

			if (newPolicy.as !== oldPolicy.as) {
				jsonDropPoliciesStatements.push(
					...prepareDropPolicyJsons(
						it.name,
						it.schema,
						[oldPolicy],
					),
				);

				jsonCreatePoliciesStatements.push(
					...prepareCreatePolicyJsons(
						it.name,
						it.schema,
						[newPolicy],
					),
				);
				return;
			}

			if (newPolicy.for !== oldPolicy.for) {
				jsonDropPoliciesStatements.push(
					...prepareDropPolicyJsons(
						it.name,
						it.schema,
						[oldPolicy],
					),
				);

				jsonCreatePoliciesStatements.push(
					...prepareCreatePolicyJsons(
						it.name,
						it.schema,
						[newPolicy],
					),
				);
				return;
			}

			// alter
			jsonAlterPoliciesStatements.push(
				prepareAlterPolicyJson(
					it.name,
					it.schema,
					it.alteredPolicies[policyName].__old,
					it.alteredPolicies[policyName].__new,
				),
			);
		});

		// if there were no tables in json1 and is a table in json2 and it has policies -> enable
		// if there was a table in json1 and is no table in json2 and it had policies -> disable

		// Handle enabling and disabling RLS
		for (const table of Object.values(json2.tables)) {
			const policiesInCurrentState = Object.keys(table.policies);
			const tableInPreviousState =
				columnsPatchedSnap1.tables[`${table.schema === '' ? 'public' : table.schema}.${table.name}`];
			const policiesInPreviousState = tableInPreviousState ? Object.keys(tableInPreviousState.policies) : [];

			if (policiesInPreviousState.length === 0 && policiesInCurrentState.length > 0) {
				jsonEnableRLSStatements.push({ type: 'enable_rls', tableName: table.name, schema: table.schema });
			}

			if (policiesInPreviousState.length > 0 && policiesInCurrentState.length === 0) {
				jsonDisableRLSStatements.push({ type: 'disable_rls', tableName: table.name, schema: table.schema });
			}
		}

		for (const table of Object.values(columnsPatchedSnap1.tables)) {
			const tableInCurrentState = json2.tables[`${table.schema === '' ? 'public' : table.schema}.${table.name}`];

			if (tableInCurrentState === undefined) {
				jsonDisableRLSStatements.push({ type: 'disable_rls', tableName: table.name, schema: table.schema });
			}
		}

		// TODO
		// Add to sql generators
		// Test generate logic manually
		// Add tests
		// Add introspect
		// add introspect-pg.ts - think about introspecting from supabase and neon
		// add push logic - think about using with neon and supabase
		// add push and introspect tests
		// beta release

		// handle indexes
		const droppedIndexes = Object.keys(it.alteredIndexes).reduce(
			(current, item: string) => {
				current[item] = it.alteredIndexes[item].__old;
				return current;
			},
			{} as Record<string, string>,
		);
		const createdIndexes = Object.keys(it.alteredIndexes).reduce(
			(current, item: string) => {
				current[item] = it.alteredIndexes[item].__new;
				return current;
			},
			{} as Record<string, string>,
		);

		jsonCreateIndexesFoAlteredTables.push(
			...preparePgCreateIndexesJson(
				it.name,
				it.schema,
				createdIndexes || {},
				curFull,
				action,
			),
		);
		jsonDropIndexesForAllAlteredTables.push(
			...prepareDropIndexesJson(it.name, it.schema, droppedIndexes || {}),
		);
	});

	const jsonCreateReferencesForCreatedTables: JsonCreateReferenceStatement[] = createdTables
		.map((it) => {
			return prepareCreateReferencesJson(it.name, it.schema, it.foreignKeys);
		})
		.flat();

	const jsonReferencesForAlteredTables: JsonReferenceStatement[] = alteredTables
		.map((it) => {
			const forAdded = prepareCreateReferencesJson(
				it.name,
				it.schema,
				it.addedForeignKeys,
			);

			const forAltered = prepareDropReferencesJson(
				it.name,
				it.schema,
				it.deletedForeignKeys,
			);

			const alteredFKs = prepareAlterReferencesJson(
				it.name,
				it.schema,
				it.alteredForeignKeys,
			);

			return [...forAdded, ...forAltered, ...alteredFKs];
		})
		.flat();

	const jsonCreatedReferencesForAlteredTables = jsonReferencesForAlteredTables.filter((t) =>
		t.type === 'create_reference'
	);

	const jsonDroppedReferencesForAlteredTables = jsonReferencesForAlteredTables.filter((t) =>
		t.type === 'delete_reference'
	);

	// Sequences
	// - create sequence ✅
	// - create sequence inside schema ✅
	// - rename sequence ✅
	// - change sequence schema ✅
	// - change sequence schema + name ✅
	// - drop sequence - check if sequence is in use. If yes - ???
	// - change sequence values ✅

	// Generated columns
	// - add generated
	// - drop generated
	// - create table with generated
	// - alter - should be not triggered, but should get warning

	const createEnums = createdEnums.map((it) => {
		return prepareCreateEnumJson(it.name, it.schema, it.values);
	}) ?? [];

	const dropEnums = deletedEnums.map((it) => {
		return prepareDropEnumJson(it.name, it.schema);
	});

	const moveEnums = movedEnums.map((it) => {
		return prepareMoveEnumJson(it.name, it.schemaFrom, it.schemaTo);
	});

	const renameEnums = renamedEnums.map((it) => {
		return prepareRenameEnumJson(it.from.name, it.to.name, it.to.schema);
	});

	const jsonAlterEnumsWithAddedValues = typedResult.alteredEnums
		.map((it) => {
			return prepareAddValuesToEnumJson(it.name, it.schema, it.addedValues);
		})
		.flat() ?? [];

	const jsonAlterEnumsWithDroppedValues = typedResult.alteredEnums
		.map((it) => {
			return prepareDropEnumValues(it.name, it.schema, it.deletedValues, curFull);
		})
		.flat() ?? [];

	const createSequences = createdSequences.map((it) => {
		return prepareCreateSequenceJson(it);
	}) ?? [];

	const dropSequences = deletedSequences.map((it) => {
		return prepareDropSequenceJson(it.name, it.schema);
	});

	const moveSequences = movedSequences.map((it) => {
		return prepareMoveSequenceJson(it.name, it.schemaFrom, it.schemaTo);
	});

	const renameSequences = renamedSequences.map((it) => {
		return prepareRenameSequenceJson(it.from.name, it.to.name, it.to.schema);
	});

	const jsonAlterSequences = typedResult.alteredSequences
		.map((it) => {
			return prepareAlterSequenceJson(it);
		})
		.flat() ?? [];

	////////////

	const createRoles = createdRoles.map((it) => {
		return prepareCreateRoleJson(it);
	}) ?? [];

	const dropRoles = deletedRoles.map((it) => {
		return prepareDropRoleJson(it.name);
	});

	const renameRoles = renamedRoles.map((it) => {
		return prepareRenameRoleJson(it.from.name, it.to.name);
	});

	const jsonAlterRoles = typedResult.alteredRoles
		.map((it) => {
			return prepareAlterRoleJson(it);
		})
		.flat() ?? [];

	////////////

	const createSchemas = prepareCreateSchemasJson(
		createdSchemas.map((it) => it.name),
	);

	const renameSchemas = prepareRenameSchemasJson(
		renamedSchemas.map((it) => ({ from: it.from.name, to: it.to.name })),
	);

	const dropSchemas = prepareDropSchemasJson(
		deletedSchemas.map((it) => it.name),
	);

	const createTables = createdTables.map((it) => {
		return preparePgCreateTableJson(it, curFull);
	});

<<<<<<< HEAD
	jsonCreatePoliciesStatements.push(...([] as JsonCreatePolicyStatement[]).concat(
		...(createdTables.map((it) =>
			prepareCreatePolicyJsons(it.name, it.schema, Object.values(it.policies).map(PgSquasher.unsquashPolicy))
		)),
	));
=======
	const createViews: JsonCreatePgViewStatement[] = [];
	const dropViews: JsonDropViewStatement[] = [];
	const renameViews: JsonRenameViewStatement[] = [];
	const alterViews: JsonAlterViewStatement[] = [];

	createViews.push(
		...createdViews.filter((it) => !it.isExisting).map((it) => {
			return preparePgCreateViewJson(
				it.name,
				it.schema,
				it.definition!,
				it.materialized,
				it.withNoData,
				it.with,
				it.using,
				it.tablespace,
			);
		}),
	);

	dropViews.push(
		...deletedViews.filter((it) => !it.isExisting).map((it) => {
			return prepareDropViewJson(it.name, it.schema, it.materialized);
		}),
	);

	renameViews.push(
		...renamedViews.filter((it) => !it.to.isExisting && !json1.views[`${it.from.schema}.${it.from.name}`].isExisting)
			.map((it) => {
				return prepareRenameViewJson(it.to.name, it.from.name, it.to.schema, it.to.materialized);
			}),
	);

	alterViews.push(
		...movedViews.filter((it) =>
			!json2.views[`${it.schemaTo}.${it.name}`].isExisting && !json1.views[`${it.schemaFrom}.${it.name}`].isExisting
		).map((it) => {
			return preparePgAlterViewAlterSchemaJson(
				it.schemaTo,
				it.schemaFrom,
				it.name,
				json2.views[`${it.schemaTo}.${it.name}`].materialized,
			);
		}),
	);

	const alteredViews = typedResult.alteredViews.filter((it) => !json2.views[`${it.schema}.${it.name}`].isExisting);

	for (const alteredView of alteredViews) {
		const viewKey = `${alteredView.schema}.${alteredView.name}`;

		const { materialized, with: withOption, definition, withNoData, using, tablespace } = json2.views[viewKey];

		if (alteredView.alteredExisting || (alteredView.alteredDefinition && action !== 'push')) {
			dropViews.push(prepareDropViewJson(alteredView.name, alteredView.schema, materialized));

			createViews.push(
				preparePgCreateViewJson(
					alteredView.name,
					alteredView.schema,
					definition!,
					materialized,
					withNoData,
					withOption,
					using,
					tablespace,
				),
			);

			continue;
		}

		if (alteredView.addedWithOption) {
			alterViews.push(
				preparePgAlterViewAddWithOptionJson(
					alteredView.name,
					alteredView.schema,
					materialized,
					alteredView.addedWithOption,
				),
			);
		}

		if (alteredView.deletedWithOption) {
			alterViews.push(
				preparePgAlterViewDropWithOptionJson(
					alteredView.name,
					alteredView.schema,
					materialized,
					alteredView.deletedWithOption,
				),
			);
		}

		if (alteredView.addedWith) {
			alterViews.push(
				preparePgAlterViewAddWithOptionJson(
					alteredView.name,
					alteredView.schema,
					materialized,
					alteredView.addedWith,
				),
			);
		}

		if (alteredView.deletedWith) {
			alterViews.push(
				preparePgAlterViewDropWithOptionJson(
					alteredView.name,
					alteredView.schema,
					materialized,
					alteredView.deletedWith,
				),
			);
		}

		if (alteredView.alteredWith) {
			alterViews.push(
				preparePgAlterViewAddWithOptionJson(
					alteredView.name,
					alteredView.schema,
					materialized,
					alteredView.alteredWith,
				),
			);
		}

		if (alteredView.alteredTablespace) {
			alterViews.push(
				preparePgAlterViewAlterTablespaceJson(
					alteredView.name,
					alteredView.schema,
					materialized,
					alteredView.alteredTablespace.__new,
				),
			);
		}

		if (alteredView.alteredUsing) {
			alterViews.push(
				preparePgAlterViewAlterUsingJson(
					alteredView.name,
					alteredView.schema,
					materialized,
					alteredView.alteredUsing.__new,
				),
			);
		}
	}
>>>>>>> a3592140

	jsonStatements.push(...createSchemas);
	jsonStatements.push(...renameSchemas);
	jsonStatements.push(...createEnums);
	jsonStatements.push(...moveEnums);
	jsonStatements.push(...renameEnums);
	jsonStatements.push(...jsonAlterEnumsWithAddedValues);

	jsonStatements.push(...createSequences);
	jsonStatements.push(...moveSequences);
	jsonStatements.push(...renameSequences);
	jsonStatements.push(...jsonAlterSequences);

	jsonStatements.push(...renameRoles);
	jsonStatements.push(...dropRoles);
	jsonStatements.push(...createRoles);
	jsonStatements.push(...jsonAlterRoles);

	jsonStatements.push(...createTables);

<<<<<<< HEAD
	jsonStatements.push(...jsonEnableRLSStatements);
	jsonStatements.push(...jsonDisableRLSStatements);
=======
	jsonStatements.push(...dropViews);
	jsonStatements.push(...renameViews);
	jsonStatements.push(...alterViews);
>>>>>>> a3592140

	jsonStatements.push(...jsonDropTables);
	jsonStatements.push(...jsonSetTableSchemas);
	jsonStatements.push(...jsonRenameTables);
	jsonStatements.push(...jsonRenameColumnsStatements);

	jsonStatements.push(...jsonDeletedUniqueConstraints);
	jsonStatements.push(...jsonDeletedCheckConstraints);

	jsonStatements.push(...jsonDroppedReferencesForAlteredTables);

	// Will need to drop indexes before changing any columns in table
	// Then should go column alternations and then index creation
	jsonStatements.push(...jsonDropIndexesForAllAlteredTables);

	jsonStatements.push(...jsonDeletedCompositePKs);
	jsonStatements.push(...jsonTableAlternations);
	jsonStatements.push(...jsonAddedCompositePKs);
	jsonStatements.push(...jsonAddColumnsStatemets);

	jsonStatements.push(...jsonCreateReferencesForCreatedTables);
	jsonStatements.push(...jsonCreateIndexesForCreatedTables);

	jsonStatements.push(...jsonCreatedReferencesForAlteredTables);
	jsonStatements.push(...jsonCreateIndexesFoAlteredTables);

	jsonStatements.push(...jsonDropColumnsStatemets);
	jsonStatements.push(...jsonAlteredCompositePKs);

	jsonStatements.push(...jsonAddedUniqueConstraints);
	jsonStatements.push(...jsonCreatedCheckConstraints);

	jsonStatements.push(...jsonAlteredUniqueConstraints);
	jsonStatements.push(...jsonAlterEnumsWithDroppedValues);

<<<<<<< HEAD
	jsonStatements.push(...jsonRenamePoliciesStatements);
	jsonStatements.push(...jsonDropPoliciesStatements);
	jsonStatements.push(...jsonCreatePoliciesStatements);
	jsonStatements.push(...jsonAlterPoliciesStatements);
=======
	jsonStatements.push(...createViews);
>>>>>>> a3592140

	jsonStatements.push(...dropEnums);
	jsonStatements.push(...dropSequences);
	jsonStatements.push(...dropSchemas);

	// generate filters
	const filteredJsonStatements = jsonStatements.filter((st) => {
		if (st.type === 'alter_table_alter_column_drop_notnull') {
			if (
				jsonStatements.find(
					(it) =>
						it.type === 'alter_table_alter_column_drop_identity'
						&& it.tableName === st.tableName
						&& it.schema === st.schema,
				)
			) {
				return false;
			}
		}
		if (st.type === 'alter_table_alter_column_set_notnull') {
			if (
				jsonStatements.find(
					(it) =>
						it.type === 'alter_table_alter_column_set_identity'
						&& it.tableName === st.tableName
						&& it.schema === st.schema,
				)
			) {
				return false;
			}
		}
		return true;
	});

	// enum filters
	// Need to find add and drop enum values in same enum and remove add values
	const filteredEnumsJsonStatements = filteredJsonStatements.filter((st) => {
		if (st.type === 'alter_type_add_value') {
			if (
				jsonStatements.find(
					(it) =>
						it.type === 'alter_type_drop_value'
						&& it.name === st.name
						&& it.schema === st.schema,
				)
			) {
				return false;
			}
		}
		return true;
	});

	const sqlStatements = fromJson(filteredEnumsJsonStatements, 'postgresql');

	const uniqueSqlStatements: string[] = [];
	sqlStatements.forEach((ss) => {
		if (!uniqueSqlStatements.includes(ss)) {
			uniqueSqlStatements.push(ss);
		}
	});

	const rSchemas = renamedSchemas.map((it) => ({
		from: it.from.name,
		to: it.to.name,
	}));

	const rTables = renamedTables.map((it) => {
		return { from: it.from, to: it.to };
	});

	const _meta = prepareMigrationMeta(rSchemas, rTables, rColumns);

	return {
		statements: filteredEnumsJsonStatements,
		sqlStatements: uniqueSqlStatements,
		_meta,
	};
};

export const applyMysqlSnapshotsDiff = async (
	json1: MySqlSchemaSquashed,
	json2: MySqlSchemaSquashed,
	tablesResolver: (
		input: ResolverInput<Table>,
	) => Promise<ResolverOutputWithMoved<Table>>,
	columnsResolver: (
		input: ColumnsResolverInput<Column>,
	) => Promise<ColumnsResolverOutput<Column>>,
	viewsResolver: (
		input: ResolverInput<ViewSquashed & { schema: '' }>,
	) => Promise<ResolverOutputWithMoved<ViewSquashed>>,
	prevFull: MySqlSchema,
	curFull: MySqlSchema,
	action?: 'push' | undefined,
): Promise<{
	statements: JsonStatement[];
	sqlStatements: string[];
	_meta:
		| {
			schemas: {};
			tables: {};
			columns: {};
		}
		| undefined;
}> => {
	// squash indexes and fks

	// squash uniqueIndexes and uniqueConstraint into constraints object
	// it should be done for mysql only because it has no diffs for it

	// TODO: @AndriiSherman
	// Add an upgrade to v6 and move all snaphosts to this strcutre
	// After that we can generate mysql in 1 object directly(same as sqlite)
	for (const tableName in json1.tables) {
		const table = json1.tables[tableName];
		for (const indexName in table.indexes) {
			const index = MySqlSquasher.unsquashIdx(table.indexes[indexName]);
			if (index.isUnique) {
				table.uniqueConstraints[indexName] = MySqlSquasher.squashUnique({
					name: index.name,
					columns: index.columns,
				});
				delete json1.tables[tableName].indexes[index.name];
			}
		}
	}

	for (const tableName in json2.tables) {
		const table = json2.tables[tableName];
		for (const indexName in table.indexes) {
			const index = MySqlSquasher.unsquashIdx(table.indexes[indexName]);
			if (index.isUnique) {
				table.uniqueConstraints[indexName] = MySqlSquasher.squashUnique({
					name: index.name,
					columns: index.columns,
				});
				delete json2.tables[tableName].indexes[index.name];
			}
		}
	}

	const tablesDiff = diffSchemasOrTables(json1.tables, json2.tables);

	const {
		created: createdTables,
		deleted: deletedTables,
		renamed: renamedTables, // renamed or moved
	} = await tablesResolver({
		created: tablesDiff.added,
		deleted: tablesDiff.deleted,
	});

	const tablesPatchedSnap1 = copy(json1);
	tablesPatchedSnap1.tables = mapEntries(tablesPatchedSnap1.tables, (_, it) => {
		const { name } = nameChangeFor(it, renamedTables);
		it.name = name;
		return [name, it];
	});

	const res = diffColumns(tablesPatchedSnap1.tables, json2.tables);
	const columnRenames = [] as {
		table: string;
		renames: { from: Column; to: Column }[];
	}[];

	const columnCreates = [] as {
		table: string;
		columns: Column[];
	}[];

	const columnDeletes = [] as {
		table: string;
		columns: Column[];
	}[];

	for (let entry of Object.values(res)) {
		const { renamed, created, deleted } = await columnsResolver({
			tableName: entry.name,
			schema: entry.schema,
			deleted: entry.columns.deleted,
			created: entry.columns.added,
		});

		if (created.length > 0) {
			columnCreates.push({
				table: entry.name,
				columns: created,
			});
		}

		if (deleted.length > 0) {
			columnDeletes.push({
				table: entry.name,
				columns: deleted,
			});
		}

		if (renamed.length > 0) {
			columnRenames.push({
				table: entry.name,
				renames: renamed,
			});
		}
	}

	const columnRenamesDict = columnRenames.reduce(
		(acc, it) => {
			acc[it.table] = it.renames;
			return acc;
		},
		{} as Record<
			string,
			{
				from: Named;
				to: Named;
			}[]
		>,
	);

	const columnsPatchedSnap1 = copy(tablesPatchedSnap1);
	columnsPatchedSnap1.tables = mapEntries(
		columnsPatchedSnap1.tables,
		(tableKey, tableValue) => {
			const patchedColumns = mapKeys(
				tableValue.columns,
				(columnKey, column) => {
					const rens = columnRenamesDict[tableValue.name] || [];
					const newName = columnChangeFor(columnKey, rens);
					column.name = newName;
					return newName;
				},
			);

			tableValue.columns = patchedColumns;
			return [tableKey, tableValue];
		},
	);

	const viewsDiff = diffSchemasOrTables(json1.views, json2.views);

	const {
		created: createdViews,
		deleted: deletedViews,
		renamed: renamedViews, // renamed or moved
	} = await viewsResolver({
		created: viewsDiff.added,
		deleted: viewsDiff.deleted,
	});

	const renamesViewDic: Record<string, { to: string; from: string }> = {};
	renamedViews.forEach((it) => {
		renamesViewDic[it.from.name] = { to: it.to.name, from: it.from.name };
	});

	const viewsPatchedSnap1 = copy(columnsPatchedSnap1);
	viewsPatchedSnap1.views = mapEntries(
		viewsPatchedSnap1.views,
		(viewKey, viewValue) => {
			const rename = renamesViewDic[viewValue.name];

			if (rename) {
				viewValue.name = rename.to;
				viewKey = rename.to;
			}

			return [viewKey, viewValue];
		},
	);

	const diffResult = applyJsonDiff(viewsPatchedSnap1, json2);

	const typedResult: DiffResultMysql = diffResultSchemeMysql.parse(diffResult);

	const jsonStatements: JsonStatement[] = [];

	const jsonCreateIndexesForCreatedTables = createdTables
		.map((it) => {
			return prepareCreateIndexesJson(
				it.name,
				it.schema,
				it.indexes,
				curFull.internal,
			);
		})
		.flat();

	const jsonDropTables = deletedTables.map((it) => {
		return prepareDropTableJson(it);
	});

	const jsonRenameTables = renamedTables.map((it) => {
		return prepareRenameTableJson(it.from, it.to);
	});

	const alteredTables = typedResult.alteredTablesWithColumns;

	const jsonAddedCompositePKs: JsonCreateCompositePK[] = [];
	const jsonDeletedCompositePKs: JsonDeleteCompositePK[] = [];
	const jsonAlteredCompositePKs: JsonAlterCompositePK[] = [];

	const jsonAddedUniqueConstraints: JsonCreateUniqueConstraint[] = [];
	const jsonDeletedUniqueConstraints: JsonDeleteUniqueConstraint[] = [];
	const jsonAlteredUniqueConstraints: JsonAlterUniqueConstraint[] = [];

	const jsonCreatedCheckConstraints: JsonCreateCheckConstraint[] = [];
	const jsonDeletedCheckConstraints: JsonDeleteCheckConstraint[] = [];

	const jsonRenameColumnsStatements: JsonRenameColumnStatement[] = columnRenames
		.map((it) => prepareRenameColumns(it.table, '', it.renames))
		.flat();

	const jsonAddColumnsStatemets: JsonAddColumnStatement[] = columnCreates
		.map((it) => _prepareAddColumns(it.table, '', it.columns))
		.flat();

	const jsonDropColumnsStatemets: JsonDropColumnStatement[] = columnDeletes
		.map((it) => _prepareDropColumns(it.table, '', it.columns))
		.flat();

	alteredTables.forEach((it) => {
		// This part is needed to make sure that same columns in a table are not triggered for change
		// there is a case where orm and kit are responsible for pk name generation and one of them is not sorting name
		// We double-check that pk with same set of columns are both in added and deleted diffs
		let addedColumns: string[] = [];
		for (const addedPkName of Object.keys(it.addedCompositePKs)) {
			const addedPkColumns = it.addedCompositePKs[addedPkName];
			addedColumns = MySqlSquasher.unsquashPK(addedPkColumns).columns;
		}

		let deletedColumns: string[] = [];
		for (const deletedPkName of Object.keys(it.deletedCompositePKs)) {
			const deletedPkColumns = it.deletedCompositePKs[deletedPkName];
			deletedColumns = MySqlSquasher.unsquashPK(deletedPkColumns).columns;
		}

		// Don't need to sort, but need to add tests for it
		// addedColumns.sort();
		// deletedColumns.sort();
		const doPerformDeleteAndCreate = JSON.stringify(addedColumns) !== JSON.stringify(deletedColumns);

		let addedCompositePKs: JsonCreateCompositePK[] = [];
		let deletedCompositePKs: JsonDeleteCompositePK[] = [];
		let alteredCompositePKs: JsonAlterCompositePK[] = [];

		addedCompositePKs = prepareAddCompositePrimaryKeyMySql(
			it.name,
			it.addedCompositePKs,
			prevFull,
			curFull,
		);
		deletedCompositePKs = prepareDeleteCompositePrimaryKeyMySql(
			it.name,
			it.deletedCompositePKs,
			prevFull,
		);
		// }
		alteredCompositePKs = prepareAlterCompositePrimaryKeyMySql(
			it.name,
			it.alteredCompositePKs,
			prevFull,
			curFull,
		);

		// add logic for unique constraints
		let addedUniqueConstraints: JsonCreateUniqueConstraint[] = [];
		let deletedUniqueConstraints: JsonDeleteUniqueConstraint[] = [];
		let alteredUniqueConstraints: JsonAlterUniqueConstraint[] = [];

		let createdCheckConstraints: JsonCreateCheckConstraint[] = [];
		let deletedCheckConstraints: JsonDeleteCheckConstraint[] = [];

		addedUniqueConstraints = prepareAddUniqueConstraint(
			it.name,
			it.schema,
			it.addedUniqueConstraints,
		);
		deletedUniqueConstraints = prepareDeleteUniqueConstraint(
			it.name,
			it.schema,
			it.deletedUniqueConstraints,
		);
		if (it.alteredUniqueConstraints) {
			const added: Record<string, string> = {};
			const deleted: Record<string, string> = {};
			for (const k of Object.keys(it.alteredUniqueConstraints)) {
				added[k] = it.alteredUniqueConstraints[k].__new;
				deleted[k] = it.alteredUniqueConstraints[k].__old;
			}
			addedUniqueConstraints.push(
				...prepareAddUniqueConstraint(it.name, it.schema, added),
			);
			deletedUniqueConstraints.push(
				...prepareDeleteUniqueConstraint(it.name, it.schema, deleted),
			);
		}

		createdCheckConstraints = prepareAddCheckConstraint(it.name, it.schema, it.addedCheckConstraints);
		deletedCheckConstraints = prepareDeleteCheckConstraint(
			it.name,
			it.schema,
			it.deletedCheckConstraints,
		);

		// skip for push
		if (it.alteredCheckConstraints && action !== 'push') {
			const added: Record<string, string> = {};
			const deleted: Record<string, string> = {};

			for (const k of Object.keys(it.alteredCheckConstraints)) {
				added[k] = it.alteredCheckConstraints[k].__new;
				deleted[k] = it.alteredCheckConstraints[k].__old;
			}
			createdCheckConstraints.push(...prepareAddCheckConstraint(it.name, it.schema, added));
			deletedCheckConstraints.push(...prepareDeleteCheckConstraint(it.name, it.schema, deleted));
		}

		jsonAddedCompositePKs.push(...addedCompositePKs);
		jsonDeletedCompositePKs.push(...deletedCompositePKs);
		jsonAlteredCompositePKs.push(...alteredCompositePKs);

		jsonAddedUniqueConstraints.push(...addedUniqueConstraints);
		jsonDeletedUniqueConstraints.push(...deletedUniqueConstraints);
		jsonAlteredUniqueConstraints.push(...alteredUniqueConstraints);

		jsonCreatedCheckConstraints.push(...createdCheckConstraints);
		jsonDeletedCheckConstraints.push(...deletedCheckConstraints);
	});

	const rColumns = jsonRenameColumnsStatements.map((it) => {
		const tableName = it.tableName;
		const schema = it.schema;
		return {
			from: { schema, table: tableName, column: it.oldColumnName },
			to: { schema, table: tableName, column: it.newColumnName },
		};
	});

	const jsonTableAlternations = alteredTables
		.map((it) => {
			return prepareAlterColumnsMysql(
				it.name,
				it.schema,
				it.altered,
				json1,
				json2,
				action,
			);
		})
		.flat();

	const jsonCreateIndexesForAllAlteredTables = alteredTables
		.map((it) => {
			return prepareCreateIndexesJson(
				it.name,
				it.schema,
				it.addedIndexes || {},
				curFull.internal,
			);
		})
		.flat();

	const jsonDropIndexesForAllAlteredTables = alteredTables
		.map((it) => {
			return prepareDropIndexesJson(
				it.name,
				it.schema,
				it.deletedIndexes || {},
			);
		})
		.flat();

	alteredTables.forEach((it) => {
		const droppedIndexes = Object.keys(it.alteredIndexes).reduce(
			(current, item: string) => {
				current[item] = it.alteredIndexes[item].__old;
				return current;
			},
			{} as Record<string, string>,
		);
		const createdIndexes = Object.keys(it.alteredIndexes).reduce(
			(current, item: string) => {
				current[item] = it.alteredIndexes[item].__new;
				return current;
			},
			{} as Record<string, string>,
		);

		jsonCreateIndexesForAllAlteredTables.push(
			...prepareCreateIndexesJson(it.name, it.schema, createdIndexes || {}),
		);
		jsonDropIndexesForAllAlteredTables.push(
			...prepareDropIndexesJson(it.name, it.schema, droppedIndexes || {}),
		);
	});

	const jsonCreateReferencesForCreatedTables: JsonCreateReferenceStatement[] = createdTables
		.map((it) => {
			return prepareCreateReferencesJson(it.name, it.schema, it.foreignKeys);
		})
		.flat();

	const jsonReferencesForAllAlteredTables: JsonReferenceStatement[] = alteredTables
		.map((it) => {
			const forAdded = prepareCreateReferencesJson(
				it.name,
				it.schema,
				it.addedForeignKeys,
			);

			const forAltered = prepareDropReferencesJson(
				it.name,
				it.schema,
				it.deletedForeignKeys,
			);

			const alteredFKs = prepareAlterReferencesJson(
				it.name,
				it.schema,
				it.alteredForeignKeys,
			);

			return [...forAdded, ...forAltered, ...alteredFKs];
		})
		.flat();

	const jsonCreatedReferencesForAlteredTables = jsonReferencesForAllAlteredTables.filter(
		(t) => t.type === 'create_reference',
	);
	const jsonDroppedReferencesForAlteredTables = jsonReferencesForAllAlteredTables.filter(
		(t) => t.type === 'delete_reference',
	);

	const jsonMySqlCreateTables = createdTables.map((it) => {
		return prepareMySqlCreateTableJson(
			it,
			curFull as MySqlSchema,
			curFull.internal,
		);
	});

	const createViews: JsonCreateMySqlViewStatement[] = [];
	const dropViews: JsonDropViewStatement[] = [];
	const renameViews: JsonRenameViewStatement[] = [];
	const alterViews: JsonAlterMySqlViewStatement[] = [];

	createViews.push(
		...createdViews.filter((it) => !it.isExisting).map((it) => {
			return prepareMySqlCreateViewJson(
				it.name,
				it.definition!,
				it.meta,
			);
		}),
	);

	dropViews.push(
		...deletedViews.filter((it) => !it.isExisting).map((it) => {
			return prepareDropViewJson(it.name);
		}),
	);

	renameViews.push(
		...renamedViews.filter((it) => !it.to.isExisting && !json1.views[it.from.name].isExisting).map((it) => {
			return prepareRenameViewJson(it.to.name, it.from.name);
		}),
	);

	const alteredViews = typedResult.alteredViews.filter((it) => !json2.views[it.name].isExisting);

	for (const alteredView of alteredViews) {
		const { definition, meta } = json2.views[alteredView.name];

		if (alteredView.alteredExisting) {
			dropViews.push(prepareDropViewJson(alteredView.name));

			createViews.push(
				prepareMySqlCreateViewJson(
					alteredView.name,
					definition!,
					meta,
				),
			);

			continue;
		}

		if (alteredView.alteredDefinition && action !== 'push') {
			createViews.push(
				prepareMySqlCreateViewJson(
					alteredView.name,
					definition!,
					meta,
					true,
				),
			);
			continue;
		}

		if (alteredView.alteredMeta) {
			const view = curFull['views'][alteredView.name];
			alterViews.push(
				prepareMySqlAlterView(view),
			);
		}
	}

	jsonStatements.push(...jsonMySqlCreateTables);

	jsonStatements.push(...jsonDropTables);
	jsonStatements.push(...jsonRenameTables);
	jsonStatements.push(...jsonRenameColumnsStatements);

	jsonStatements.push(...dropViews);
	jsonStatements.push(...renameViews);
	jsonStatements.push(...alterViews);

	jsonStatements.push(...jsonDeletedUniqueConstraints);
	jsonStatements.push(...jsonDeletedCheckConstraints);

	jsonStatements.push(...jsonDroppedReferencesForAlteredTables);

	// Will need to drop indexes before changing any columns in table
	// Then should go column alternations and then index creation
	jsonStatements.push(...jsonDropIndexesForAllAlteredTables);

	jsonStatements.push(...jsonDeletedCompositePKs);
	jsonStatements.push(...jsonTableAlternations);
	jsonStatements.push(...jsonAddedCompositePKs);

	jsonStatements.push(...jsonAddedUniqueConstraints);
	jsonStatements.push(...jsonDeletedUniqueConstraints);

	jsonStatements.push(...jsonAddColumnsStatemets);

	jsonStatements.push(...jsonCreateReferencesForCreatedTables);
	jsonStatements.push(...jsonCreateIndexesForCreatedTables);
	jsonStatements.push(...jsonCreatedCheckConstraints);

	jsonStatements.push(...jsonCreatedReferencesForAlteredTables);
	jsonStatements.push(...jsonCreateIndexesForAllAlteredTables);

	jsonStatements.push(...jsonDropColumnsStatemets);

	// jsonStatements.push(...jsonDeletedCompositePKs);
	// jsonStatements.push(...jsonAddedCompositePKs);
	jsonStatements.push(...jsonAlteredCompositePKs);

	jsonStatements.push(...createViews);

	jsonStatements.push(...jsonAlteredUniqueConstraints);

	const sqlStatements = fromJson(jsonStatements, 'mysql');

	const uniqueSqlStatements: string[] = [];
	sqlStatements.forEach((ss) => {
		if (!uniqueSqlStatements.includes(ss)) {
			uniqueSqlStatements.push(ss);
		}
	});

	const rTables = renamedTables.map((it) => {
		return { from: it.from, to: it.to };
	});

	const _meta = prepareMigrationMeta([], rTables, rColumns);

	return {
		statements: jsonStatements,
		sqlStatements: uniqueSqlStatements,
		_meta,
	};
};

export const applySqliteSnapshotsDiff = async (
	json1: SQLiteSchemaSquashed,
	json2: SQLiteSchemaSquashed,
	tablesResolver: (
		input: ResolverInput<Table>,
	) => Promise<ResolverOutputWithMoved<Table>>,
	columnsResolver: (
		input: ColumnsResolverInput<Column>,
	) => Promise<ColumnsResolverOutput<Column>>,
	viewsResolver: (
		input: ResolverInput<SqliteView & { schema: '' }>,
	) => Promise<ResolverOutputWithMoved<SqliteView>>,
	prevFull: SQLiteSchema,
	curFull: SQLiteSchema,
	action?: 'push' | undefined,
): Promise<{
	statements: JsonStatement[];
	sqlStatements: string[];
	_meta:
		| {
			schemas: {};
			tables: {};
			columns: {};
		}
		| undefined;
}> => {
	const tablesDiff = diffSchemasOrTables(json1.tables, json2.tables);

	const {
		created: createdTables,
		deleted: deletedTables,
		renamed: renamedTables,
	} = await tablesResolver({
		created: tablesDiff.added,
		deleted: tablesDiff.deleted,
	});

	const tablesPatchedSnap1 = copy(json1);
	tablesPatchedSnap1.tables = mapEntries(tablesPatchedSnap1.tables, (_, it) => {
		const { name } = nameChangeFor(it, renamedTables);
		it.name = name;
		return [name, it];
	});

	const res = diffColumns(tablesPatchedSnap1.tables, json2.tables);

	const columnRenames = [] as {
		table: string;
		renames: { from: Column; to: Column }[];
	}[];

	const columnCreates = [] as {
		table: string;
		columns: Column[];
	}[];

	const columnDeletes = [] as {
		table: string;
		columns: Column[];
	}[];

	for (let entry of Object.values(res)) {
		const { renamed, created, deleted } = await columnsResolver({
			tableName: entry.name,
			schema: entry.schema,
			deleted: entry.columns.deleted,
			created: entry.columns.added,
		});

		if (created.length > 0) {
			columnCreates.push({
				table: entry.name,
				columns: created,
			});
		}

		if (deleted.length > 0) {
			columnDeletes.push({
				table: entry.name,
				columns: deleted,
			});
		}

		if (renamed.length > 0) {
			columnRenames.push({
				table: entry.name,
				renames: renamed,
			});
		}
	}

	const columnRenamesDict = columnRenames.reduce(
		(acc, it) => {
			acc[it.table] = it.renames;
			return acc;
		},
		{} as Record<
			string,
			{
				from: Named;
				to: Named;
			}[]
		>,
	);

	const columnsPatchedSnap1 = copy(tablesPatchedSnap1);
	columnsPatchedSnap1.tables = mapEntries(
		columnsPatchedSnap1.tables,
		(tableKey, tableValue) => {
			const patchedColumns = mapKeys(
				tableValue.columns,
				(columnKey, column) => {
					const rens = columnRenamesDict[tableValue.name] || [];
					const newName = columnChangeFor(columnKey, rens);
					column.name = newName;
					return newName;
				},
			);

			tableValue.columns = patchedColumns;
			return [tableKey, tableValue];
		},
	);

	const viewsDiff = diffSchemasOrTables(json1.views, json2.views);

	const {
		created: createdViews,
		deleted: deletedViews,
		renamed: renamedViews, // renamed or moved
	} = await viewsResolver({
		created: viewsDiff.added,
		deleted: viewsDiff.deleted,
	});

	const renamesViewDic: Record<string, { to: string; from: string }> = {};
	renamedViews.forEach((it) => {
		renamesViewDic[it.from.name] = { to: it.to.name, from: it.from.name };
	});

	const viewsPatchedSnap1 = copy(columnsPatchedSnap1);
	viewsPatchedSnap1.views = mapEntries(
		viewsPatchedSnap1.views,
		(viewKey, viewValue) => {
			const rename = renamesViewDic[viewValue.name];

			if (rename) {
				viewValue.name = rename.to;
			}

			return [viewKey, viewValue];
		},
	);

	const diffResult = applyJsonDiff(viewsPatchedSnap1, json2);

	const typedResult = diffResultSchemeSQLite.parse(diffResult);

	// Map array of objects to map
	const tablesMap: {
		[key: string]: (typeof typedResult.alteredTablesWithColumns)[number];
	} = {};

	typedResult.alteredTablesWithColumns.forEach((obj) => {
		tablesMap[obj.name] = obj;
	});

	const jsonCreateTables = createdTables.map((it) => {
		return prepareSQLiteCreateTable(it, action);
	});

	const jsonCreateIndexesForCreatedTables = createdTables
		.map((it) => {
			return prepareCreateIndexesJson(
				it.name,
				it.schema,
				it.indexes,
				curFull.internal,
			);
		})
		.flat();

	const jsonDropTables = deletedTables.map((it) => {
		return prepareDropTableJson(it);
	});

	const jsonRenameTables = renamedTables.map((it) => {
		return prepareRenameTableJson(it.from, it.to);
	});

	const jsonRenameColumnsStatements: JsonRenameColumnStatement[] = columnRenames
		.map((it) => prepareRenameColumns(it.table, '', it.renames))
		.flat();

	const jsonDropColumnsStatemets: JsonDropColumnStatement[] = columnDeletes
		.map((it) => _prepareDropColumns(it.table, '', it.columns))
		.flat();

	const jsonAddColumnsStatemets: JsonSqliteAddColumnStatement[] = columnCreates
		.map((it) => {
			return _prepareSqliteAddColumns(
				it.table,
				it.columns,
				tablesMap[it.table] && tablesMap[it.table].addedForeignKeys
					? Object.values(tablesMap[it.table].addedForeignKeys)
					: [],
			);
		})
		.flat();

	const allAltered = typedResult.alteredTablesWithColumns;

	const jsonAddedCompositePKs: JsonCreateCompositePK[] = [];
	const jsonDeletedCompositePKs: JsonDeleteCompositePK[] = [];
	const jsonAlteredCompositePKs: JsonAlterCompositePK[] = [];

	const jsonAddedUniqueConstraints: JsonCreateUniqueConstraint[] = [];
	const jsonDeletedUniqueConstraints: JsonDeleteUniqueConstraint[] = [];
	const jsonAlteredUniqueConstraints: JsonAlterUniqueConstraint[] = [];

	const jsonDeletedCheckConstraints: JsonDeleteCheckConstraint[] = [];
	const jsonCreatedCheckConstraints: JsonCreateCheckConstraint[] = [];

	allAltered.forEach((it) => {
		// This part is needed to make sure that same columns in a table are not triggered for change
		// there is a case where orm and kit are responsible for pk name generation and one of them is not sorting name
		// We double-check that pk with same set of columns are both in added and deleted diffs
		let addedColumns: string[] = [];
		for (const addedPkName of Object.keys(it.addedCompositePKs)) {
			const addedPkColumns = it.addedCompositePKs[addedPkName];
			addedColumns = SQLiteSquasher.unsquashPK(addedPkColumns);
		}

		let deletedColumns: string[] = [];
		for (const deletedPkName of Object.keys(it.deletedCompositePKs)) {
			const deletedPkColumns = it.deletedCompositePKs[deletedPkName];
			deletedColumns = SQLiteSquasher.unsquashPK(deletedPkColumns);
		}

		// Don't need to sort, but need to add tests for it
		// addedColumns.sort();
		// deletedColumns.sort();

		const doPerformDeleteAndCreate = JSON.stringify(addedColumns) !== JSON.stringify(deletedColumns);

		let addedCompositePKs: JsonCreateCompositePK[] = [];
		let deletedCompositePKs: JsonDeleteCompositePK[] = [];
		let alteredCompositePKs: JsonAlterCompositePK[] = [];
		if (doPerformDeleteAndCreate) {
			addedCompositePKs = prepareAddCompositePrimaryKeySqlite(
				it.name,
				it.addedCompositePKs,
			);
			deletedCompositePKs = prepareDeleteCompositePrimaryKeySqlite(
				it.name,
				it.deletedCompositePKs,
			);
		}
		alteredCompositePKs = prepareAlterCompositePrimaryKeySqlite(
			it.name,
			it.alteredCompositePKs,
		);

		// add logic for unique constraints
		let addedUniqueConstraints: JsonCreateUniqueConstraint[] = [];
		let deletedUniqueConstraints: JsonDeleteUniqueConstraint[] = [];
		let alteredUniqueConstraints: JsonAlterUniqueConstraint[] = [];

		addedUniqueConstraints = prepareAddUniqueConstraint(
			it.name,
			it.schema,
			it.addedUniqueConstraints,
		);
		deletedUniqueConstraints = prepareDeleteUniqueConstraint(
			it.name,
			it.schema,
			it.deletedUniqueConstraints,
		);
		if (it.alteredUniqueConstraints) {
			const added: Record<string, string> = {};
			const deleted: Record<string, string> = {};
			for (const k of Object.keys(it.alteredUniqueConstraints)) {
				added[k] = it.alteredUniqueConstraints[k].__new;
				deleted[k] = it.alteredUniqueConstraints[k].__old;
			}
			addedUniqueConstraints.push(
				...prepareAddUniqueConstraint(it.name, it.schema, added),
			);
			deletedUniqueConstraints.push(
				...prepareDeleteUniqueConstraint(it.name, it.schema, deleted),
			);
		}

		let createdCheckConstraints: JsonCreateCheckConstraint[] = [];
		let deletedCheckConstraints: JsonDeleteCheckConstraint[] = [];

		addedUniqueConstraints = prepareAddUniqueConstraint(
			it.name,
			it.schema,
			it.addedUniqueConstraints,
		);
		deletedUniqueConstraints = prepareDeleteUniqueConstraint(
			it.name,
			it.schema,
			it.deletedUniqueConstraints,
		);
		if (it.alteredUniqueConstraints) {
			const added: Record<string, string> = {};
			const deleted: Record<string, string> = {};
			for (const k of Object.keys(it.alteredUniqueConstraints)) {
				added[k] = it.alteredUniqueConstraints[k].__new;
				deleted[k] = it.alteredUniqueConstraints[k].__old;
			}
			addedUniqueConstraints.push(
				...prepareAddUniqueConstraint(it.name, it.schema, added),
			);
			deletedUniqueConstraints.push(
				...prepareDeleteUniqueConstraint(it.name, it.schema, deleted),
			);
		}

		createdCheckConstraints = prepareAddCheckConstraint(it.name, it.schema, it.addedCheckConstraints);
		deletedCheckConstraints = prepareDeleteCheckConstraint(
			it.name,
			it.schema,
			it.deletedCheckConstraints,
		);

		// skip for push
		if (it.alteredCheckConstraints && action !== 'push') {
			const added: Record<string, string> = {};
			const deleted: Record<string, string> = {};

			for (const k of Object.keys(it.alteredCheckConstraints)) {
				added[k] = it.alteredCheckConstraints[k].__new;
				deleted[k] = it.alteredCheckConstraints[k].__old;
			}
			createdCheckConstraints.push(...prepareAddCheckConstraint(it.name, it.schema, added));
			deletedCheckConstraints.push(...prepareDeleteCheckConstraint(it.name, it.schema, deleted));
		}

		jsonAddedCompositePKs.push(...addedCompositePKs);
		jsonDeletedCompositePKs.push(...deletedCompositePKs);
		jsonAlteredCompositePKs.push(...alteredCompositePKs);

		jsonAddedUniqueConstraints.push(...addedUniqueConstraints);
		jsonDeletedUniqueConstraints.push(...deletedUniqueConstraints);
		jsonAlteredUniqueConstraints.push(...alteredUniqueConstraints);

		jsonCreatedCheckConstraints.push(...createdCheckConstraints);
		jsonDeletedCheckConstraints.push(...deletedCheckConstraints);
	});

	const rColumns = jsonRenameColumnsStatements.map((it) => {
		const tableName = it.tableName;
		const schema = it.schema;
		return {
			from: { schema, table: tableName, column: it.oldColumnName },
			to: { schema, table: tableName, column: it.newColumnName },
		};
	});

	const jsonTableAlternations = allAltered
		.map((it) => {
			return prepareSqliteAlterColumns(it.name, it.schema, it.altered, json2);
		})
		.flat();

	const jsonCreateIndexesForAllAlteredTables = allAltered
		.map((it) => {
			return prepareCreateIndexesJson(
				it.name,
				it.schema,
				it.addedIndexes || {},
				curFull.internal,
			);
		})
		.flat();

	const jsonDropIndexesForAllAlteredTables = allAltered
		.map((it) => {
			return prepareDropIndexesJson(
				it.name,
				it.schema,
				it.deletedIndexes || {},
			);
		})
		.flat();

	allAltered.forEach((it) => {
		const droppedIndexes = Object.keys(it.alteredIndexes).reduce(
			(current, item: string) => {
				current[item] = it.alteredIndexes[item].__old;
				return current;
			},
			{} as Record<string, string>,
		);
		const createdIndexes = Object.keys(it.alteredIndexes).reduce(
			(current, item: string) => {
				current[item] = it.alteredIndexes[item].__new;
				return current;
			},
			{} as Record<string, string>,
		);

		jsonCreateIndexesForAllAlteredTables.push(
			...prepareCreateIndexesJson(
				it.name,
				it.schema,
				createdIndexes || {},
				curFull.internal,
			),
		);
		jsonDropIndexesForAllAlteredTables.push(
			...prepareDropIndexesJson(it.name, it.schema, droppedIndexes || {}),
		);
	});

	const jsonReferencesForAllAlteredTables: JsonReferenceStatement[] = allAltered
		.map((it) => {
			const forAdded = prepareCreateReferencesJson(
				it.name,
				it.schema,
				it.addedForeignKeys,
			);

			const forAltered = prepareDropReferencesJson(
				it.name,
				it.schema,
				it.deletedForeignKeys,
			);

			const alteredFKs = prepareAlterReferencesJson(
				it.name,
				it.schema,
				it.alteredForeignKeys,
			);

			return [...forAdded, ...forAltered, ...alteredFKs];
		})
		.flat();

	const jsonCreatedReferencesForAlteredTables = jsonReferencesForAllAlteredTables.filter(
		(t) => t.type === 'create_reference',
	);
	const jsonDroppedReferencesForAlteredTables = jsonReferencesForAllAlteredTables.filter(
		(t) => t.type === 'delete_reference',
	);

	const createViews: JsonCreateSqliteViewStatement[] = [];
	const dropViews: JsonDropViewStatement[] = [];

	createViews.push(
		...createdViews.filter((it) => !it.isExisting).map((it) => {
			return prepareSqliteCreateViewJson(
				it.name,
				it.definition!,
			);
		}),
	);

	dropViews.push(
		...deletedViews.filter((it) => !it.isExisting).map((it) => {
			return prepareDropViewJson(it.name);
		}),
	);

	dropViews.push(
		...renamedViews.filter((it) => !it.to.isExisting).map((it) => {
			return prepareDropViewJson(it.from.name);
		}),
	);
	createViews.push(
		...renamedViews.filter((it) => !it.to.isExisting).map((it) => {
			return prepareSqliteCreateViewJson(it.to.name, it.to.definition!);
		}),
	);

	const alteredViews = typedResult.alteredViews.filter((it) => !json2.views[it.name].isExisting);

	for (const alteredView of alteredViews) {
		const { definition } = json2.views[alteredView.name];

		if (alteredView.alteredExisting || (alteredView.alteredDefinition && action !== 'push')) {
			dropViews.push(prepareDropViewJson(alteredView.name));

			createViews.push(
				prepareSqliteCreateViewJson(
					alteredView.name,
					definition!,
				),
			);
		}
	}

	const jsonStatements: JsonStatement[] = [];
	jsonStatements.push(...jsonCreateTables);

	jsonStatements.push(...jsonDropTables);
	jsonStatements.push(...jsonRenameTables);
	jsonStatements.push(...jsonRenameColumnsStatements);

	jsonStatements.push(...jsonDroppedReferencesForAlteredTables);
	jsonStatements.push(...jsonDeletedCheckConstraints);

	// Will need to drop indexes before changing any columns in table
	// Then should go column alternations and then index creation
	jsonStatements.push(...jsonDropIndexesForAllAlteredTables);

	jsonStatements.push(...jsonDeletedCompositePKs);
	jsonStatements.push(...jsonTableAlternations);
	jsonStatements.push(...jsonAddedCompositePKs);
	jsonStatements.push(...jsonAddColumnsStatemets);

	jsonStatements.push(...jsonCreateIndexesForCreatedTables);
	jsonStatements.push(...jsonCreateIndexesForAllAlteredTables);

	jsonStatements.push(...jsonCreatedCheckConstraints);

	jsonStatements.push(...jsonCreatedReferencesForAlteredTables);

	jsonStatements.push(...jsonDropColumnsStatemets);

	// jsonStatements.push(...jsonDeletedCompositePKs);
	// jsonStatements.push(...jsonAddedCompositePKs);
	jsonStatements.push(...jsonAlteredCompositePKs);

	jsonStatements.push(...jsonAlteredUniqueConstraints);

	jsonStatements.push(...dropViews);
	jsonStatements.push(...createViews);

	const combinedJsonStatements = sqliteCombineStatements(jsonStatements, json2, action);
	const sqlStatements = fromJson(combinedJsonStatements, 'sqlite');

	const uniqueSqlStatements: string[] = [];
	sqlStatements.forEach((ss) => {
		if (!uniqueSqlStatements.includes(ss)) {
			uniqueSqlStatements.push(ss);
		}
	});

	const rTables = renamedTables.map((it) => {
		return { from: it.from, to: it.to };
	});

	const _meta = prepareMigrationMeta([], rTables, rColumns);

	return {
		statements: combinedJsonStatements,
		sqlStatements: uniqueSqlStatements,
		_meta,
	};
};

export const applyLibSQLSnapshotsDiff = async (
	json1: SQLiteSchemaSquashed,
	json2: SQLiteSchemaSquashed,
	tablesResolver: (
		input: ResolverInput<Table>,
	) => Promise<ResolverOutputWithMoved<Table>>,
	columnsResolver: (
		input: ColumnsResolverInput<Column>,
	) => Promise<ColumnsResolverOutput<Column>>,
	viewsResolver: (
		input: ResolverInput<SqliteView & { schema: '' }>,
	) => Promise<ResolverOutputWithMoved<SqliteView>>,
	prevFull: SQLiteSchema,
	curFull: SQLiteSchema,
	action?: 'push',
): Promise<{
	statements: JsonStatement[];
	sqlStatements: string[];
	_meta:
		| {
			schemas: {};
			tables: {};
			columns: {};
		}
		| undefined;
}> => {
	const tablesDiff = diffSchemasOrTables(json1.tables, json2.tables);
	const {
		created: createdTables,
		deleted: deletedTables,
		renamed: renamedTables,
	} = await tablesResolver({
		created: tablesDiff.added,
		deleted: tablesDiff.deleted,
	});

	const tablesPatchedSnap1 = copy(json1);
	tablesPatchedSnap1.tables = mapEntries(tablesPatchedSnap1.tables, (_, it) => {
		const { name } = nameChangeFor(it, renamedTables);
		it.name = name;
		return [name, it];
	});

	const res = diffColumns(tablesPatchedSnap1.tables, json2.tables);

	const columnRenames = [] as {
		table: string;
		renames: { from: Column; to: Column }[];
	}[];

	const columnCreates = [] as {
		table: string;
		columns: Column[];
	}[];

	const columnDeletes = [] as {
		table: string;
		columns: Column[];
	}[];

	for (let entry of Object.values(res)) {
		const { renamed, created, deleted } = await columnsResolver({
			tableName: entry.name,
			schema: entry.schema,
			deleted: entry.columns.deleted,
			created: entry.columns.added,
		});

		if (created.length > 0) {
			columnCreates.push({
				table: entry.name,
				columns: created,
			});
		}

		if (deleted.length > 0) {
			columnDeletes.push({
				table: entry.name,
				columns: deleted,
			});
		}

		if (renamed.length > 0) {
			columnRenames.push({
				table: entry.name,
				renames: renamed,
			});
		}
	}

	const columnRenamesDict = columnRenames.reduce(
		(acc, it) => {
			acc[it.table] = it.renames;
			return acc;
		},
		{} as Record<
			string,
			{
				from: Named;
				to: Named;
			}[]
		>,
	);

	const columnsPatchedSnap1 = copy(tablesPatchedSnap1);
	columnsPatchedSnap1.tables = mapEntries(
		columnsPatchedSnap1.tables,
		(tableKey, tableValue) => {
			const patchedColumns = mapKeys(
				tableValue.columns,
				(columnKey, column) => {
					const rens = columnRenamesDict[tableValue.name] || [];
					const newName = columnChangeFor(columnKey, rens);
					column.name = newName;
					return newName;
				},
			);

			tableValue.columns = patchedColumns;
			return [tableKey, tableValue];
		},
	);

	const viewsDiff = diffSchemasOrTables(json1.views, json2.views);

	const {
		created: createdViews,
		deleted: deletedViews,
		renamed: renamedViews, // renamed or moved
	} = await viewsResolver({
		created: viewsDiff.added,
		deleted: viewsDiff.deleted,
	});

	const renamesViewDic: Record<string, { to: string; from: string }> = {};
	renamedViews.forEach((it) => {
		renamesViewDic[it.from.name] = { to: it.to.name, from: it.from.name };
	});

	const viewsPatchedSnap1 = copy(columnsPatchedSnap1);
	viewsPatchedSnap1.views = mapEntries(
		viewsPatchedSnap1.views,
		(viewKey, viewValue) => {
			const rename = renamesViewDic[viewValue.name];

			if (rename) {
				viewValue.name = rename.to;
			}

			return [viewKey, viewValue];
		},
	);

	const diffResult = applyJsonDiff(viewsPatchedSnap1, json2);

	const typedResult = diffResultSchemeSQLite.parse(diffResult);

	// Map array of objects to map
	const tablesMap: {
		[key: string]: (typeof typedResult.alteredTablesWithColumns)[number];
	} = {};

	typedResult.alteredTablesWithColumns.forEach((obj) => {
		tablesMap[obj.name] = obj;
	});

	const jsonCreateTables = createdTables.map((it) => {
		return prepareSQLiteCreateTable(it, action);
	});

	const jsonCreateIndexesForCreatedTables = createdTables
		.map((it) => {
			return prepareCreateIndexesJson(
				it.name,
				it.schema,
				it.indexes,
				curFull.internal,
			);
		})
		.flat();

	const jsonDropTables = deletedTables.map((it) => {
		return prepareDropTableJson(it);
	});

	const jsonRenameTables = renamedTables.map((it) => {
		return prepareRenameTableJson(it.from, it.to);
	});

	const jsonRenameColumnsStatements: JsonRenameColumnStatement[] = columnRenames
		.map((it) => prepareRenameColumns(it.table, '', it.renames))
		.flat();

	const jsonDropColumnsStatemets: JsonDropColumnStatement[] = columnDeletes
		.map((it) => _prepareDropColumns(it.table, '', it.columns))
		.flat();

	const jsonAddColumnsStatemets: JsonSqliteAddColumnStatement[] = columnCreates
		.map((it) => {
			return _prepareSqliteAddColumns(
				it.table,
				it.columns,
				tablesMap[it.table] && tablesMap[it.table].addedForeignKeys
					? Object.values(tablesMap[it.table].addedForeignKeys)
					: [],
			);
		})
		.flat();

	const rColumns = jsonRenameColumnsStatements.map((it) => {
		const tableName = it.tableName;
		const schema = it.schema;
		return {
			from: { schema, table: tableName, column: it.oldColumnName },
			to: { schema, table: tableName, column: it.newColumnName },
		};
	});

	const rTables = renamedTables.map((it) => {
		return { from: it.from, to: it.to };
	});

	const _meta = prepareMigrationMeta([], rTables, rColumns);

	const allAltered = typedResult.alteredTablesWithColumns;

	const jsonAddedCompositePKs: JsonCreateCompositePK[] = [];
	const jsonDeletedCompositePKs: JsonDeleteCompositePK[] = [];
	const jsonAlteredCompositePKs: JsonAlterCompositePK[] = [];

	const jsonAddedUniqueConstraints: JsonCreateUniqueConstraint[] = [];
	const jsonDeletedUniqueConstraints: JsonDeleteUniqueConstraint[] = [];
	const jsonAlteredUniqueConstraints: JsonAlterUniqueConstraint[] = [];

	const jsonDeletedCheckConstraints: JsonDeleteCheckConstraint[] = [];
	const jsonCreatedCheckConstraints: JsonCreateCheckConstraint[] = [];

	allAltered.forEach((it) => {
		// This part is needed to make sure that same columns in a table are not triggered for change
		// there is a case where orm and kit are responsible for pk name generation and one of them is not sorting name
		// We double-check that pk with same set of columns are both in added and deleted diffs
		let addedColumns: string[] = [];
		for (const addedPkName of Object.keys(it.addedCompositePKs)) {
			const addedPkColumns = it.addedCompositePKs[addedPkName];
			addedColumns = SQLiteSquasher.unsquashPK(addedPkColumns);
		}

		let deletedColumns: string[] = [];
		for (const deletedPkName of Object.keys(it.deletedCompositePKs)) {
			const deletedPkColumns = it.deletedCompositePKs[deletedPkName];
			deletedColumns = SQLiteSquasher.unsquashPK(deletedPkColumns);
		}

		// Don't need to sort, but need to add tests for it
		// addedColumns.sort();
		// deletedColumns.sort();

		const doPerformDeleteAndCreate = JSON.stringify(addedColumns) !== JSON.stringify(deletedColumns);

		let addedCompositePKs: JsonCreateCompositePK[] = [];
		let deletedCompositePKs: JsonDeleteCompositePK[] = [];
		let alteredCompositePKs: JsonAlterCompositePK[] = [];
		if (doPerformDeleteAndCreate) {
			addedCompositePKs = prepareAddCompositePrimaryKeySqlite(
				it.name,
				it.addedCompositePKs,
			);
			deletedCompositePKs = prepareDeleteCompositePrimaryKeySqlite(
				it.name,
				it.deletedCompositePKs,
			);
		}
		alteredCompositePKs = prepareAlterCompositePrimaryKeySqlite(
			it.name,
			it.alteredCompositePKs,
		);

		// add logic for unique constraints
		let addedUniqueConstraints: JsonCreateUniqueConstraint[] = [];
		let deletedUniqueConstraints: JsonDeleteUniqueConstraint[] = [];
		let alteredUniqueConstraints: JsonAlterUniqueConstraint[] = [];

		let createdCheckConstraints: JsonCreateCheckConstraint[] = [];
		let deletedCheckConstraints: JsonDeleteCheckConstraint[] = [];

		addedUniqueConstraints = prepareAddUniqueConstraint(
			it.name,
			it.schema,
			it.addedUniqueConstraints,
		);

		deletedUniqueConstraints = prepareDeleteUniqueConstraint(
			it.name,
			it.schema,
			it.deletedUniqueConstraints,
		);
		if (it.alteredUniqueConstraints) {
			const added: Record<string, string> = {};
			const deleted: Record<string, string> = {};
			for (const k of Object.keys(it.alteredUniqueConstraints)) {
				added[k] = it.alteredUniqueConstraints[k].__new;
				deleted[k] = it.alteredUniqueConstraints[k].__old;
			}
			addedUniqueConstraints.push(
				...prepareAddUniqueConstraint(it.name, it.schema, added),
			);
			deletedUniqueConstraints.push(
				...prepareDeleteUniqueConstraint(it.name, it.schema, deleted),
			);
		}

		createdCheckConstraints = prepareAddCheckConstraint(it.name, it.schema, it.addedCheckConstraints);
		deletedCheckConstraints = prepareDeleteCheckConstraint(
			it.name,
			it.schema,
			it.deletedCheckConstraints,
		);

		// skip for push
		if (it.alteredCheckConstraints && action !== 'push') {
			const added: Record<string, string> = {};
			const deleted: Record<string, string> = {};

			for (const k of Object.keys(it.alteredCheckConstraints)) {
				added[k] = it.alteredCheckConstraints[k].__new;
				deleted[k] = it.alteredCheckConstraints[k].__old;
			}
			createdCheckConstraints.push(...prepareAddCheckConstraint(it.name, it.schema, added));
			deletedCheckConstraints.push(...prepareDeleteCheckConstraint(it.name, it.schema, deleted));
		}

		jsonAddedCompositePKs.push(...addedCompositePKs);
		jsonDeletedCompositePKs.push(...deletedCompositePKs);
		jsonAlteredCompositePKs.push(...alteredCompositePKs);

		jsonAddedUniqueConstraints.push(...addedUniqueConstraints);
		jsonDeletedUniqueConstraints.push(...deletedUniqueConstraints);
		jsonAlteredUniqueConstraints.push(...alteredUniqueConstraints);

		jsonCreatedCheckConstraints.push(...createdCheckConstraints);
		jsonDeletedCheckConstraints.push(...deletedCheckConstraints);
	});

	const jsonTableAlternations = allAltered
		.map((it) => {
			return prepareSqliteAlterColumns(it.name, it.schema, it.altered, json2);
		})
		.flat();

	const jsonCreateIndexesForAllAlteredTables = allAltered
		.map((it) => {
			return prepareCreateIndexesJson(
				it.name,
				it.schema,
				it.addedIndexes || {},
				curFull.internal,
			);
		})
		.flat();

	const jsonDropIndexesForAllAlteredTables = allAltered
		.map((it) => {
			return prepareDropIndexesJson(
				it.name,
				it.schema,
				it.deletedIndexes || {},
			);
		})
		.flat();

	allAltered.forEach((it) => {
		const droppedIndexes = Object.keys(it.alteredIndexes).reduce(
			(current, item: string) => {
				current[item] = it.alteredIndexes[item].__old;
				return current;
			},
			{} as Record<string, string>,
		);
		const createdIndexes = Object.keys(it.alteredIndexes).reduce(
			(current, item: string) => {
				current[item] = it.alteredIndexes[item].__new;
				return current;
			},
			{} as Record<string, string>,
		);

		jsonCreateIndexesForAllAlteredTables.push(
			...prepareCreateIndexesJson(
				it.name,
				it.schema,
				createdIndexes || {},
				curFull.internal,
			),
		);
		jsonDropIndexesForAllAlteredTables.push(
			...prepareDropIndexesJson(it.name, it.schema, droppedIndexes || {}),
		);
	});

	const jsonReferencesForAllAlteredTables: JsonReferenceStatement[] = allAltered
		.map((it) => {
			const forAdded = prepareLibSQLCreateReferencesJson(
				it.name,
				it.schema,
				it.addedForeignKeys,
				json2,
				action,
			);

			const forAltered = prepareLibSQLDropReferencesJson(
				it.name,
				it.schema,
				it.deletedForeignKeys,
				json2,
				_meta,
				action,
			);

			const alteredFKs = prepareAlterReferencesJson(it.name, it.schema, it.alteredForeignKeys);

			return [...forAdded, ...forAltered, ...alteredFKs];
		})
		.flat();

	const jsonCreatedReferencesForAlteredTables = jsonReferencesForAllAlteredTables.filter(
		(t) => t.type === 'create_reference',
	);
	const jsonDroppedReferencesForAlteredTables = jsonReferencesForAllAlteredTables.filter(
		(t) => t.type === 'delete_reference',
	);

	const createViews: JsonCreateSqliteViewStatement[] = [];
	const dropViews: JsonDropViewStatement[] = [];

	createViews.push(
		...createdViews.filter((it) => !it.isExisting).map((it) => {
			return prepareSqliteCreateViewJson(
				it.name,
				it.definition!,
			);
		}),
	);

	dropViews.push(
		...deletedViews.filter((it) => !it.isExisting).map((it) => {
			return prepareDropViewJson(it.name);
		}),
	);

	// renames
	dropViews.push(
		...renamedViews.filter((it) => !it.to.isExisting).map((it) => {
			return prepareDropViewJson(it.from.name);
		}),
	);
	createViews.push(
		...renamedViews.filter((it) => !it.to.isExisting).map((it) => {
			return prepareSqliteCreateViewJson(it.to.name, it.to.definition!);
		}),
	);

	const alteredViews = typedResult.alteredViews.filter((it) => !json2.views[it.name].isExisting);

	for (const alteredView of alteredViews) {
		const { definition } = json2.views[alteredView.name];

		if (alteredView.alteredExisting || (alteredView.alteredDefinition && action !== 'push')) {
			dropViews.push(prepareDropViewJson(alteredView.name));

			createViews.push(
				prepareSqliteCreateViewJson(
					alteredView.name,
					definition!,
				),
			);
		}
	}

	const jsonStatements: JsonStatement[] = [];
	jsonStatements.push(...jsonCreateTables);

	jsonStatements.push(...jsonDropTables);
	jsonStatements.push(...jsonRenameTables);
	jsonStatements.push(...jsonRenameColumnsStatements);

	jsonStatements.push(...jsonDroppedReferencesForAlteredTables);

	jsonStatements.push(...jsonDeletedCheckConstraints);

	// Will need to drop indexes before changing any columns in table
	// Then should go column alternations and then index creation
	jsonStatements.push(...jsonDropIndexesForAllAlteredTables);

	jsonStatements.push(...jsonDeletedCompositePKs);
	jsonStatements.push(...jsonTableAlternations);
	jsonStatements.push(...jsonAddedCompositePKs);
	jsonStatements.push(...jsonAddColumnsStatemets);

	jsonStatements.push(...jsonCreateIndexesForCreatedTables);
	jsonStatements.push(...jsonCreateIndexesForAllAlteredTables);
	jsonStatements.push(...jsonCreatedCheckConstraints);

	jsonStatements.push(...dropViews);
	jsonStatements.push(...createViews);

	jsonStatements.push(...jsonCreatedReferencesForAlteredTables);

	jsonStatements.push(...jsonDropColumnsStatemets);

	jsonStatements.push(...jsonAlteredCompositePKs);

	jsonStatements.push(...jsonAlteredUniqueConstraints);

	const combinedJsonStatements = libSQLCombineStatements(jsonStatements, json2, action);

	const sqlStatements = fromJson(
		combinedJsonStatements,
		'turso',
		action,
		json2,
	);

	const uniqueSqlStatements: string[] = [];
	sqlStatements.forEach((ss) => {
		if (!uniqueSqlStatements.includes(ss)) {
			uniqueSqlStatements.push(ss);
		}
	});

	return {
		statements: combinedJsonStatements,
		sqlStatements: uniqueSqlStatements,
		_meta,
	};
};

// explicitely ask if tables were renamed, if yes - add those to altered tables, otherwise - deleted
// double check if user wants to delete particular table and warn him on data loss<|MERGE_RESOLUTION|>--- conflicted
+++ resolved
@@ -21,22 +21,16 @@
 	_prepareSqliteAddColumns,
 	JsonAddColumnStatement,
 	JsonAlterCompositePK,
-<<<<<<< HEAD
+	JsonAlterMySqlViewStatement,
 	JsonAlterPolicyStatement,
-=======
-	JsonAlterMySqlViewStatement,
->>>>>>> a3592140
 	JsonAlterTableSetSchema,
 	JsonAlterUniqueConstraint,
 	JsonAlterViewStatement,
 	JsonCreateCheckConstraint,
 	JsonCreateCompositePK,
-<<<<<<< HEAD
-	JsonCreatePolicyStatement,
-=======
 	JsonCreateMySqlViewStatement,
 	JsonCreatePgViewStatement,
->>>>>>> a3592140
+	JsonCreatePolicyStatement,
 	JsonCreateReferenceStatement,
 	JsonCreateSqliteViewStatement,
 	JsonCreateUniqueConstraint,
@@ -45,19 +39,14 @@
 	JsonDeleteUniqueConstraint,
 	JsonDisableRLSStatement,
 	JsonDropColumnStatement,
-<<<<<<< HEAD
 	JsonDropPolicyStatement,
+	JsonDropViewStatement,
 	JsonEnableRLSStatement,
 	JsonReferenceStatement,
 	JsonRenameColumnStatement,
 	JsonRenamePolicyStatement,
 	JsonRenameRoleStatement,
-=======
-	JsonDropViewStatement,
-	JsonReferenceStatement,
-	JsonRenameColumnStatement,
 	JsonRenameViewStatement,
->>>>>>> a3592140
 	JsonSqliteAddColumnStatement,
 	JsonStatement,
 	prepareAddCheckConstraint,
@@ -127,9 +116,9 @@
 
 import { Named, NamedWithSchema } from './cli/commands/migrate';
 import { mapEntries, mapKeys, mapValues } from './global';
-<<<<<<< HEAD
-import { MySqlSchema, MySqlSchemaSquashed, MySqlSquasher } from './serializer/mysqlSchema';
+import { MySqlSchema, MySqlSchemaSquashed, MySqlSquasher, ViewSquashed } from './serializer/mysqlSchema';
 import {
+	mergedViewWithOption,
 	PgSchema,
 	PgSchemaSquashed,
 	PgSquasher,
@@ -137,13 +126,9 @@
 	Role,
 	roleSchema,
 	sequenceSquashed,
+	View,
 } from './serializer/pgSchema';
-import { SQLiteSchema, SQLiteSchemaSquashed, SQLiteSquasher } from './serializer/sqliteSchema';
-=======
-import { MySqlSchema, MySqlSchemaSquashed, MySqlSquasher, ViewSquashed } from './serializer/mysqlSchema';
-import { mergedViewWithOption, PgSchema, PgSchemaSquashed, sequenceSquashed, View } from './serializer/pgSchema';
 import { SQLiteSchema, SQLiteSchemaSquashed, SQLiteSquasher, View as SqliteView } from './serializer/sqliteSchema';
->>>>>>> a3592140
 import { libSQLCombineStatements, sqliteCombineStatements } from './statementCombiner';
 import { copy, prepareMigrationMeta } from './utils';
 
@@ -269,11 +254,8 @@
 	foreignKeys: record(string(), string()),
 	compositePrimaryKeys: record(string(), string()).default({}),
 	uniqueConstraints: record(string(), string()).default({}),
-<<<<<<< HEAD
 	policies: record(string(), string()).default({}),
-=======
 	checkConstraints: record(string(), string()).default({}),
->>>>>>> a3592140
 }).strict();
 
 export const alteredTableScheme = object({
@@ -316,11 +298,15 @@
 			__old: string(),
 		}),
 	),
-<<<<<<< HEAD
 	addedPolicies: record(string(), string()),
 	deletedPolicies: record(string(), string()),
 	alteredPolicies: record(
-=======
+		string(),
+		object({
+			__new: string(),
+			__old: string(),
+		}),
+	),
 	addedCheckConstraints: record(
 		string(),
 		string(),
@@ -330,7 +316,6 @@
 		string(),
 	),
 	alteredCheckConstraints: record(
->>>>>>> a3592140
 		string(),
 		object({
 			__new: string(),
@@ -387,11 +372,8 @@
 	alteredTablesWithColumns: alteredTableScheme.array(),
 	alteredEnums: changedEnumSchema.array(),
 	alteredSequences: sequenceSquashed.array(),
-<<<<<<< HEAD
 	alteredRoles: roleSchema.array(),
-=======
 	alteredViews: alteredPgViewSchema.array(),
->>>>>>> a3592140
 }).strict();
 
 export const diffResultSchemeMysql = object({
@@ -939,10 +921,9 @@
 		},
 	);
 
-<<<<<<< HEAD
 	//// Policies
 
-	const policyRes = diffPolicies(tablesPatchedSnap1.tables, json2.tables);
+	const policyRes = diffPolicies(columnsPatchedSnap1.tables, json2.tables);
 
 	const policyRenames = [] as {
 		table: string;
@@ -1009,7 +990,7 @@
 		>,
 	);
 
-	const policyPatchedSnap1 = copy(tablesPatchedSnap1);
+	const policyPatchedSnap1 = copy(columnsPatchedSnap1);
 	policyPatchedSnap1.tables = mapEntries(
 		policyPatchedSnap1.tables,
 		(tableKey, tableValue) => {
@@ -1034,9 +1015,6 @@
 	);
 
 	////
-
-	const diffResult = applyJsonDiff(columnsPatchedSnap1, json2);
-=======
 	const viewsDiff = diffSchemasOrTables(json1.views, json2.views);
 
 	const {
@@ -1059,7 +1037,7 @@
 		movedViewDic[`${it.schemaFrom}.${it.name}`] = { to: it.schemaTo, from: it.schemaFrom };
 	});
 
-	const viewsPatchedSnap1 = copy(columnsPatchedSnap1);
+	const viewsPatchedSnap1 = copy(policyPatchedSnap1);
 	viewsPatchedSnap1.views = mapEntries(
 		viewsPatchedSnap1.views,
 		(viewKey, viewValue) => {
@@ -1078,7 +1056,6 @@
 	);
 
 	const diffResult = applyJsonDiff(viewsPatchedSnap1, json2);
->>>>>>> a3592140
 
 	const typedResult: DiffResult = diffResultScheme.parse(diffResult);
 
@@ -1601,13 +1578,11 @@
 		return preparePgCreateTableJson(it, curFull);
 	});
 
-<<<<<<< HEAD
 	jsonCreatePoliciesStatements.push(...([] as JsonCreatePolicyStatement[]).concat(
 		...(createdTables.map((it) =>
 			prepareCreatePolicyJsons(it.name, it.schema, Object.values(it.policies).map(PgSquasher.unsquashPolicy))
 		)),
 	));
-=======
 	const createViews: JsonCreatePgViewStatement[] = [];
 	const dropViews: JsonDropViewStatement[] = [];
 	const renameViews: JsonRenameViewStatement[] = [];
@@ -1757,7 +1732,6 @@
 			);
 		}
 	}
->>>>>>> a3592140
 
 	jsonStatements.push(...createSchemas);
 	jsonStatements.push(...renameSchemas);
@@ -1778,14 +1752,11 @@
 
 	jsonStatements.push(...createTables);
 
-<<<<<<< HEAD
 	jsonStatements.push(...jsonEnableRLSStatements);
 	jsonStatements.push(...jsonDisableRLSStatements);
-=======
 	jsonStatements.push(...dropViews);
 	jsonStatements.push(...renameViews);
 	jsonStatements.push(...alterViews);
->>>>>>> a3592140
 
 	jsonStatements.push(...jsonDropTables);
 	jsonStatements.push(...jsonSetTableSchemas);
@@ -1821,14 +1792,11 @@
 	jsonStatements.push(...jsonAlteredUniqueConstraints);
 	jsonStatements.push(...jsonAlterEnumsWithDroppedValues);
 
-<<<<<<< HEAD
 	jsonStatements.push(...jsonRenamePoliciesStatements);
 	jsonStatements.push(...jsonDropPoliciesStatements);
 	jsonStatements.push(...jsonCreatePoliciesStatements);
 	jsonStatements.push(...jsonAlterPoliciesStatements);
-=======
 	jsonStatements.push(...createViews);
->>>>>>> a3592140
 
 	jsonStatements.push(...dropEnums);
 	jsonStatements.push(...dropSequences);
