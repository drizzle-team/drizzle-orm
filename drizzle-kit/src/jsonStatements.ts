<<<<<<< HEAD
import pico from 'picocolors';
import { table } from 'console';
=======
import chalk from 'chalk';
import { getNewTableName } from './cli/commands/sqlitePushUtils';
>>>>>>> 49d29301
import { warning } from './cli/views';
import { CommonSquashedSchema } from './schemaValidator';
import { MySqlKitInternals, MySqlSchema, MySqlSquasher, View as MySqlView } from './serializer/mysqlSchema';
import {
	Index,
	MatViewWithOption,
	PgSchema,
	PgSquasher,
	Policy,
	Role,
	View as PgView,
	ViewWithOption,
} from './serializer/pgSchema';
import { SingleStoreKitInternals, SingleStoreSchema, SingleStoreSquasher } from './serializer/singlestoreSchema';
import {
	SQLiteKitInternals,
	SQLiteSchemaInternal,
	SQLiteSchemaSquashed,
	SQLiteSquasher,
	View as SqliteView,
} from './serializer/sqliteSchema';
import { AlteredColumn, Column, Sequence, Table } from './snapshotsDiffer';

export interface JsonSqliteCreateTableStatement {
	type: 'sqlite_create_table';
	tableName: string;
	columns: Column[];
	referenceData: {
		name: string;
		tableFrom: string;
		columnsFrom: string[];
		tableTo: string;
		columnsTo: string[];
		onUpdate?: string | undefined;
		onDelete?: string | undefined;
	}[];
	compositePKs: string[][];
	uniqueConstraints?: string[];
	checkConstraints?: string[];
}

export interface JsonCreateTableStatement {
	type: 'create_table';
	tableName: string;
	schema: string;
	columns: Column[];
	compositePKs: string[];
	compositePkName?: string;
	uniqueConstraints?: string[];
	policies?: string[];
	checkConstraints?: string[];
	internals?: MySqlKitInternals | SingleStoreKitInternals;
	isRLSEnabled?: boolean;
}

export interface JsonRecreateTableStatement {
	type: 'recreate_table';
	tableName: string;
	columns: Column[];
	referenceData: {
		name: string;
		tableFrom: string;
		columnsFrom: string[];
		tableTo: string;
		columnsTo: string[];
		onUpdate?: string | undefined;
		onDelete?: string | undefined;
	}[];
	compositePKs: string[][];
	uniqueConstraints?: string[];
	checkConstraints: string[];
}

export interface JsonDropTableStatement {
	type: 'drop_table';
	tableName: string;
	schema: string;
	policies?: string[];
}

export interface JsonRenameTableStatement {
	type: 'rename_table';
	fromSchema: string;
	toSchema: string;
	tableNameFrom: string;
	tableNameTo: string;
}

export interface JsonCreateEnumStatement {
	type: 'create_type_enum';
	name: string;
	schema: string;
	values: string[];
}

export interface JsonDropEnumStatement {
	type: 'drop_type_enum';
	name: string;
	schema: string;
}

export interface JsonMoveEnumStatement {
	type: 'move_type_enum';
	name: string;
	schemaFrom: string;
	schemaTo: string;
}

export interface JsonRenameEnumStatement {
	type: 'rename_type_enum';
	nameFrom: string;
	nameTo: string;
	schema: string;
}

export interface JsonAddValueToEnumStatement {
	type: 'alter_type_add_value';
	name: string;
	schema: string;
	value: string;
	before: string;
}

//////

export interface JsonCreateRoleStatement {
	type: 'create_role';
	name: string;
	values: {
		inherit?: boolean;
		createDb?: boolean;
		createRole?: boolean;
	};
}

export interface JsonDropRoleStatement {
	type: 'drop_role';
	name: string;
}
export interface JsonRenameRoleStatement {
	type: 'rename_role';
	nameFrom: string;
	nameTo: string;
}

export interface JsonAlterRoleStatement {
	type: 'alter_role';
	name: string;
	values: {
		inherit?: boolean;
		createDb?: boolean;
		createRole?: boolean;
	};
}

//////

export interface JsonDropValueFromEnumStatement {
	type: 'alter_type_drop_value';
	name: string;
	schema: string;
	deletedValues: string[];
	newValues: string[];
	columnsWithEnum: { schema: string; table: string; column: string }[];
}

export interface JsonCreateSequenceStatement {
	type: 'create_sequence';
	name: string;
	schema: string;
	values: {
		increment?: string | undefined;
		minValue?: string | undefined;
		maxValue?: string | undefined;
		startWith?: string | undefined;
		cache?: string | undefined;
		cycle?: boolean | undefined;
	};
}

export interface JsonDropSequenceStatement {
	type: 'drop_sequence';
	name: string;
	schema: string;
}

export interface JsonMoveSequenceStatement {
	type: 'move_sequence';
	name: string;
	schemaFrom: string;
	schemaTo: string;
}

export interface JsonRenameSequenceStatement {
	type: 'rename_sequence';
	nameFrom: string;
	nameTo: string;
	schema: string;
}

export interface JsonAlterSequenceStatement {
	type: 'alter_sequence';
	name: string;
	schema: string;
	values: {
		increment?: string | undefined;
		minValue?: string | undefined;
		maxValue?: string | undefined;
		startWith?: string | undefined;
		cache?: string | undefined;
		cycle?: boolean | undefined;
	};
}

export interface JsonDropColumnStatement {
	type: 'alter_table_drop_column';
	tableName: string;
	columnName: string;
	schema: string;
}

export interface JsonAddColumnStatement {
	type: 'alter_table_add_column';
	tableName: string;
	column: Column;
	schema: string;
}

export interface JsonSqliteAddColumnStatement {
	type: 'sqlite_alter_table_add_column';
	tableName: string;
	column: Column;
	referenceData?: string;
}

export interface JsonCreatePolicyStatement {
	type: 'create_policy';
	tableName: string;
	data: Policy;
	schema: string;
}

export interface JsonCreateIndPolicyStatement {
	type: 'create_ind_policy';
	tableName: string;
	data: Policy;
}

export interface JsonDropPolicyStatement {
	type: 'drop_policy';
	tableName: string;
	data: Policy;
	schema: string;
}

export interface JsonDropIndPolicyStatement {
	type: 'drop_ind_policy';
	tableName: string;
	data: Policy;
}

export interface JsonRenamePolicyStatement {
	type: 'rename_policy';
	tableName: string;
	oldName: string;
	newName: string;
	schema: string;
}

export interface JsonIndRenamePolicyStatement {
	type: 'rename_ind_policy';
	tableKey: string;
	oldName: string;
	newName: string;
}

export interface JsonEnableRLSStatement {
	type: 'enable_rls';
	tableName: string;
	schema: string;
}

export interface JsonDisableRLSStatement {
	type: 'disable_rls';
	tableName: string;
	schema: string;
}

export interface JsonAlterPolicyStatement {
	type: 'alter_policy';
	tableName: string;
	oldData: string;
	newData: string;
	schema: string;
}

export interface JsonAlterIndPolicyStatement {
	type: 'alter_ind_policy';
	oldData: Policy;
	newData: Policy;
}

export interface JsonCreateIndexStatement {
	type: 'create_index';
	tableName: string;
	data: string;
	schema: string;
	internal?: MySqlKitInternals | SQLiteKitInternals | SingleStoreKitInternals;
}

export interface JsonPgCreateIndexStatement {
	type: 'create_index_pg';
	tableName: string;
	data: Index;
	schema: string;
}

export interface JsonReferenceStatement {
	type: 'create_reference' | 'alter_reference' | 'delete_reference';
	data: string;
	schema: string;
	tableName: string;
	isMulticolumn?: boolean;
	columnNotNull?: boolean;
	columnDefault?: string;
	columnType?: string;
	//   fromTable: string;
	//   fromColumns: string[];
	//   toTable: string;
	//   toColumns: string[];
	//   foreignKeyName: string;
	//   onDelete?: string;
	//   onUpdate?: string;
}

export interface JsonCreateUniqueConstraint {
	type: 'create_unique_constraint';
	tableName: string;
	data: string;
	schema?: string;
	constraintName?: string;
}

export interface JsonDeleteUniqueConstraint {
	type: 'delete_unique_constraint';
	tableName: string;
	data: string;
	schema?: string;
	constraintName?: string;
}

export interface JsonAlterUniqueConstraint {
	type: 'alter_unique_constraint';
	tableName: string;
	old: string;
	new: string;
	schema?: string;
	oldConstraintName?: string;
	newConstraintName?: string;
}

export interface JsonCreateCheckConstraint {
	type: 'create_check_constraint';
	tableName: string;
	data: string;
	schema?: string;
}

export interface JsonDeleteCheckConstraint {
	type: 'delete_check_constraint';
	tableName: string;
	constraintName: string;
	schema?: string;
}

export interface JsonCreateCompositePK {
	type: 'create_composite_pk';
	tableName: string;
	data: string;
	schema?: string;
	constraintName?: string;
}

export interface JsonDeleteCompositePK {
	type: 'delete_composite_pk';
	tableName: string;
	data: string;
	schema?: string;
	constraintName?: string;
}

export interface JsonAlterCompositePK {
	type: 'alter_composite_pk';
	tableName: string;
	old: string;
	new: string;
	schema?: string;
	oldConstraintName?: string;
	newConstraintName?: string;
}

export interface JsonAlterTableSetSchema {
	type: 'alter_table_set_schema';
	tableName: string;
	schemaFrom: string;
	schemaTo: string;
}

export interface JsonAlterTableRemoveFromSchema {
	type: 'alter_table_remove_from_schema';
	tableName: string;
	schema: string;
}

export interface JsonAlterTableSetNewSchema {
	type: 'alter_table_set_new_schema';
	tableName: string;
	from: string;
	to: string;
}

export interface JsonCreateReferenceStatement extends JsonReferenceStatement {
	type: 'create_reference';
}

export interface JsonAlterReferenceStatement extends JsonReferenceStatement {
	type: 'alter_reference';
	oldFkey: string;
}

export interface JsonDeleteReferenceStatement extends JsonReferenceStatement {
	type: 'delete_reference';
}

export interface JsonDropIndexStatement {
	type: 'drop_index';
	tableName: string;
	data: string;
	schema: string;
}

export interface JsonRenameColumnStatement {
	type: 'alter_table_rename_column';
	tableName: string;
	oldColumnName: string;
	newColumnName: string;
	schema: string;
}

export interface JsonAlterColumnTypeStatement {
	type: 'alter_table_alter_column_set_type';
	tableName: string;
	columnName: string;
	newDataType: string;
	oldDataType: string;
	schema: string;
	columnDefault: string;
	columnOnUpdate: boolean;
	columnNotNull: boolean;
	columnAutoIncrement: boolean;
	columnPk: boolean;
	columnGenerated?: { as: string; type: 'stored' | 'virtual' };
}

export interface JsonAlterColumnSetPrimaryKeyStatement {
	type: 'alter_table_alter_column_set_pk';
	tableName: string;
	schema: string;
	columnName: string;
}

export interface JsonAlterColumnDropPrimaryKeyStatement {
	type: 'alter_table_alter_column_drop_pk';
	tableName: string;
	columnName: string;
	schema: string;
}

export interface JsonAlterColumnSetDefaultStatement {
	type: 'alter_table_alter_column_set_default';
	tableName: string;
	columnName: string;
	newDefaultValue: any;
	oldDefaultValue?: any;
	schema: string;
	newDataType: string;
	columnOnUpdate: boolean;
	columnNotNull: boolean;
	columnAutoIncrement: boolean;
	columnPk: boolean;
}

export interface JsonAlterColumnDropDefaultStatement {
	type: 'alter_table_alter_column_drop_default';
	tableName: string;
	columnName: string;
	schema: string;
	newDataType: string;
	columnDefault: string;
	columnOnUpdate: boolean;
	columnNotNull: boolean;
	columnAutoIncrement: boolean;
	columnPk: boolean;
}

export interface JsonAlterColumnSetNotNullStatement {
	type: 'alter_table_alter_column_set_notnull';
	tableName: string;
	columnName: string;
	schema: string;
	newDataType: string;
	columnDefault: string;
	columnOnUpdate: boolean;
	columnNotNull: boolean;
	columnAutoIncrement: boolean;
	columnPk: boolean;
}

export interface JsonAlterColumnDropNotNullStatement {
	type: 'alter_table_alter_column_drop_notnull';
	tableName: string;
	columnName: string;
	schema: string;
	newDataType: string;
	columnDefault: string;
	columnOnUpdate: boolean;
	columnNotNull: boolean;
	columnAutoIncrement: boolean;
	columnPk: boolean;
}

export interface JsonAlterColumnSetGeneratedStatement {
	type: 'alter_table_alter_column_set_generated';
	tableName: string;
	columnName: string;
	schema: string;
	newDataType: string;
	columnDefault: string;
	columnOnUpdate: boolean;
	columnNotNull: boolean;
	columnAutoIncrement: boolean;
	columnPk: boolean;
	columnGenerated?: { as: string; type: 'stored' | 'virtual' };
}
export interface JsonAlterColumnSetIdentityStatement {
	type: 'alter_table_alter_column_set_identity';
	tableName: string;
	columnName: string;
	schema: string;
	identity: string;
}

export interface JsonAlterColumnDropIdentityStatement {
	type: 'alter_table_alter_column_drop_identity';
	tableName: string;
	columnName: string;
	schema: string;
}

export interface JsonAlterColumnAlterIdentityStatement {
	type: 'alter_table_alter_column_change_identity';
	tableName: string;
	columnName: string;
	schema: string;
	identity: string;
	oldIdentity: string;
}

export interface JsonAlterColumnDropGeneratedStatement {
	type: 'alter_table_alter_column_drop_generated';
	tableName: string;
	columnName: string;
	schema: string;
	newDataType: string;
	columnDefault: string;
	columnOnUpdate: boolean;
	columnNotNull: boolean;
	columnAutoIncrement: boolean;
	columnPk: boolean;
	columnGenerated?: { as: string; type: 'stored' | 'virtual' };
	oldColumn?: Column;
}

export interface JsonAlterColumnAlterGeneratedStatement {
	type: 'alter_table_alter_column_alter_generated';
	tableName: string;
	columnName: string;
	schema: string;
	newDataType: string;
	columnDefault: string;
	columnOnUpdate: boolean;
	columnNotNull: boolean;
	columnAutoIncrement: boolean;
	columnPk: boolean;
	columnGenerated?: { as: string; type: 'stored' | 'virtual' };
}

export interface JsonAlterColumnSetOnUpdateStatement {
	type: 'alter_table_alter_column_set_on_update';
	tableName: string;
	columnName: string;
	schema: string;
	newDataType: string;
	columnDefault: string;
	columnOnUpdate: boolean;
	columnNotNull: boolean;
	columnAutoIncrement: boolean;
	columnPk: boolean;
}

export interface JsonAlterColumnDropOnUpdateStatement {
	type: 'alter_table_alter_column_drop_on_update';
	tableName: string;
	columnName: string;
	schema: string;
	newDataType: string;
	columnDefault: string;
	columnOnUpdate: boolean;
	columnNotNull: boolean;
	columnAutoIncrement: boolean;
	columnPk: boolean;
}

export interface JsonAlterColumnSetAutoincrementStatement {
	type: 'alter_table_alter_column_set_autoincrement';
	tableName: string;
	columnName: string;
	schema: string;
	newDataType: string;
	columnDefault: string;
	columnOnUpdate: boolean;
	columnNotNull: boolean;
	columnAutoIncrement: boolean;
	columnPk: boolean;
}

export interface JsonAlterColumnDropAutoincrementStatement {
	type: 'alter_table_alter_column_drop_autoincrement';
	tableName: string;
	columnName: string;
	schema: string;
	newDataType: string;
	columnDefault: string;
	columnOnUpdate: boolean;
	columnNotNull: boolean;
	columnAutoIncrement: boolean;
	columnPk: boolean;
}

export interface JsonCreateSchema {
	type: 'create_schema';
	name: string;
}

export interface JsonDropSchema {
	type: 'drop_schema';
	name: string;
}

export interface JsonRenameSchema {
	type: 'rename_schema';
	from: string;
	to: string;
}

export type JsonCreatePgViewStatement = {
	type: 'create_view';
} & Omit<PgView, 'columns' | 'isExisting'>;

export type JsonCreateMySqlViewStatement = {
	type: 'mysql_create_view';
	replace: boolean;
} & Omit<MySqlView, 'columns' | 'isExisting'>;

/* export type JsonCreateSingleStoreViewStatement = {
	type: 'singlestore_create_view';
	replace: boolean;
} & Omit<SingleStoreView, 'columns' | 'isExisting'>; */

export type JsonCreateSqliteViewStatement = {
	type: 'sqlite_create_view';
} & Omit<SqliteView, 'columns' | 'isExisting'>;

export interface JsonDropViewStatement {
	type: 'drop_view';
	name: string;
	schema?: string;
	materialized?: boolean;
}

export interface JsonRenameViewStatement {
	type: 'rename_view';
	nameTo: string;
	nameFrom: string;
	schema: string;
	materialized?: boolean;
}

export interface JsonRenameMySqlViewStatement {
	type: 'rename_view';
	nameTo: string;
	nameFrom: string;
	schema: string;
	materialized?: boolean;
}

export interface JsonAlterViewAlterSchemaStatement {
	type: 'alter_view_alter_schema';
	fromSchema: string;
	toSchema: string;
	name: string;
	materialized?: boolean;
}

export type JsonAlterViewAddWithOptionStatement =
	& {
		type: 'alter_view_add_with_option';
		schema: string;
		name: string;
	}
	& ({
		materialized: true;
		with: MatViewWithOption;
	} | {
		materialized: false;
		with: ViewWithOption;
	});

export type JsonAlterViewDropWithOptionStatement =
	& {
		type: 'alter_view_drop_with_option';
		schema: string;
		name: string;
	}
	& ({
		materialized: true;
		with: MatViewWithOption;
	} | {
		materialized: false;
		with: ViewWithOption;
	});

export interface JsonAlterViewAlterTablespaceStatement {
	type: 'alter_view_alter_tablespace';
	toTablespace: string;
	name: string;
	schema: string;
	materialized: true;
}

export interface JsonAlterViewAlterUsingStatement {
	type: 'alter_view_alter_using';
	toUsing: string;
	name: string;
	schema: string;
	materialized: true;
}

export type JsonAlterMySqlViewStatement = {
	type: 'alter_mysql_view';
} & Omit<MySqlView, 'isExisting'>;

/* export type JsonAlterSingleStoreViewStatement = {
	type: 'alter_singlestore_view';
} & Omit<SingleStoreView, 'isExisting'>; */

export type JsonAlterViewStatement =
	| JsonAlterViewAlterSchemaStatement
	| JsonAlterViewAddWithOptionStatement
	| JsonAlterViewDropWithOptionStatement
	| JsonAlterViewAlterTablespaceStatement
	| JsonAlterViewAlterUsingStatement;

export type JsonAlterColumnStatement =
	| JsonRenameColumnStatement
	| JsonAlterColumnTypeStatement
	| JsonAlterColumnSetDefaultStatement
	| JsonAlterColumnDropDefaultStatement
	| JsonAlterColumnSetNotNullStatement
	| JsonAlterColumnDropNotNullStatement
	| JsonAlterColumnDropOnUpdateStatement
	| JsonAlterColumnSetOnUpdateStatement
	| JsonAlterColumnDropAutoincrementStatement
	| JsonAlterColumnSetAutoincrementStatement
	| JsonAlterColumnSetPrimaryKeyStatement
	| JsonAlterColumnDropPrimaryKeyStatement
	| JsonAlterColumnSetGeneratedStatement
	| JsonAlterColumnDropGeneratedStatement
	| JsonAlterColumnAlterGeneratedStatement
	| JsonAlterColumnSetIdentityStatement
	| JsonAlterColumnAlterIdentityStatement
	| JsonAlterColumnDropIdentityStatement;

export type JsonStatement =
	| JsonRecreateTableStatement
	| JsonAlterColumnStatement
	| JsonCreateTableStatement
	| JsonDropTableStatement
	| JsonRenameTableStatement
	| JsonCreateEnumStatement
	| JsonDropEnumStatement
	| JsonMoveEnumStatement
	| JsonRenameEnumStatement
	| JsonAddValueToEnumStatement
	| JsonDropColumnStatement
	| JsonAddColumnStatement
	| JsonCreateIndexStatement
	| JsonCreateReferenceStatement
	| JsonAlterReferenceStatement
	| JsonDeleteReferenceStatement
	| JsonDropIndexStatement
	| JsonReferenceStatement
	| JsonSqliteCreateTableStatement
	| JsonSqliteAddColumnStatement
	| JsonCreateCompositePK
	| JsonDeleteCompositePK
	| JsonAlterCompositePK
	| JsonCreateUniqueConstraint
	| JsonDeleteUniqueConstraint
	| JsonAlterUniqueConstraint
	| JsonCreateSchema
	| JsonDropSchema
	| JsonRenameSchema
	| JsonAlterTableSetSchema
	| JsonAlterTableRemoveFromSchema
	| JsonAlterTableSetNewSchema
	| JsonPgCreateIndexStatement
	| JsonAlterSequenceStatement
	| JsonDropSequenceStatement
	| JsonCreateSequenceStatement
	| JsonMoveSequenceStatement
	| JsonRenameSequenceStatement
	| JsonDropPolicyStatement
	| JsonCreatePolicyStatement
	| JsonAlterPolicyStatement
	| JsonRenamePolicyStatement
	| JsonEnableRLSStatement
	| JsonDisableRLSStatement
	| JsonRenameRoleStatement
	| JsonCreateRoleStatement
	| JsonDropRoleStatement
	| JsonAlterRoleStatement
	| JsonCreatePgViewStatement
	| JsonDropViewStatement
	| JsonRenameViewStatement
	| JsonAlterViewStatement
	| JsonCreateMySqlViewStatement
	| JsonAlterMySqlViewStatement
	/* | JsonCreateSingleStoreViewStatement
	| JsonAlterSingleStoreViewStatement */
	| JsonCreateSqliteViewStatement
	| JsonCreateCheckConstraint
	| JsonDeleteCheckConstraint
	| JsonDropValueFromEnumStatement
	| JsonIndRenamePolicyStatement
	| JsonDropIndPolicyStatement
	| JsonCreateIndPolicyStatement
	| JsonAlterIndPolicyStatement;

export const preparePgCreateTableJson = (
	table: Table,
	// TODO: remove?
	json2: PgSchema,
): JsonCreateTableStatement => {
	const { name, schema, columns, compositePrimaryKeys, uniqueConstraints, checkConstraints, policies, isRLSEnabled } =
		table;
	const tableKey = `${schema || 'public'}.${name}`;

	// TODO: @AndriiSherman. We need this, will add test cases
	const compositePkName = Object.values(compositePrimaryKeys).length > 0
		? json2.tables[tableKey].compositePrimaryKeys[
			`${PgSquasher.unsquashPK(Object.values(compositePrimaryKeys)[0]).name}`
		].name
		: '';

	return {
		type: 'create_table',
		tableName: name,
		schema,
		columns: Object.values(columns),
		compositePKs: Object.values(compositePrimaryKeys),
		compositePkName: compositePkName,
		uniqueConstraints: Object.values(uniqueConstraints),
		policies: Object.values(policies),
		checkConstraints: Object.values(checkConstraints),
		isRLSEnabled: isRLSEnabled ?? false,
	};
};

export const prepareMySqlCreateTableJson = (
	table: Table,
	// TODO: remove?
	json2: MySqlSchema,
	// we need it to know if some of the indexes(and in future other parts) are expressions or columns
	// didn't change mysqlserialaizer, because it will break snapshots and diffs and it's hard to detect
	// if previously it was an expression or column
	internals: MySqlKitInternals,
): JsonCreateTableStatement => {
	const { name, schema, columns, compositePrimaryKeys, uniqueConstraints, checkConstraints } = table;

	return {
		type: 'create_table',
		tableName: name,
		schema,
		columns: Object.values(columns),
		compositePKs: Object.values(compositePrimaryKeys),
		compositePkName: Object.values(compositePrimaryKeys).length > 0
			? json2.tables[name].compositePrimaryKeys[
				MySqlSquasher.unsquashPK(Object.values(compositePrimaryKeys)[0])
					.name
			].name
			: '',
		uniqueConstraints: Object.values(uniqueConstraints),
		internals,
		checkConstraints: Object.values(checkConstraints),
	};
};

export const prepareSingleStoreCreateTableJson = (
	table: Table,
	// TODO: remove?
	json2: SingleStoreSchema,
	// we need it to know if some of the indexes(and in future other parts) are expressions or columns
	// didn't change singlestoreserialaizer, because it will break snapshots and diffs and it's hard to detect
	// if previously it was an expression or column
	internals: SingleStoreKitInternals,
): JsonCreateTableStatement => {
	const { name, schema, columns, compositePrimaryKeys, uniqueConstraints } = table;

	return {
		type: 'create_table',
		tableName: name,
		schema,
		columns: Object.values(columns),
		compositePKs: Object.values(compositePrimaryKeys),
		compositePkName: Object.values(compositePrimaryKeys).length > 0
			? json2.tables[name].compositePrimaryKeys[
				SingleStoreSquasher.unsquashPK(Object.values(compositePrimaryKeys)[0])
					.name
			].name
			: '',
		uniqueConstraints: Object.values(uniqueConstraints),
		internals,
	};
};

export const prepareSQLiteCreateTable = (
	table: Table,
	action?: 'push' | undefined,
): JsonSqliteCreateTableStatement => {
	const { name, columns, uniqueConstraints, checkConstraints } = table;

	const references: string[] = Object.values(table.foreignKeys);

	const composites: string[][] = Object.values(table.compositePrimaryKeys).map(
		(it) => SQLiteSquasher.unsquashPK(it),
	);

	const fks = references.map((it) =>
		action === 'push'
			? SQLiteSquasher.unsquashPushFK(it)
			: SQLiteSquasher.unsquashFK(it)
	);

	return {
		type: 'sqlite_create_table',
		tableName: name,
		columns: Object.values(columns),
		referenceData: fks,
		compositePKs: composites,
		uniqueConstraints: Object.values(uniqueConstraints),
		checkConstraints: Object.values(checkConstraints),
	};
};

export const prepareDropTableJson = (table: Table): JsonDropTableStatement => {
	return {
		type: 'drop_table',
		tableName: table.name,
		schema: table.schema,
		policies: table.policies ? Object.values(table.policies) : [],
	};
};

export const prepareRenameTableJson = (
	tableFrom: Table,
	tableTo: Table,
): JsonRenameTableStatement => {
	return {
		type: 'rename_table',
		fromSchema: tableTo.schema,
		toSchema: tableTo.schema,
		tableNameFrom: tableFrom.name,
		tableNameTo: tableTo.name,
	};
};

export const prepareCreateEnumJson = (
	name: string,
	schema: string,
	values: string[],
): JsonCreateEnumStatement => {
	return {
		type: 'create_type_enum',
		name: name,
		schema: schema,
		values,
	};
};

// https://blog.yo1.dog/updating-enum-values-in-postgresql-the-safe-and-easy-way/
export const prepareAddValuesToEnumJson = (
	name: string,
	schema: string,
	values: { value: string; before: string }[],
): JsonAddValueToEnumStatement[] => {
	return values.map((it) => {
		return {
			type: 'alter_type_add_value',
			name: name,
			schema: schema,
			value: it.value,
			before: it.before,
		};
	});
};

export const prepareDropEnumValues = (
	name: string,
	schema: string,
	removedValues: string[],
	json2: PgSchema,
): JsonDropValueFromEnumStatement[] => {
	if (!removedValues.length) return [];

	const affectedColumns: { schema: string; table: string; column: string }[] = [];

	for (const tableKey in json2.tables) {
		const table = json2.tables[tableKey];
		for (const columnKey in table.columns) {
			const column = table.columns[columnKey];
			if (column.type === name && column.typeSchema === schema) {
				affectedColumns.push({ schema: table.schema || 'public', table: table.name, column: column.name });
			}
		}
	}

	return [{
		type: 'alter_type_drop_value',
		name: name,
		schema: schema,
		deletedValues: removedValues,
		newValues: json2.enums[`${schema}.${name}`].values,
		columnsWithEnum: affectedColumns,
	}];
};

export const prepareDropEnumJson = (
	name: string,
	schema: string,
): JsonDropEnumStatement => {
	return {
		type: 'drop_type_enum',
		name: name,
		schema: schema,
	};
};

export const prepareMoveEnumJson = (
	name: string,
	schemaFrom: string,
	schemaTo: string,
): JsonMoveEnumStatement => {
	return {
		type: 'move_type_enum',
		name: name,
		schemaFrom,
		schemaTo,
	};
};

export const prepareRenameEnumJson = (
	nameFrom: string,
	nameTo: string,
	schema: string,
): JsonRenameEnumStatement => {
	return {
		type: 'rename_type_enum',
		nameFrom,
		nameTo,
		schema,
	};
};

////////////

export const prepareCreateSequenceJson = (
	seq: Sequence,
): JsonCreateSequenceStatement => {
	const values = PgSquasher.unsquashSequence(seq.values);
	return {
		type: 'create_sequence',
		name: seq.name,
		schema: seq.schema,
		values,
	};
};

export const prepareAlterSequenceJson = (
	seq: Sequence,
): JsonAlterSequenceStatement[] => {
	const values = PgSquasher.unsquashSequence(seq.values);
	return [
		{
			type: 'alter_sequence',
			schema: seq.schema,
			name: seq.name,
			values,
		},
	];
};

export const prepareDropSequenceJson = (
	name: string,
	schema: string,
): JsonDropSequenceStatement => {
	return {
		type: 'drop_sequence',
		name: name,
		schema: schema,
	};
};

export const prepareMoveSequenceJson = (
	name: string,
	schemaFrom: string,
	schemaTo: string,
): JsonMoveSequenceStatement => {
	return {
		type: 'move_sequence',
		name: name,
		schemaFrom,
		schemaTo,
	};
};

export const prepareRenameSequenceJson = (
	nameFrom: string,
	nameTo: string,
	schema: string,
): JsonRenameSequenceStatement => {
	return {
		type: 'rename_sequence',
		nameFrom,
		nameTo,
		schema,
	};
};

////////////

export const prepareCreateRoleJson = (
	role: Role,
): JsonCreateRoleStatement => {
	return {
		type: 'create_role',
		name: role.name,
		values: {
			createDb: role.createDb,
			createRole: role.createRole,
			inherit: role.inherit,
		},
	};
};

export const prepareAlterRoleJson = (
	role: Role,
): JsonAlterRoleStatement => {
	return {
		type: 'alter_role',
		name: role.name,
		values: {
			createDb: role.createDb,
			createRole: role.createRole,
			inherit: role.inherit,
		},
	};
};

export const prepareDropRoleJson = (
	name: string,
): JsonDropRoleStatement => {
	return {
		type: 'drop_role',
		name: name,
	};
};

export const prepareRenameRoleJson = (
	nameFrom: string,
	nameTo: string,
): JsonRenameRoleStatement => {
	return {
		type: 'rename_role',
		nameFrom,
		nameTo,
	};
};

//////////

export const prepareCreateSchemasJson = (
	values: string[],
): JsonCreateSchema[] => {
	return values.map((it) => {
		return {
			type: 'create_schema',
			name: it,
		} as JsonCreateSchema;
	});
};

export const prepareRenameSchemasJson = (
	values: { from: string; to: string }[],
): JsonRenameSchema[] => {
	return values.map((it) => {
		return {
			type: 'rename_schema',
			from: it.from,
			to: it.to,
		} as JsonRenameSchema;
	});
};

export const prepareDeleteSchemasJson = (
	values: string[],
): JsonDropSchema[] => {
	return values.map((it) => {
		return {
			type: 'drop_schema',
			name: it,
		} as JsonDropSchema;
	});
};

export const prepareRenameColumns = (
	tableName: string,
	// TODO: split for pg and mysql+sqlite and singlestore without schema
	schema: string,
	pairs: { from: Column; to: Column }[],
): JsonRenameColumnStatement[] => {
	return pairs.map((it) => {
		return {
			type: 'alter_table_rename_column',
			tableName: tableName,
			oldColumnName: it.from.name,
			newColumnName: it.to.name,
			schema,
		};
	});
};

export const _prepareDropColumns = (
	taleName: string,
	schema: string,
	columns: Column[],
): JsonDropColumnStatement[] => {
	return columns.map((it) => {
		return {
			type: 'alter_table_drop_column',
			tableName: taleName,
			columnName: it.name,
			schema,
		};
	});
};

export const _prepareAddColumns = (
	tableName: string,
	schema: string,
	columns: Column[],
): JsonAddColumnStatement[] => {
	return columns.map((it) => {
		return {
			type: 'alter_table_add_column',
			tableName: tableName,
			column: it,
			schema,
		};
	});
};

export const _prepareSqliteAddColumns = (
	tableName: string,
	columns: Column[],
	referenceData: string[],
): JsonSqliteAddColumnStatement[] => {
	const unsquashed = referenceData.map((addedFkValue) => SQLiteSquasher.unsquashFK(addedFkValue));

	return columns
		.map((it) => {
			const columnsWithReference = unsquashed.find((t) => t.columnsFrom.includes(it.name));

			if (it.generated?.type === 'stored') {
				warning(
					`As SQLite docs mention: "It is not possible to ALTER TABLE ADD COLUMN a STORED column. One can add a VIRTUAL column, however", source: "https://www.sqlite.org/gencol.html"`,
				);
				return undefined;
			}

			return {
				type: 'sqlite_alter_table_add_column',
				tableName: tableName,
				column: it,
				referenceData: columnsWithReference
					? SQLiteSquasher.squashFK(columnsWithReference)
					: undefined,
			};
		})
		.filter(Boolean) as JsonSqliteAddColumnStatement[];
};

export const prepareAlterColumnsMysql = (
	tableName: string,
	schema: string,
	columns: AlteredColumn[],
	// TODO: remove?
	json1: CommonSquashedSchema,
	json2: CommonSquashedSchema,
	action?: 'push' | undefined,
): JsonAlterColumnStatement[] => {
	let statements: JsonAlterColumnStatement[] = [];
	let dropPkStatements: JsonAlterColumnDropPrimaryKeyStatement[] = [];
	let setPkStatements: JsonAlterColumnSetPrimaryKeyStatement[] = [];

	for (const column of columns) {
		const columnName = typeof column.name !== 'string' ? column.name.new : column.name;

		const table = json2.tables[tableName];
		const snapshotColumn = table.columns[columnName];

		const columnType = snapshotColumn.type;
		const columnDefault = snapshotColumn.default;
		const columnOnUpdate = 'onUpdate' in snapshotColumn ? snapshotColumn.onUpdate : undefined;
		const columnNotNull = table.columns[columnName].notNull;

		const columnAutoIncrement = 'autoincrement' in snapshotColumn
			? snapshotColumn.autoincrement ?? false
			: false;

		const columnPk = table.columns[columnName].primaryKey;

		if (column.autoincrement?.type === 'added') {
			statements.push({
				type: 'alter_table_alter_column_set_autoincrement',
				tableName,
				columnName,
				schema,
				newDataType: columnType,
				columnDefault,
				columnOnUpdate,
				columnNotNull,
				columnAutoIncrement,
				columnPk,
			});
		}

		if (column.autoincrement?.type === 'changed') {
			const type = column.autoincrement.new
				? 'alter_table_alter_column_set_autoincrement'
				: 'alter_table_alter_column_drop_autoincrement';

			statements.push({
				type,
				tableName,
				columnName,
				schema,
				newDataType: columnType,
				columnDefault,
				columnOnUpdate,
				columnNotNull,
				columnAutoIncrement,
				columnPk,
			});
		}

		if (column.autoincrement?.type === 'deleted') {
			statements.push({
				type: 'alter_table_alter_column_drop_autoincrement',
				tableName,
				columnName,
				schema,
				newDataType: columnType,
				columnDefault,
				columnOnUpdate,
				columnNotNull,
				columnAutoIncrement,
				columnPk,
			});
		}
	}

	for (const column of columns) {
		const columnName = typeof column.name !== 'string' ? column.name.new : column.name;

		// I used any, because those fields are available only for mysql dialect
		// For other dialects it will become undefined, that is fine for json statements
		const columnType = json2.tables[tableName].columns[columnName].type;
		const columnDefault = json2.tables[tableName].columns[columnName].default;
		const columnGenerated = json2.tables[tableName].columns[columnName].generated;
		const columnOnUpdate = (json2.tables[tableName].columns[columnName] as any)
			.onUpdate;
		const columnNotNull = json2.tables[tableName].columns[columnName].notNull;
		const columnAutoIncrement = (
			json2.tables[tableName].columns[columnName] as any
		).autoincrement;
		const columnPk = (json2.tables[tableName].columns[columnName] as any)
			.primaryKey;

		const compositePk = json2.tables[tableName].compositePrimaryKeys[
			`${tableName}_${columnName}`
		];

		if (typeof column.name !== 'string') {
			statements.push({
				type: 'alter_table_rename_column',
				tableName,
				oldColumnName: column.name.old,
				newColumnName: column.name.new,
				schema,
			});
		}

		if (column.type?.type === 'changed') {
			statements.push({
				type: 'alter_table_alter_column_set_type',
				tableName,
				columnName,
				newDataType: column.type.new,
				oldDataType: column.type.old,
				schema,
				columnDefault,
				columnOnUpdate,
				columnNotNull,
				columnAutoIncrement,
				columnPk,
				columnGenerated,
			});
		}

		if (
			column.primaryKey?.type === 'deleted'
			|| (column.primaryKey?.type === 'changed'
				&& !column.primaryKey.new
				&& typeof compositePk === 'undefined')
		) {
			dropPkStatements.push({
				////
				type: 'alter_table_alter_column_drop_pk',
				tableName,
				columnName,
				schema,
			});
		}

		if (column.default?.type === 'added') {
			statements.push({
				type: 'alter_table_alter_column_set_default',
				tableName,
				columnName,
				newDefaultValue: column.default.value,
				schema,
				columnOnUpdate,
				columnNotNull,
				columnAutoIncrement,
				newDataType: columnType,
				columnPk,
			});
		}

		if (column.default?.type === 'changed') {
			statements.push({
				type: 'alter_table_alter_column_set_default',
				tableName,
				columnName,
				newDefaultValue: column.default.new,
				oldDefaultValue: column.default.old,
				schema,
				columnOnUpdate,
				columnNotNull,
				columnAutoIncrement,
				newDataType: columnType,
				columnPk,
			});
		}

		if (column.default?.type === 'deleted') {
			statements.push({
				type: 'alter_table_alter_column_drop_default',
				tableName,
				columnName,
				schema,
				columnDefault,
				columnOnUpdate,
				columnNotNull,
				columnAutoIncrement,
				newDataType: columnType,
				columnPk,
			});
		}

		if (column.notNull?.type === 'added') {
			statements.push({
				type: 'alter_table_alter_column_set_notnull',
				tableName,
				columnName,
				schema,
				newDataType: columnType,
				columnDefault,
				columnOnUpdate,
				columnNotNull,
				columnAutoIncrement,
				columnPk,
			});
		}

		if (column.notNull?.type === 'changed') {
			const type = column.notNull.new
				? 'alter_table_alter_column_set_notnull'
				: 'alter_table_alter_column_drop_notnull';
			statements.push({
				type: type,
				tableName,
				columnName,
				schema,
				newDataType: columnType,
				columnDefault,
				columnOnUpdate,
				columnNotNull,
				columnAutoIncrement,
				columnPk,
			});
		}

		if (column.notNull?.type === 'deleted') {
			statements.push({
				type: 'alter_table_alter_column_drop_notnull',
				tableName,
				columnName,
				schema,
				newDataType: columnType,
				columnDefault,
				columnOnUpdate,
				columnNotNull,
				columnAutoIncrement,
				columnPk,
			});
		}

		if (column.generated?.type === 'added') {
			if (columnGenerated?.type === 'virtual') {
				warning(
					`You are trying to add virtual generated constraint to ${
						chalk.blue(
							columnName,
						)
					} column. As MySQL docs mention: "Nongenerated columns can be altered to stored but not virtual generated columns". We will drop an existing column and add it with a virtual generated statement. This means that the data previously stored in this column will be wiped, and new data will be generated on each read for this column\n`,
				);
			}
			statements.push({
				type: 'alter_table_alter_column_set_generated',
				tableName,
				columnName,
				schema,
				newDataType: columnType,
				columnDefault,
				columnOnUpdate,
				columnNotNull,
				columnAutoIncrement,
				columnPk,
				columnGenerated,
			});
		}

		if (column.generated?.type === 'changed' && action !== 'push') {
			statements.push({
				type: 'alter_table_alter_column_alter_generated',
				tableName,
				columnName,
				schema,
				newDataType: columnType,
				columnDefault,
				columnOnUpdate,
				columnNotNull,
				columnAutoIncrement,
				columnPk,
				columnGenerated,
			});
		}

		if (column.generated?.type === 'deleted') {
			if (columnGenerated?.type === 'virtual') {
				warning(
					`You are trying to remove virtual generated constraint from ${
						chalk.blue(
							columnName,
						)
					} column. As MySQL docs mention: "Stored but not virtual generated columns can be altered to nongenerated columns. The stored generated values become the values of the nongenerated column". We will drop an existing column and add it without a virtual generated statement. This means that this column will have no data after migration\n`,
				);
			}
			statements.push({
				type: 'alter_table_alter_column_drop_generated',
				tableName,
				columnName,
				schema,
				newDataType: columnType,
				columnDefault,
				columnOnUpdate,
				columnNotNull,
				columnAutoIncrement,
				columnPk,
				columnGenerated,
				oldColumn: json1.tables[tableName].columns[columnName],
			});
		}

		if (
			column.primaryKey?.type === 'added'
			|| (column.primaryKey?.type === 'changed' && column.primaryKey.new)
		) {
			const wasAutoincrement = statements.filter(
				(it) => it.type === 'alter_table_alter_column_set_autoincrement',
			);
			if (wasAutoincrement.length === 0) {
				setPkStatements.push({
					type: 'alter_table_alter_column_set_pk',
					tableName,
					schema,
					columnName,
				});
			}
		}

		if (column.onUpdate?.type === 'added') {
			statements.push({
				type: 'alter_table_alter_column_set_on_update',
				tableName,
				columnName,
				schema,
				newDataType: columnType,
				columnDefault,
				columnOnUpdate,
				columnNotNull,
				columnAutoIncrement,
				columnPk,
			});
		}

		if (column.onUpdate?.type === 'deleted') {
			statements.push({
				type: 'alter_table_alter_column_drop_on_update',
				tableName,
				columnName,
				schema,
				newDataType: columnType,
				columnDefault,
				columnOnUpdate,
				columnNotNull,
				columnAutoIncrement,
				columnPk,
			});
		}
	}

	return [...dropPkStatements, ...setPkStatements, ...statements];
};

export const prepareAlterColumnsSingleStore = (
	tableName: string,
	schema: string,
	columns: AlteredColumn[],
	// TODO: remove?
	json1: CommonSquashedSchema,
	json2: CommonSquashedSchema,
	action?: 'push' | undefined,
): JsonAlterColumnStatement[] => {
	let statements: JsonAlterColumnStatement[] = [];
	let dropPkStatements: JsonAlterColumnDropPrimaryKeyStatement[] = [];
	let setPkStatements: JsonAlterColumnSetPrimaryKeyStatement[] = [];

	for (const column of columns) {
		const columnName = typeof column.name !== 'string' ? column.name.new : column.name;

		const table = json2.tables[tableName];
		const snapshotColumn = table.columns[columnName];

		const columnType = snapshotColumn.type;
		const columnDefault = snapshotColumn.default;
		const columnOnUpdate = 'onUpdate' in snapshotColumn ? snapshotColumn.onUpdate : undefined;
		const columnNotNull = table.columns[columnName].notNull;

		const columnAutoIncrement = 'autoincrement' in snapshotColumn
			? snapshotColumn.autoincrement ?? false
			: false;

		const columnPk = table.columns[columnName].primaryKey;

		if (column.autoincrement?.type === 'added') {
			statements.push({
				type: 'alter_table_alter_column_set_autoincrement',
				tableName,
				columnName,
				schema,
				newDataType: columnType,
				columnDefault,
				columnOnUpdate,
				columnNotNull,
				columnAutoIncrement,
				columnPk,
			});
		}

		if (column.autoincrement?.type === 'changed') {
			const type = column.autoincrement.new
				? 'alter_table_alter_column_set_autoincrement'
				: 'alter_table_alter_column_drop_autoincrement';

			statements.push({
				type,
				tableName,
				columnName,
				schema,
				newDataType: columnType,
				columnDefault,
				columnOnUpdate,
				columnNotNull,
				columnAutoIncrement,
				columnPk,
			});
		}

		if (column.autoincrement?.type === 'deleted') {
			statements.push({
				type: 'alter_table_alter_column_drop_autoincrement',
				tableName,
				columnName,
				schema,
				newDataType: columnType,
				columnDefault,
				columnOnUpdate,
				columnNotNull,
				columnAutoIncrement,
				columnPk,
			});
		}
	}

	for (const column of columns) {
		const columnName = typeof column.name !== 'string' ? column.name.new : column.name;

		// I used any, because those fields are available only for mysql and singlestore dialect
		// For other dialects it will become undefined, that is fine for json statements
		const columnType = json2.tables[tableName].columns[columnName].type;
		const columnDefault = json2.tables[tableName].columns[columnName].default;
		const columnGenerated = json2.tables[tableName].columns[columnName].generated;
		const columnOnUpdate = (json2.tables[tableName].columns[columnName] as any)
			.onUpdate;
		const columnNotNull = json2.tables[tableName].columns[columnName].notNull;
		const columnAutoIncrement = (
			json2.tables[tableName].columns[columnName] as any
		).autoincrement;
		const columnPk = (json2.tables[tableName].columns[columnName] as any)
			.primaryKey;

		const compositePk = json2.tables[tableName].compositePrimaryKeys[
			`${tableName}_${columnName}`
		];

		if (typeof column.name !== 'string') {
			statements.push({
				type: 'alter_table_rename_column',
				tableName,
				oldColumnName: column.name.old,
				newColumnName: column.name.new,
				schema,
			});
		}

		if (column.type?.type === 'changed') {
			statements.push({
				type: 'alter_table_alter_column_set_type',
				tableName,
				columnName,
				newDataType: column.type.new,
				oldDataType: column.type.old,
				schema,
				columnDefault,
				columnOnUpdate,
				columnNotNull,
				columnAutoIncrement,
				columnPk,
				columnGenerated,
			});
		}

		if (
			column.primaryKey?.type === 'deleted'
			|| (column.primaryKey?.type === 'changed'
				&& !column.primaryKey.new
				&& typeof compositePk === 'undefined')
		) {
			dropPkStatements.push({
				////
				type: 'alter_table_alter_column_drop_pk',
				tableName,
				columnName,
				schema,
			});
		}

		if (column.default?.type === 'added') {
			statements.push({
				type: 'alter_table_alter_column_set_default',
				tableName,
				columnName,
				newDefaultValue: column.default.value,
				schema,
				columnOnUpdate,
				columnNotNull,
				columnAutoIncrement,
				newDataType: columnType,
				columnPk,
			});
		}

		if (column.default?.type === 'changed') {
			statements.push({
				type: 'alter_table_alter_column_set_default',
				tableName,
				columnName,
				newDefaultValue: column.default.new,
				oldDefaultValue: column.default.old,
				schema,
				columnOnUpdate,
				columnNotNull,
				columnAutoIncrement,
				newDataType: columnType,
				columnPk,
			});
		}

		if (column.default?.type === 'deleted') {
			statements.push({
				type: 'alter_table_alter_column_drop_default',
				tableName,
				columnName,
				schema,
				columnDefault,
				columnOnUpdate,
				columnNotNull,
				columnAutoIncrement,
				newDataType: columnType,
				columnPk,
			});
		}

		if (column.notNull?.type === 'added') {
			statements.push({
				type: 'alter_table_alter_column_set_notnull',
				tableName,
				columnName,
				schema,
				newDataType: columnType,
				columnDefault,
				columnOnUpdate,
				columnNotNull,
				columnAutoIncrement,
				columnPk,
			});
		}

		if (column.notNull?.type === 'changed') {
			const type = column.notNull.new
				? 'alter_table_alter_column_set_notnull'
				: 'alter_table_alter_column_drop_notnull';
			statements.push({
				type: type,
				tableName,
				columnName,
				schema,
				newDataType: columnType,
				columnDefault,
				columnOnUpdate,
				columnNotNull,
				columnAutoIncrement,
				columnPk,
			});
		}

		if (column.notNull?.type === 'deleted') {
			statements.push({
				type: 'alter_table_alter_column_drop_notnull',
				tableName,
				columnName,
				schema,
				newDataType: columnType,
				columnDefault,
				columnOnUpdate,
				columnNotNull,
				columnAutoIncrement,
				columnPk,
			});
		}

		if (column.generated?.type === 'added') {
			if (columnGenerated?.type === 'virtual') {
				// TODO: Change warning message according to SingleStore docs
				warning(
					`You are trying to add virtual generated constraint to ${
						pico.blue(
							columnName,
						)
					} column. As MySQL docs mention: "Nongenerated columns can be altered to stored but not virtual generated columns". We will drop an existing column and add it with a virtual generated statement. This means that the data previously stored in this column will be wiped, and new data will be generated on each read for this column\n`,
				);
			}
			statements.push({
				type: 'alter_table_alter_column_set_generated',
				tableName,
				columnName,
				schema,
				newDataType: columnType,
				columnDefault,
				columnOnUpdate,
				columnNotNull,
				columnAutoIncrement,
				columnPk,
				columnGenerated,
			});
		}

		if (column.generated?.type === 'changed' && action !== 'push') {
			statements.push({
				type: 'alter_table_alter_column_alter_generated',
				tableName,
				columnName,
				schema,
				newDataType: columnType,
				columnDefault,
				columnOnUpdate,
				columnNotNull,
				columnAutoIncrement,
				columnPk,
				columnGenerated,
			});
		}

		if (column.generated?.type === 'deleted') {
			if (columnGenerated?.type === 'virtual') {
				// TODO: Change warning message according to SingleStore docs
				warning(
					`You are trying to remove virtual generated constraint from ${
						pico.blue(
							columnName,
						)
					} column. As MySQL docs mention: "Stored but not virtual generated columns can be altered to nongenerated columns. The stored generated values become the values of the nongenerated column". We will drop an existing column and add it without a virtual generated statement. This means that this column will have no data after migration\n`,
				);
			}
			statements.push({
				type: 'alter_table_alter_column_drop_generated',
				tableName,
				columnName,
				schema,
				newDataType: columnType,
				columnDefault,
				columnOnUpdate,
				columnNotNull,
				columnAutoIncrement,
				columnPk,
				columnGenerated,
				oldColumn: json1.tables[tableName].columns[columnName],
			});
		}

		if (
			column.primaryKey?.type === 'added'
			|| (column.primaryKey?.type === 'changed' && column.primaryKey.new)
		) {
			const wasAutoincrement = statements.filter(
				(it) => it.type === 'alter_table_alter_column_set_autoincrement',
			);
			if (wasAutoincrement.length === 0) {
				setPkStatements.push({
					type: 'alter_table_alter_column_set_pk',
					tableName,
					schema,
					columnName,
				});
			}
		}

		if (column.onUpdate?.type === 'added') {
			statements.push({
				type: 'alter_table_alter_column_set_on_update',
				tableName,
				columnName,
				schema,
				newDataType: columnType,
				columnDefault,
				columnOnUpdate,
				columnNotNull,
				columnAutoIncrement,
				columnPk,
			});
		}

		if (column.onUpdate?.type === 'deleted') {
			statements.push({
				type: 'alter_table_alter_column_drop_on_update',
				tableName,
				columnName,
				schema,
				newDataType: columnType,
				columnDefault,
				columnOnUpdate,
				columnNotNull,
				columnAutoIncrement,
				columnPk,
			});
		}
	}

	return [...dropPkStatements, ...setPkStatements, ...statements];
};

export const preparePgAlterColumns = (
	_tableName: string,
	schema: string,
	columns: AlteredColumn[],
	// TODO: remove?
	json2: CommonSquashedSchema,
	action?: 'push' | undefined,
): JsonAlterColumnStatement[] => {
	const tableKey = `${schema || 'public'}.${_tableName}`;
	let statements: JsonAlterColumnStatement[] = [];
	let dropPkStatements: JsonAlterColumnDropPrimaryKeyStatement[] = [];
	let setPkStatements: JsonAlterColumnSetPrimaryKeyStatement[] = [];

	for (const column of columns) {
		const columnName = typeof column.name !== 'string' ? column.name.new : column.name;

		const tableName = json2.tables[tableKey].name;

		// I used any, because those fields are available only for mysql dialect
		// For other dialects it will become undefined, that is fine for json statements
		const columnType = json2.tables[tableKey].columns[columnName].type;
		const columnDefault = json2.tables[tableKey].columns[columnName].default;
		const columnGenerated = json2.tables[tableKey].columns[columnName].generated;
		const columnOnUpdate = (json2.tables[tableKey].columns[columnName] as any)
			.onUpdate;
		const columnNotNull = json2.tables[tableKey].columns[columnName].notNull;
		const columnAutoIncrement = (
			json2.tables[tableKey].columns[columnName] as any
		).autoincrement;
		const columnPk = (json2.tables[tableKey].columns[columnName] as any)
			.primaryKey;

		const compositePk = json2.tables[tableKey].compositePrimaryKeys[`${tableName}_${columnName}`];

		if (typeof column.name !== 'string') {
			statements.push({
				type: 'alter_table_rename_column',
				tableName,
				oldColumnName: column.name.old,
				newColumnName: column.name.new,
				schema,
			});
		}

		if (column.type?.type === 'changed') {
			statements.push({
				type: 'alter_table_alter_column_set_type',
				tableName,
				columnName,
				newDataType: column.type.new,
				oldDataType: column.type.old,
				schema,
				columnDefault,
				columnOnUpdate,
				columnNotNull,
				columnAutoIncrement,
				columnPk,
			});
		}

		if (
			column.primaryKey?.type === 'deleted'
			|| (column.primaryKey?.type === 'changed'
				&& !column.primaryKey.new
				&& typeof compositePk === 'undefined')
		) {
			dropPkStatements.push({
				////
				type: 'alter_table_alter_column_drop_pk',
				tableName,
				columnName,
				schema,
			});
		}

		if (column.default?.type === 'added') {
			statements.push({
				type: 'alter_table_alter_column_set_default',
				tableName,
				columnName,
				newDefaultValue: column.default.value,
				schema,
				columnOnUpdate,
				columnNotNull,
				columnAutoIncrement,
				newDataType: columnType,
				columnPk,
			});
		}

		if (column.default?.type === 'changed') {
			statements.push({
				type: 'alter_table_alter_column_set_default',
				tableName,
				columnName,
				newDefaultValue: column.default.new,
				oldDefaultValue: column.default.old,
				schema,
				columnOnUpdate,
				columnNotNull,
				columnAutoIncrement,
				newDataType: columnType,
				columnPk,
			});
		}

		if (column.default?.type === 'deleted') {
			statements.push({
				type: 'alter_table_alter_column_drop_default',
				tableName,
				columnName,
				schema,
				columnDefault,
				columnOnUpdate,
				columnNotNull,
				columnAutoIncrement,
				newDataType: columnType,
				columnPk,
			});
		}

		if (column.notNull?.type === 'added') {
			statements.push({
				type: 'alter_table_alter_column_set_notnull',
				tableName,
				columnName,
				schema,
				newDataType: columnType,
				columnDefault,
				columnOnUpdate,
				columnNotNull,
				columnAutoIncrement,
				columnPk,
			});
		}

		if (column.notNull?.type === 'changed') {
			const type = column.notNull.new
				? 'alter_table_alter_column_set_notnull'
				: 'alter_table_alter_column_drop_notnull';
			statements.push({
				type: type,
				tableName,
				columnName,
				schema,
				newDataType: columnType,
				columnDefault,
				columnOnUpdate,
				columnNotNull,
				columnAutoIncrement,
				columnPk,
			});
		}

		if (column.notNull?.type === 'deleted') {
			statements.push({
				type: 'alter_table_alter_column_drop_notnull',
				tableName,
				columnName,
				schema,
				newDataType: columnType,
				columnDefault,
				columnOnUpdate,
				columnNotNull,
				columnAutoIncrement,
				columnPk,
			});
		}

		if (column.identity?.type === 'added') {
			statements.push({
				type: 'alter_table_alter_column_set_identity',
				tableName,
				columnName,
				schema,
				identity: column.identity.value,
			});
		}

		if (column.identity?.type === 'changed') {
			statements.push({
				type: 'alter_table_alter_column_change_identity',
				tableName,
				columnName,
				schema,
				identity: column.identity.new,
				oldIdentity: column.identity.old,
			});
		}

		if (column.identity?.type === 'deleted') {
			statements.push({
				type: 'alter_table_alter_column_drop_identity',
				tableName,
				columnName,
				schema,
			});
		}

		if (column.generated?.type === 'added') {
			statements.push({
				type: 'alter_table_alter_column_set_generated',
				tableName,
				columnName,
				schema,
				newDataType: columnType,
				columnDefault,
				columnOnUpdate,
				columnNotNull,
				columnAutoIncrement,
				columnPk,
				columnGenerated,
			});
		}

		if (column.generated?.type === 'changed' && action !== 'push') {
			statements.push({
				type: 'alter_table_alter_column_alter_generated',
				tableName,
				columnName,
				schema,
				newDataType: columnType,
				columnDefault,
				columnOnUpdate,
				columnNotNull,
				columnAutoIncrement,
				columnPk,
				columnGenerated,
			});
		}

		if (column.generated?.type === 'deleted') {
			statements.push({
				type: 'alter_table_alter_column_drop_generated',
				tableName,
				columnName,
				schema,
				newDataType: columnType,
				columnDefault,
				columnOnUpdate,
				columnNotNull,
				columnAutoIncrement,
				columnPk,
				columnGenerated,
			});
		}

		if (
			column.primaryKey?.type === 'added'
			|| (column.primaryKey?.type === 'changed' && column.primaryKey.new)
		) {
			const wasAutoincrement = statements.filter(
				(it) => it.type === 'alter_table_alter_column_set_autoincrement',
			);
			if (wasAutoincrement.length === 0) {
				setPkStatements.push({
					type: 'alter_table_alter_column_set_pk',
					tableName,
					schema,
					columnName,
				});
			}
		}

		// if (column.primaryKey?.type === "added") {
		//   statements.push({
		//     type: "alter_table_alter_column_set_primarykey",
		//     tableName,
		//     columnName,
		//     schema,
		//     newDataType: columnType,
		//     columnDefault,
		//     columnOnUpdate,
		//     columnNotNull,
		//     columnAutoIncrement,
		//   });
		// }

		// if (column.primaryKey?.type === "changed") {
		//   const type = column.primaryKey.new
		//     ? "alter_table_alter_column_set_primarykey"
		//     : "alter_table_alter_column_drop_primarykey";

		//   statements.push({
		//     type,
		//     tableName,
		//     columnName,
		//     schema,
		//     newDataType: columnType,
		//     columnDefault,
		//     columnOnUpdate,
		//     columnNotNull,
		//     columnAutoIncrement,
		//   });
		// }

		// if (column.primaryKey?.type === "deleted") {
		//   statements.push({
		//     type: "alter_table_alter_column_drop_primarykey",
		//     tableName,
		//     columnName,
		//     schema,
		//     newDataType: columnType,
		//     columnDefault,
		//     columnOnUpdate,
		//     columnNotNull,
		//     columnAutoIncrement,
		//   });
		// }

		if (column.onUpdate?.type === 'added') {
			statements.push({
				type: 'alter_table_alter_column_set_on_update',
				tableName,
				columnName,
				schema,
				newDataType: columnType,
				columnDefault,
				columnOnUpdate,
				columnNotNull,
				columnAutoIncrement,
				columnPk,
			});
		}

		if (column.onUpdate?.type === 'deleted') {
			statements.push({
				type: 'alter_table_alter_column_drop_on_update',
				tableName,
				columnName,
				schema,
				newDataType: columnType,
				columnDefault,
				columnOnUpdate,
				columnNotNull,
				columnAutoIncrement,
				columnPk,
			});
		}
	}

	return [...dropPkStatements, ...setPkStatements, ...statements];
};

export const prepareSqliteAlterColumns = (
	tableName: string,
	schema: string,
	columns: AlteredColumn[],
	// TODO: remove?
	json2: CommonSquashedSchema,
): JsonAlterColumnStatement[] => {
	let statements: JsonAlterColumnStatement[] = [];
	let dropPkStatements: JsonAlterColumnDropPrimaryKeyStatement[] = [];
	let setPkStatements: JsonAlterColumnSetPrimaryKeyStatement[] = [];

	for (const column of columns) {
		const columnName = typeof column.name !== 'string' ? column.name.new : column.name;

		// I used any, because those fields are available only for mysql dialect
		// For other dialects it will become undefined, that is fine for json statements
		const columnType = json2.tables[tableName].columns[columnName].type;
		const columnDefault = json2.tables[tableName].columns[columnName].default;
		const columnOnUpdate = (json2.tables[tableName].columns[columnName] as any)
			.onUpdate;
		const columnNotNull = json2.tables[tableName].columns[columnName].notNull;
		const columnAutoIncrement = (
			json2.tables[tableName].columns[columnName] as any
		).autoincrement;
		const columnPk = (json2.tables[tableName].columns[columnName] as any)
			.primaryKey;

		const columnGenerated = json2.tables[tableName].columns[columnName].generated;

		const compositePk = json2.tables[tableName].compositePrimaryKeys[
			`${tableName}_${columnName}`
		];

		if (column.autoincrement?.type === 'added') {
			statements.push({
				type: 'alter_table_alter_column_set_autoincrement',
				tableName,
				columnName,
				schema,
				newDataType: columnType,
				columnDefault,
				columnOnUpdate,
				columnNotNull,
				columnAutoIncrement,
				columnPk,
			});
		}

		if (column.autoincrement?.type === 'changed') {
			const type = column.autoincrement.new
				? 'alter_table_alter_column_set_autoincrement'
				: 'alter_table_alter_column_drop_autoincrement';

			statements.push({
				type,
				tableName,
				columnName,
				schema,
				newDataType: columnType,
				columnDefault,
				columnOnUpdate,
				columnNotNull,
				columnAutoIncrement,
				columnPk,
			});
		}

		if (column.autoincrement?.type === 'deleted') {
			statements.push({
				type: 'alter_table_alter_column_drop_autoincrement',
				tableName,
				columnName,
				schema,
				newDataType: columnType,
				columnDefault,
				columnOnUpdate,
				columnNotNull,
				columnAutoIncrement,
				columnPk,
			});
		}

		if (typeof column.name !== 'string') {
			statements.push({
				type: 'alter_table_rename_column',
				tableName,
				oldColumnName: column.name.old,
				newColumnName: column.name.new,
				schema,
			});
		}

		if (column.type?.type === 'changed') {
			statements.push({
				type: 'alter_table_alter_column_set_type',
				tableName,
				columnName,
				newDataType: column.type.new,
				oldDataType: column.type.old,
				schema,
				columnDefault,
				columnOnUpdate,
				columnNotNull,
				columnAutoIncrement,
				columnPk,
			});
		}

		if (
			column.primaryKey?.type === 'deleted'
			|| (column.primaryKey?.type === 'changed'
				&& !column.primaryKey.new
				&& typeof compositePk === 'undefined')
		) {
			dropPkStatements.push({
				////
				type: 'alter_table_alter_column_drop_pk',
				tableName,
				columnName,
				schema,
			});
		}

		if (column.default?.type === 'added') {
			statements.push({
				type: 'alter_table_alter_column_set_default',
				tableName,
				columnName,
				newDefaultValue: column.default.value,
				schema,
				columnOnUpdate,
				columnNotNull,
				columnAutoIncrement,
				newDataType: columnType,
				columnPk,
			});
		}

		if (column.default?.type === 'changed') {
			statements.push({
				type: 'alter_table_alter_column_set_default',
				tableName,
				columnName,
				newDefaultValue: column.default.new,
				oldDefaultValue: column.default.old,
				schema,
				columnOnUpdate,
				columnNotNull,
				columnAutoIncrement,
				newDataType: columnType,
				columnPk,
			});
		}

		if (column.default?.type === 'deleted') {
			statements.push({
				type: 'alter_table_alter_column_drop_default',
				tableName,
				columnName,
				schema,
				columnDefault,
				columnOnUpdate,
				columnNotNull,
				columnAutoIncrement,
				newDataType: columnType,
				columnPk,
			});
		}

		if (column.notNull?.type === 'added') {
			statements.push({
				type: 'alter_table_alter_column_set_notnull',
				tableName,
				columnName,
				schema,
				newDataType: columnType,
				columnDefault,
				columnOnUpdate,
				columnNotNull,
				columnAutoIncrement,
				columnPk,
			});
		}

		if (column.notNull?.type === 'changed') {
			const type = column.notNull.new
				? 'alter_table_alter_column_set_notnull'
				: 'alter_table_alter_column_drop_notnull';
			statements.push({
				type: type,
				tableName,
				columnName,
				schema,
				newDataType: columnType,
				columnDefault,
				columnOnUpdate,
				columnNotNull,
				columnAutoIncrement,
				columnPk,
			});
		}

		if (column.notNull?.type === 'deleted') {
			statements.push({
				type: 'alter_table_alter_column_drop_notnull',
				tableName,
				columnName,
				schema,
				newDataType: columnType,
				columnDefault,
				columnOnUpdate,
				columnNotNull,
				columnAutoIncrement,
				columnPk,
			});
		}

		if (column.generated?.type === 'added') {
			if (columnGenerated?.type === 'virtual') {
				statements.push({
					type: 'alter_table_alter_column_set_generated',
					tableName,
					columnName,
					schema,
					newDataType: columnType,
					columnDefault,
					columnOnUpdate,
					columnNotNull,
					columnAutoIncrement,
					columnPk,
					columnGenerated,
				});
			} else {
				warning(
					`As SQLite docs mention: "It is not possible to ALTER TABLE ADD COLUMN a STORED column. One can add a VIRTUAL column, however", source: "https://www.sqlite.org/gencol.html"`,
				);
			}
		}

		if (column.generated?.type === 'changed') {
			if (columnGenerated?.type === 'virtual') {
				statements.push({
					type: 'alter_table_alter_column_alter_generated',
					tableName,
					columnName,
					schema,
					newDataType: columnType,
					columnDefault,
					columnOnUpdate,
					columnNotNull,
					columnAutoIncrement,
					columnPk,
					columnGenerated,
				});
			} else {
				warning(
					`As SQLite docs mention: "It is not possible to ALTER TABLE ADD COLUMN a STORED column. One can add a VIRTUAL column, however", source: "https://www.sqlite.org/gencol.html"`,
				);
			}
		}

		if (column.generated?.type === 'deleted') {
			statements.push({
				type: 'alter_table_alter_column_drop_generated',
				tableName,
				columnName,
				schema,
				newDataType: columnType,
				columnDefault,
				columnOnUpdate,
				columnNotNull,
				columnAutoIncrement,
				columnPk,
				columnGenerated,
			});
		}

		if (
			column.primaryKey?.type === 'added'
			|| (column.primaryKey?.type === 'changed' && column.primaryKey.new)
		) {
			const wasAutoincrement = statements.filter(
				(it) => it.type === 'alter_table_alter_column_set_autoincrement',
			);
			if (wasAutoincrement.length === 0) {
				setPkStatements.push({
					type: 'alter_table_alter_column_set_pk',
					tableName,
					schema,
					columnName,
				});
			}
		}

		if (column.onUpdate?.type === 'added') {
			statements.push({
				type: 'alter_table_alter_column_set_on_update',
				tableName,
				columnName,
				schema,
				newDataType: columnType,
				columnDefault,
				columnOnUpdate,
				columnNotNull,
				columnAutoIncrement,
				columnPk,
			});
		}

		if (column.onUpdate?.type === 'deleted') {
			statements.push({
				type: 'alter_table_alter_column_drop_on_update',
				tableName,
				columnName,
				schema,
				newDataType: columnType,
				columnDefault,
				columnOnUpdate,
				columnNotNull,
				columnAutoIncrement,
				columnPk,
			});
		}
	}

	return [...dropPkStatements, ...setPkStatements, ...statements];
};

export const prepareRenamePolicyJsons = (
	tableName: string,
	schema: string,
	renames: {
		from: Policy;
		to: Policy;
	}[],
): JsonRenamePolicyStatement[] => {
	return renames.map((it) => {
		return {
			type: 'rename_policy',
			tableName: tableName,
			oldName: it.from.name,
			newName: it.to.name,
			schema,
		};
	});
};

export const prepareRenameIndPolicyJsons = (
	renames: {
		from: Policy;
		to: Policy;
	}[],
): JsonIndRenamePolicyStatement[] => {
	return renames.map((it) => {
		return {
			type: 'rename_ind_policy',
			tableKey: it.from.on!,
			oldName: it.from.name,
			newName: it.to.name,
		};
	});
};

export const prepareCreatePolicyJsons = (
	tableName: string,
	schema: string,
	policies: Policy[],
): JsonCreatePolicyStatement[] => {
	return policies.map((it) => {
		return {
			type: 'create_policy',
			tableName,
			data: it,
			schema,
		};
	});
};

export const prepareCreateIndPolicyJsons = (
	policies: Policy[],
): JsonCreateIndPolicyStatement[] => {
	return policies.map((it) => {
		return {
			type: 'create_ind_policy',
			tableName: it.on!,
			data: it,
		};
	});
};

export const prepareDropPolicyJsons = (
	tableName: string,
	schema: string,
	policies: Policy[],
): JsonDropPolicyStatement[] => {
	return policies.map((it) => {
		return {
			type: 'drop_policy',
			tableName,
			data: it,
			schema,
		};
	});
};

export const prepareDropIndPolicyJsons = (
	policies: Policy[],
): JsonDropIndPolicyStatement[] => {
	return policies.map((it) => {
		return {
			type: 'drop_ind_policy',
			tableName: it.on!,
			data: it,
		};
	});
};

export const prepareAlterPolicyJson = (
	tableName: string,
	schema: string,
	oldPolicy: string,
	newPolicy: string,
): JsonAlterPolicyStatement => {
	return {
		type: 'alter_policy',
		tableName,
		oldData: oldPolicy,
		newData: newPolicy,
		schema,
	};
};

export const prepareAlterIndPolicyJson = (
	oldPolicy: Policy,
	newPolicy: Policy,
): JsonAlterIndPolicyStatement => {
	return {
		type: 'alter_ind_policy',
		oldData: oldPolicy,
		newData: newPolicy,
	};
};

export const preparePgCreateIndexesJson = (
	tableName: string,
	schema: string,
	indexes: Record<string, string>,
	fullSchema: PgSchema,
	action?: 'push' | undefined,
): JsonPgCreateIndexStatement[] => {
	if (action === 'push') {
		return Object.values(indexes).map((indexData) => {
			const unsquashedIndex = PgSquasher.unsquashIdxPush(indexData);
			const data = fullSchema.tables[`${schema === '' ? 'public' : schema}.${tableName}`]
				.indexes[unsquashedIndex.name];
			return {
				type: 'create_index_pg',
				tableName,
				data,
				schema,
			};
		});
	}
	return Object.values(indexes).map((indexData) => {
		return {
			type: 'create_index_pg',
			tableName,
			data: PgSquasher.unsquashIdx(indexData),
			schema,
		};
	});
};

export const prepareCreateIndexesJson = (
	tableName: string,
	schema: string,
	indexes: Record<string, string>,
	internal?: MySqlKitInternals | SQLiteKitInternals,
): JsonCreateIndexStatement[] => {
	return Object.values(indexes).map((indexData) => {
		return {
			type: 'create_index',
			tableName,
			data: indexData,
			schema,
			internal,
		};
	});
};

export const prepareCreateReferencesJson = (
	tableName: string,
	schema: string,
	foreignKeys: Record<string, string>,
): JsonCreateReferenceStatement[] => {
	return Object.values(foreignKeys).map((fkData) => {
		return {
			type: 'create_reference',
			tableName,
			data: fkData,
			schema,
		};
	});
};
export const prepareLibSQLCreateReferencesJson = (
	tableName: string,
	schema: string,
	foreignKeys: Record<string, string>,
	json2: SQLiteSchemaSquashed,
	action?: 'push',
): JsonCreateReferenceStatement[] => {
	return Object.values(foreignKeys).map((fkData) => {
		const { columnsFrom, tableFrom, columnsTo } = action === 'push'
			? SQLiteSquasher.unsquashPushFK(fkData)
			: SQLiteSquasher.unsquashFK(fkData);

		// When trying to alter table in lib sql it is necessary to pass all config for column like "NOT NULL", "DEFAULT", etc.
		// If it is multicolumn reference it is not possible to pass this data for all columns
		// Pass multicolumn flag for sql statements to not generate migration
		let isMulticolumn = false;

		if (columnsFrom.length > 1 || columnsTo.length > 1) {
			isMulticolumn = true;

			return {
				type: 'create_reference',
				tableName,
				data: fkData,
				schema,
				isMulticolumn,
			};
		}

		const columnFrom = columnsFrom[0];

		const {
			notNull: columnNotNull,
			default: columnDefault,
			type: columnType,
		} = json2.tables[tableFrom].columns[columnFrom];

		return {
			type: 'create_reference',
			tableName,
			data: fkData,
			schema,
			columnNotNull,
			columnDefault,
			columnType,
		};
	});
};

export const prepareDropReferencesJson = (
	tableName: string,
	schema: string,
	foreignKeys: Record<string, string>,
): JsonDeleteReferenceStatement[] => {
	return Object.values(foreignKeys).map((fkData) => {
		return {
			type: 'delete_reference',
			tableName,
			data: fkData,
			schema,
		};
	});
};
export const prepareLibSQLDropReferencesJson = (
	tableName: string,
	schema: string,
	foreignKeys: Record<string, string>,
	json2: SQLiteSchemaSquashed,
	meta: SQLiteSchemaInternal['_meta'],
	action?: 'push',
): JsonDeleteReferenceStatement[] => {
	const statements = Object.values(foreignKeys).map((fkData) => {
		const { columnsFrom, tableFrom, columnsTo, name, tableTo, onDelete, onUpdate } = action === 'push'
			? SQLiteSquasher.unsquashPushFK(fkData)
			: SQLiteSquasher.unsquashFK(fkData);

		// If all columns from where were references were deleted -> skip this logic
		// Drop columns will cover this scenario
		const keys = Object.keys(json2.tables[tableName].columns);
		const filtered = columnsFrom.filter((it) => keys.includes(it));
		const fullDrop = filtered.length === 0;
		if (fullDrop) return;

		// When trying to alter table in lib sql it is necessary to pass all config for column like "NOT NULL", "DEFAULT", etc.
		// If it is multicolumn reference it is not possible to pass this data for all columns
		// Pass multicolumn flag for sql statements to not generate migration
		let isMulticolumn = false;

		if (columnsFrom.length > 1 || columnsTo.length > 1) {
			isMulticolumn = true;

			return {
				type: 'delete_reference',
				tableName,
				data: fkData,
				schema,
				isMulticolumn,
			};
		}

		const columnFrom = columnsFrom[0];
		const newTableName = getNewTableName(tableFrom, meta);

		const {
			notNull: columnNotNull,
			default: columnDefault,
			type: columnType,
		} = json2.tables[newTableName].columns[columnFrom];

		const fkToSquash = {
			columnsFrom,
			columnsTo,
			name,
			tableFrom: newTableName,
			tableTo,
			onDelete,
			onUpdate,
		};
		const foreignKey = action === 'push'
			? SQLiteSquasher.squashPushFK(fkToSquash)
			: SQLiteSquasher.squashFK(fkToSquash);
		return {
			type: 'delete_reference',
			tableName,
			data: foreignKey,
			schema,
			columnNotNull,
			columnDefault,
			columnType,
		};
	});

	return statements.filter((it) => it) as JsonDeleteReferenceStatement[];
};

// alter should create 2 statements. It's important to make only 1 sql per statement(for breakpoints)
export const prepareAlterReferencesJson = (
	tableName: string,
	schema: string,
	foreignKeys: Record<string, { __old: string; __new: string }>,
): JsonReferenceStatement[] => {
	const stmts: JsonReferenceStatement[] = [];
	Object.values(foreignKeys).map((val) => {
		stmts.push({
			type: 'delete_reference',
			tableName,
			schema,
			data: val.__old,
		});

		stmts.push({
			type: 'create_reference',
			tableName,
			schema,
			data: val.__new,
		});
	});
	return stmts;
};

export const prepareDropIndexesJson = (
	tableName: string,
	schema: string,
	indexes: Record<string, string>,
): JsonDropIndexStatement[] => {
	return Object.values(indexes).map((indexData) => {
		return {
			type: 'drop_index',
			tableName,
			data: indexData,
			schema,
		};
	});
};

export const prepareAddCompositePrimaryKeySqlite = (
	tableName: string,
	pks: Record<string, string>,
): JsonCreateCompositePK[] => {
	return Object.values(pks).map((it) => {
		return {
			type: 'create_composite_pk',
			tableName,
			data: it,
		} as JsonCreateCompositePK;
	});
};

export const prepareDeleteCompositePrimaryKeySqlite = (
	tableName: string,
	pks: Record<string, string>,
): JsonDeleteCompositePK[] => {
	return Object.values(pks).map((it) => {
		return {
			type: 'delete_composite_pk',
			tableName,
			data: it,
		} as JsonDeleteCompositePK;
	});
};

export const prepareAlterCompositePrimaryKeySqlite = (
	tableName: string,
	pks: Record<string, { __old: string; __new: string }>,
): JsonAlterCompositePK[] => {
	return Object.values(pks).map((it) => {
		return {
			type: 'alter_composite_pk',
			tableName,
			old: it.__old,
			new: it.__new,
		} as JsonAlterCompositePK;
	});
};

export const prepareAddCompositePrimaryKeyPg = (
	tableName: string,
	schema: string,
	pks: Record<string, string>,
	// TODO: remove?
	json2: PgSchema,
): JsonCreateCompositePK[] => {
	return Object.values(pks).map((it) => {
		const unsquashed = PgSquasher.unsquashPK(it);
		return {
			type: 'create_composite_pk',
			tableName,
			data: it,
			schema,
			constraintName: PgSquasher.unsquashPK(it).name,
		} as JsonCreateCompositePK;
	});
};

export const prepareDeleteCompositePrimaryKeyPg = (
	tableName: string,
	schema: string,
	pks: Record<string, string>,
	// TODO: remove?
	json1: PgSchema,
): JsonDeleteCompositePK[] => {
	return Object.values(pks).map((it) => {
		return {
			type: 'delete_composite_pk',
			tableName,
			data: it,
			schema,
			constraintName: PgSquasher.unsquashPK(it).name,
		} as JsonDeleteCompositePK;
	});
};

export const prepareAlterCompositePrimaryKeyPg = (
	tableName: string,
	schema: string,
	pks: Record<string, { __old: string; __new: string }>,
	// TODO: remove?
	json1: PgSchema,
	json2: PgSchema,
): JsonAlterCompositePK[] => {
	return Object.values(pks).map((it) => {
		return {
			type: 'alter_composite_pk',
			tableName,
			old: it.__old,
			new: it.__new,
			schema,
			oldConstraintName: PgSquasher.unsquashPK(it.__old).name,
			newConstraintName: PgSquasher.unsquashPK(it.__new).name,
		} as JsonAlterCompositePK;
	});
};

export const prepareAddUniqueConstraintPg = (
	tableName: string,
	schema: string,
	unqs: Record<string, string>,
): JsonCreateUniqueConstraint[] => {
	return Object.values(unqs).map((it) => {
		return {
			type: 'create_unique_constraint',
			tableName,
			data: it,
			schema,
		} as JsonCreateUniqueConstraint;
	});
};

export const prepareDeleteUniqueConstraintPg = (
	tableName: string,
	schema: string,
	unqs: Record<string, string>,
): JsonDeleteUniqueConstraint[] => {
	return Object.values(unqs).map((it) => {
		return {
			type: 'delete_unique_constraint',
			tableName,
			data: it,
			schema,
		} as JsonDeleteUniqueConstraint;
	});
};

export const prepareAddCheckConstraint = (
	tableName: string,
	schema: string,
	check: Record<string, string>,
): JsonCreateCheckConstraint[] => {
	return Object.values(check).map((it) => {
		return {
			type: 'create_check_constraint',
			tableName,
			data: it,
			schema,
		} as JsonCreateCheckConstraint;
	});
};

export const prepareDeleteCheckConstraint = (
	tableName: string,
	schema: string,
	check: Record<string, string>,
): JsonDeleteCheckConstraint[] => {
	return Object.values(check).map((it) => {
		return {
			type: 'delete_check_constraint',
			tableName,
			constraintName: PgSquasher.unsquashCheck(it).name,
			schema,
		} as JsonDeleteCheckConstraint;
	});
};

// add create table changes
// add handler to make drop and add and not alter(looking at __old and __new)
// add serializer for mysql and sqlite + types
// add introspect serializer for pg+sqlite+mysql
// add introspect actual code
// add push sqlite handler
// add push mysql warning if data exists and may have unique conflict
// add release notes
// add docs changes

export const prepareAlterUniqueConstraintPg = (
	tableName: string,
	schema: string,
	unqs: Record<string, { __old: string; __new: string }>,
): JsonAlterUniqueConstraint[] => {
	return Object.values(unqs).map((it) => {
		return {
			type: 'alter_unique_constraint',
			tableName,
			old: it.__old,
			new: it.__new,
			schema,
		} as JsonAlterUniqueConstraint;
	});
};

export const prepareAddCompositePrimaryKeyMySql = (
	tableName: string,
	pks: Record<string, string>,
	// TODO: remove?
	json1: MySqlSchema,
	json2: MySqlSchema,
): JsonCreateCompositePK[] => {
	const res: JsonCreateCompositePK[] = [];
	for (const it of Object.values(pks)) {
		const unsquashed = MySqlSquasher.unsquashPK(it);

		if (
			unsquashed.columns.length === 1
			&& json1.tables[tableName]?.columns[unsquashed.columns[0]]?.primaryKey
		) {
			continue;
		}

		res.push({
			type: 'create_composite_pk',
			tableName,
			data: it,
			constraintName: unsquashed.name,
		} as JsonCreateCompositePK);
	}
	return res;
};

export const prepareDeleteCompositePrimaryKeyMySql = (
	tableName: string,
	pks: Record<string, string>,
	// TODO: remove?
	json1: MySqlSchema,
): JsonDeleteCompositePK[] => {
	return Object.values(pks).map((it) => {
		const unsquashed = MySqlSquasher.unsquashPK(it);
		return {
			type: 'delete_composite_pk',
			tableName,
			data: it,
		} as JsonDeleteCompositePK;
	});
};

export const prepareAlterCompositePrimaryKeyMySql = (
	tableName: string,
	pks: Record<string, { __old: string; __new: string }>,
	// TODO: remove?
	json1: MySqlSchema,
	json2: MySqlSchema,
): JsonAlterCompositePK[] => {
	return Object.values(pks).map((it) => {
		return {
			type: 'alter_composite_pk',
			tableName,
			old: it.__old,
			new: it.__new,
			oldConstraintName: json1.tables[tableName].compositePrimaryKeys[
				MySqlSquasher.unsquashPK(it.__old).name
			].name,
			newConstraintName: json2.tables[tableName].compositePrimaryKeys[
				MySqlSquasher.unsquashPK(it.__new).name
			].name,
		} as JsonAlterCompositePK;
	});
};

export const preparePgCreateViewJson = (
	name: string,
	schema: string,
	definition: string,
	materialized: boolean,
	withNoData: boolean = false,
	withOption?: any,
	using?: string,
	tablespace?: string,
): JsonCreatePgViewStatement => {
	return {
		type: 'create_view',
		name: name,
		schema: schema,
		definition: definition,
		with: withOption,
		materialized: materialized,
		withNoData,
		using,
		tablespace,
	};
};

export const prepareMySqlCreateViewJson = (
	name: string,
	definition: string,
	meta: string,
	replace: boolean = false,
): JsonCreateMySqlViewStatement => {
	const { algorithm, sqlSecurity, withCheckOption } = MySqlSquasher.unsquashView(meta);
	return {
		type: 'mysql_create_view',
		name: name,
		definition: definition,
		algorithm,
		sqlSecurity,
		withCheckOption,
		replace,
	};
};

/* export const prepareSingleStoreCreateViewJson = (
	name: string,
	definition: string,
	meta: string,
	replace: boolean = false,
): JsonCreateSingleStoreViewStatement => {
	const { algorithm, sqlSecurity, withCheckOption } = SingleStoreSquasher.unsquashView(meta);
	return {
		type: 'singlestore_create_view',
		name: name,
		definition: definition,
		algorithm,
		sqlSecurity,
		withCheckOption,
		replace,
	};
}; */

export const prepareSqliteCreateViewJson = (
	name: string,
	definition: string,
): JsonCreateSqliteViewStatement => {
	return {
		type: 'sqlite_create_view',
		name: name,
		definition: definition,
	};
};

export const prepareDropViewJson = (
	name: string,
	schema?: string,
	materialized?: boolean,
): JsonDropViewStatement => {
	const resObject: JsonDropViewStatement = <JsonDropViewStatement> { name, type: 'drop_view' };

	if (schema) resObject['schema'] = schema;

	if (materialized) resObject['materialized'] = materialized;

	return resObject;
};

export const prepareRenameViewJson = (
	to: string,
	from: string,
	schema?: string,
	materialized?: boolean,
): JsonRenameViewStatement => {
	const resObject: JsonRenameViewStatement = <JsonRenameViewStatement> {
		type: 'rename_view',
		nameTo: to,
		nameFrom: from,
	};

	if (schema) resObject['schema'] = schema;
	if (materialized) resObject['materialized'] = materialized;

	return resObject;
};

export const preparePgAlterViewAlterSchemaJson = (
	to: string,
	from: string,
	name: string,
	materialized?: boolean,
): JsonAlterViewAlterSchemaStatement => {
	const returnObject: JsonAlterViewAlterSchemaStatement = {
		type: 'alter_view_alter_schema',
		fromSchema: from,
		toSchema: to,
		name,
	};

	if (materialized) returnObject['materialized'] = materialized;
	return returnObject;
};

export const preparePgAlterViewAddWithOptionJson = (
	name: string,
	schema: string,
	materialized: boolean,
	withOption: MatViewWithOption | ViewWithOption,
): JsonAlterViewAddWithOptionStatement => {
	return {
		type: 'alter_view_add_with_option',
		name,
		schema,
		materialized: materialized,
		with: withOption,
	} as JsonAlterViewAddWithOptionStatement;
};

export const preparePgAlterViewDropWithOptionJson = (
	name: string,
	schema: string,
	materialized: boolean,
	withOption: MatViewWithOption | ViewWithOption,
): JsonAlterViewDropWithOptionStatement => {
	return {
		type: 'alter_view_drop_with_option',
		name,
		schema,
		materialized: materialized,
		with: withOption,
	} as JsonAlterViewDropWithOptionStatement;
};

export const preparePgAlterViewAlterTablespaceJson = (
	name: string,
	schema: string,
	materialized: boolean,
	to: string,
): JsonAlterViewAlterTablespaceStatement => {
	return {
		type: 'alter_view_alter_tablespace',
		name,
		schema,
		materialized: materialized,
		toTablespace: to,
	} as JsonAlterViewAlterTablespaceStatement;
};

export const preparePgAlterViewAlterUsingJson = (
	name: string,
	schema: string,
	materialized: boolean,
	to: string,
): JsonAlterViewAlterUsingStatement => {
	return {
		type: 'alter_view_alter_using',
		name,
		schema,
		materialized: materialized,
		toUsing: to,
	} as JsonAlterViewAlterUsingStatement;
};

export const prepareMySqlAlterView = (
	view: Omit<MySqlView, 'isExisting'>,
): JsonAlterMySqlViewStatement => {
	return { type: 'alter_mysql_view', ...view };
};

/* export const prepareSingleStoreAlterView = (
	view: Omit<SingleStoreView, 'isExisting'>,
): JsonAlterSingleStoreViewStatement => {
	return { type: 'alter_singlestore_view', ...view };
}; */<|MERGE_RESOLUTION|>--- conflicted
+++ resolved
@@ -1,10 +1,5 @@
-<<<<<<< HEAD
-import pico from 'picocolors';
+import chalk from 'chalk';
 import { table } from 'console';
-=======
-import chalk from 'chalk';
-import { getNewTableName } from './cli/commands/sqlitePushUtils';
->>>>>>> 49d29301
 import { warning } from './cli/views';
 import { CommonSquashedSchema } from './schemaValidator';
 import { MySqlKitInternals, MySqlSchema, MySqlSquasher, View as MySqlView } from './serializer/mysqlSchema';
@@ -1568,7 +1563,7 @@
 			if (columnGenerated?.type === 'virtual') {
 				warning(
 					`You are trying to add virtual generated constraint to ${
-						chalk.blue(
+						pico.blue(
 							columnName,
 						)
 					} column. As MySQL docs mention: "Nongenerated columns can be altered to stored but not virtual generated columns". We will drop an existing column and add it with a virtual generated statement. This means that the data previously stored in this column will be wiped, and new data will be generated on each read for this column\n`,
@@ -1609,7 +1604,7 @@
 			if (columnGenerated?.type === 'virtual') {
 				warning(
 					`You are trying to remove virtual generated constraint from ${
-						chalk.blue(
+						pico.blue(
 							columnName,
 						)
 					} column. As MySQL docs mention: "Stored but not virtual generated columns can be altered to nongenerated columns. The stored generated values become the values of the nongenerated column". We will drop an existing column and add it without a virtual generated statement. This means that this column will have no data after migration\n`,
@@ -1924,7 +1919,7 @@
 				// TODO: Change warning message according to SingleStore docs
 				warning(
 					`You are trying to add virtual generated constraint to ${
-						pico.blue(
+						chalk.blue(
 							columnName,
 						)
 					} column. As MySQL docs mention: "Nongenerated columns can be altered to stored but not virtual generated columns". We will drop an existing column and add it with a virtual generated statement. This means that the data previously stored in this column will be wiped, and new data will be generated on each read for this column\n`,
@@ -1966,7 +1961,7 @@
 				// TODO: Change warning message according to SingleStore docs
 				warning(
 					`You are trying to remove virtual generated constraint from ${
-						pico.blue(
+						chalk.blue(
 							columnName,
 						)
 					} column. As MySQL docs mention: "Stored but not virtual generated columns can be altered to nongenerated columns. The stored generated values become the values of the nongenerated column". We will drop an existing column and add it without a virtual generated statement. This means that this column will have no data after migration\n`,
