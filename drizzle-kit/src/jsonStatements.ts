import chalk from 'chalk';
import { getNewTableName, getOldTableName } from './cli/commands/sqlitePushUtils';
import { warning } from './cli/views';
import { CommonSquashedSchema, Dialect } from './schemaValidator';
import { MySqlKitInternals, MySqlSchema, MySqlSquasher } from './serializer/mysqlSchema';
import { Index, PgSchema, PgSquasher, Policy, Role } from './serializer/pgSchema';
import {
	SQLiteKitInternals,
	SQLiteSchemaInternal,
	SQLiteSchemaSquashed,
	SQLiteSquasher,
} from './serializer/sqliteSchema';
import { AlteredColumn, Column, Sequence, Table } from './snapshotsDiffer';

export interface JsonSqliteCreateTableStatement {
	type: 'sqlite_create_table';
	tableName: string;
	columns: Column[];
	referenceData: {
		name: string;
		tableFrom: string;
		columnsFrom: string[];
		tableTo: string;
		columnsTo: string[];
		onUpdate?: string | undefined;
		onDelete?: string | undefined;
	}[];
	compositePKs: string[][];
	uniqueConstraints?: string[];
}

export interface JsonCreateTableStatement {
	type: 'create_table';
	tableName: string;
	schema: string;
	columns: Column[];
	compositePKs: string[];
	compositePkName?: string;
	uniqueConstraints?: string[];
	policies?: string[];
	internals?: MySqlKitInternals;
}

export interface JsonRecreateTableStatement {
	type: 'recreate_table';
	tableName: string;
	columns: Column[];
	referenceData: {
		name: string;
		tableFrom: string;
		columnsFrom: string[];
		tableTo: string;
		columnsTo: string[];
		onUpdate?: string | undefined;
		onDelete?: string | undefined;
	}[];
	compositePKs: string[][];
	uniqueConstraints?: string[];
}

export interface JsonDropTableStatement {
	type: 'drop_table';
	tableName: string;
	schema: string;
	policies?: string[];
}

export interface JsonRenameTableStatement {
	type: 'rename_table';
	fromSchema: string;
	toSchema: string;
	tableNameFrom: string;
	tableNameTo: string;
}

export interface JsonCreateEnumStatement {
	type: 'create_type_enum';
	name: string;
	schema: string;
	values: string[];
}

export interface JsonDropEnumStatement {
	type: 'drop_type_enum';
	name: string;
	schema: string;
}

export interface JsonMoveEnumStatement {
	type: 'move_type_enum';
	name: string;
	schemaFrom: string;
	schemaTo: string;
}

export interface JsonRenameEnumStatement {
	type: 'rename_type_enum';
	nameFrom: string;
	nameTo: string;
	schema: string;
}

export interface JsonAddValueToEnumStatement {
	type: 'alter_type_add_value';
	name: string;
	schema: string;
	value: string;
	before: string;
}

<<<<<<< HEAD
//////

export interface JsonCreateRoleStatement {
	type: 'create_role';
	name: string;
	values: {
		inherit?: boolean;
		createDb?: boolean;
		createRole?: boolean;
	};
}

export interface JsonDropRoleStatement {
	type: 'drop_role';
	name: string;
}
export interface JsonRenameRoleStatement {
	type: 'rename_role';
	nameFrom: string;
	nameTo: string;
}

export interface JsonAlterRoleStatement {
	type: 'alter_role';
	name: string;
	values: {
		inherit?: boolean;
		createDb?: boolean;
		createRole?: boolean;
	};
}

//////

=======
export interface JsonDropValueFromEnumStatement {
	type: 'alter_type_drop_value';
	name: string;
	schema: string;
	deletedValues: string[];
	newValues: string[];
	columnsWithEnum: { schema: string; table: string; column: string }[];
}

>>>>>>> cb4af54c
export interface JsonCreateSequenceStatement {
	type: 'create_sequence';
	name: string;
	schema: string;
	values: {
		increment?: string | undefined;
		minValue?: string | undefined;
		maxValue?: string | undefined;
		startWith?: string | undefined;
		cache?: string | undefined;
		cycle?: boolean | undefined;
	};
}

export interface JsonDropSequenceStatement {
	type: 'drop_sequence';
	name: string;
	schema: string;
}

export interface JsonMoveSequenceStatement {
	type: 'move_sequence';
	name: string;
	schemaFrom: string;
	schemaTo: string;
}

export interface JsonRenameSequenceStatement {
	type: 'rename_sequence';
	nameFrom: string;
	nameTo: string;
	schema: string;
}

export interface JsonAlterSequenceStatement {
	type: 'alter_sequence';
	name: string;
	schema: string;
	values: {
		increment?: string | undefined;
		minValue?: string | undefined;
		maxValue?: string | undefined;
		startWith?: string | undefined;
		cache?: string | undefined;
		cycle?: boolean | undefined;
	};
}

export interface JsonDropColumnStatement {
	type: 'alter_table_drop_column';
	tableName: string;
	columnName: string;
	schema: string;
}

export interface JsonAddColumnStatement {
	type: 'alter_table_add_column';
	tableName: string;
	column: Column;
	schema: string;
}

export interface JsonSqliteAddColumnStatement {
	type: 'sqlite_alter_table_add_column';
	tableName: string;
	column: Column;
	referenceData?: string;
}

export interface JsonCreatePolicyStatement {
	type: 'create_policy';
	tableName: string;
	data: Policy;
	schema: string;
}

export interface JsonDropPolicyStatement {
	type: 'drop_policy';
	tableName: string;
	data: Policy;
	schema: string;
}

export interface JsonRenamePolicyStatement {
	type: 'rename_policy';
	tableName: string;
	oldName: string;
	newName: string;
	schema: string;
}

export interface JsonEnableRLSStatement {
	type: 'enable_rls';
	tableName: string;
	schema: string;
}

export interface JsonDisableRLSStatement {
	type: 'disable_rls';
	tableName: string;
	schema: string;
}

export interface JsonAlterPolicyStatement {
	type: 'alter_policy';
	tableName: string;
	oldData: string;
	newData: string;
	schema: string;
}

export interface JsonCreateIndexStatement {
	type: 'create_index';
	tableName: string;
	data: string;
	schema: string;
	internal?: MySqlKitInternals | SQLiteKitInternals;
}

export interface JsonPgCreateIndexStatement {
	type: 'create_index_pg';
	tableName: string;
	data: Index;
	schema: string;
}

export interface JsonReferenceStatement {
	type: 'create_reference' | 'alter_reference' | 'delete_reference';
	data: string;
	schema: string;
	tableName: string;
	isMulticolumn?: boolean;
	columnNotNull?: boolean;
	columnDefault?: string;
	columnType?: string;
	//   fromTable: string;
	//   fromColumns: string[];
	//   toTable: string;
	//   toColumns: string[];
	//   foreignKeyName: string;
	//   onDelete?: string;
	//   onUpdate?: string;
}

export interface JsonCreateUniqueConstraint {
	type: 'create_unique_constraint';
	tableName: string;
	data: string;
	schema?: string;
	constraintName?: string;
}

export interface JsonDeleteUniqueConstraint {
	type: 'delete_unique_constraint';
	tableName: string;
	data: string;
	schema?: string;
	constraintName?: string;
}

export interface JsonAlterUniqueConstraint {
	type: 'alter_unique_constraint';
	tableName: string;
	old: string;
	new: string;
	schema?: string;
	oldConstraintName?: string;
	newConstraintName?: string;
}

export interface JsonCreateCompositePK {
	type: 'create_composite_pk';
	tableName: string;
	data: string;
	schema?: string;
	constraintName?: string;
}

export interface JsonDeleteCompositePK {
	type: 'delete_composite_pk';
	tableName: string;
	data: string;
	schema?: string;
	constraintName?: string;
}

export interface JsonAlterCompositePK {
	type: 'alter_composite_pk';
	tableName: string;
	old: string;
	new: string;
	schema?: string;
	oldConstraintName?: string;
	newConstraintName?: string;
}

export interface JsonAlterTableSetSchema {
	type: 'alter_table_set_schema';
	tableName: string;
	schemaFrom: string;
	schemaTo: string;
}

export interface JsonAlterTableRemoveFromSchema {
	type: 'alter_table_remove_from_schema';
	tableName: string;
	schema: string;
}

export interface JsonAlterTableSetNewSchema {
	type: 'alter_table_set_new_schema';
	tableName: string;
	from: string;
	to: string;
}

export interface JsonCreateReferenceStatement extends JsonReferenceStatement {
	type: 'create_reference';
}

export interface JsonAlterReferenceStatement extends JsonReferenceStatement {
	type: 'alter_reference';
	oldFkey: string;
}

export interface JsonDeleteReferenceStatement extends JsonReferenceStatement {
	type: 'delete_reference';
}

export interface JsonDropIndexStatement {
	type: 'drop_index';
	tableName: string;
	data: string;
	schema: string;
}

export interface JsonRenameColumnStatement {
	type: 'alter_table_rename_column';
	tableName: string;
	oldColumnName: string;
	newColumnName: string;
	schema: string;
}

export interface JsonAlterColumnTypeStatement {
	type: 'alter_table_alter_column_set_type';
	tableName: string;
	columnName: string;
	newDataType: string;
	oldDataType: string;
	schema: string;
	columnDefault: string;
	columnOnUpdate: boolean;
	columnNotNull: boolean;
	columnAutoIncrement: boolean;
	columnPk: boolean;
	columnGenerated?: { as: string; type: 'stored' | 'virtual' };
}

export interface JsonAlterColumnSetPrimaryKeyStatement {
	type: 'alter_table_alter_column_set_pk';
	tableName: string;
	schema: string;
	columnName: string;
}

export interface JsonAlterColumnDropPrimaryKeyStatement {
	type: 'alter_table_alter_column_drop_pk';
	tableName: string;
	columnName: string;
	schema: string;
}

export interface JsonAlterColumnSetDefaultStatement {
	type: 'alter_table_alter_column_set_default';
	tableName: string;
	columnName: string;
	newDefaultValue: any;
	oldDefaultValue?: any;
	schema: string;
	newDataType: string;
	columnOnUpdate: boolean;
	columnNotNull: boolean;
	columnAutoIncrement: boolean;
	columnPk: boolean;
}

export interface JsonAlterColumnDropDefaultStatement {
	type: 'alter_table_alter_column_drop_default';
	tableName: string;
	columnName: string;
	schema: string;
	newDataType: string;
	columnDefault: string;
	columnOnUpdate: boolean;
	columnNotNull: boolean;
	columnAutoIncrement: boolean;
	columnPk: boolean;
}

export interface JsonAlterColumnSetNotNullStatement {
	type: 'alter_table_alter_column_set_notnull';
	tableName: string;
	columnName: string;
	schema: string;
	newDataType: string;
	columnDefault: string;
	columnOnUpdate: boolean;
	columnNotNull: boolean;
	columnAutoIncrement: boolean;
	columnPk: boolean;
}

export interface JsonAlterColumnDropNotNullStatement {
	type: 'alter_table_alter_column_drop_notnull';
	tableName: string;
	columnName: string;
	schema: string;
	newDataType: string;
	columnDefault: string;
	columnOnUpdate: boolean;
	columnNotNull: boolean;
	columnAutoIncrement: boolean;
	columnPk: boolean;
}

export interface JsonAlterColumnSetGeneratedStatement {
	type: 'alter_table_alter_column_set_generated';
	tableName: string;
	columnName: string;
	schema: string;
	newDataType: string;
	columnDefault: string;
	columnOnUpdate: boolean;
	columnNotNull: boolean;
	columnAutoIncrement: boolean;
	columnPk: boolean;
	columnGenerated?: { as: string; type: 'stored' | 'virtual' };
}
export interface JsonAlterColumnSetIdentityStatement {
	type: 'alter_table_alter_column_set_identity';
	tableName: string;
	columnName: string;
	schema: string;
	identity: string;
}

export interface JsonAlterColumnDropIdentityStatement {
	type: 'alter_table_alter_column_drop_identity';
	tableName: string;
	columnName: string;
	schema: string;
}

export interface JsonAlterColumnAlterIdentityStatement {
	type: 'alter_table_alter_column_change_identity';
	tableName: string;
	columnName: string;
	schema: string;
	identity: string;
	oldIdentity: string;
}

export interface JsonAlterColumnDropGeneratedStatement {
	type: 'alter_table_alter_column_drop_generated';
	tableName: string;
	columnName: string;
	schema: string;
	newDataType: string;
	columnDefault: string;
	columnOnUpdate: boolean;
	columnNotNull: boolean;
	columnAutoIncrement: boolean;
	columnPk: boolean;
	columnGenerated?: { as: string; type: 'stored' | 'virtual' };
	oldColumn?: Column;
}

export interface JsonAlterColumnAlterGeneratedStatement {
	type: 'alter_table_alter_column_alter_generated';
	tableName: string;
	columnName: string;
	schema: string;
	newDataType: string;
	columnDefault: string;
	columnOnUpdate: boolean;
	columnNotNull: boolean;
	columnAutoIncrement: boolean;
	columnPk: boolean;
	columnGenerated?: { as: string; type: 'stored' | 'virtual' };
}

export interface JsonAlterColumnSetOnUpdateStatement {
	type: 'alter_table_alter_column_set_on_update';
	tableName: string;
	columnName: string;
	schema: string;
	newDataType: string;
	columnDefault: string;
	columnOnUpdate: boolean;
	columnNotNull: boolean;
	columnAutoIncrement: boolean;
	columnPk: boolean;
}

export interface JsonAlterColumnDropOnUpdateStatement {
	type: 'alter_table_alter_column_drop_on_update';
	tableName: string;
	columnName: string;
	schema: string;
	newDataType: string;
	columnDefault: string;
	columnOnUpdate: boolean;
	columnNotNull: boolean;
	columnAutoIncrement: boolean;
	columnPk: boolean;
}

export interface JsonAlterColumnSetAutoincrementStatement {
	type: 'alter_table_alter_column_set_autoincrement';
	tableName: string;
	columnName: string;
	schema: string;
	newDataType: string;
	columnDefault: string;
	columnOnUpdate: boolean;
	columnNotNull: boolean;
	columnAutoIncrement: boolean;
	columnPk: boolean;
}

export interface JsonAlterColumnDropAutoincrementStatement {
	type: 'alter_table_alter_column_drop_autoincrement';
	tableName: string;
	columnName: string;
	schema: string;
	newDataType: string;
	columnDefault: string;
	columnOnUpdate: boolean;
	columnNotNull: boolean;
	columnAutoIncrement: boolean;
	columnPk: boolean;
}

export interface JsonCreateSchema {
	type: 'create_schema';
	name: string;
}

export interface JsonDropSchema {
	type: 'drop_schema';
	name: string;
}

export interface JsonRenameSchema {
	type: 'rename_schema';
	from: string;
	to: string;
}

export type JsonAlterColumnStatement =
	| JsonRenameColumnStatement
	| JsonAlterColumnTypeStatement
	| JsonAlterColumnSetDefaultStatement
	| JsonAlterColumnDropDefaultStatement
	| JsonAlterColumnSetNotNullStatement
	| JsonAlterColumnDropNotNullStatement
	| JsonAlterColumnDropOnUpdateStatement
	| JsonAlterColumnSetOnUpdateStatement
	| JsonAlterColumnDropAutoincrementStatement
	| JsonAlterColumnSetAutoincrementStatement
	| JsonAlterColumnSetPrimaryKeyStatement
	| JsonAlterColumnDropPrimaryKeyStatement
	| JsonAlterColumnSetGeneratedStatement
	| JsonAlterColumnDropGeneratedStatement
	| JsonAlterColumnAlterGeneratedStatement
	| JsonAlterColumnSetIdentityStatement
	| JsonAlterColumnAlterIdentityStatement
	| JsonAlterColumnDropIdentityStatement;

export type JsonStatement =
	| JsonRecreateTableStatement
	| JsonAlterColumnStatement
	| JsonCreateTableStatement
	| JsonDropTableStatement
	| JsonRenameTableStatement
	| JsonCreateEnumStatement
	| JsonDropEnumStatement
	| JsonMoveEnumStatement
	| JsonRenameEnumStatement
	| JsonAddValueToEnumStatement
	| JsonDropColumnStatement
	| JsonAddColumnStatement
	| JsonCreateIndexStatement
	| JsonCreateReferenceStatement
	| JsonAlterReferenceStatement
	| JsonDeleteReferenceStatement
	| JsonDropIndexStatement
	| JsonReferenceStatement
	| JsonSqliteCreateTableStatement
	| JsonSqliteAddColumnStatement
	| JsonCreateCompositePK
	| JsonDeleteCompositePK
	| JsonAlterCompositePK
	| JsonCreateUniqueConstraint
	| JsonDeleteUniqueConstraint
	| JsonAlterUniqueConstraint
	| JsonCreateSchema
	| JsonDropSchema
	| JsonRenameSchema
	| JsonAlterTableSetSchema
	| JsonAlterTableRemoveFromSchema
	| JsonAlterTableSetNewSchema
	| JsonPgCreateIndexStatement
	| JsonAlterSequenceStatement
	| JsonDropSequenceStatement
	| JsonCreateSequenceStatement
	| JsonMoveSequenceStatement
	| JsonRenameSequenceStatement
<<<<<<< HEAD
	| JsonDropPolicyStatement
	| JsonCreatePolicyStatement
	| JsonAlterPolicyStatement
	| JsonRenamePolicyStatement
	| JsonEnableRLSStatement
	| JsonDisableRLSStatement
	| JsonRenameRoleStatement
	| JsonCreateRoleStatement
	| JsonDropRoleStatement
	| JsonAlterRoleStatement;
=======
	| JsonDropValueFromEnumStatement;
>>>>>>> cb4af54c

export const preparePgCreateTableJson = (
	table: Table,
	// TODO: remove?
	json2: PgSchema,
): JsonCreateTableStatement => {
	const { name, schema, columns, compositePrimaryKeys, uniqueConstraints, policies } = table;
	const tableKey = `${schema || 'public'}.${name}`;

	// TODO: @AndriiSherman. We need this, will add test cases
	const compositePkName = Object.values(compositePrimaryKeys).length > 0
		? json2.tables[tableKey].compositePrimaryKeys[
			`${PgSquasher.unsquashPK(Object.values(compositePrimaryKeys)[0]).name}`
		].name
		: '';

	return {
		type: 'create_table',
		tableName: name,
		schema,
		columns: Object.values(columns),
		compositePKs: Object.values(compositePrimaryKeys),
		compositePkName: compositePkName,
		uniqueConstraints: Object.values(uniqueConstraints),
		policies: Object.values(policies),
	};
};

export const prepareMySqlCreateTableJson = (
	table: Table,
	// TODO: remove?
	json2: MySqlSchema,
	// we need it to know if some of the indexes(and in future other parts) are expressions or columns
	// didn't change mysqlserialaizer, because it will break snapshots and diffs and it's hard to detect
	// if previously it was an expression or column
	internals: MySqlKitInternals,
): JsonCreateTableStatement => {
	const { name, schema, columns, compositePrimaryKeys, uniqueConstraints } = table;

	return {
		type: 'create_table',
		tableName: name,
		schema,
		columns: Object.values(columns),
		compositePKs: Object.values(compositePrimaryKeys),
		compositePkName: Object.values(compositePrimaryKeys).length > 0
			? json2.tables[name].compositePrimaryKeys[
				MySqlSquasher.unsquashPK(Object.values(compositePrimaryKeys)[0])
					.name
			].name
			: '',
		uniqueConstraints: Object.values(uniqueConstraints),
		internals,
	};
};

export const prepareSQLiteCreateTable = (
	table: Table,
	action?: 'push' | undefined,
): JsonSqliteCreateTableStatement => {
	const { name, columns, uniqueConstraints } = table;

	const references: string[] = Object.values(table.foreignKeys);

	const composites: string[][] = Object.values(table.compositePrimaryKeys).map(
		(it) => SQLiteSquasher.unsquashPK(it),
	);

	const fks = references.map((it) =>
		action === 'push'
			? SQLiteSquasher.unsquashPushFK(it)
			: SQLiteSquasher.unsquashFK(it)
	);

	return {
		type: 'sqlite_create_table',
		tableName: name,
		columns: Object.values(columns),
		referenceData: fks,
		compositePKs: composites,
		uniqueConstraints: Object.values(uniqueConstraints),
	};
};

export const prepareDropTableJson = (table: Table): JsonDropTableStatement => {
	return {
		type: 'drop_table',
		tableName: table.name,
		schema: table.schema,
		policies: table.policies ? Object.values(table.policies) : [],
	};
};

export const prepareRenameTableJson = (
	tableFrom: Table,
	tableTo: Table,
): JsonRenameTableStatement => {
	return {
		type: 'rename_table',
		fromSchema: tableTo.schema,
		toSchema: tableTo.schema,
		tableNameFrom: tableFrom.name,
		tableNameTo: tableTo.name,
	};
};

export const prepareCreateEnumJson = (
	name: string,
	schema: string,
	values: string[],
): JsonCreateEnumStatement => {
	return {
		type: 'create_type_enum',
		name: name,
		schema: schema,
		values,
	};
};

// https://blog.yo1.dog/updating-enum-values-in-postgresql-the-safe-and-easy-way/
export const prepareAddValuesToEnumJson = (
	name: string,
	schema: string,
	values: { value: string; before: string }[],
): JsonAddValueToEnumStatement[] => {
	return values.map((it) => {
		return {
			type: 'alter_type_add_value',
			name: name,
			schema: schema,
			value: it.value,
			before: it.before,
		};
	});
};

export const prepareDropEnumValues = (
	name: string,
	schema: string,
	removedValues: string[],
	json2: PgSchema,
): JsonDropValueFromEnumStatement[] => {
	if (!removedValues.length) return [];

	const affectedColumns: { schema: string; table: string; column: string }[] = [];

	for (const tableKey in json2.tables) {
		const table = json2.tables[tableKey];
		for (const columnKey in table.columns) {
			const column = table.columns[columnKey];
			if (column.type === name && column.typeSchema === schema) {
				affectedColumns.push({ schema: table.schema || 'public', table: table.name, column: column.name });
			}
		}
	}

	return [{
		type: 'alter_type_drop_value',
		name: name,
		schema: schema,
		deletedValues: removedValues,
		newValues: json2.enums[`${schema}.${name}`].values,
		columnsWithEnum: affectedColumns,
	}];
};

export const prepareDropEnumJson = (
	name: string,
	schema: string,
): JsonDropEnumStatement => {
	return {
		type: 'drop_type_enum',
		name: name,
		schema: schema,
	};
};

export const prepareMoveEnumJson = (
	name: string,
	schemaFrom: string,
	schemaTo: string,
): JsonMoveEnumStatement => {
	return {
		type: 'move_type_enum',
		name: name,
		schemaFrom,
		schemaTo,
	};
};

export const prepareRenameEnumJson = (
	nameFrom: string,
	nameTo: string,
	schema: string,
): JsonRenameEnumStatement => {
	return {
		type: 'rename_type_enum',
		nameFrom,
		nameTo,
		schema,
	};
};

////////////

export const prepareCreateSequenceJson = (
	seq: Sequence,
): JsonCreateSequenceStatement => {
	const values = PgSquasher.unsquashSequence(seq.values);
	return {
		type: 'create_sequence',
		name: seq.name,
		schema: seq.schema,
		values,
	};
};

export const prepareAlterSequenceJson = (
	seq: Sequence,
): JsonAlterSequenceStatement[] => {
	const values = PgSquasher.unsquashSequence(seq.values);
	return [
		{
			type: 'alter_sequence',
			schema: seq.schema,
			name: seq.name,
			values,
		},
	];
};

export const prepareDropSequenceJson = (
	name: string,
	schema: string,
): JsonDropSequenceStatement => {
	return {
		type: 'drop_sequence',
		name: name,
		schema: schema,
	};
};

export const prepareMoveSequenceJson = (
	name: string,
	schemaFrom: string,
	schemaTo: string,
): JsonMoveSequenceStatement => {
	return {
		type: 'move_sequence',
		name: name,
		schemaFrom,
		schemaTo,
	};
};

export const prepareRenameSequenceJson = (
	nameFrom: string,
	nameTo: string,
	schema: string,
): JsonRenameSequenceStatement => {
	return {
		type: 'rename_sequence',
		nameFrom,
		nameTo,
		schema,
	};
};

////////////

export const prepareCreateRoleJson = (
	role: Role,
): JsonCreateRoleStatement => {
	return {
		type: 'create_role',
		name: role.name,
		values: {
			createDb: role.createDb,
			createRole: role.createRole,
			inherit: role.inherit,
		},
	};
};

export const prepareAlterRoleJson = (
	role: Role,
): JsonAlterRoleStatement => {
	return {
		type: 'alter_role',
		name: role.name,
		values: {
			createDb: role.createDb,
			createRole: role.createRole,
			inherit: role.inherit,
		},
	};
};

export const prepareDropRoleJson = (
	name: string,
): JsonDropRoleStatement => {
	return {
		type: 'drop_role',
		name: name,
	};
};

export const prepareRenameRoleJson = (
	nameFrom: string,
	nameTo: string,
): JsonRenameRoleStatement => {
	return {
		type: 'rename_role',
		nameFrom,
		nameTo,
	};
};

//////////

export const prepareCreateSchemasJson = (
	values: string[],
): JsonCreateSchema[] => {
	return values.map((it) => {
		return {
			type: 'create_schema',
			name: it,
		} as JsonCreateSchema;
	});
};

export const prepareRenameSchemasJson = (
	values: { from: string; to: string }[],
): JsonRenameSchema[] => {
	return values.map((it) => {
		return {
			type: 'rename_schema',
			from: it.from,
			to: it.to,
		} as JsonRenameSchema;
	});
};

export const prepareDeleteSchemasJson = (
	values: string[],
): JsonDropSchema[] => {
	return values.map((it) => {
		return {
			type: 'drop_schema',
			name: it,
		} as JsonDropSchema;
	});
};

export const prepareRenameColumns = (
	tableName: string,
	// TODO: split for pg and mysql+sqlite without schema
	schema: string,
	pairs: { from: Column; to: Column }[],
): JsonRenameColumnStatement[] => {
	return pairs.map((it) => {
		return {
			type: 'alter_table_rename_column',
			tableName: tableName,
			oldColumnName: it.from.name,
			newColumnName: it.to.name,
			schema,
		};
	});
};

export const _prepareDropColumns = (
	taleName: string,
	schema: string,
	columns: Column[],
): JsonDropColumnStatement[] => {
	return columns.map((it) => {
		return {
			type: 'alter_table_drop_column',
			tableName: taleName,
			columnName: it.name,
			schema,
		};
	});
};

export const _prepareAddColumns = (
	tableName: string,
	schema: string,
	columns: Column[],
): JsonAddColumnStatement[] => {
	return columns.map((it) => {
		return {
			type: 'alter_table_add_column',
			tableName: tableName,
			column: it,
			schema,
		};
	});
};

export const _prepareSqliteAddColumns = (
	tableName: string,
	columns: Column[],
	referenceData: string[],
): JsonSqliteAddColumnStatement[] => {
	const unsquashed = referenceData.map((addedFkValue) => SQLiteSquasher.unsquashFK(addedFkValue));

	return columns
		.map((it) => {
			const columnsWithReference = unsquashed.find((t) => t.columnsFrom.includes(it.name));

			if (it.generated?.type === 'stored') {
				warning(
					`As SQLite docs mention: "It is not possible to ALTER TABLE ADD COLUMN a STORED column. One can add a VIRTUAL column, however", source: "https://www.sqlite.org/gencol.html"`,
				);
				return undefined;
			}

			return {
				type: 'sqlite_alter_table_add_column',
				tableName: tableName,
				column: it,
				referenceData: columnsWithReference
					? SQLiteSquasher.squashFK(columnsWithReference)
					: undefined,
			};
		})
		.filter(Boolean) as JsonSqliteAddColumnStatement[];
};

export const prepareAlterColumnsMysql = (
	tableName: string,
	schema: string,
	columns: AlteredColumn[],
	// TODO: remove?
	json1: CommonSquashedSchema,
	json2: CommonSquashedSchema,
	action?: 'push' | undefined,
): JsonAlterColumnStatement[] => {
	let statements: JsonAlterColumnStatement[] = [];
	let dropPkStatements: JsonAlterColumnDropPrimaryKeyStatement[] = [];
	let setPkStatements: JsonAlterColumnSetPrimaryKeyStatement[] = [];

	for (const column of columns) {
		const columnName = typeof column.name !== 'string' ? column.name.new : column.name;

		const table = json2.tables[tableName];
		const snapshotColumn = table.columns[columnName];

		const columnType = snapshotColumn.type;
		const columnDefault = snapshotColumn.default;
		const columnOnUpdate = 'onUpdate' in snapshotColumn ? snapshotColumn.onUpdate : undefined;
		const columnNotNull = table.columns[columnName].notNull;

		const columnAutoIncrement = 'autoincrement' in snapshotColumn
			? snapshotColumn.autoincrement ?? false
			: false;

		const columnPk = table.columns[columnName].primaryKey;

		if (column.autoincrement?.type === 'added') {
			statements.push({
				type: 'alter_table_alter_column_set_autoincrement',
				tableName,
				columnName,
				schema,
				newDataType: columnType,
				columnDefault,
				columnOnUpdate,
				columnNotNull,
				columnAutoIncrement,
				columnPk,
			});
		}

		if (column.autoincrement?.type === 'changed') {
			const type = column.autoincrement.new
				? 'alter_table_alter_column_set_autoincrement'
				: 'alter_table_alter_column_drop_autoincrement';

			statements.push({
				type,
				tableName,
				columnName,
				schema,
				newDataType: columnType,
				columnDefault,
				columnOnUpdate,
				columnNotNull,
				columnAutoIncrement,
				columnPk,
			});
		}

		if (column.autoincrement?.type === 'deleted') {
			statements.push({
				type: 'alter_table_alter_column_drop_autoincrement',
				tableName,
				columnName,
				schema,
				newDataType: columnType,
				columnDefault,
				columnOnUpdate,
				columnNotNull,
				columnAutoIncrement,
				columnPk,
			});
		}
	}

	for (const column of columns) {
		const columnName = typeof column.name !== 'string' ? column.name.new : column.name;

		// I used any, because those fields are available only for mysql dialect
		// For other dialects it will become undefined, that is fine for json statements
		const columnType = json2.tables[tableName].columns[columnName].type;
		const columnDefault = json2.tables[tableName].columns[columnName].default;
		const columnGenerated = json2.tables[tableName].columns[columnName].generated;
		const columnOnUpdate = (json2.tables[tableName].columns[columnName] as any)
			.onUpdate;
		const columnNotNull = json2.tables[tableName].columns[columnName].notNull;
		const columnAutoIncrement = (
			json2.tables[tableName].columns[columnName] as any
		).autoincrement;
		const columnPk = (json2.tables[tableName].columns[columnName] as any)
			.primaryKey;

		const compositePk = json2.tables[tableName].compositePrimaryKeys[
			`${tableName}_${columnName}`
		];

		if (typeof column.name !== 'string') {
			statements.push({
				type: 'alter_table_rename_column',
				tableName,
				oldColumnName: column.name.old,
				newColumnName: column.name.new,
				schema,
			});
		}

		if (column.type?.type === 'changed') {
			statements.push({
				type: 'alter_table_alter_column_set_type',
				tableName,
				columnName,
				newDataType: column.type.new,
				oldDataType: column.type.old,
				schema,
				columnDefault,
				columnOnUpdate,
				columnNotNull,
				columnAutoIncrement,
				columnPk,
				columnGenerated,
			});
		}

		if (
			column.primaryKey?.type === 'deleted'
			|| (column.primaryKey?.type === 'changed'
				&& !column.primaryKey.new
				&& typeof compositePk === 'undefined')
		) {
			dropPkStatements.push({
				////
				type: 'alter_table_alter_column_drop_pk',
				tableName,
				columnName,
				schema,
			});
		}

		if (column.default?.type === 'added') {
			statements.push({
				type: 'alter_table_alter_column_set_default',
				tableName,
				columnName,
				newDefaultValue: column.default.value,
				schema,
				columnOnUpdate,
				columnNotNull,
				columnAutoIncrement,
				newDataType: columnType,
				columnPk,
			});
		}

		if (column.default?.type === 'changed') {
			statements.push({
				type: 'alter_table_alter_column_set_default',
				tableName,
				columnName,
				newDefaultValue: column.default.new,
				oldDefaultValue: column.default.old,
				schema,
				columnOnUpdate,
				columnNotNull,
				columnAutoIncrement,
				newDataType: columnType,
				columnPk,
			});
		}

		if (column.default?.type === 'deleted') {
			statements.push({
				type: 'alter_table_alter_column_drop_default',
				tableName,
				columnName,
				schema,
				columnDefault,
				columnOnUpdate,
				columnNotNull,
				columnAutoIncrement,
				newDataType: columnType,
				columnPk,
			});
		}

		if (column.notNull?.type === 'added') {
			statements.push({
				type: 'alter_table_alter_column_set_notnull',
				tableName,
				columnName,
				schema,
				newDataType: columnType,
				columnDefault,
				columnOnUpdate,
				columnNotNull,
				columnAutoIncrement,
				columnPk,
			});
		}

		if (column.notNull?.type === 'changed') {
			const type = column.notNull.new
				? 'alter_table_alter_column_set_notnull'
				: 'alter_table_alter_column_drop_notnull';
			statements.push({
				type: type,
				tableName,
				columnName,
				schema,
				newDataType: columnType,
				columnDefault,
				columnOnUpdate,
				columnNotNull,
				columnAutoIncrement,
				columnPk,
			});
		}

		if (column.notNull?.type === 'deleted') {
			statements.push({
				type: 'alter_table_alter_column_drop_notnull',
				tableName,
				columnName,
				schema,
				newDataType: columnType,
				columnDefault,
				columnOnUpdate,
				columnNotNull,
				columnAutoIncrement,
				columnPk,
			});
		}

		if (column.generated?.type === 'added') {
			if (columnGenerated?.type === 'virtual') {
				warning(
					`You are trying to add virtual generated constraint to ${
						chalk.blue(
							columnName,
						)
					} column. As MySQL docs mention: "Nongenerated columns can be altered to stored but not virtual generated columns". We will drop an existing column and add it with a virtual generated statement. This means that the data previously stored in this column will be wiped, and new data will be generated on each read for this column\n`,
				);
			}
			statements.push({
				type: 'alter_table_alter_column_set_generated',
				tableName,
				columnName,
				schema,
				newDataType: columnType,
				columnDefault,
				columnOnUpdate,
				columnNotNull,
				columnAutoIncrement,
				columnPk,
				columnGenerated,
			});
		}

		if (column.generated?.type === 'changed' && action !== 'push') {
			statements.push({
				type: 'alter_table_alter_column_alter_generated',
				tableName,
				columnName,
				schema,
				newDataType: columnType,
				columnDefault,
				columnOnUpdate,
				columnNotNull,
				columnAutoIncrement,
				columnPk,
				columnGenerated,
			});
		}

		if (column.generated?.type === 'deleted') {
			if (columnGenerated?.type === 'virtual') {
				warning(
					`You are trying to remove virtual generated constraint from ${
						chalk.blue(
							columnName,
						)
					} column. As MySQL docs mention: "Stored but not virtual generated columns can be altered to nongenerated columns. The stored generated values become the values of the nongenerated column". We will drop an existing column and add it without a virtual generated statement. This means that this column will have no data after migration\n`,
				);
			}
			statements.push({
				type: 'alter_table_alter_column_drop_generated',
				tableName,
				columnName,
				schema,
				newDataType: columnType,
				columnDefault,
				columnOnUpdate,
				columnNotNull,
				columnAutoIncrement,
				columnPk,
				columnGenerated,
				oldColumn: json1.tables[tableName].columns[columnName],
			});
		}

		if (
			column.primaryKey?.type === 'added'
			|| (column.primaryKey?.type === 'changed' && column.primaryKey.new)
		) {
			const wasAutoincrement = statements.filter(
				(it) => it.type === 'alter_table_alter_column_set_autoincrement',
			);
			if (wasAutoincrement.length === 0) {
				setPkStatements.push({
					type: 'alter_table_alter_column_set_pk',
					tableName,
					schema,
					columnName,
				});
			}
		}

		if (column.onUpdate?.type === 'added') {
			statements.push({
				type: 'alter_table_alter_column_set_on_update',
				tableName,
				columnName,
				schema,
				newDataType: columnType,
				columnDefault,
				columnOnUpdate,
				columnNotNull,
				columnAutoIncrement,
				columnPk,
			});
		}

		if (column.onUpdate?.type === 'deleted') {
			statements.push({
				type: 'alter_table_alter_column_drop_on_update',
				tableName,
				columnName,
				schema,
				newDataType: columnType,
				columnDefault,
				columnOnUpdate,
				columnNotNull,
				columnAutoIncrement,
				columnPk,
			});
		}
	}

	return [...dropPkStatements, ...setPkStatements, ...statements];
};

export const preparePgAlterColumns = (
	_tableName: string,
	schema: string,
	columns: AlteredColumn[],
	// TODO: remove?
	json2: CommonSquashedSchema,
	action?: 'push' | undefined,
): JsonAlterColumnStatement[] => {
	const tableKey = `${schema || 'public'}.${_tableName}`;
	let statements: JsonAlterColumnStatement[] = [];
	let dropPkStatements: JsonAlterColumnDropPrimaryKeyStatement[] = [];
	let setPkStatements: JsonAlterColumnSetPrimaryKeyStatement[] = [];

	for (const column of columns) {
		const columnName = typeof column.name !== 'string' ? column.name.new : column.name;

		const tableName = json2.tables[tableKey].name;

		// I used any, because those fields are available only for mysql dialect
		// For other dialects it will become undefined, that is fine for json statements
		const columnType = json2.tables[tableKey].columns[columnName].type;
		const columnDefault = json2.tables[tableKey].columns[columnName].default;
		const columnGenerated = json2.tables[tableKey].columns[columnName].generated;
		const columnOnUpdate = (json2.tables[tableKey].columns[columnName] as any)
			.onUpdate;
		const columnNotNull = json2.tables[tableKey].columns[columnName].notNull;
		const columnAutoIncrement = (
			json2.tables[tableKey].columns[columnName] as any
		).autoincrement;
		const columnPk = (json2.tables[tableKey].columns[columnName] as any)
			.primaryKey;

		const compositePk = json2.tables[tableKey].compositePrimaryKeys[`${tableName}_${columnName}`];

		if (typeof column.name !== 'string') {
			statements.push({
				type: 'alter_table_rename_column',
				tableName,
				oldColumnName: column.name.old,
				newColumnName: column.name.new,
				schema,
			});
		}

		if (column.type?.type === 'changed') {
			statements.push({
				type: 'alter_table_alter_column_set_type',
				tableName,
				columnName,
				newDataType: column.type.new,
				oldDataType: column.type.old,
				schema,
				columnDefault,
				columnOnUpdate,
				columnNotNull,
				columnAutoIncrement,
				columnPk,
			});
		}

		if (
			column.primaryKey?.type === 'deleted'
			|| (column.primaryKey?.type === 'changed'
				&& !column.primaryKey.new
				&& typeof compositePk === 'undefined')
		) {
			dropPkStatements.push({
				////
				type: 'alter_table_alter_column_drop_pk',
				tableName,
				columnName,
				schema,
			});
		}

		if (column.default?.type === 'added') {
			statements.push({
				type: 'alter_table_alter_column_set_default',
				tableName,
				columnName,
				newDefaultValue: column.default.value,
				schema,
				columnOnUpdate,
				columnNotNull,
				columnAutoIncrement,
				newDataType: columnType,
				columnPk,
			});
		}

		if (column.default?.type === 'changed') {
			statements.push({
				type: 'alter_table_alter_column_set_default',
				tableName,
				columnName,
				newDefaultValue: column.default.new,
				oldDefaultValue: column.default.old,
				schema,
				columnOnUpdate,
				columnNotNull,
				columnAutoIncrement,
				newDataType: columnType,
				columnPk,
			});
		}

		if (column.default?.type === 'deleted') {
			statements.push({
				type: 'alter_table_alter_column_drop_default',
				tableName,
				columnName,
				schema,
				columnDefault,
				columnOnUpdate,
				columnNotNull,
				columnAutoIncrement,
				newDataType: columnType,
				columnPk,
			});
		}

		if (column.notNull?.type === 'added') {
			statements.push({
				type: 'alter_table_alter_column_set_notnull',
				tableName,
				columnName,
				schema,
				newDataType: columnType,
				columnDefault,
				columnOnUpdate,
				columnNotNull,
				columnAutoIncrement,
				columnPk,
			});
		}

		if (column.notNull?.type === 'changed') {
			const type = column.notNull.new
				? 'alter_table_alter_column_set_notnull'
				: 'alter_table_alter_column_drop_notnull';
			statements.push({
				type: type,
				tableName,
				columnName,
				schema,
				newDataType: columnType,
				columnDefault,
				columnOnUpdate,
				columnNotNull,
				columnAutoIncrement,
				columnPk,
			});
		}

		if (column.notNull?.type === 'deleted') {
			statements.push({
				type: 'alter_table_alter_column_drop_notnull',
				tableName,
				columnName,
				schema,
				newDataType: columnType,
				columnDefault,
				columnOnUpdate,
				columnNotNull,
				columnAutoIncrement,
				columnPk,
			});
		}

		if (column.identity?.type === 'added') {
			statements.push({
				type: 'alter_table_alter_column_set_identity',
				tableName,
				columnName,
				schema,
				identity: column.identity.value,
			});
		}

		if (column.identity?.type === 'changed') {
			statements.push({
				type: 'alter_table_alter_column_change_identity',
				tableName,
				columnName,
				schema,
				identity: column.identity.new,
				oldIdentity: column.identity.old,
			});
		}

		if (column.identity?.type === 'deleted') {
			statements.push({
				type: 'alter_table_alter_column_drop_identity',
				tableName,
				columnName,
				schema,
			});
		}

		if (column.generated?.type === 'added') {
			statements.push({
				type: 'alter_table_alter_column_set_generated',
				tableName,
				columnName,
				schema,
				newDataType: columnType,
				columnDefault,
				columnOnUpdate,
				columnNotNull,
				columnAutoIncrement,
				columnPk,
				columnGenerated,
			});
		}

		if (column.generated?.type === 'changed' && action !== 'push') {
			statements.push({
				type: 'alter_table_alter_column_alter_generated',
				tableName,
				columnName,
				schema,
				newDataType: columnType,
				columnDefault,
				columnOnUpdate,
				columnNotNull,
				columnAutoIncrement,
				columnPk,
				columnGenerated,
			});
		}

		if (column.generated?.type === 'deleted') {
			statements.push({
				type: 'alter_table_alter_column_drop_generated',
				tableName,
				columnName,
				schema,
				newDataType: columnType,
				columnDefault,
				columnOnUpdate,
				columnNotNull,
				columnAutoIncrement,
				columnPk,
				columnGenerated,
			});
		}

		if (
			column.primaryKey?.type === 'added'
			|| (column.primaryKey?.type === 'changed' && column.primaryKey.new)
		) {
			const wasAutoincrement = statements.filter(
				(it) => it.type === 'alter_table_alter_column_set_autoincrement',
			);
			if (wasAutoincrement.length === 0) {
				setPkStatements.push({
					type: 'alter_table_alter_column_set_pk',
					tableName,
					schema,
					columnName,
				});
			}
		}

		// if (column.primaryKey?.type === "added") {
		//   statements.push({
		//     type: "alter_table_alter_column_set_primarykey",
		//     tableName,
		//     columnName,
		//     schema,
		//     newDataType: columnType,
		//     columnDefault,
		//     columnOnUpdate,
		//     columnNotNull,
		//     columnAutoIncrement,
		//   });
		// }

		// if (column.primaryKey?.type === "changed") {
		//   const type = column.primaryKey.new
		//     ? "alter_table_alter_column_set_primarykey"
		//     : "alter_table_alter_column_drop_primarykey";

		//   statements.push({
		//     type,
		//     tableName,
		//     columnName,
		//     schema,
		//     newDataType: columnType,
		//     columnDefault,
		//     columnOnUpdate,
		//     columnNotNull,
		//     columnAutoIncrement,
		//   });
		// }

		// if (column.primaryKey?.type === "deleted") {
		//   statements.push({
		//     type: "alter_table_alter_column_drop_primarykey",
		//     tableName,
		//     columnName,
		//     schema,
		//     newDataType: columnType,
		//     columnDefault,
		//     columnOnUpdate,
		//     columnNotNull,
		//     columnAutoIncrement,
		//   });
		// }

		if (column.onUpdate?.type === 'added') {
			statements.push({
				type: 'alter_table_alter_column_set_on_update',
				tableName,
				columnName,
				schema,
				newDataType: columnType,
				columnDefault,
				columnOnUpdate,
				columnNotNull,
				columnAutoIncrement,
				columnPk,
			});
		}

		if (column.onUpdate?.type === 'deleted') {
			statements.push({
				type: 'alter_table_alter_column_drop_on_update',
				tableName,
				columnName,
				schema,
				newDataType: columnType,
				columnDefault,
				columnOnUpdate,
				columnNotNull,
				columnAutoIncrement,
				columnPk,
			});
		}
	}

	return [...dropPkStatements, ...setPkStatements, ...statements];
};

export const prepareSqliteAlterColumns = (
	tableName: string,
	schema: string,
	columns: AlteredColumn[],
	// TODO: remove?
	json2: CommonSquashedSchema,
): JsonAlterColumnStatement[] => {
	let statements: JsonAlterColumnStatement[] = [];
	let dropPkStatements: JsonAlterColumnDropPrimaryKeyStatement[] = [];
	let setPkStatements: JsonAlterColumnSetPrimaryKeyStatement[] = [];

	for (const column of columns) {
		const columnName = typeof column.name !== 'string' ? column.name.new : column.name;

		// I used any, because those fields are available only for mysql dialect
		// For other dialects it will become undefined, that is fine for json statements
		const columnType = json2.tables[tableName].columns[columnName].type;
		const columnDefault = json2.tables[tableName].columns[columnName].default;
		const columnOnUpdate = (json2.tables[tableName].columns[columnName] as any)
			.onUpdate;
		const columnNotNull = json2.tables[tableName].columns[columnName].notNull;
		const columnAutoIncrement = (
			json2.tables[tableName].columns[columnName] as any
		).autoincrement;
		const columnPk = (json2.tables[tableName].columns[columnName] as any)
			.primaryKey;

		const columnGenerated = json2.tables[tableName].columns[columnName].generated;

		const compositePk = json2.tables[tableName].compositePrimaryKeys[
			`${tableName}_${columnName}`
		];

		if (column.autoincrement?.type === 'added') {
			statements.push({
				type: 'alter_table_alter_column_set_autoincrement',
				tableName,
				columnName,
				schema,
				newDataType: columnType,
				columnDefault,
				columnOnUpdate,
				columnNotNull,
				columnAutoIncrement,
				columnPk,
			});
		}

		if (column.autoincrement?.type === 'changed') {
			const type = column.autoincrement.new
				? 'alter_table_alter_column_set_autoincrement'
				: 'alter_table_alter_column_drop_autoincrement';

			statements.push({
				type,
				tableName,
				columnName,
				schema,
				newDataType: columnType,
				columnDefault,
				columnOnUpdate,
				columnNotNull,
				columnAutoIncrement,
				columnPk,
			});
		}

		if (column.autoincrement?.type === 'deleted') {
			statements.push({
				type: 'alter_table_alter_column_drop_autoincrement',
				tableName,
				columnName,
				schema,
				newDataType: columnType,
				columnDefault,
				columnOnUpdate,
				columnNotNull,
				columnAutoIncrement,
				columnPk,
			});
		}

		if (typeof column.name !== 'string') {
			statements.push({
				type: 'alter_table_rename_column',
				tableName,
				oldColumnName: column.name.old,
				newColumnName: column.name.new,
				schema,
			});
		}

		if (column.type?.type === 'changed') {
			statements.push({
				type: 'alter_table_alter_column_set_type',
				tableName,
				columnName,
				newDataType: column.type.new,
				oldDataType: column.type.old,
				schema,
				columnDefault,
				columnOnUpdate,
				columnNotNull,
				columnAutoIncrement,
				columnPk,
			});
		}

		if (
			column.primaryKey?.type === 'deleted'
			|| (column.primaryKey?.type === 'changed'
				&& !column.primaryKey.new
				&& typeof compositePk === 'undefined')
		) {
			dropPkStatements.push({
				////
				type: 'alter_table_alter_column_drop_pk',
				tableName,
				columnName,
				schema,
			});
		}

		if (column.default?.type === 'added') {
			statements.push({
				type: 'alter_table_alter_column_set_default',
				tableName,
				columnName,
				newDefaultValue: column.default.value,
				schema,
				columnOnUpdate,
				columnNotNull,
				columnAutoIncrement,
				newDataType: columnType,
				columnPk,
			});
		}

		if (column.default?.type === 'changed') {
			statements.push({
				type: 'alter_table_alter_column_set_default',
				tableName,
				columnName,
				newDefaultValue: column.default.new,
				oldDefaultValue: column.default.old,
				schema,
				columnOnUpdate,
				columnNotNull,
				columnAutoIncrement,
				newDataType: columnType,
				columnPk,
			});
		}

		if (column.default?.type === 'deleted') {
			statements.push({
				type: 'alter_table_alter_column_drop_default',
				tableName,
				columnName,
				schema,
				columnDefault,
				columnOnUpdate,
				columnNotNull,
				columnAutoIncrement,
				newDataType: columnType,
				columnPk,
			});
		}

		if (column.notNull?.type === 'added') {
			statements.push({
				type: 'alter_table_alter_column_set_notnull',
				tableName,
				columnName,
				schema,
				newDataType: columnType,
				columnDefault,
				columnOnUpdate,
				columnNotNull,
				columnAutoIncrement,
				columnPk,
			});
		}

		if (column.notNull?.type === 'changed') {
			const type = column.notNull.new
				? 'alter_table_alter_column_set_notnull'
				: 'alter_table_alter_column_drop_notnull';
			statements.push({
				type: type,
				tableName,
				columnName,
				schema,
				newDataType: columnType,
				columnDefault,
				columnOnUpdate,
				columnNotNull,
				columnAutoIncrement,
				columnPk,
			});
		}

		if (column.notNull?.type === 'deleted') {
			statements.push({
				type: 'alter_table_alter_column_drop_notnull',
				tableName,
				columnName,
				schema,
				newDataType: columnType,
				columnDefault,
				columnOnUpdate,
				columnNotNull,
				columnAutoIncrement,
				columnPk,
			});
		}

		if (column.generated?.type === 'added') {
			if (columnGenerated?.type === 'virtual') {
				statements.push({
					type: 'alter_table_alter_column_set_generated',
					tableName,
					columnName,
					schema,
					newDataType: columnType,
					columnDefault,
					columnOnUpdate,
					columnNotNull,
					columnAutoIncrement,
					columnPk,
					columnGenerated,
				});
			} else {
				warning(
					`As SQLite docs mention: "It is not possible to ALTER TABLE ADD COLUMN a STORED column. One can add a VIRTUAL column, however", source: "https://www.sqlite.org/gencol.html"`,
				);
			}
		}

		if (column.generated?.type === 'changed') {
			if (columnGenerated?.type === 'virtual') {
				statements.push({
					type: 'alter_table_alter_column_alter_generated',
					tableName,
					columnName,
					schema,
					newDataType: columnType,
					columnDefault,
					columnOnUpdate,
					columnNotNull,
					columnAutoIncrement,
					columnPk,
					columnGenerated,
				});
			} else {
				warning(
					`As SQLite docs mention: "It is not possible to ALTER TABLE ADD COLUMN a STORED column. One can add a VIRTUAL column, however", source: "https://www.sqlite.org/gencol.html"`,
				);
			}
		}

		if (column.generated?.type === 'deleted') {
			statements.push({
				type: 'alter_table_alter_column_drop_generated',
				tableName,
				columnName,
				schema,
				newDataType: columnType,
				columnDefault,
				columnOnUpdate,
				columnNotNull,
				columnAutoIncrement,
				columnPk,
				columnGenerated,
			});
		}

		if (
			column.primaryKey?.type === 'added'
			|| (column.primaryKey?.type === 'changed' && column.primaryKey.new)
		) {
			const wasAutoincrement = statements.filter(
				(it) => it.type === 'alter_table_alter_column_set_autoincrement',
			);
			if (wasAutoincrement.length === 0) {
				setPkStatements.push({
					type: 'alter_table_alter_column_set_pk',
					tableName,
					schema,
					columnName,
				});
			}
		}

		if (column.onUpdate?.type === 'added') {
			statements.push({
				type: 'alter_table_alter_column_set_on_update',
				tableName,
				columnName,
				schema,
				newDataType: columnType,
				columnDefault,
				columnOnUpdate,
				columnNotNull,
				columnAutoIncrement,
				columnPk,
			});
		}

		if (column.onUpdate?.type === 'deleted') {
			statements.push({
				type: 'alter_table_alter_column_drop_on_update',
				tableName,
				columnName,
				schema,
				newDataType: columnType,
				columnDefault,
				columnOnUpdate,
				columnNotNull,
				columnAutoIncrement,
				columnPk,
			});
		}
	}

	return [...dropPkStatements, ...setPkStatements, ...statements];
};

export const prepareRenamePolicyJsons = (
	tableName: string,
	schema: string,
	renames: {
		from: Policy;
		to: Policy;
	}[],
): JsonRenamePolicyStatement[] => {
	return renames.map((it) => {
		return {
			type: 'rename_policy',
			tableName: tableName,
			oldName: it.from.name,
			newName: it.to.name,
			schema,
		};
	});
};

export const prepareCreatePolicyJsons = (
	tableName: string,
	schema: string,
	policies: Policy[],
): JsonCreatePolicyStatement[] => {
	return policies.map((it) => {
		return {
			type: 'create_policy',
			tableName,
			data: it,
			schema,
		};
	});
};

export const prepareDropPolicyJsons = (
	tableName: string,
	schema: string,
	policies: Policy[],
): JsonDropPolicyStatement[] => {
	return policies.map((it) => {
		return {
			type: 'drop_policy',
			tableName,
			data: it,
			schema,
		};
	});
};

export const prepareAlterPolicyJson = (
	tableName: string,
	schema: string,
	oldPolicy: string,
	newPolicy: string,
): JsonAlterPolicyStatement => {
	return {
		type: 'alter_policy',
		tableName,
		oldData: oldPolicy,
		newData: newPolicy,
		schema,
	};
};

export const preparePgCreateIndexesJson = (
	tableName: string,
	schema: string,
	indexes: Record<string, string>,
	fullSchema: PgSchema,
	action?: 'push' | undefined,
): JsonPgCreateIndexStatement[] => {
	if (action === 'push') {
		return Object.values(indexes).map((indexData) => {
			const unsquashedIndex = PgSquasher.unsquashIdxPush(indexData);
			const data = fullSchema.tables[`${schema === '' ? 'public' : schema}.${tableName}`]
				.indexes[unsquashedIndex.name];
			return {
				type: 'create_index_pg',
				tableName,
				data,
				schema,
			};
		});
	}
	return Object.values(indexes).map((indexData) => {
		return {
			type: 'create_index_pg',
			tableName,
			data: PgSquasher.unsquashIdx(indexData),
			schema,
		};
	});
};

export const prepareCreateIndexesJson = (
	tableName: string,
	schema: string,
	indexes: Record<string, string>,
	internal?: MySqlKitInternals | SQLiteKitInternals,
): JsonCreateIndexStatement[] => {
	return Object.values(indexes).map((indexData) => {
		return {
			type: 'create_index',
			tableName,
			data: indexData,
			schema,
			internal,
		};
	});
};

export const prepareCreateReferencesJson = (
	tableName: string,
	schema: string,
	foreignKeys: Record<string, string>,
): JsonCreateReferenceStatement[] => {
	return Object.values(foreignKeys).map((fkData) => {
		return {
			type: 'create_reference',
			tableName,
			data: fkData,
			schema,
		};
	});
};
export const prepareLibSQLCreateReferencesJson = (
	tableName: string,
	schema: string,
	foreignKeys: Record<string, string>,
	json2: SQLiteSchemaSquashed,
	action?: 'push',
): JsonCreateReferenceStatement[] => {
	return Object.values(foreignKeys).map((fkData) => {
		const { columnsFrom, tableFrom, columnsTo } = action === 'push'
			? SQLiteSquasher.unsquashPushFK(fkData)
			: SQLiteSquasher.unsquashFK(fkData);

		// When trying to alter table in lib sql it is necessary to pass all config for column like "NOT NULL", "DEFAULT", etc.
		// If it is multicolumn reference it is not possible to pass this data for all columns
		// Pass multicolumn flag for sql statements to not generate migration
		let isMulticolumn = false;

		if (columnsFrom.length > 1 || columnsTo.length > 1) {
			isMulticolumn = true;

			return {
				type: 'create_reference',
				tableName,
				data: fkData,
				schema,
				isMulticolumn,
			};
		}

		const columnFrom = columnsFrom[0];

		const {
			notNull: columnNotNull,
			default: columnDefault,
			type: columnType,
		} = json2.tables[tableFrom].columns[columnFrom];

		return {
			type: 'create_reference',
			tableName,
			data: fkData,
			schema,
			columnNotNull,
			columnDefault,
			columnType,
		};
	});
};

export const prepareDropReferencesJson = (
	tableName: string,
	schema: string,
	foreignKeys: Record<string, string>,
): JsonDeleteReferenceStatement[] => {
	return Object.values(foreignKeys).map((fkData) => {
		return {
			type: 'delete_reference',
			tableName,
			data: fkData,
			schema,
		};
	});
};
export const prepareLibSQLDropReferencesJson = (
	tableName: string,
	schema: string,
	foreignKeys: Record<string, string>,
	json2: SQLiteSchemaSquashed,
	meta: SQLiteSchemaInternal['_meta'],
	action?: 'push',
): JsonDeleteReferenceStatement[] => {
	const statements = Object.values(foreignKeys).map((fkData) => {
		const { columnsFrom, tableFrom, columnsTo, name, tableTo, onDelete, onUpdate } = action === 'push'
			? SQLiteSquasher.unsquashPushFK(fkData)
			: SQLiteSquasher.unsquashFK(fkData);

		// If all columns from where were references were deleted -> skip this logic
		// Drop columns will cover this scenario
		const keys = Object.keys(json2.tables[tableName].columns);
		const filtered = columnsFrom.filter((it) => keys.includes(it));
		const fullDrop = filtered.length === 0;
		if (fullDrop) return;

		// When trying to alter table in lib sql it is necessary to pass all config for column like "NOT NULL", "DEFAULT", etc.
		// If it is multicolumn reference it is not possible to pass this data for all columns
		// Pass multicolumn flag for sql statements to not generate migration
		let isMulticolumn = false;

		if (columnsFrom.length > 1 || columnsTo.length > 1) {
			isMulticolumn = true;

			return {
				type: 'delete_reference',
				tableName,
				data: fkData,
				schema,
				isMulticolumn,
			};
		}

		const columnFrom = columnsFrom[0];
		const newTableName = getNewTableName(tableFrom, meta);

		const {
			notNull: columnNotNull,
			default: columnDefault,
			type: columnType,
		} = json2.tables[newTableName].columns[columnFrom];

		const fkToSquash = {
			columnsFrom,
			columnsTo,
			name,
			tableFrom: newTableName,
			tableTo,
			onDelete,
			onUpdate,
		};
		const foreignKey = action === 'push'
			? SQLiteSquasher.squashPushFK(fkToSquash)
			: SQLiteSquasher.squashFK(fkToSquash);
		return {
			type: 'delete_reference',
			tableName,
			data: foreignKey,
			schema,
			columnNotNull,
			columnDefault,
			columnType,
		};
	});

	return statements.filter((it) => it) as JsonDeleteReferenceStatement[];
};

// alter should create 2 statements. It's important to make only 1 sql per statement(for breakpoints)
export const prepareAlterReferencesJson = (
	tableName: string,
	schema: string,
	foreignKeys: Record<string, { __old: string; __new: string }>,
): JsonReferenceStatement[] => {
	const stmts: JsonReferenceStatement[] = [];
	Object.values(foreignKeys).map((val) => {
		stmts.push({
			type: 'delete_reference',
			tableName,
			schema,
			data: val.__old,
		});

		stmts.push({
			type: 'create_reference',
			tableName,
			schema,
			data: val.__new,
		});
	});
	return stmts;
};

export const prepareDropIndexesJson = (
	tableName: string,
	schema: string,
	indexes: Record<string, string>,
): JsonDropIndexStatement[] => {
	return Object.values(indexes).map((indexData) => {
		return {
			type: 'drop_index',
			tableName,
			data: indexData,
			schema,
		};
	});
};

export const prepareAddCompositePrimaryKeySqlite = (
	tableName: string,
	pks: Record<string, string>,
): JsonCreateCompositePK[] => {
	return Object.values(pks).map((it) => {
		return {
			type: 'create_composite_pk',
			tableName,
			data: it,
		} as JsonCreateCompositePK;
	});
};

export const prepareDeleteCompositePrimaryKeySqlite = (
	tableName: string,
	pks: Record<string, string>,
): JsonDeleteCompositePK[] => {
	return Object.values(pks).map((it) => {
		return {
			type: 'delete_composite_pk',
			tableName,
			data: it,
		} as JsonDeleteCompositePK;
	});
};

export const prepareAlterCompositePrimaryKeySqlite = (
	tableName: string,
	pks: Record<string, { __old: string; __new: string }>,
): JsonAlterCompositePK[] => {
	return Object.values(pks).map((it) => {
		return {
			type: 'alter_composite_pk',
			tableName,
			old: it.__old,
			new: it.__new,
		} as JsonAlterCompositePK;
	});
};

export const prepareAddCompositePrimaryKeyPg = (
	tableName: string,
	schema: string,
	pks: Record<string, string>,
	// TODO: remove?
	json2: PgSchema,
): JsonCreateCompositePK[] => {
	return Object.values(pks).map((it) => {
		const unsquashed = PgSquasher.unsquashPK(it);
		return {
			type: 'create_composite_pk',
			tableName,
			data: it,
			schema,
			constraintName: json2.tables[`${schema || 'public'}.${tableName}`].compositePrimaryKeys[
				unsquashed.name
			].name,
		} as JsonCreateCompositePK;
	});
};

export const prepareDeleteCompositePrimaryKeyPg = (
	tableName: string,
	schema: string,
	pks: Record<string, string>,
	// TODO: remove?
	json1: PgSchema,
): JsonDeleteCompositePK[] => {
	return Object.values(pks).map((it) => {
		return {
			type: 'delete_composite_pk',
			tableName,
			data: it,
			schema,
			constraintName: json1.tables[`${schema || 'public'}.${tableName}`].compositePrimaryKeys[
				PgSquasher.unsquashPK(it).name
			].name,
		} as JsonDeleteCompositePK;
	});
};

export const prepareAlterCompositePrimaryKeyPg = (
	tableName: string,
	schema: string,
	pks: Record<string, { __old: string; __new: string }>,
	// TODO: remove?
	json1: PgSchema,
	json2: PgSchema,
): JsonAlterCompositePK[] => {
	return Object.values(pks).map((it) => {
		return {
			type: 'alter_composite_pk',
			tableName,
			old: it.__old,
			new: it.__new,
			schema,
			oldConstraintName: json1.tables[`${schema || 'public'}.${tableName}`].compositePrimaryKeys[
				PgSquasher.unsquashPK(it.__old).name
			].name,
			newConstraintName: json2.tables[`${schema || 'public'}.${tableName}`].compositePrimaryKeys[
				PgSquasher.unsquashPK(it.__new).name
			].name,
		} as JsonAlterCompositePK;
	});
};

export const prepareAddUniqueConstraintPg = (
	tableName: string,
	schema: string,
	unqs: Record<string, string>,
): JsonCreateUniqueConstraint[] => {
	return Object.values(unqs).map((it) => {
		return {
			type: 'create_unique_constraint',
			tableName,
			data: it,
			schema,
		} as JsonCreateUniqueConstraint;
	});
};

export const prepareDeleteUniqueConstraintPg = (
	tableName: string,
	schema: string,
	unqs: Record<string, string>,
): JsonDeleteUniqueConstraint[] => {
	return Object.values(unqs).map((it) => {
		return {
			type: 'delete_unique_constraint',
			tableName,
			data: it,
			schema,
		} as JsonDeleteUniqueConstraint;
	});
};

// add create table changes
// add handler to make drop and add and not alter(looking at __old and __new)
// add serializer for mysql and sqlite + types
// add introspect serializer for pg+sqlite+mysql
// add introspect actual code
// add push sqlite handler
// add push mysql warning if data exists and may have unique conflict
// add release notes
// add docs changes

export const prepareAlterUniqueConstraintPg = (
	tableName: string,
	schema: string,
	unqs: Record<string, { __old: string; __new: string }>,
): JsonAlterUniqueConstraint[] => {
	return Object.values(unqs).map((it) => {
		return {
			type: 'alter_unique_constraint',
			tableName,
			old: it.__old,
			new: it.__new,
			schema,
		} as JsonAlterUniqueConstraint;
	});
};

export const prepareAddCompositePrimaryKeyMySql = (
	tableName: string,
	pks: Record<string, string>,
	// TODO: remove?
	json1: MySqlSchema,
	json2: MySqlSchema,
): JsonCreateCompositePK[] => {
	const res: JsonCreateCompositePK[] = [];
	for (const it of Object.values(pks)) {
		const unsquashed = MySqlSquasher.unsquashPK(it);

		if (
			unsquashed.columns.length === 1
			&& json1.tables[tableName]?.columns[unsquashed.columns[0]]?.primaryKey
		) {
			continue;
		}

		res.push({
			type: 'create_composite_pk',
			tableName,
			data: it,
			constraintName: json2.tables[tableName].compositePrimaryKeys[unsquashed.name].name,
		} as JsonCreateCompositePK);
	}
	return res;
};

export const prepareDeleteCompositePrimaryKeyMySql = (
	tableName: string,
	pks: Record<string, string>,
	// TODO: remove?
	json1: MySqlSchema,
): JsonDeleteCompositePK[] => {
	return Object.values(pks).map((it) => {
		return {
			type: 'delete_composite_pk',
			tableName,
			data: it,
			constraintName: json1.tables[tableName].compositePrimaryKeys[
				MySqlSquasher.unsquashPK(it).name
			].name,
		} as JsonDeleteCompositePK;
	});
};

export const prepareAlterCompositePrimaryKeyMySql = (
	tableName: string,
	pks: Record<string, { __old: string; __new: string }>,
	// TODO: remove?
	json1: MySqlSchema,
	json2: MySqlSchema,
): JsonAlterCompositePK[] => {
	return Object.values(pks).map((it) => {
		return {
			type: 'alter_composite_pk',
			tableName,
			old: it.__old,
			new: it.__new,
			oldConstraintName: json1.tables[tableName].compositePrimaryKeys[
				MySqlSquasher.unsquashPK(it.__old).name
			].name,
			newConstraintName: json2.tables[tableName].compositePrimaryKeys[
				MySqlSquasher.unsquashPK(it.__new).name
			].name,
		} as JsonAlterCompositePK;
	});
};<|MERGE_RESOLUTION|>--- conflicted
+++ resolved
@@ -108,7 +108,6 @@
 	before: string;
 }
 
-<<<<<<< HEAD
 //////
 
 export interface JsonCreateRoleStatement {
@@ -143,7 +142,6 @@
 
 //////
 
-=======
 export interface JsonDropValueFromEnumStatement {
 	type: 'alter_type_drop_value';
 	name: string;
@@ -153,7 +151,6 @@
 	columnsWithEnum: { schema: string; table: string; column: string }[];
 }
 
->>>>>>> cb4af54c
 export interface JsonCreateSequenceStatement {
 	type: 'create_sequence';
 	name: string;
@@ -673,7 +670,6 @@
 	| JsonCreateSequenceStatement
 	| JsonMoveSequenceStatement
 	| JsonRenameSequenceStatement
-<<<<<<< HEAD
 	| JsonDropPolicyStatement
 	| JsonCreatePolicyStatement
 	| JsonAlterPolicyStatement
@@ -683,10 +679,8 @@
 	| JsonRenameRoleStatement
 	| JsonCreateRoleStatement
 	| JsonDropRoleStatement
-	| JsonAlterRoleStatement;
-=======
+	| JsonAlterRoleStatement
 	| JsonDropValueFromEnumStatement;
->>>>>>> cb4af54c
 
 export const preparePgCreateTableJson = (
 	table: Table,
