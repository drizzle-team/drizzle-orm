import chalk from 'chalk';
import { getNewTableName } from './cli/commands/sqlitePushUtils';
import { warning } from './cli/views';
<<<<<<< HEAD
import { CommonSquashedSchema, Dialect } from './schemaValidator';
import { MySqlKitInternals, MySqlSchema, MySqlSquasher } from './serializer/mysqlSchema';
import { Index, PgSchema, PgSquasher, Policy, Role } from './serializer/pgSchema';
=======
import { CommonSquashedSchema } from './schemaValidator';
import { MySqlKitInternals, MySqlSchema, MySqlSquasher, View as MySqlView } from './serializer/mysqlSchema';
import { Index, MatViewWithOption, PgSchema, PgSquasher, View as PgView, ViewWithOption } from './serializer/pgSchema';
>>>>>>> a3592140
import {
	SQLiteKitInternals,
	SQLiteSchemaInternal,
	SQLiteSchemaSquashed,
	SQLiteSquasher,
	View as SqliteView,
} from './serializer/sqliteSchema';
import { AlteredColumn, Column, Sequence, Table } from './snapshotsDiffer';

export interface JsonSqliteCreateTableStatement {
	type: 'sqlite_create_table';
	tableName: string;
	columns: Column[];
	referenceData: {
		name: string;
		tableFrom: string;
		columnsFrom: string[];
		tableTo: string;
		columnsTo: string[];
		onUpdate?: string | undefined;
		onDelete?: string | undefined;
	}[];
	compositePKs: string[][];
	uniqueConstraints?: string[];
	checkConstraints?: string[];
}

export interface JsonCreateTableStatement {
	type: 'create_table';
	tableName: string;
	schema: string;
	columns: Column[];
	compositePKs: string[];
	compositePkName?: string;
	uniqueConstraints?: string[];
<<<<<<< HEAD
	policies?: string[];
=======
	checkConstraints?: string[];
>>>>>>> a3592140
	internals?: MySqlKitInternals;
}

export interface JsonRecreateTableStatement {
	type: 'recreate_table';
	tableName: string;
	columns: Column[];
	referenceData: {
		name: string;
		tableFrom: string;
		columnsFrom: string[];
		tableTo: string;
		columnsTo: string[];
		onUpdate?: string | undefined;
		onDelete?: string | undefined;
	}[];
	compositePKs: string[][];
	uniqueConstraints?: string[];
	checkConstraints: string[];
}

export interface JsonDropTableStatement {
	type: 'drop_table';
	tableName: string;
	schema: string;
	policies?: string[];
}

export interface JsonRenameTableStatement {
	type: 'rename_table';
	fromSchema: string;
	toSchema: string;
	tableNameFrom: string;
	tableNameTo: string;
}

export interface JsonCreateEnumStatement {
	type: 'create_type_enum';
	name: string;
	schema: string;
	values: string[];
}

export interface JsonDropEnumStatement {
	type: 'drop_type_enum';
	name: string;
	schema: string;
}

export interface JsonMoveEnumStatement {
	type: 'move_type_enum';
	name: string;
	schemaFrom: string;
	schemaTo: string;
}

export interface JsonRenameEnumStatement {
	type: 'rename_type_enum';
	nameFrom: string;
	nameTo: string;
	schema: string;
}

export interface JsonAddValueToEnumStatement {
	type: 'alter_type_add_value';
	name: string;
	schema: string;
	value: string;
	before: string;
}

<<<<<<< HEAD
//////

export interface JsonCreateRoleStatement {
	type: 'create_role';
	name: string;
	values: {
		inherit?: boolean;
		createDb?: boolean;
		createRole?: boolean;
	};
}

export interface JsonDropRoleStatement {
	type: 'drop_role';
	name: string;
}
export interface JsonRenameRoleStatement {
	type: 'rename_role';
	nameFrom: string;
	nameTo: string;
}

export interface JsonAlterRoleStatement {
	type: 'alter_role';
	name: string;
	values: {
		inherit?: boolean;
		createDb?: boolean;
		createRole?: boolean;
	};
}

//////

=======
>>>>>>> a3592140
export interface JsonDropValueFromEnumStatement {
	type: 'alter_type_drop_value';
	name: string;
	schema: string;
	deletedValues: string[];
	newValues: string[];
	columnsWithEnum: { schema: string; table: string; column: string }[];
}

export interface JsonCreateSequenceStatement {
	type: 'create_sequence';
	name: string;
	schema: string;
	values: {
		increment?: string | undefined;
		minValue?: string | undefined;
		maxValue?: string | undefined;
		startWith?: string | undefined;
		cache?: string | undefined;
		cycle?: boolean | undefined;
	};
}

export interface JsonDropSequenceStatement {
	type: 'drop_sequence';
	name: string;
	schema: string;
}

export interface JsonMoveSequenceStatement {
	type: 'move_sequence';
	name: string;
	schemaFrom: string;
	schemaTo: string;
}

export interface JsonRenameSequenceStatement {
	type: 'rename_sequence';
	nameFrom: string;
	nameTo: string;
	schema: string;
}

export interface JsonAlterSequenceStatement {
	type: 'alter_sequence';
	name: string;
	schema: string;
	values: {
		increment?: string | undefined;
		minValue?: string | undefined;
		maxValue?: string | undefined;
		startWith?: string | undefined;
		cache?: string | undefined;
		cycle?: boolean | undefined;
	};
}

export interface JsonDropColumnStatement {
	type: 'alter_table_drop_column';
	tableName: string;
	columnName: string;
	schema: string;
}

export interface JsonAddColumnStatement {
	type: 'alter_table_add_column';
	tableName: string;
	column: Column;
	schema: string;
}

export interface JsonSqliteAddColumnStatement {
	type: 'sqlite_alter_table_add_column';
	tableName: string;
	column: Column;
	referenceData?: string;
}

export interface JsonCreatePolicyStatement {
	type: 'create_policy';
	tableName: string;
	data: Policy;
	schema: string;
}

export interface JsonDropPolicyStatement {
	type: 'drop_policy';
	tableName: string;
	data: Policy;
	schema: string;
}

export interface JsonRenamePolicyStatement {
	type: 'rename_policy';
	tableName: string;
	oldName: string;
	newName: string;
	schema: string;
}

export interface JsonEnableRLSStatement {
	type: 'enable_rls';
	tableName: string;
	schema: string;
}

export interface JsonDisableRLSStatement {
	type: 'disable_rls';
	tableName: string;
	schema: string;
}

export interface JsonAlterPolicyStatement {
	type: 'alter_policy';
	tableName: string;
	oldData: string;
	newData: string;
	schema: string;
}

export interface JsonCreateIndexStatement {
	type: 'create_index';
	tableName: string;
	data: string;
	schema: string;
	internal?: MySqlKitInternals | SQLiteKitInternals;
}

export interface JsonPgCreateIndexStatement {
	type: 'create_index_pg';
	tableName: string;
	data: Index;
	schema: string;
}

export interface JsonReferenceStatement {
	type: 'create_reference' | 'alter_reference' | 'delete_reference';
	data: string;
	schema: string;
	tableName: string;
	isMulticolumn?: boolean;
	columnNotNull?: boolean;
	columnDefault?: string;
	columnType?: string;
	//   fromTable: string;
	//   fromColumns: string[];
	//   toTable: string;
	//   toColumns: string[];
	//   foreignKeyName: string;
	//   onDelete?: string;
	//   onUpdate?: string;
}

export interface JsonCreateUniqueConstraint {
	type: 'create_unique_constraint';
	tableName: string;
	data: string;
	schema?: string;
	constraintName?: string;
}

export interface JsonDeleteUniqueConstraint {
	type: 'delete_unique_constraint';
	tableName: string;
	data: string;
	schema?: string;
	constraintName?: string;
}

export interface JsonAlterUniqueConstraint {
	type: 'alter_unique_constraint';
	tableName: string;
	old: string;
	new: string;
	schema?: string;
	oldConstraintName?: string;
	newConstraintName?: string;
}

export interface JsonCreateCheckConstraint {
	type: 'create_check_constraint';
	tableName: string;
	data: string;
	schema?: string;
}

export interface JsonDeleteCheckConstraint {
	type: 'delete_check_constraint';
	tableName: string;
	constraintName: string;
	schema?: string;
}

export interface JsonCreateCompositePK {
	type: 'create_composite_pk';
	tableName: string;
	data: string;
	schema?: string;
	constraintName?: string;
}

export interface JsonDeleteCompositePK {
	type: 'delete_composite_pk';
	tableName: string;
	data: string;
	schema?: string;
	constraintName?: string;
}

export interface JsonAlterCompositePK {
	type: 'alter_composite_pk';
	tableName: string;
	old: string;
	new: string;
	schema?: string;
	oldConstraintName?: string;
	newConstraintName?: string;
}

export interface JsonAlterTableSetSchema {
	type: 'alter_table_set_schema';
	tableName: string;
	schemaFrom: string;
	schemaTo: string;
}

export interface JsonAlterTableRemoveFromSchema {
	type: 'alter_table_remove_from_schema';
	tableName: string;
	schema: string;
}

export interface JsonAlterTableSetNewSchema {
	type: 'alter_table_set_new_schema';
	tableName: string;
	from: string;
	to: string;
}

export interface JsonCreateReferenceStatement extends JsonReferenceStatement {
	type: 'create_reference';
}

export interface JsonAlterReferenceStatement extends JsonReferenceStatement {
	type: 'alter_reference';
	oldFkey: string;
}

export interface JsonDeleteReferenceStatement extends JsonReferenceStatement {
	type: 'delete_reference';
}

export interface JsonDropIndexStatement {
	type: 'drop_index';
	tableName: string;
	data: string;
	schema: string;
}

export interface JsonRenameColumnStatement {
	type: 'alter_table_rename_column';
	tableName: string;
	oldColumnName: string;
	newColumnName: string;
	schema: string;
}

export interface JsonAlterColumnTypeStatement {
	type: 'alter_table_alter_column_set_type';
	tableName: string;
	columnName: string;
	newDataType: string;
	oldDataType: string;
	schema: string;
	columnDefault: string;
	columnOnUpdate: boolean;
	columnNotNull: boolean;
	columnAutoIncrement: boolean;
	columnPk: boolean;
	columnGenerated?: { as: string; type: 'stored' | 'virtual' };
}

export interface JsonAlterColumnSetPrimaryKeyStatement {
	type: 'alter_table_alter_column_set_pk';
	tableName: string;
	schema: string;
	columnName: string;
}

export interface JsonAlterColumnDropPrimaryKeyStatement {
	type: 'alter_table_alter_column_drop_pk';
	tableName: string;
	columnName: string;
	schema: string;
}

export interface JsonAlterColumnSetDefaultStatement {
	type: 'alter_table_alter_column_set_default';
	tableName: string;
	columnName: string;
	newDefaultValue: any;
	oldDefaultValue?: any;
	schema: string;
	newDataType: string;
	columnOnUpdate: boolean;
	columnNotNull: boolean;
	columnAutoIncrement: boolean;
	columnPk: boolean;
}

export interface JsonAlterColumnDropDefaultStatement {
	type: 'alter_table_alter_column_drop_default';
	tableName: string;
	columnName: string;
	schema: string;
	newDataType: string;
	columnDefault: string;
	columnOnUpdate: boolean;
	columnNotNull: boolean;
	columnAutoIncrement: boolean;
	columnPk: boolean;
}

export interface JsonAlterColumnSetNotNullStatement {
	type: 'alter_table_alter_column_set_notnull';
	tableName: string;
	columnName: string;
	schema: string;
	newDataType: string;
	columnDefault: string;
	columnOnUpdate: boolean;
	columnNotNull: boolean;
	columnAutoIncrement: boolean;
	columnPk: boolean;
}

export interface JsonAlterColumnDropNotNullStatement {
	type: 'alter_table_alter_column_drop_notnull';
	tableName: string;
	columnName: string;
	schema: string;
	newDataType: string;
	columnDefault: string;
	columnOnUpdate: boolean;
	columnNotNull: boolean;
	columnAutoIncrement: boolean;
	columnPk: boolean;
}

export interface JsonAlterColumnSetGeneratedStatement {
	type: 'alter_table_alter_column_set_generated';
	tableName: string;
	columnName: string;
	schema: string;
	newDataType: string;
	columnDefault: string;
	columnOnUpdate: boolean;
	columnNotNull: boolean;
	columnAutoIncrement: boolean;
	columnPk: boolean;
	columnGenerated?: { as: string; type: 'stored' | 'virtual' };
}
export interface JsonAlterColumnSetIdentityStatement {
	type: 'alter_table_alter_column_set_identity';
	tableName: string;
	columnName: string;
	schema: string;
	identity: string;
}

export interface JsonAlterColumnDropIdentityStatement {
	type: 'alter_table_alter_column_drop_identity';
	tableName: string;
	columnName: string;
	schema: string;
}

export interface JsonAlterColumnAlterIdentityStatement {
	type: 'alter_table_alter_column_change_identity';
	tableName: string;
	columnName: string;
	schema: string;
	identity: string;
	oldIdentity: string;
}

export interface JsonAlterColumnDropGeneratedStatement {
	type: 'alter_table_alter_column_drop_generated';
	tableName: string;
	columnName: string;
	schema: string;
	newDataType: string;
	columnDefault: string;
	columnOnUpdate: boolean;
	columnNotNull: boolean;
	columnAutoIncrement: boolean;
	columnPk: boolean;
	columnGenerated?: { as: string; type: 'stored' | 'virtual' };
	oldColumn?: Column;
}

export interface JsonAlterColumnAlterGeneratedStatement {
	type: 'alter_table_alter_column_alter_generated';
	tableName: string;
	columnName: string;
	schema: string;
	newDataType: string;
	columnDefault: string;
	columnOnUpdate: boolean;
	columnNotNull: boolean;
	columnAutoIncrement: boolean;
	columnPk: boolean;
	columnGenerated?: { as: string; type: 'stored' | 'virtual' };
}

export interface JsonAlterColumnSetOnUpdateStatement {
	type: 'alter_table_alter_column_set_on_update';
	tableName: string;
	columnName: string;
	schema: string;
	newDataType: string;
	columnDefault: string;
	columnOnUpdate: boolean;
	columnNotNull: boolean;
	columnAutoIncrement: boolean;
	columnPk: boolean;
}

export interface JsonAlterColumnDropOnUpdateStatement {
	type: 'alter_table_alter_column_drop_on_update';
	tableName: string;
	columnName: string;
	schema: string;
	newDataType: string;
	columnDefault: string;
	columnOnUpdate: boolean;
	columnNotNull: boolean;
	columnAutoIncrement: boolean;
	columnPk: boolean;
}

export interface JsonAlterColumnSetAutoincrementStatement {
	type: 'alter_table_alter_column_set_autoincrement';
	tableName: string;
	columnName: string;
	schema: string;
	newDataType: string;
	columnDefault: string;
	columnOnUpdate: boolean;
	columnNotNull: boolean;
	columnAutoIncrement: boolean;
	columnPk: boolean;
}

export interface JsonAlterColumnDropAutoincrementStatement {
	type: 'alter_table_alter_column_drop_autoincrement';
	tableName: string;
	columnName: string;
	schema: string;
	newDataType: string;
	columnDefault: string;
	columnOnUpdate: boolean;
	columnNotNull: boolean;
	columnAutoIncrement: boolean;
	columnPk: boolean;
}

export interface JsonCreateSchema {
	type: 'create_schema';
	name: string;
}

export interface JsonDropSchema {
	type: 'drop_schema';
	name: string;
}

export interface JsonRenameSchema {
	type: 'rename_schema';
	from: string;
	to: string;
}

export type JsonCreatePgViewStatement = {
	type: 'create_view';
} & Omit<PgView, 'columns' | 'isExisting'>;

export type JsonCreateMySqlViewStatement = {
	type: 'mysql_create_view';
	replace: boolean;
} & Omit<MySqlView, 'columns' | 'isExisting'>;

export type JsonCreateSqliteViewStatement = {
	type: 'sqlite_create_view';
} & Omit<SqliteView, 'columns' | 'isExisting'>;

export interface JsonDropViewStatement {
	type: 'drop_view';
	name: string;
	schema?: string;
	materialized?: boolean;
}

export interface JsonRenameViewStatement {
	type: 'rename_view';
	nameTo: string;
	nameFrom: string;
	schema: string;
	materialized?: boolean;
}

export interface JsonRenameMySqlViewStatement {
	type: 'rename_view';
	nameTo: string;
	nameFrom: string;
	schema: string;
	materialized?: boolean;
}

export interface JsonAlterViewAlterSchemaStatement {
	type: 'alter_view_alter_schema';
	fromSchema: string;
	toSchema: string;
	name: string;
	materialized?: boolean;
}

export type JsonAlterViewAddWithOptionStatement =
	& {
		type: 'alter_view_add_with_option';
		schema: string;
		name: string;
	}
	& ({
		materialized: true;
		with: MatViewWithOption;
	} | {
		materialized: false;
		with: ViewWithOption;
	});

export type JsonAlterViewDropWithOptionStatement =
	& {
		type: 'alter_view_drop_with_option';
		schema: string;
		name: string;
	}
	& ({
		materialized: true;
		with: MatViewWithOption;
	} | {
		materialized: false;
		with: ViewWithOption;
	});

export interface JsonAlterViewAlterTablespaceStatement {
	type: 'alter_view_alter_tablespace';
	toTablespace: string;
	name: string;
	schema: string;
	materialized: true;
}

export interface JsonAlterViewAlterUsingStatement {
	type: 'alter_view_alter_using';
	toUsing: string;
	name: string;
	schema: string;
	materialized: true;
}

export type JsonAlterMySqlViewStatement = {
	type: 'alter_mysql_view';
} & Omit<MySqlView, 'isExisting'>;

export type JsonAlterViewStatement =
	| JsonAlterViewAlterSchemaStatement
	| JsonAlterViewAddWithOptionStatement
	| JsonAlterViewDropWithOptionStatement
	| JsonAlterViewAlterTablespaceStatement
	| JsonAlterViewAlterUsingStatement;

export type JsonAlterColumnStatement =
	| JsonRenameColumnStatement
	| JsonAlterColumnTypeStatement
	| JsonAlterColumnSetDefaultStatement
	| JsonAlterColumnDropDefaultStatement
	| JsonAlterColumnSetNotNullStatement
	| JsonAlterColumnDropNotNullStatement
	| JsonAlterColumnDropOnUpdateStatement
	| JsonAlterColumnSetOnUpdateStatement
	| JsonAlterColumnDropAutoincrementStatement
	| JsonAlterColumnSetAutoincrementStatement
	| JsonAlterColumnSetPrimaryKeyStatement
	| JsonAlterColumnDropPrimaryKeyStatement
	| JsonAlterColumnSetGeneratedStatement
	| JsonAlterColumnDropGeneratedStatement
	| JsonAlterColumnAlterGeneratedStatement
	| JsonAlterColumnSetIdentityStatement
	| JsonAlterColumnAlterIdentityStatement
	| JsonAlterColumnDropIdentityStatement;

export type JsonStatement =
	| JsonRecreateTableStatement
	| JsonAlterColumnStatement
	| JsonCreateTableStatement
	| JsonDropTableStatement
	| JsonRenameTableStatement
	| JsonCreateEnumStatement
	| JsonDropEnumStatement
	| JsonMoveEnumStatement
	| JsonRenameEnumStatement
	| JsonAddValueToEnumStatement
	| JsonDropColumnStatement
	| JsonAddColumnStatement
	| JsonCreateIndexStatement
	| JsonCreateReferenceStatement
	| JsonAlterReferenceStatement
	| JsonDeleteReferenceStatement
	| JsonDropIndexStatement
	| JsonReferenceStatement
	| JsonSqliteCreateTableStatement
	| JsonSqliteAddColumnStatement
	| JsonCreateCompositePK
	| JsonDeleteCompositePK
	| JsonAlterCompositePK
	| JsonCreateUniqueConstraint
	| JsonDeleteUniqueConstraint
	| JsonAlterUniqueConstraint
	| JsonCreateSchema
	| JsonDropSchema
	| JsonRenameSchema
	| JsonAlterTableSetSchema
	| JsonAlterTableRemoveFromSchema
	| JsonAlterTableSetNewSchema
	| JsonPgCreateIndexStatement
	| JsonAlterSequenceStatement
	| JsonDropSequenceStatement
	| JsonCreateSequenceStatement
	| JsonMoveSequenceStatement
	| JsonRenameSequenceStatement
<<<<<<< HEAD
	| JsonDropPolicyStatement
	| JsonCreatePolicyStatement
	| JsonAlterPolicyStatement
	| JsonRenamePolicyStatement
	| JsonEnableRLSStatement
	| JsonDisableRLSStatement
	| JsonRenameRoleStatement
	| JsonCreateRoleStatement
	| JsonDropRoleStatement
	| JsonAlterRoleStatement
=======
	| JsonCreatePgViewStatement
	| JsonDropViewStatement
	| JsonRenameViewStatement
	| JsonAlterViewStatement
	| JsonCreateMySqlViewStatement
	| JsonAlterMySqlViewStatement
	| JsonCreateSqliteViewStatement
	| JsonCreateCheckConstraint
	| JsonDeleteCheckConstraint
>>>>>>> a3592140
	| JsonDropValueFromEnumStatement;

export const preparePgCreateTableJson = (
	table: Table,
	// TODO: remove?
	json2: PgSchema,
): JsonCreateTableStatement => {
<<<<<<< HEAD
	const { name, schema, columns, compositePrimaryKeys, uniqueConstraints, policies } = table;
=======
	const { name, schema, columns, compositePrimaryKeys, uniqueConstraints, checkConstraints } = table;
>>>>>>> a3592140
	const tableKey = `${schema || 'public'}.${name}`;

	// TODO: @AndriiSherman. We need this, will add test cases
	const compositePkName = Object.values(compositePrimaryKeys).length > 0
		? json2.tables[tableKey].compositePrimaryKeys[
			`${PgSquasher.unsquashPK(Object.values(compositePrimaryKeys)[0]).name}`
		].name
		: '';

	return {
		type: 'create_table',
		tableName: name,
		schema,
		columns: Object.values(columns),
		compositePKs: Object.values(compositePrimaryKeys),
		compositePkName: compositePkName,
		uniqueConstraints: Object.values(uniqueConstraints),
<<<<<<< HEAD
		policies: Object.values(policies),
=======
		checkConstraints: Object.values(checkConstraints),
>>>>>>> a3592140
	};
};

export const prepareMySqlCreateTableJson = (
	table: Table,
	// TODO: remove?
	json2: MySqlSchema,
	// we need it to know if some of the indexes(and in future other parts) are expressions or columns
	// didn't change mysqlserialaizer, because it will break snapshots and diffs and it's hard to detect
	// if previously it was an expression or column
	internals: MySqlKitInternals,
): JsonCreateTableStatement => {
	const { name, schema, columns, compositePrimaryKeys, uniqueConstraints, checkConstraints } = table;

	return {
		type: 'create_table',
		tableName: name,
		schema,
		columns: Object.values(columns),
		compositePKs: Object.values(compositePrimaryKeys),
		compositePkName: Object.values(compositePrimaryKeys).length > 0
			? json2.tables[name].compositePrimaryKeys[
				MySqlSquasher.unsquashPK(Object.values(compositePrimaryKeys)[0])
					.name
			].name
			: '',
		uniqueConstraints: Object.values(uniqueConstraints),
		internals,
		checkConstraints: Object.values(checkConstraints),
	};
};

export const prepareSQLiteCreateTable = (
	table: Table,
	action?: 'push' | undefined,
): JsonSqliteCreateTableStatement => {
	const { name, columns, uniqueConstraints, checkConstraints } = table;

	const references: string[] = Object.values(table.foreignKeys);

	const composites: string[][] = Object.values(table.compositePrimaryKeys).map(
		(it) => SQLiteSquasher.unsquashPK(it),
	);

	const fks = references.map((it) =>
		action === 'push'
			? SQLiteSquasher.unsquashPushFK(it)
			: SQLiteSquasher.unsquashFK(it)
	);

	return {
		type: 'sqlite_create_table',
		tableName: name,
		columns: Object.values(columns),
		referenceData: fks,
		compositePKs: composites,
		uniqueConstraints: Object.values(uniqueConstraints),
		checkConstraints: Object.values(checkConstraints),
	};
};

export const prepareDropTableJson = (table: Table): JsonDropTableStatement => {
	return {
		type: 'drop_table',
		tableName: table.name,
		schema: table.schema,
		policies: table.policies ? Object.values(table.policies) : [],
	};
};

export const prepareRenameTableJson = (
	tableFrom: Table,
	tableTo: Table,
): JsonRenameTableStatement => {
	return {
		type: 'rename_table',
		fromSchema: tableTo.schema,
		toSchema: tableTo.schema,
		tableNameFrom: tableFrom.name,
		tableNameTo: tableTo.name,
	};
};

export const prepareCreateEnumJson = (
	name: string,
	schema: string,
	values: string[],
): JsonCreateEnumStatement => {
	return {
		type: 'create_type_enum',
		name: name,
		schema: schema,
		values,
	};
};

// https://blog.yo1.dog/updating-enum-values-in-postgresql-the-safe-and-easy-way/
export const prepareAddValuesToEnumJson = (
	name: string,
	schema: string,
	values: { value: string; before: string }[],
): JsonAddValueToEnumStatement[] => {
	return values.map((it) => {
		return {
			type: 'alter_type_add_value',
			name: name,
			schema: schema,
			value: it.value,
			before: it.before,
		};
	});
};

export const prepareDropEnumValues = (
	name: string,
	schema: string,
	removedValues: string[],
	json2: PgSchema,
): JsonDropValueFromEnumStatement[] => {
	if (!removedValues.length) return [];

	const affectedColumns: { schema: string; table: string; column: string }[] = [];

	for (const tableKey in json2.tables) {
		const table = json2.tables[tableKey];
		for (const columnKey in table.columns) {
			const column = table.columns[columnKey];
			if (column.type === name && column.typeSchema === schema) {
				affectedColumns.push({ schema: table.schema || 'public', table: table.name, column: column.name });
			}
		}
	}

	return [{
		type: 'alter_type_drop_value',
		name: name,
		schema: schema,
		deletedValues: removedValues,
		newValues: json2.enums[`${schema}.${name}`].values,
		columnsWithEnum: affectedColumns,
	}];
};

export const prepareDropEnumJson = (
	name: string,
	schema: string,
): JsonDropEnumStatement => {
	return {
		type: 'drop_type_enum',
		name: name,
		schema: schema,
	};
};

export const prepareMoveEnumJson = (
	name: string,
	schemaFrom: string,
	schemaTo: string,
): JsonMoveEnumStatement => {
	return {
		type: 'move_type_enum',
		name: name,
		schemaFrom,
		schemaTo,
	};
};

export const prepareRenameEnumJson = (
	nameFrom: string,
	nameTo: string,
	schema: string,
): JsonRenameEnumStatement => {
	return {
		type: 'rename_type_enum',
		nameFrom,
		nameTo,
		schema,
	};
};

////////////

export const prepareCreateSequenceJson = (
	seq: Sequence,
): JsonCreateSequenceStatement => {
	const values = PgSquasher.unsquashSequence(seq.values);
	return {
		type: 'create_sequence',
		name: seq.name,
		schema: seq.schema,
		values,
	};
};

export const prepareAlterSequenceJson = (
	seq: Sequence,
): JsonAlterSequenceStatement[] => {
	const values = PgSquasher.unsquashSequence(seq.values);
	return [
		{
			type: 'alter_sequence',
			schema: seq.schema,
			name: seq.name,
			values,
		},
	];
};

export const prepareDropSequenceJson = (
	name: string,
	schema: string,
): JsonDropSequenceStatement => {
	return {
		type: 'drop_sequence',
		name: name,
		schema: schema,
	};
};

export const prepareMoveSequenceJson = (
	name: string,
	schemaFrom: string,
	schemaTo: string,
): JsonMoveSequenceStatement => {
	return {
		type: 'move_sequence',
		name: name,
		schemaFrom,
		schemaTo,
	};
};

export const prepareRenameSequenceJson = (
	nameFrom: string,
	nameTo: string,
	schema: string,
): JsonRenameSequenceStatement => {
	return {
		type: 'rename_sequence',
		nameFrom,
		nameTo,
		schema,
	};
};

////////////

export const prepareCreateRoleJson = (
	role: Role,
): JsonCreateRoleStatement => {
	return {
		type: 'create_role',
		name: role.name,
		values: {
			createDb: role.createDb,
			createRole: role.createRole,
			inherit: role.inherit,
		},
	};
};

export const prepareAlterRoleJson = (
	role: Role,
): JsonAlterRoleStatement => {
	return {
		type: 'alter_role',
		name: role.name,
		values: {
			createDb: role.createDb,
			createRole: role.createRole,
			inherit: role.inherit,
		},
	};
};

export const prepareDropRoleJson = (
	name: string,
): JsonDropRoleStatement => {
	return {
		type: 'drop_role',
		name: name,
	};
};

export const prepareRenameRoleJson = (
	nameFrom: string,
	nameTo: string,
): JsonRenameRoleStatement => {
	return {
		type: 'rename_role',
		nameFrom,
		nameTo,
	};
};

//////////

export const prepareCreateSchemasJson = (
	values: string[],
): JsonCreateSchema[] => {
	return values.map((it) => {
		return {
			type: 'create_schema',
			name: it,
		} as JsonCreateSchema;
	});
};

export const prepareRenameSchemasJson = (
	values: { from: string; to: string }[],
): JsonRenameSchema[] => {
	return values.map((it) => {
		return {
			type: 'rename_schema',
			from: it.from,
			to: it.to,
		} as JsonRenameSchema;
	});
};

export const prepareDeleteSchemasJson = (
	values: string[],
): JsonDropSchema[] => {
	return values.map((it) => {
		return {
			type: 'drop_schema',
			name: it,
		} as JsonDropSchema;
	});
};

export const prepareRenameColumns = (
	tableName: string,
	// TODO: split for pg and mysql+sqlite without schema
	schema: string,
	pairs: { from: Column; to: Column }[],
): JsonRenameColumnStatement[] => {
	return pairs.map((it) => {
		return {
			type: 'alter_table_rename_column',
			tableName: tableName,
			oldColumnName: it.from.name,
			newColumnName: it.to.name,
			schema,
		};
	});
};

export const _prepareDropColumns = (
	taleName: string,
	schema: string,
	columns: Column[],
): JsonDropColumnStatement[] => {
	return columns.map((it) => {
		return {
			type: 'alter_table_drop_column',
			tableName: taleName,
			columnName: it.name,
			schema,
		};
	});
};

export const _prepareAddColumns = (
	tableName: string,
	schema: string,
	columns: Column[],
): JsonAddColumnStatement[] => {
	return columns.map((it) => {
		return {
			type: 'alter_table_add_column',
			tableName: tableName,
			column: it,
			schema,
		};
	});
};

export const _prepareSqliteAddColumns = (
	tableName: string,
	columns: Column[],
	referenceData: string[],
): JsonSqliteAddColumnStatement[] => {
	const unsquashed = referenceData.map((addedFkValue) => SQLiteSquasher.unsquashFK(addedFkValue));

	return columns
		.map((it) => {
			const columnsWithReference = unsquashed.find((t) => t.columnsFrom.includes(it.name));

			if (it.generated?.type === 'stored') {
				warning(
					`As SQLite docs mention: "It is not possible to ALTER TABLE ADD COLUMN a STORED column. One can add a VIRTUAL column, however", source: "https://www.sqlite.org/gencol.html"`,
				);
				return undefined;
			}

			return {
				type: 'sqlite_alter_table_add_column',
				tableName: tableName,
				column: it,
				referenceData: columnsWithReference
					? SQLiteSquasher.squashFK(columnsWithReference)
					: undefined,
			};
		})
		.filter(Boolean) as JsonSqliteAddColumnStatement[];
};

export const prepareAlterColumnsMysql = (
	tableName: string,
	schema: string,
	columns: AlteredColumn[],
	// TODO: remove?
	json1: CommonSquashedSchema,
	json2: CommonSquashedSchema,
	action?: 'push' | undefined,
): JsonAlterColumnStatement[] => {
	let statements: JsonAlterColumnStatement[] = [];
	let dropPkStatements: JsonAlterColumnDropPrimaryKeyStatement[] = [];
	let setPkStatements: JsonAlterColumnSetPrimaryKeyStatement[] = [];

	for (const column of columns) {
		const columnName = typeof column.name !== 'string' ? column.name.new : column.name;

		const table = json2.tables[tableName];
		const snapshotColumn = table.columns[columnName];

		const columnType = snapshotColumn.type;
		const columnDefault = snapshotColumn.default;
		const columnOnUpdate = 'onUpdate' in snapshotColumn ? snapshotColumn.onUpdate : undefined;
		const columnNotNull = table.columns[columnName].notNull;

		const columnAutoIncrement = 'autoincrement' in snapshotColumn
			? snapshotColumn.autoincrement ?? false
			: false;

		const columnPk = table.columns[columnName].primaryKey;

		if (column.autoincrement?.type === 'added') {
			statements.push({
				type: 'alter_table_alter_column_set_autoincrement',
				tableName,
				columnName,
				schema,
				newDataType: columnType,
				columnDefault,
				columnOnUpdate,
				columnNotNull,
				columnAutoIncrement,
				columnPk,
			});
		}

		if (column.autoincrement?.type === 'changed') {
			const type = column.autoincrement.new
				? 'alter_table_alter_column_set_autoincrement'
				: 'alter_table_alter_column_drop_autoincrement';

			statements.push({
				type,
				tableName,
				columnName,
				schema,
				newDataType: columnType,
				columnDefault,
				columnOnUpdate,
				columnNotNull,
				columnAutoIncrement,
				columnPk,
			});
		}

		if (column.autoincrement?.type === 'deleted') {
			statements.push({
				type: 'alter_table_alter_column_drop_autoincrement',
				tableName,
				columnName,
				schema,
				newDataType: columnType,
				columnDefault,
				columnOnUpdate,
				columnNotNull,
				columnAutoIncrement,
				columnPk,
			});
		}
	}

	for (const column of columns) {
		const columnName = typeof column.name !== 'string' ? column.name.new : column.name;

		// I used any, because those fields are available only for mysql dialect
		// For other dialects it will become undefined, that is fine for json statements
		const columnType = json2.tables[tableName].columns[columnName].type;
		const columnDefault = json2.tables[tableName].columns[columnName].default;
		const columnGenerated = json2.tables[tableName].columns[columnName].generated;
		const columnOnUpdate = (json2.tables[tableName].columns[columnName] as any)
			.onUpdate;
		const columnNotNull = json2.tables[tableName].columns[columnName].notNull;
		const columnAutoIncrement = (
			json2.tables[tableName].columns[columnName] as any
		).autoincrement;
		const columnPk = (json2.tables[tableName].columns[columnName] as any)
			.primaryKey;

		const compositePk = json2.tables[tableName].compositePrimaryKeys[
			`${tableName}_${columnName}`
		];

		if (typeof column.name !== 'string') {
			statements.push({
				type: 'alter_table_rename_column',
				tableName,
				oldColumnName: column.name.old,
				newColumnName: column.name.new,
				schema,
			});
		}

		if (column.type?.type === 'changed') {
			statements.push({
				type: 'alter_table_alter_column_set_type',
				tableName,
				columnName,
				newDataType: column.type.new,
				oldDataType: column.type.old,
				schema,
				columnDefault,
				columnOnUpdate,
				columnNotNull,
				columnAutoIncrement,
				columnPk,
				columnGenerated,
			});
		}

		if (
			column.primaryKey?.type === 'deleted'
			|| (column.primaryKey?.type === 'changed'
				&& !column.primaryKey.new
				&& typeof compositePk === 'undefined')
		) {
			dropPkStatements.push({
				////
				type: 'alter_table_alter_column_drop_pk',
				tableName,
				columnName,
				schema,
			});
		}

		if (column.default?.type === 'added') {
			statements.push({
				type: 'alter_table_alter_column_set_default',
				tableName,
				columnName,
				newDefaultValue: column.default.value,
				schema,
				columnOnUpdate,
				columnNotNull,
				columnAutoIncrement,
				newDataType: columnType,
				columnPk,
			});
		}

		if (column.default?.type === 'changed') {
			statements.push({
				type: 'alter_table_alter_column_set_default',
				tableName,
				columnName,
				newDefaultValue: column.default.new,
				oldDefaultValue: column.default.old,
				schema,
				columnOnUpdate,
				columnNotNull,
				columnAutoIncrement,
				newDataType: columnType,
				columnPk,
			});
		}

		if (column.default?.type === 'deleted') {
			statements.push({
				type: 'alter_table_alter_column_drop_default',
				tableName,
				columnName,
				schema,
				columnDefault,
				columnOnUpdate,
				columnNotNull,
				columnAutoIncrement,
				newDataType: columnType,
				columnPk,
			});
		}

		if (column.notNull?.type === 'added') {
			statements.push({
				type: 'alter_table_alter_column_set_notnull',
				tableName,
				columnName,
				schema,
				newDataType: columnType,
				columnDefault,
				columnOnUpdate,
				columnNotNull,
				columnAutoIncrement,
				columnPk,
			});
		}

		if (column.notNull?.type === 'changed') {
			const type = column.notNull.new
				? 'alter_table_alter_column_set_notnull'
				: 'alter_table_alter_column_drop_notnull';
			statements.push({
				type: type,
				tableName,
				columnName,
				schema,
				newDataType: columnType,
				columnDefault,
				columnOnUpdate,
				columnNotNull,
				columnAutoIncrement,
				columnPk,
			});
		}

		if (column.notNull?.type === 'deleted') {
			statements.push({
				type: 'alter_table_alter_column_drop_notnull',
				tableName,
				columnName,
				schema,
				newDataType: columnType,
				columnDefault,
				columnOnUpdate,
				columnNotNull,
				columnAutoIncrement,
				columnPk,
			});
		}

		if (column.generated?.type === 'added') {
			if (columnGenerated?.type === 'virtual') {
				warning(
					`You are trying to add virtual generated constraint to ${
						chalk.blue(
							columnName,
						)
					} column. As MySQL docs mention: "Nongenerated columns can be altered to stored but not virtual generated columns". We will drop an existing column and add it with a virtual generated statement. This means that the data previously stored in this column will be wiped, and new data will be generated on each read for this column\n`,
				);
			}
			statements.push({
				type: 'alter_table_alter_column_set_generated',
				tableName,
				columnName,
				schema,
				newDataType: columnType,
				columnDefault,
				columnOnUpdate,
				columnNotNull,
				columnAutoIncrement,
				columnPk,
				columnGenerated,
			});
		}

		if (column.generated?.type === 'changed' && action !== 'push') {
			statements.push({
				type: 'alter_table_alter_column_alter_generated',
				tableName,
				columnName,
				schema,
				newDataType: columnType,
				columnDefault,
				columnOnUpdate,
				columnNotNull,
				columnAutoIncrement,
				columnPk,
				columnGenerated,
			});
		}

		if (column.generated?.type === 'deleted') {
			if (columnGenerated?.type === 'virtual') {
				warning(
					`You are trying to remove virtual generated constraint from ${
						chalk.blue(
							columnName,
						)
					} column. As MySQL docs mention: "Stored but not virtual generated columns can be altered to nongenerated columns. The stored generated values become the values of the nongenerated column". We will drop an existing column and add it without a virtual generated statement. This means that this column will have no data after migration\n`,
				);
			}
			statements.push({
				type: 'alter_table_alter_column_drop_generated',
				tableName,
				columnName,
				schema,
				newDataType: columnType,
				columnDefault,
				columnOnUpdate,
				columnNotNull,
				columnAutoIncrement,
				columnPk,
				columnGenerated,
				oldColumn: json1.tables[tableName].columns[columnName],
			});
		}

		if (
			column.primaryKey?.type === 'added'
			|| (column.primaryKey?.type === 'changed' && column.primaryKey.new)
		) {
			const wasAutoincrement = statements.filter(
				(it) => it.type === 'alter_table_alter_column_set_autoincrement',
			);
			if (wasAutoincrement.length === 0) {
				setPkStatements.push({
					type: 'alter_table_alter_column_set_pk',
					tableName,
					schema,
					columnName,
				});
			}
		}

		if (column.onUpdate?.type === 'added') {
			statements.push({
				type: 'alter_table_alter_column_set_on_update',
				tableName,
				columnName,
				schema,
				newDataType: columnType,
				columnDefault,
				columnOnUpdate,
				columnNotNull,
				columnAutoIncrement,
				columnPk,
			});
		}

		if (column.onUpdate?.type === 'deleted') {
			statements.push({
				type: 'alter_table_alter_column_drop_on_update',
				tableName,
				columnName,
				schema,
				newDataType: columnType,
				columnDefault,
				columnOnUpdate,
				columnNotNull,
				columnAutoIncrement,
				columnPk,
			});
		}
	}

	return [...dropPkStatements, ...setPkStatements, ...statements];
};

export const preparePgAlterColumns = (
	_tableName: string,
	schema: string,
	columns: AlteredColumn[],
	// TODO: remove?
	json2: CommonSquashedSchema,
	action?: 'push' | undefined,
): JsonAlterColumnStatement[] => {
	const tableKey = `${schema || 'public'}.${_tableName}`;
	let statements: JsonAlterColumnStatement[] = [];
	let dropPkStatements: JsonAlterColumnDropPrimaryKeyStatement[] = [];
	let setPkStatements: JsonAlterColumnSetPrimaryKeyStatement[] = [];

	for (const column of columns) {
		const columnName = typeof column.name !== 'string' ? column.name.new : column.name;

		const tableName = json2.tables[tableKey].name;

		// I used any, because those fields are available only for mysql dialect
		// For other dialects it will become undefined, that is fine for json statements
		const columnType = json2.tables[tableKey].columns[columnName].type;
		const columnDefault = json2.tables[tableKey].columns[columnName].default;
		const columnGenerated = json2.tables[tableKey].columns[columnName].generated;
		const columnOnUpdate = (json2.tables[tableKey].columns[columnName] as any)
			.onUpdate;
		const columnNotNull = json2.tables[tableKey].columns[columnName].notNull;
		const columnAutoIncrement = (
			json2.tables[tableKey].columns[columnName] as any
		).autoincrement;
		const columnPk = (json2.tables[tableKey].columns[columnName] as any)
			.primaryKey;

		const compositePk = json2.tables[tableKey].compositePrimaryKeys[`${tableName}_${columnName}`];

		if (typeof column.name !== 'string') {
			statements.push({
				type: 'alter_table_rename_column',
				tableName,
				oldColumnName: column.name.old,
				newColumnName: column.name.new,
				schema,
			});
		}

		if (column.type?.type === 'changed') {
			statements.push({
				type: 'alter_table_alter_column_set_type',
				tableName,
				columnName,
				newDataType: column.type.new,
				oldDataType: column.type.old,
				schema,
				columnDefault,
				columnOnUpdate,
				columnNotNull,
				columnAutoIncrement,
				columnPk,
			});
		}

		if (
			column.primaryKey?.type === 'deleted'
			|| (column.primaryKey?.type === 'changed'
				&& !column.primaryKey.new
				&& typeof compositePk === 'undefined')
		) {
			dropPkStatements.push({
				////
				type: 'alter_table_alter_column_drop_pk',
				tableName,
				columnName,
				schema,
			});
		}

		if (column.default?.type === 'added') {
			statements.push({
				type: 'alter_table_alter_column_set_default',
				tableName,
				columnName,
				newDefaultValue: column.default.value,
				schema,
				columnOnUpdate,
				columnNotNull,
				columnAutoIncrement,
				newDataType: columnType,
				columnPk,
			});
		}

		if (column.default?.type === 'changed') {
			statements.push({
				type: 'alter_table_alter_column_set_default',
				tableName,
				columnName,
				newDefaultValue: column.default.new,
				oldDefaultValue: column.default.old,
				schema,
				columnOnUpdate,
				columnNotNull,
				columnAutoIncrement,
				newDataType: columnType,
				columnPk,
			});
		}

		if (column.default?.type === 'deleted') {
			statements.push({
				type: 'alter_table_alter_column_drop_default',
				tableName,
				columnName,
				schema,
				columnDefault,
				columnOnUpdate,
				columnNotNull,
				columnAutoIncrement,
				newDataType: columnType,
				columnPk,
			});
		}

		if (column.notNull?.type === 'added') {
			statements.push({
				type: 'alter_table_alter_column_set_notnull',
				tableName,
				columnName,
				schema,
				newDataType: columnType,
				columnDefault,
				columnOnUpdate,
				columnNotNull,
				columnAutoIncrement,
				columnPk,
			});
		}

		if (column.notNull?.type === 'changed') {
			const type = column.notNull.new
				? 'alter_table_alter_column_set_notnull'
				: 'alter_table_alter_column_drop_notnull';
			statements.push({
				type: type,
				tableName,
				columnName,
				schema,
				newDataType: columnType,
				columnDefault,
				columnOnUpdate,
				columnNotNull,
				columnAutoIncrement,
				columnPk,
			});
		}

		if (column.notNull?.type === 'deleted') {
			statements.push({
				type: 'alter_table_alter_column_drop_notnull',
				tableName,
				columnName,
				schema,
				newDataType: columnType,
				columnDefault,
				columnOnUpdate,
				columnNotNull,
				columnAutoIncrement,
				columnPk,
			});
		}

		if (column.identity?.type === 'added') {
			statements.push({
				type: 'alter_table_alter_column_set_identity',
				tableName,
				columnName,
				schema,
				identity: column.identity.value,
			});
		}

		if (column.identity?.type === 'changed') {
			statements.push({
				type: 'alter_table_alter_column_change_identity',
				tableName,
				columnName,
				schema,
				identity: column.identity.new,
				oldIdentity: column.identity.old,
			});
		}

		if (column.identity?.type === 'deleted') {
			statements.push({
				type: 'alter_table_alter_column_drop_identity',
				tableName,
				columnName,
				schema,
			});
		}

		if (column.generated?.type === 'added') {
			statements.push({
				type: 'alter_table_alter_column_set_generated',
				tableName,
				columnName,
				schema,
				newDataType: columnType,
				columnDefault,
				columnOnUpdate,
				columnNotNull,
				columnAutoIncrement,
				columnPk,
				columnGenerated,
			});
		}

		if (column.generated?.type === 'changed' && action !== 'push') {
			statements.push({
				type: 'alter_table_alter_column_alter_generated',
				tableName,
				columnName,
				schema,
				newDataType: columnType,
				columnDefault,
				columnOnUpdate,
				columnNotNull,
				columnAutoIncrement,
				columnPk,
				columnGenerated,
			});
		}

		if (column.generated?.type === 'deleted') {
			statements.push({
				type: 'alter_table_alter_column_drop_generated',
				tableName,
				columnName,
				schema,
				newDataType: columnType,
				columnDefault,
				columnOnUpdate,
				columnNotNull,
				columnAutoIncrement,
				columnPk,
				columnGenerated,
			});
		}

		if (
			column.primaryKey?.type === 'added'
			|| (column.primaryKey?.type === 'changed' && column.primaryKey.new)
		) {
			const wasAutoincrement = statements.filter(
				(it) => it.type === 'alter_table_alter_column_set_autoincrement',
			);
			if (wasAutoincrement.length === 0) {
				setPkStatements.push({
					type: 'alter_table_alter_column_set_pk',
					tableName,
					schema,
					columnName,
				});
			}
		}

		// if (column.primaryKey?.type === "added") {
		//   statements.push({
		//     type: "alter_table_alter_column_set_primarykey",
		//     tableName,
		//     columnName,
		//     schema,
		//     newDataType: columnType,
		//     columnDefault,
		//     columnOnUpdate,
		//     columnNotNull,
		//     columnAutoIncrement,
		//   });
		// }

		// if (column.primaryKey?.type === "changed") {
		//   const type = column.primaryKey.new
		//     ? "alter_table_alter_column_set_primarykey"
		//     : "alter_table_alter_column_drop_primarykey";

		//   statements.push({
		//     type,
		//     tableName,
		//     columnName,
		//     schema,
		//     newDataType: columnType,
		//     columnDefault,
		//     columnOnUpdate,
		//     columnNotNull,
		//     columnAutoIncrement,
		//   });
		// }

		// if (column.primaryKey?.type === "deleted") {
		//   statements.push({
		//     type: "alter_table_alter_column_drop_primarykey",
		//     tableName,
		//     columnName,
		//     schema,
		//     newDataType: columnType,
		//     columnDefault,
		//     columnOnUpdate,
		//     columnNotNull,
		//     columnAutoIncrement,
		//   });
		// }

		if (column.onUpdate?.type === 'added') {
			statements.push({
				type: 'alter_table_alter_column_set_on_update',
				tableName,
				columnName,
				schema,
				newDataType: columnType,
				columnDefault,
				columnOnUpdate,
				columnNotNull,
				columnAutoIncrement,
				columnPk,
			});
		}

		if (column.onUpdate?.type === 'deleted') {
			statements.push({
				type: 'alter_table_alter_column_drop_on_update',
				tableName,
				columnName,
				schema,
				newDataType: columnType,
				columnDefault,
				columnOnUpdate,
				columnNotNull,
				columnAutoIncrement,
				columnPk,
			});
		}
	}

	return [...dropPkStatements, ...setPkStatements, ...statements];
};

export const prepareSqliteAlterColumns = (
	tableName: string,
	schema: string,
	columns: AlteredColumn[],
	// TODO: remove?
	json2: CommonSquashedSchema,
): JsonAlterColumnStatement[] => {
	let statements: JsonAlterColumnStatement[] = [];
	let dropPkStatements: JsonAlterColumnDropPrimaryKeyStatement[] = [];
	let setPkStatements: JsonAlterColumnSetPrimaryKeyStatement[] = [];

	for (const column of columns) {
		const columnName = typeof column.name !== 'string' ? column.name.new : column.name;

		// I used any, because those fields are available only for mysql dialect
		// For other dialects it will become undefined, that is fine for json statements
		const columnType = json2.tables[tableName].columns[columnName].type;
		const columnDefault = json2.tables[tableName].columns[columnName].default;
		const columnOnUpdate = (json2.tables[tableName].columns[columnName] as any)
			.onUpdate;
		const columnNotNull = json2.tables[tableName].columns[columnName].notNull;
		const columnAutoIncrement = (
			json2.tables[tableName].columns[columnName] as any
		).autoincrement;
		const columnPk = (json2.tables[tableName].columns[columnName] as any)
			.primaryKey;

		const columnGenerated = json2.tables[tableName].columns[columnName].generated;

		const compositePk = json2.tables[tableName].compositePrimaryKeys[
			`${tableName}_${columnName}`
		];

		if (column.autoincrement?.type === 'added') {
			statements.push({
				type: 'alter_table_alter_column_set_autoincrement',
				tableName,
				columnName,
				schema,
				newDataType: columnType,
				columnDefault,
				columnOnUpdate,
				columnNotNull,
				columnAutoIncrement,
				columnPk,
			});
		}

		if (column.autoincrement?.type === 'changed') {
			const type = column.autoincrement.new
				? 'alter_table_alter_column_set_autoincrement'
				: 'alter_table_alter_column_drop_autoincrement';

			statements.push({
				type,
				tableName,
				columnName,
				schema,
				newDataType: columnType,
				columnDefault,
				columnOnUpdate,
				columnNotNull,
				columnAutoIncrement,
				columnPk,
			});
		}

		if (column.autoincrement?.type === 'deleted') {
			statements.push({
				type: 'alter_table_alter_column_drop_autoincrement',
				tableName,
				columnName,
				schema,
				newDataType: columnType,
				columnDefault,
				columnOnUpdate,
				columnNotNull,
				columnAutoIncrement,
				columnPk,
			});
		}

		if (typeof column.name !== 'string') {
			statements.push({
				type: 'alter_table_rename_column',
				tableName,
				oldColumnName: column.name.old,
				newColumnName: column.name.new,
				schema,
			});
		}

		if (column.type?.type === 'changed') {
			statements.push({
				type: 'alter_table_alter_column_set_type',
				tableName,
				columnName,
				newDataType: column.type.new,
				oldDataType: column.type.old,
				schema,
				columnDefault,
				columnOnUpdate,
				columnNotNull,
				columnAutoIncrement,
				columnPk,
			});
		}

		if (
			column.primaryKey?.type === 'deleted'
			|| (column.primaryKey?.type === 'changed'
				&& !column.primaryKey.new
				&& typeof compositePk === 'undefined')
		) {
			dropPkStatements.push({
				////
				type: 'alter_table_alter_column_drop_pk',
				tableName,
				columnName,
				schema,
			});
		}

		if (column.default?.type === 'added') {
			statements.push({
				type: 'alter_table_alter_column_set_default',
				tableName,
				columnName,
				newDefaultValue: column.default.value,
				schema,
				columnOnUpdate,
				columnNotNull,
				columnAutoIncrement,
				newDataType: columnType,
				columnPk,
			});
		}

		if (column.default?.type === 'changed') {
			statements.push({
				type: 'alter_table_alter_column_set_default',
				tableName,
				columnName,
				newDefaultValue: column.default.new,
				oldDefaultValue: column.default.old,
				schema,
				columnOnUpdate,
				columnNotNull,
				columnAutoIncrement,
				newDataType: columnType,
				columnPk,
			});
		}

		if (column.default?.type === 'deleted') {
			statements.push({
				type: 'alter_table_alter_column_drop_default',
				tableName,
				columnName,
				schema,
				columnDefault,
				columnOnUpdate,
				columnNotNull,
				columnAutoIncrement,
				newDataType: columnType,
				columnPk,
			});
		}

		if (column.notNull?.type === 'added') {
			statements.push({
				type: 'alter_table_alter_column_set_notnull',
				tableName,
				columnName,
				schema,
				newDataType: columnType,
				columnDefault,
				columnOnUpdate,
				columnNotNull,
				columnAutoIncrement,
				columnPk,
			});
		}

		if (column.notNull?.type === 'changed') {
			const type = column.notNull.new
				? 'alter_table_alter_column_set_notnull'
				: 'alter_table_alter_column_drop_notnull';
			statements.push({
				type: type,
				tableName,
				columnName,
				schema,
				newDataType: columnType,
				columnDefault,
				columnOnUpdate,
				columnNotNull,
				columnAutoIncrement,
				columnPk,
			});
		}

		if (column.notNull?.type === 'deleted') {
			statements.push({
				type: 'alter_table_alter_column_drop_notnull',
				tableName,
				columnName,
				schema,
				newDataType: columnType,
				columnDefault,
				columnOnUpdate,
				columnNotNull,
				columnAutoIncrement,
				columnPk,
			});
		}

		if (column.generated?.type === 'added') {
			if (columnGenerated?.type === 'virtual') {
				statements.push({
					type: 'alter_table_alter_column_set_generated',
					tableName,
					columnName,
					schema,
					newDataType: columnType,
					columnDefault,
					columnOnUpdate,
					columnNotNull,
					columnAutoIncrement,
					columnPk,
					columnGenerated,
				});
			} else {
				warning(
					`As SQLite docs mention: "It is not possible to ALTER TABLE ADD COLUMN a STORED column. One can add a VIRTUAL column, however", source: "https://www.sqlite.org/gencol.html"`,
				);
			}
		}

		if (column.generated?.type === 'changed') {
			if (columnGenerated?.type === 'virtual') {
				statements.push({
					type: 'alter_table_alter_column_alter_generated',
					tableName,
					columnName,
					schema,
					newDataType: columnType,
					columnDefault,
					columnOnUpdate,
					columnNotNull,
					columnAutoIncrement,
					columnPk,
					columnGenerated,
				});
			} else {
				warning(
					`As SQLite docs mention: "It is not possible to ALTER TABLE ADD COLUMN a STORED column. One can add a VIRTUAL column, however", source: "https://www.sqlite.org/gencol.html"`,
				);
			}
		}

		if (column.generated?.type === 'deleted') {
			statements.push({
				type: 'alter_table_alter_column_drop_generated',
				tableName,
				columnName,
				schema,
				newDataType: columnType,
				columnDefault,
				columnOnUpdate,
				columnNotNull,
				columnAutoIncrement,
				columnPk,
				columnGenerated,
			});
		}

		if (
			column.primaryKey?.type === 'added'
			|| (column.primaryKey?.type === 'changed' && column.primaryKey.new)
		) {
			const wasAutoincrement = statements.filter(
				(it) => it.type === 'alter_table_alter_column_set_autoincrement',
			);
			if (wasAutoincrement.length === 0) {
				setPkStatements.push({
					type: 'alter_table_alter_column_set_pk',
					tableName,
					schema,
					columnName,
				});
			}
		}

		if (column.onUpdate?.type === 'added') {
			statements.push({
				type: 'alter_table_alter_column_set_on_update',
				tableName,
				columnName,
				schema,
				newDataType: columnType,
				columnDefault,
				columnOnUpdate,
				columnNotNull,
				columnAutoIncrement,
				columnPk,
			});
		}

		if (column.onUpdate?.type === 'deleted') {
			statements.push({
				type: 'alter_table_alter_column_drop_on_update',
				tableName,
				columnName,
				schema,
				newDataType: columnType,
				columnDefault,
				columnOnUpdate,
				columnNotNull,
				columnAutoIncrement,
				columnPk,
			});
		}
	}

	return [...dropPkStatements, ...setPkStatements, ...statements];
};

export const prepareRenamePolicyJsons = (
	tableName: string,
	schema: string,
	renames: {
		from: Policy;
		to: Policy;
	}[],
): JsonRenamePolicyStatement[] => {
	return renames.map((it) => {
		return {
			type: 'rename_policy',
			tableName: tableName,
			oldName: it.from.name,
			newName: it.to.name,
			schema,
		};
	});
};

export const prepareCreatePolicyJsons = (
	tableName: string,
	schema: string,
	policies: Policy[],
): JsonCreatePolicyStatement[] => {
	return policies.map((it) => {
		return {
			type: 'create_policy',
			tableName,
			data: it,
			schema,
		};
	});
};

export const prepareDropPolicyJsons = (
	tableName: string,
	schema: string,
	policies: Policy[],
): JsonDropPolicyStatement[] => {
	return policies.map((it) => {
		return {
			type: 'drop_policy',
			tableName,
			data: it,
			schema,
		};
	});
};

export const prepareAlterPolicyJson = (
	tableName: string,
	schema: string,
	oldPolicy: string,
	newPolicy: string,
): JsonAlterPolicyStatement => {
	return {
		type: 'alter_policy',
		tableName,
		oldData: oldPolicy,
		newData: newPolicy,
		schema,
	};
};

export const preparePgCreateIndexesJson = (
	tableName: string,
	schema: string,
	indexes: Record<string, string>,
	fullSchema: PgSchema,
	action?: 'push' | undefined,
): JsonPgCreateIndexStatement[] => {
	if (action === 'push') {
		return Object.values(indexes).map((indexData) => {
			const unsquashedIndex = PgSquasher.unsquashIdxPush(indexData);
			const data = fullSchema.tables[`${schema === '' ? 'public' : schema}.${tableName}`]
				.indexes[unsquashedIndex.name];
			return {
				type: 'create_index_pg',
				tableName,
				data,
				schema,
			};
		});
	}
	return Object.values(indexes).map((indexData) => {
		return {
			type: 'create_index_pg',
			tableName,
			data: PgSquasher.unsquashIdx(indexData),
			schema,
		};
	});
};

export const prepareCreateIndexesJson = (
	tableName: string,
	schema: string,
	indexes: Record<string, string>,
	internal?: MySqlKitInternals | SQLiteKitInternals,
): JsonCreateIndexStatement[] => {
	return Object.values(indexes).map((indexData) => {
		return {
			type: 'create_index',
			tableName,
			data: indexData,
			schema,
			internal,
		};
	});
};

export const prepareCreateReferencesJson = (
	tableName: string,
	schema: string,
	foreignKeys: Record<string, string>,
): JsonCreateReferenceStatement[] => {
	return Object.values(foreignKeys).map((fkData) => {
		return {
			type: 'create_reference',
			tableName,
			data: fkData,
			schema,
		};
	});
};
export const prepareLibSQLCreateReferencesJson = (
	tableName: string,
	schema: string,
	foreignKeys: Record<string, string>,
	json2: SQLiteSchemaSquashed,
	action?: 'push',
): JsonCreateReferenceStatement[] => {
	return Object.values(foreignKeys).map((fkData) => {
		const { columnsFrom, tableFrom, columnsTo } = action === 'push'
			? SQLiteSquasher.unsquashPushFK(fkData)
			: SQLiteSquasher.unsquashFK(fkData);

		// When trying to alter table in lib sql it is necessary to pass all config for column like "NOT NULL", "DEFAULT", etc.
		// If it is multicolumn reference it is not possible to pass this data for all columns
		// Pass multicolumn flag for sql statements to not generate migration
		let isMulticolumn = false;

		if (columnsFrom.length > 1 || columnsTo.length > 1) {
			isMulticolumn = true;

			return {
				type: 'create_reference',
				tableName,
				data: fkData,
				schema,
				isMulticolumn,
			};
		}

		const columnFrom = columnsFrom[0];

		const {
			notNull: columnNotNull,
			default: columnDefault,
			type: columnType,
		} = json2.tables[tableFrom].columns[columnFrom];

		return {
			type: 'create_reference',
			tableName,
			data: fkData,
			schema,
			columnNotNull,
			columnDefault,
			columnType,
		};
	});
};

export const prepareDropReferencesJson = (
	tableName: string,
	schema: string,
	foreignKeys: Record<string, string>,
): JsonDeleteReferenceStatement[] => {
	return Object.values(foreignKeys).map((fkData) => {
		return {
			type: 'delete_reference',
			tableName,
			data: fkData,
			schema,
		};
	});
};
export const prepareLibSQLDropReferencesJson = (
	tableName: string,
	schema: string,
	foreignKeys: Record<string, string>,
	json2: SQLiteSchemaSquashed,
	meta: SQLiteSchemaInternal['_meta'],
	action?: 'push',
): JsonDeleteReferenceStatement[] => {
	const statements = Object.values(foreignKeys).map((fkData) => {
		const { columnsFrom, tableFrom, columnsTo, name, tableTo, onDelete, onUpdate } = action === 'push'
			? SQLiteSquasher.unsquashPushFK(fkData)
			: SQLiteSquasher.unsquashFK(fkData);

		// If all columns from where were references were deleted -> skip this logic
		// Drop columns will cover this scenario
		const keys = Object.keys(json2.tables[tableName].columns);
		const filtered = columnsFrom.filter((it) => keys.includes(it));
		const fullDrop = filtered.length === 0;
		if (fullDrop) return;

		// When trying to alter table in lib sql it is necessary to pass all config for column like "NOT NULL", "DEFAULT", etc.
		// If it is multicolumn reference it is not possible to pass this data for all columns
		// Pass multicolumn flag for sql statements to not generate migration
		let isMulticolumn = false;

		if (columnsFrom.length > 1 || columnsTo.length > 1) {
			isMulticolumn = true;

			return {
				type: 'delete_reference',
				tableName,
				data: fkData,
				schema,
				isMulticolumn,
			};
		}

		const columnFrom = columnsFrom[0];
		const newTableName = getNewTableName(tableFrom, meta);

		const {
			notNull: columnNotNull,
			default: columnDefault,
			type: columnType,
		} = json2.tables[newTableName].columns[columnFrom];

		const fkToSquash = {
			columnsFrom,
			columnsTo,
			name,
			tableFrom: newTableName,
			tableTo,
			onDelete,
			onUpdate,
		};
		const foreignKey = action === 'push'
			? SQLiteSquasher.squashPushFK(fkToSquash)
			: SQLiteSquasher.squashFK(fkToSquash);
		return {
			type: 'delete_reference',
			tableName,
			data: foreignKey,
			schema,
			columnNotNull,
			columnDefault,
			columnType,
		};
	});

	return statements.filter((it) => it) as JsonDeleteReferenceStatement[];
};

// alter should create 2 statements. It's important to make only 1 sql per statement(for breakpoints)
export const prepareAlterReferencesJson = (
	tableName: string,
	schema: string,
	foreignKeys: Record<string, { __old: string; __new: string }>,
): JsonReferenceStatement[] => {
	const stmts: JsonReferenceStatement[] = [];
	Object.values(foreignKeys).map((val) => {
		stmts.push({
			type: 'delete_reference',
			tableName,
			schema,
			data: val.__old,
		});

		stmts.push({
			type: 'create_reference',
			tableName,
			schema,
			data: val.__new,
		});
	});
	return stmts;
};

export const prepareDropIndexesJson = (
	tableName: string,
	schema: string,
	indexes: Record<string, string>,
): JsonDropIndexStatement[] => {
	return Object.values(indexes).map((indexData) => {
		return {
			type: 'drop_index',
			tableName,
			data: indexData,
			schema,
		};
	});
};

export const prepareAddCompositePrimaryKeySqlite = (
	tableName: string,
	pks: Record<string, string>,
): JsonCreateCompositePK[] => {
	return Object.values(pks).map((it) => {
		return {
			type: 'create_composite_pk',
			tableName,
			data: it,
		} as JsonCreateCompositePK;
	});
};

export const prepareDeleteCompositePrimaryKeySqlite = (
	tableName: string,
	pks: Record<string, string>,
): JsonDeleteCompositePK[] => {
	return Object.values(pks).map((it) => {
		return {
			type: 'delete_composite_pk',
			tableName,
			data: it,
		} as JsonDeleteCompositePK;
	});
};

export const prepareAlterCompositePrimaryKeySqlite = (
	tableName: string,
	pks: Record<string, { __old: string; __new: string }>,
): JsonAlterCompositePK[] => {
	return Object.values(pks).map((it) => {
		return {
			type: 'alter_composite_pk',
			tableName,
			old: it.__old,
			new: it.__new,
		} as JsonAlterCompositePK;
	});
};

export const prepareAddCompositePrimaryKeyPg = (
	tableName: string,
	schema: string,
	pks: Record<string, string>,
	// TODO: remove?
	json2: PgSchema,
): JsonCreateCompositePK[] => {
	return Object.values(pks).map((it) => {
		const unsquashed = PgSquasher.unsquashPK(it);
		return {
			type: 'create_composite_pk',
			tableName,
			data: it,
			schema,
			constraintName: json2.tables[`${schema || 'public'}.${tableName}`].compositePrimaryKeys[
				unsquashed.name
			].name,
		} as JsonCreateCompositePK;
	});
};

export const prepareDeleteCompositePrimaryKeyPg = (
	tableName: string,
	schema: string,
	pks: Record<string, string>,
	// TODO: remove?
	json1: PgSchema,
): JsonDeleteCompositePK[] => {
	return Object.values(pks).map((it) => {
		return {
			type: 'delete_composite_pk',
			tableName,
			data: it,
			schema,
			constraintName: json1.tables[`${schema || 'public'}.${tableName}`].compositePrimaryKeys[
				PgSquasher.unsquashPK(it).name
			].name,
		} as JsonDeleteCompositePK;
	});
};

export const prepareAlterCompositePrimaryKeyPg = (
	tableName: string,
	schema: string,
	pks: Record<string, { __old: string; __new: string }>,
	// TODO: remove?
	json1: PgSchema,
	json2: PgSchema,
): JsonAlterCompositePK[] => {
	return Object.values(pks).map((it) => {
		return {
			type: 'alter_composite_pk',
			tableName,
			old: it.__old,
			new: it.__new,
			schema,
			oldConstraintName: json1.tables[`${schema || 'public'}.${tableName}`].compositePrimaryKeys[
				PgSquasher.unsquashPK(it.__old).name
			].name,
			newConstraintName: json2.tables[`${schema || 'public'}.${tableName}`].compositePrimaryKeys[
				PgSquasher.unsquashPK(it.__new).name
			].name,
		} as JsonAlterCompositePK;
	});
};

export const prepareAddUniqueConstraintPg = (
	tableName: string,
	schema: string,
	unqs: Record<string, string>,
): JsonCreateUniqueConstraint[] => {
	return Object.values(unqs).map((it) => {
		return {
			type: 'create_unique_constraint',
			tableName,
			data: it,
			schema,
		} as JsonCreateUniqueConstraint;
	});
};

export const prepareDeleteUniqueConstraintPg = (
	tableName: string,
	schema: string,
	unqs: Record<string, string>,
): JsonDeleteUniqueConstraint[] => {
	return Object.values(unqs).map((it) => {
		return {
			type: 'delete_unique_constraint',
			tableName,
			data: it,
			schema,
		} as JsonDeleteUniqueConstraint;
	});
};

export const prepareAddCheckConstraint = (
	tableName: string,
	schema: string,
	check: Record<string, string>,
): JsonCreateCheckConstraint[] => {
	return Object.values(check).map((it) => {
		return {
			type: 'create_check_constraint',
			tableName,
			data: it,
			schema,
		} as JsonCreateCheckConstraint;
	});
};

export const prepareDeleteCheckConstraint = (
	tableName: string,
	schema: string,
	check: Record<string, string>,
): JsonDeleteCheckConstraint[] => {
	return Object.values(check).map((it) => {
		return {
			type: 'delete_check_constraint',
			tableName,
			constraintName: PgSquasher.unsquashCheck(it).name,
			schema,
		} as JsonDeleteCheckConstraint;
	});
};

// add create table changes
// add handler to make drop and add and not alter(looking at __old and __new)
// add serializer for mysql and sqlite + types
// add introspect serializer for pg+sqlite+mysql
// add introspect actual code
// add push sqlite handler
// add push mysql warning if data exists and may have unique conflict
// add release notes
// add docs changes

export const prepareAlterUniqueConstraintPg = (
	tableName: string,
	schema: string,
	unqs: Record<string, { __old: string; __new: string }>,
): JsonAlterUniqueConstraint[] => {
	return Object.values(unqs).map((it) => {
		return {
			type: 'alter_unique_constraint',
			tableName,
			old: it.__old,
			new: it.__new,
			schema,
		} as JsonAlterUniqueConstraint;
	});
};

export const prepareAddCompositePrimaryKeyMySql = (
	tableName: string,
	pks: Record<string, string>,
	// TODO: remove?
	json1: MySqlSchema,
	json2: MySqlSchema,
): JsonCreateCompositePK[] => {
	const res: JsonCreateCompositePK[] = [];
	for (const it of Object.values(pks)) {
		const unsquashed = MySqlSquasher.unsquashPK(it);

		if (
			unsquashed.columns.length === 1
			&& json1.tables[tableName]?.columns[unsquashed.columns[0]]?.primaryKey
		) {
			continue;
		}

		res.push({
			type: 'create_composite_pk',
			tableName,
			data: it,
			constraintName: json2.tables[tableName].compositePrimaryKeys[unsquashed.name].name,
		} as JsonCreateCompositePK);
	}
	return res;
};

export const prepareDeleteCompositePrimaryKeyMySql = (
	tableName: string,
	pks: Record<string, string>,
	// TODO: remove?
	json1: MySqlSchema,
): JsonDeleteCompositePK[] => {
	return Object.values(pks).map((it) => {
		return {
			type: 'delete_composite_pk',
			tableName,
			data: it,
			constraintName: json1.tables[tableName].compositePrimaryKeys[
				MySqlSquasher.unsquashPK(it).name
			].name,
		} as JsonDeleteCompositePK;
	});
};

export const prepareAlterCompositePrimaryKeyMySql = (
	tableName: string,
	pks: Record<string, { __old: string; __new: string }>,
	// TODO: remove?
	json1: MySqlSchema,
	json2: MySqlSchema,
): JsonAlterCompositePK[] => {
	return Object.values(pks).map((it) => {
		return {
			type: 'alter_composite_pk',
			tableName,
			old: it.__old,
			new: it.__new,
			oldConstraintName: json1.tables[tableName].compositePrimaryKeys[
				MySqlSquasher.unsquashPK(it.__old).name
			].name,
			newConstraintName: json2.tables[tableName].compositePrimaryKeys[
				MySqlSquasher.unsquashPK(it.__new).name
			].name,
		} as JsonAlterCompositePK;
	});
};

export const preparePgCreateViewJson = (
	name: string,
	schema: string,
	definition: string,
	materialized: boolean,
	withNoData: boolean = false,
	withOption?: any,
	using?: string,
	tablespace?: string,
): JsonCreatePgViewStatement => {
	return {
		type: 'create_view',
		name: name,
		schema: schema,
		definition: definition,
		with: withOption,
		materialized: materialized,
		withNoData,
		using,
		tablespace,
	};
};

export const prepareMySqlCreateViewJson = (
	name: string,
	definition: string,
	meta: string,
	replace: boolean = false,
): JsonCreateMySqlViewStatement => {
	const { algorithm, sqlSecurity, withCheckOption } = MySqlSquasher.unsquashView(meta);
	return {
		type: 'mysql_create_view',
		name: name,
		definition: definition,
		algorithm,
		sqlSecurity,
		withCheckOption,
		replace,
	};
};

export const prepareSqliteCreateViewJson = (
	name: string,
	definition: string,
): JsonCreateSqliteViewStatement => {
	return {
		type: 'sqlite_create_view',
		name: name,
		definition: definition,
	};
};

export const prepareDropViewJson = (
	name: string,
	schema?: string,
	materialized?: boolean,
): JsonDropViewStatement => {
	const resObject: JsonDropViewStatement = <JsonDropViewStatement> { name, type: 'drop_view' };

	if (schema) resObject['schema'] = schema;

	if (materialized) resObject['materialized'] = materialized;

	return resObject;
};

export const prepareRenameViewJson = (
	to: string,
	from: string,
	schema?: string,
	materialized?: boolean,
): JsonRenameViewStatement => {
	const resObject: JsonRenameViewStatement = <JsonRenameViewStatement> {
		type: 'rename_view',
		nameTo: to,
		nameFrom: from,
	};

	if (schema) resObject['schema'] = schema;
	if (materialized) resObject['materialized'] = materialized;

	return resObject;
};

export const preparePgAlterViewAlterSchemaJson = (
	to: string,
	from: string,
	name: string,
	materialized?: boolean,
): JsonAlterViewAlterSchemaStatement => {
	const returnObject: JsonAlterViewAlterSchemaStatement = {
		type: 'alter_view_alter_schema',
		fromSchema: from,
		toSchema: to,
		name,
	};

	if (materialized) returnObject['materialized'] = materialized;
	return returnObject;
};

export const preparePgAlterViewAddWithOptionJson = (
	name: string,
	schema: string,
	materialized: boolean,
	withOption: MatViewWithOption | ViewWithOption,
): JsonAlterViewAddWithOptionStatement => {
	return {
		type: 'alter_view_add_with_option',
		name,
		schema,
		materialized: materialized,
		with: withOption,
	} as JsonAlterViewAddWithOptionStatement;
};

export const preparePgAlterViewDropWithOptionJson = (
	name: string,
	schema: string,
	materialized: boolean,
	withOption: MatViewWithOption | ViewWithOption,
): JsonAlterViewDropWithOptionStatement => {
	return {
		type: 'alter_view_drop_with_option',
		name,
		schema,
		materialized: materialized,
		with: withOption,
	} as JsonAlterViewDropWithOptionStatement;
};

export const preparePgAlterViewAlterTablespaceJson = (
	name: string,
	schema: string,
	materialized: boolean,
	to: string,
): JsonAlterViewAlterTablespaceStatement => {
	return {
		type: 'alter_view_alter_tablespace',
		name,
		schema,
		materialized: materialized,
		toTablespace: to,
	} as JsonAlterViewAlterTablespaceStatement;
};

export const preparePgAlterViewAlterUsingJson = (
	name: string,
	schema: string,
	materialized: boolean,
	to: string,
): JsonAlterViewAlterUsingStatement => {
	return {
		type: 'alter_view_alter_using',
		name,
		schema,
		materialized: materialized,
		toUsing: to,
	} as JsonAlterViewAlterUsingStatement;
};

export const prepareMySqlAlterView = (
	view: Omit<MySqlView, 'isExisting'>,
): JsonAlterMySqlViewStatement => {
	return { type: 'alter_mysql_view', ...view };
};<|MERGE_RESOLUTION|>--- conflicted
+++ resolved
@@ -1,15 +1,18 @@
 import chalk from 'chalk';
 import { getNewTableName } from './cli/commands/sqlitePushUtils';
 import { warning } from './cli/views';
-<<<<<<< HEAD
-import { CommonSquashedSchema, Dialect } from './schemaValidator';
-import { MySqlKitInternals, MySqlSchema, MySqlSquasher } from './serializer/mysqlSchema';
-import { Index, PgSchema, PgSquasher, Policy, Role } from './serializer/pgSchema';
-=======
 import { CommonSquashedSchema } from './schemaValidator';
 import { MySqlKitInternals, MySqlSchema, MySqlSquasher, View as MySqlView } from './serializer/mysqlSchema';
-import { Index, MatViewWithOption, PgSchema, PgSquasher, View as PgView, ViewWithOption } from './serializer/pgSchema';
->>>>>>> a3592140
+import {
+	Index,
+	MatViewWithOption,
+	PgSchema,
+	PgSquasher,
+	Policy,
+	Role,
+	View as PgView,
+	ViewWithOption,
+} from './serializer/pgSchema';
 import {
 	SQLiteKitInternals,
 	SQLiteSchemaInternal,
@@ -45,11 +48,8 @@
 	compositePKs: string[];
 	compositePkName?: string;
 	uniqueConstraints?: string[];
-<<<<<<< HEAD
 	policies?: string[];
-=======
 	checkConstraints?: string[];
->>>>>>> a3592140
 	internals?: MySqlKitInternals;
 }
 
@@ -121,7 +121,6 @@
 	before: string;
 }
 
-<<<<<<< HEAD
 //////
 
 export interface JsonCreateRoleStatement {
@@ -156,8 +155,6 @@
 
 //////
 
-=======
->>>>>>> a3592140
 export interface JsonDropValueFromEnumStatement {
 	type: 'alter_type_drop_value';
 	name: string;
@@ -799,7 +796,6 @@
 	| JsonCreateSequenceStatement
 	| JsonMoveSequenceStatement
 	| JsonRenameSequenceStatement
-<<<<<<< HEAD
 	| JsonDropPolicyStatement
 	| JsonCreatePolicyStatement
 	| JsonAlterPolicyStatement
@@ -810,7 +806,6 @@
 	| JsonCreateRoleStatement
 	| JsonDropRoleStatement
 	| JsonAlterRoleStatement
-=======
 	| JsonCreatePgViewStatement
 	| JsonDropViewStatement
 	| JsonRenameViewStatement
@@ -820,7 +815,6 @@
 	| JsonCreateSqliteViewStatement
 	| JsonCreateCheckConstraint
 	| JsonDeleteCheckConstraint
->>>>>>> a3592140
 	| JsonDropValueFromEnumStatement;
 
 export const preparePgCreateTableJson = (
@@ -828,11 +822,7 @@
 	// TODO: remove?
 	json2: PgSchema,
 ): JsonCreateTableStatement => {
-<<<<<<< HEAD
-	const { name, schema, columns, compositePrimaryKeys, uniqueConstraints, policies } = table;
-=======
-	const { name, schema, columns, compositePrimaryKeys, uniqueConstraints, checkConstraints } = table;
->>>>>>> a3592140
+	const { name, schema, columns, compositePrimaryKeys, uniqueConstraints, checkConstraints, policies } = table;
 	const tableKey = `${schema || 'public'}.${name}`;
 
 	// TODO: @AndriiSherman. We need this, will add test cases
@@ -850,11 +840,8 @@
 		compositePKs: Object.values(compositePrimaryKeys),
 		compositePkName: compositePkName,
 		uniqueConstraints: Object.values(uniqueConstraints),
-<<<<<<< HEAD
 		policies: Object.values(policies),
-=======
 		checkConstraints: Object.values(checkConstraints),
->>>>>>> a3592140
 	};
 };
 
