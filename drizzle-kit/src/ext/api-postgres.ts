import type { PgDatabase } from 'drizzle-orm/pg-core';
import { upToV8 } from 'src/cli/commands/up-postgres';
import { introspect } from '../cli/commands/pull-postgres';
import { suggestions } from '../cli/commands/push-postgres';
import { resolver } from '../cli/prompts';
import type { CasingType } from '../cli/validations/common';
import { ProgressView, schemaError, schemaWarning } from '../cli/views';
import {
	CheckConstraint,
	Column,
	createDDL,
	Enum,
	ForeignKey,
	Index,
	interimToDDL,
	Policy,
	PostgresEntities,
	PrimaryKey,
	Role,
	Schema,
	Sequence,
	UniqueConstraint,
	View,
} from '../dialects/postgres/ddl';
import { fromDrizzleSchema, fromExports } from '../dialects/postgres/drizzle';
import { PostgresSnapshot, toJsonSnapshot } from '../dialects/postgres/snapshot';
import type { Config } from '../index';
import { getTablesFilterByExtensions, originUUID } from '../utils';
import type { DB } from '../utils';

export const generateDrizzleJson = (
	imports: Record<string, unknown>,
	prevId?: string,
	schemaFilters?: string[],
	casing?: CasingType,
): PostgresSnapshot => {
	const prepared = fromExports(imports);
	const { schema: interim, errors, warnings } = fromDrizzleSchema(prepared, casing, schemaFilters);

	const { ddl, errors: err2 } = interimToDDL(interim);
	if (warnings.length > 0) {
		console.log(warnings.map((it) => schemaWarning(it)).join('\n\n'));
	}

	if (errors.length > 0) {
		console.log(errors.map((it) => schemaError(it)).join('\n'));
		process.exit(1);
	}

	if (err2.length > 0) {
		console.log(err2.map((it) => schemaError(it)).join('\n'));
		process.exit(1);
	}

	return toJsonSnapshot(ddl, prevId ?? originUUID, []);
};

export const generateMigration = async (
	prev: PostgresSnapshot,
	cur: PostgresSnapshot,
) => {
	const { ddlDiff } = await import('../dialects/postgres/diff');
	const from = createDDL();
	const to = createDDL();

	for (const it of prev.ddl) {
		from.entities.push(it);
	}
	for (const it of cur.ddl) {
		to.entities.push(it);
	}

	const { sqlStatements } = await ddlDiff(
		from,
		to,
		resolver<Schema>('schema'),
		resolver<Enum>('enum'),
		resolver<Sequence>('sequence'),
		resolver<Policy>('policy'),
		resolver<Role>('role'),
		resolver<PostgresEntities['tables']>('table'),
		resolver<Column>('column'),
		resolver<View>('view'),
		resolver<UniqueConstraint>('unique'),
		resolver<Index>('index'),
		resolver<CheckConstraint>('check'),
		resolver<PrimaryKey>('primary key'),
		resolver<ForeignKey>('foreign key'),
		'default',
	);

	return sqlStatements;
};

export const pushSchema = async (
	imports: Record<string, unknown>,
	drizzleInstance: PgDatabase<any>,
	casing?: CasingType,
	schemaFilters?: string[],
	tablesFilter?: string[],
	extensionsFilters?: Config['extensionsFilters'],
) => {
	const { ddlDiff } = await import('../dialects/postgres/diff');
	const { sql } = await import('drizzle-orm');
	const filters = (tablesFilter ?? []).concat(
		getTablesFilterByExtensions({ extensionsFilters, dialect: 'postgresql' }),
	);

	const db: DB = {
		query: async (query: string, params?: any[]) => {
			const res = await drizzleInstance.execute(sql.raw(query));
			return res.rows;
		},
	};

	const progress = new ProgressView('Pulling schema from database...', 'Pulling schema from database...');
	const { schema: prev } = await introspect(db, filters, schemaFilters ?? ['public'], undefined, progress);

	const prepared = fromExports(imports);
	const { schema: cur, errors, warnings } = fromDrizzleSchema(prepared, casing, schemaFilters);

	const { ddl: from, errors: err1 } = interimToDDL(prev);
	const { ddl: to, errors: err2 } = interimToDDL(cur);

	// TODO: handle errors

	const { sqlStatements, statements } = await ddlDiff(
		from,
		to,
		resolver<Schema>('schema'),
		resolver<Enum>('enum'),
		resolver<Sequence>('sequence'),
		resolver<Policy>('policy'),
		resolver<Role>('role'),
		resolver<PostgresEntities['tables']>('table'),
		resolver<Column>('column'),
		resolver<View>('view'),
		resolver<UniqueConstraint>('unique'),
		resolver<Index>('index'),
		resolver<CheckConstraint>('check'),
		resolver<PrimaryKey>('primary key'),
		resolver<ForeignKey>('foreign key'),
		'push',
	);

	const { hints, losses } = await suggestions(db, statements);

	return {
		sqlStatements,
		hints,
		losses,
		apply: async () => {
			for (const st of losses) {
				await db.query(st);
			}
			for (const st of sqlStatements) {
				await db.query(st);
			}
		},
	};
};

<<<<<<< HEAD
export const up = (snapshot: Record<string, unknown>) => {
	if (snapshot.version === '5') {
		return upPgV7(upPgV6(snapshot));
	}
	if (snapshot.version === '6') {
		return upPgV7(snapshot);
	}
	return snapshot;
};
=======
export const up = upToV8;
>>>>>>> 708e1f4e
<|MERGE_RESOLUTION|>--- conflicted
+++ resolved
@@ -160,16 +160,4 @@
 	};
 };
 
-<<<<<<< HEAD
-export const up = (snapshot: Record<string, unknown>) => {
-	if (snapshot.version === '5') {
-		return upPgV7(upPgV6(snapshot));
-	}
-	if (snapshot.version === '6') {
-		return upPgV7(snapshot);
-	}
-	return snapshot;
-};
-=======
-export const up = upToV8;
->>>>>>> 708e1f4e
+export const up = upToV8;