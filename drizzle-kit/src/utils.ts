--- conflicted
+++ resolved
@@ -359,7 +359,6 @@
 	return { addedColumns, removedColumns };
 }
 
-<<<<<<< HEAD
 export function escapeSingleQuotes(str: string) {
 	return str.replace(/'/g, "''");
 }
@@ -367,7 +366,8 @@
 export function unescapeSingleQuotes(str: string, ignoreFirstAndLastChar: boolean) {
 	const regex = ignoreFirstAndLastChar ? /(?<!^)'(?!$)/g : /'/g;
 	return str.replace(/''/g, "'").replace(regex, "\\'");
-=======
+}
+
 export function getColumnCasing(
 	column: { keyAsName: boolean; name: string | undefined },
 	casing: CasingType | undefined,
@@ -378,5 +378,4 @@
 		: casing === 'camelCase'
 		? toCamelCase(column.name)
 		: toSnakeCase(column.name);
->>>>>>> 746aeed8
 }