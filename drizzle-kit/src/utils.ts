--- conflicted
+++ resolved
@@ -328,7 +328,10 @@
 	assertUnreachable(type);
 };
 
-<<<<<<< HEAD
+export function isPgArrayType(sqlType: string) {
+	return sqlType.match(/.*\[\d*\].*|.*\[\].*/g) !== null;
+}
+
 export function findAddedAndRemoved(columnNames1: string[], columnNames2: string[]) {
 	const set1 = new Set(columnNames1);
 	const set2 = new Set(columnNames2);
@@ -337,8 +340,4 @@
 	const removedColumns = columnNames1.filter((it) => !set2.has(it));
 
 	return { addedColumns, removedColumns };
-=======
-export function isPgArrayType(sqlType: string) {
-	return sqlType.match(/.*\[\d*\].*|.*\[\].*/g) !== null;
->>>>>>> 6adbd787
 }