{
	"name": "drizzle-kit",
	"version": "1.0.0-beta.1",
	"homepage": "https://orm.drizzle.team",
	"keywords": [
		"drizzle",
		"orm",
		"pg",
		"mysql",
		"singlestore",
		"postgresql",
		"postgres",
		"sqlite",
		"database",
		"sql",
		"typescript",
		"ts",
		"drizzle-kit",
		"migrations",
		"schema"
	],
	"publishConfig": {
		"provenance": true
	},
	"repository": {
		"type": "git",
		"url": "git+https://github.com/drizzle-team/drizzle-orm.git"
	},
	"author": "Drizzle Team",
	"license": "MIT",
	"bin": {
		"drizzle-kit": "./bin.cjs"
	},
	"scripts": {
		"api": "tsx ./dev/api.ts",
		"migrate:old": "drizzle-kit generate:mysql",
		"cli": "tsx ./src/cli/index.ts",
		"test": "TEST_CONFIG_PATH_PREFIX=./tests/cli/ vitest run",
		"test:types": "pnpm tsc -p ./tsconfig.typetest.json",
		"build": "rm -rf ./dist && tsx build.ts && cp package.json dist/",
		"build:artifact": "pnpm run build",
		"build:cli": "rm -rf ./dist && tsx build.cli.ts && cp package.json dist/",
		"build:dev": "rm -rf ./dist && tsx build.dev.ts && tsc -p tsconfig.cli-types.json && chmod +x ./dist/index.cjs",
		"build:ext": "rm -rf ./dist && vitest run bin.test && vitest run ./tests/postgres/ && vitest run ./tests/sqlite && vitest run ./tests/mysql && tsx build.ext.ts",
		"pack": "cp package.json README.md dist/ && (cd dist && npm pack --pack-destination ..) && rm -f package.tgz && mv *.tgz package.tgz",
		"pack:artifact": "pnpm run pack",
		"publish": "npm publish package.tgz",
		"test:postgres": "vitest run ./postgres/",
		"test:other": "vitest run ./mysql/ ./sqlite/ ./other",
		"test:cockroach": "vitest run ./cockroach",
		"test:mssql": "vitest run ./mssql",
		"test:gel": "vitest run ./gel",
		"test:singlestore": "vitest run ./singlestore"
	},
	"dependencies": {
		"@drizzle-team/brocli": "^0.11.0",
		"@js-temporal/polyfill": "^0.5.1",
		"esbuild": "^0.25.10",
		"esbuild-register": "^3.6.0"
	},
	"devDependencies": {
		"@aws-sdk/client-rds-data": "^3.556.0",
		"@cloudflare/workers-types": "^4.20230518.0",
		"@electric-sql/pglite": "^0.2.12",
		"@hono/bun-compress": "^0.1.0",
		"@hono/node-server": "^1.9.0",
		"@hono/zod-validator": "^0.2.1",
		"@libsql/client": "^0.10.0",
		"@neondatabase/serverless": "^1.0.2",
		"@originjs/vite-plugin-commonjs": "^1.0.3",
<<<<<<< HEAD
		"@planetscale/database": "^1.19.0",
		"@types/better-sqlite3": "^7.6.13",
		"@types/bun": "^1.3.0",
=======
		"@planetscale/database": "^1.16.0",
		"@sqlitecloud/drivers": "^1.0.653",
		"@tursodatabase/database": "0.2.1",
		"@types/better-sqlite3": "^7.6.13",
		"@types/bun": "^1.3.2",
>>>>>>> 7722e6ab
		"@types/dockerode": "^3.3.28",
		"@types/glob": "^8.1.0",
		"@types/json-diff": "^1.0.3",
		"@types/micromatch": "^4.0.9",
		"@types/minimatch": "^5.1.2",
		"@types/mssql": "^9.1.4",
		"@types/node": "^24.7.2",
		"@types/pg": "^8.10.7",
		"@types/pluralize": "^0.0.33",
		"@types/semver": "^7.5.5",
		"@types/uuid": "^9.0.8",
		"@types/ws": "^8.5.10",
		"@vercel/postgres": "^0.8.0",
		"ava": "^5.1.0",
		"better-sqlite3": "^11.9.1",
		"bun-types": "^1.3.2",
		"camelcase": "^7.0.1",
		"chalk": "^5.2.0",
		"commander": "^12.1.0",
		"dockerode": "^4.0.6",
		"dotenv": "^16.0.3",
		"drizzle-kit": "^0.31.6",
		"drizzle-orm": "workspace:./drizzle-orm/dist",
		"env-paths": "^3.0.0",
		"esbuild-node-externals": "^1.9.0",
		"gel": "^2.0.0",
		"get-port": "^6.1.2",
		"glob": "^8.1.0",
		"hanji": "^0.0.5",
		"hono": "^4.7.9",
		"json-diff": "1.0.6",
		"micromatch": "^4.0.8",
		"minimatch": "^7.4.3",
		"mssql": "^12.0.0",
		"mysql2": "3.14.1",
		"node-fetch": "^3.3.2",
		"ohm-js": "^17.1.0",
		"orm044": "npm:drizzle-orm@0.44.1",
		"pg": "^8.11.5",
		"pluralize": "^8.0.0",
		"postgres": "^3.4.4",
		"prettier": "^3.5.3",
		"semver": "^7.7.2",
		"tsup": "^8.3.5",
		"tsx": "^4.20.6",
		"typescript": "^5.9.3",
		"uuid": "^9.0.1",
		"ws": "^8.18.2",
		"zod": "^3.20.2",
		"zx": "^8.3.2"
	},
	"exports": {
		".": {
			"import": {
				"types": "./index.d.mts",
				"default": "./index.mjs"
			},
			"require": {
				"types": "./index.d.ts",
				"default": "./index.js"
			},
			"types": "./index.d.mts",
			"default": "./index.mjs"
		},
		"./api-postgres": {
			"import": {
				"types": "./api-postgres.d.mts",
				"default": "./api-postgres.mjs"
			},
			"require": {
				"types": "./api-postgres.d.ts",
				"default": "./api-postgres.js"
			},
			"types": "./api-postgres.d.mts",
			"default": "./api-postgres.mjs"
		}
	}
}<|MERGE_RESOLUTION|>--- conflicted
+++ resolved
@@ -68,17 +68,11 @@
 		"@libsql/client": "^0.10.0",
 		"@neondatabase/serverless": "^1.0.2",
 		"@originjs/vite-plugin-commonjs": "^1.0.3",
-<<<<<<< HEAD
 		"@planetscale/database": "^1.19.0",
-		"@types/better-sqlite3": "^7.6.13",
-		"@types/bun": "^1.3.0",
-=======
-		"@planetscale/database": "^1.16.0",
 		"@sqlitecloud/drivers": "^1.0.653",
 		"@tursodatabase/database": "0.2.1",
 		"@types/better-sqlite3": "^7.6.13",
 		"@types/bun": "^1.3.2",
->>>>>>> 7722e6ab
 		"@types/dockerode": "^3.3.28",
 		"@types/glob": "^8.1.0",
 		"@types/json-diff": "^1.0.3",
