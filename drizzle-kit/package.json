{
	"name": "drizzle-kit",
	"version": "0.24.2",
	"homepage": "https://orm.drizzle.team",
	"keywords": [
		"drizzle",
		"orm",
		"pg",
		"mysql",
		"postgresql",
		"postgres",
		"sqlite",
		"database",
		"sql",
		"typescript",
		"ts",
		"drizzle-kit",
		"migrations",
		"schema"
	],
	"publishConfig": {
		"provenance": true
	},
	"repository": {
		"type": "git",
		"url": "git+https://github.com/drizzle-team/drizzle-orm.git"
	},
	"author": "Drizzle Team",
	"license": "MIT",
	"bin": {
		"drizzle-kit": "./bin.cjs"
	},
	"scripts": {
		"api": "tsx ./dev/api.ts",
		"migrate:old": "drizzle-kit generate:mysql",
		"cli": "tsx ./src/cli/index.ts",
		"test": "TEST_CONFIG_PATH_PREFIX=./tests/cli/ vitest",
		"build": "rm -rf ./dist && tsx build.ts && cp package.json dist/ && attw --pack dist",
		"build:dev": "rm -rf ./dist && tsx build.dev.ts && tsc -p tsconfig.cli-types.json && chmod +x ./dist/index.cjs",
		"pack": "cp package.json README.md dist/ && (cd dist && npm pack --pack-destination ..) && rm -f package.tgz && mv *.tgz package.tgz",
		"tsc": "tsc -p tsconfig.build.json",
		"publish": "npm publish package.tgz"
	},
	"dependencies": {
		"@drizzle-team/brocli": "^0.10.1",
		"@esbuild-kit/esm-loader": "^2.5.5",
		"esbuild": "^0.19.7",
		"esbuild-register": "^3.5.0"
	},
	"devDependencies": {
		"@arethetypeswrong/cli": "^0.15.3",
		"@aws-sdk/client-rds-data": "^3.556.0",
		"@cloudflare/workers-types": "^4.20230518.0",
		"@electric-sql/pglite": "^0.1.5",
		"@hono/node-server": "^1.9.0",
		"@hono/zod-validator": "^0.2.1",
		"@libsql/client": "^0.4.2",
		"@neondatabase/serverless": "^0.9.1",
		"@originjs/vite-plugin-commonjs": "^1.0.3",
		"@planetscale/database": "^1.16.0",
		"@types/better-sqlite3": "^7.6.4",
		"@types/dockerode": "^3.3.28",
		"@types/glob": "^8.1.0",
		"@types/json-diff": "^1.0.3",
		"@types/minimatch": "^5.1.2",
		"@types/node": "^18.11.15",
		"@types/pg": "^8.10.7",
		"@types/pluralize": "^0.0.33",
		"@types/semver": "^7.5.5",
		"@types/uuid": "^9.0.8",
		"@types/ws": "^8.5.10",
		"@typescript-eslint/eslint-plugin": "^7.2.0",
		"@typescript-eslint/parser": "^7.2.0",
		"@vercel/postgres": "^0.8.0",
		"ava": "^5.1.0",
		"better-sqlite3": "^9.4.3",
		"camelcase": "^7.0.1",
		"chalk": "^5.2.0",
		"commander": "^12.1.0",
		"dockerode": "^3.3.4",
		"dotenv": "^16.0.3",
		"drizzle-kit": "0.21.2",
		"drizzle-orm": "workspace:./drizzle-orm/dist",
		"env-paths": "^3.0.0",
		"esbuild-node-externals": "^1.9.0",
		"eslint": "^8.57.0",
		"eslint-config-prettier": "^9.1.0",
		"eslint-plugin-prettier": "^5.1.3",
		"get-port": "^6.1.2",
		"glob": "^8.1.0",
		"hanji": "^0.0.5",
		"hono": "^4.1.5",
		"json-diff": "1.0.6",
		"minimatch": "^7.4.3",
<<<<<<< HEAD
		"mysql2": "^3.3.3",
=======
		"mysql2": "3.3.3",
>>>>>>> c8359a16
		"node-fetch": "^3.3.2",
		"pg": "^8.11.5",
		"pluralize": "^8.0.0",
		"postgres": "^3.4.4",
		"prettier": "^2.8.1",
		"semver": "^7.5.4",
		"superjson": "^2.2.1",
		"tsup": "^8.0.2",
		"tsx": "^3.12.1",
		"typescript": "^5.4.3",
		"uuid": "^9.0.1",
		"vite-tsconfig-paths": "^4.3.2",
		"vitest": "^1.4.0",
		"wrangler": "^3.22.1",
		"ws": "^8.16.0",
		"zod": "^3.20.2",
		"zx": "^7.2.2"
	},
	"exports": {
		".": {
			"import": {
				"types": "./index.d.mts",
				"default": "./index.mjs"
			},
			"require": {
				"types": "./index.d.ts",
				"default": "./index.js"
			},
			"types": "./index.d.mts",
			"default": "./index.mjs"
		},
		"./api": {
			"import": {
				"types": "./api.d.mts",
				"default": "./api.mjs"
			},
			"require": {
				"types": "./api.d.ts",
				"default": "./api.js"
			},
			"types": "./api.d.mts",
			"default": "./api.mjs"
		}
	}
}<|MERGE_RESOLUTION|>--- conflicted
+++ resolved
@@ -92,11 +92,7 @@
 		"hono": "^4.1.5",
 		"json-diff": "1.0.6",
 		"minimatch": "^7.4.3",
-<<<<<<< HEAD
-		"mysql2": "^3.3.3",
-=======
 		"mysql2": "3.3.3",
->>>>>>> c8359a16
 		"node-fetch": "^3.3.2",
 		"pg": "^8.11.5",
 		"pluralize": "^8.0.0",
