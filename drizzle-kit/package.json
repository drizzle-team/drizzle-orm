--- conflicted
+++ resolved
@@ -1,10 +1,6 @@
 {
 	"name": "drizzle-kit",
-<<<<<<< HEAD
-	"version": "0.30.3",
-=======
 	"version": "0.30.4",
->>>>>>> a3464322
 	"homepage": "https://orm.drizzle.team",
 	"keywords": [
 		"drizzle",
