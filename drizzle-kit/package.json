{
	"name": "drizzle-kit",
	"version": "0.31.1",
	"homepage": "https://orm.drizzle.team",
	"keywords": [
		"drizzle",
		"orm",
		"pg",
		"mysql",
		"singlestore",
		"postgresql",
		"postgres",
		"sqlite",
		"database",
		"sql",
		"typescript",
		"ts",
		"drizzle-kit",
		"migrations",
		"schema"
	],
	"publishConfig": {
		"provenance": true
	},
	"repository": {
		"type": "git",
		"url": "git+https://github.com/drizzle-team/drizzle-orm.git"
	},
	"author": "Drizzle Team",
	"license": "MIT",
	"bin": {
		"drizzle-kit": "./bin.cjs"
	},
	"scripts": {
		"api": "tsx ./dev/api.ts",
		"migrate:old": "drizzle-kit generate:mysql",
		"cli": "tsx ./src/cli/index.ts",
		"test": "pnpm tsc && TEST_CONFIG_PATH_PREFIX=./tests/cli/ vitest",
		"build": "rm -rf ./dist && tsx build.ts && cp package.json dist/ && attw --pack dist",
		"build:cli": "rm -rf ./dist && tsx build.cli.ts && cp package.json dist/ && attw --pack dist",
		"build:dev": "rm -rf ./dist && tsx build.dev.ts && tsc -p tsconfig.cli-types.json && chmod +x ./dist/index.cjs",
		"build:ext": "rm -rf ./dist && vitest run bin.test && vitest run ./tests/postgres/ && vitest run ./tests/sqlite && tsx build.ext.ts",
		"pack": "cp package.json README.md dist/ && (cd dist && npm pack --pack-destination ..) && rm -f package.tgz && mv *.tgz package.tgz",
		"tsc": "tsc -p tsconfig.build.json --noEmit",
		"publish": "npm publish package.tgz"
	},
	"dependencies": {
		"@drizzle-team/brocli": "^0.10.2",
		"@esbuild-kit/esm-loader": "^2.5.5",
		"esbuild": "^0.25.4",
		"esbuild-register": "^3.5.0"
	},
	"devDependencies": {
		"@arethetypeswrong/cli": "^0.15.3",
		"@aws-sdk/client-rds-data": "^3.556.0",
		"@cloudflare/workers-types": "^4.20230518.0",
		"@electric-sql/pglite": "^0.2.12",
		"@hono/node-server": "^1.9.0",
		"@hono/zod-validator": "^0.2.1",
		"@libsql/client": "^0.10.0",
		"@neondatabase/serverless": "^0.9.1",
		"@originjs/vite-plugin-commonjs": "^1.0.3",
		"@planetscale/database": "^1.16.0",
		"@types/better-sqlite3": "^7.6.13",
		"@types/dockerode": "^3.3.28",
		"@types/glob": "^8.1.0",
		"@types/json-diff": "^1.0.3",
		"@types/micromatch": "^4.0.9",
		"@types/minimatch": "^5.1.2",
		"@types/mssql": "^9.1.4",
		"@types/node": "^18.11.15",
		"@types/pg": "^8.10.7",
		"@types/pluralize": "^0.0.33",
		"@types/semver": "^7.5.5",
		"@types/uuid": "^9.0.8",
		"@types/ws": "^8.5.10",
		"@typescript-eslint/eslint-plugin": "^7.2.0",
		"@typescript-eslint/parser": "^7.2.0",
		"@vercel/postgres": "^0.8.0",
		"ava": "^5.1.0",
		"better-sqlite3": "^11.9.1",
		"bun-types": "^0.6.6",
		"camelcase": "^7.0.1",
		"chalk": "^5.2.0",
		"commander": "^12.1.0",
		"dockerode": "^4.0.6",
		"dotenv": "^16.0.3",
		"drizzle-kit": "0.25.0-b1faa33",
		"drizzle-orm": "workspace:./drizzle-orm/dist",
		"env-paths": "^3.0.0",
		"esbuild-node-externals": "^1.9.0",
		"eslint": "^8.57.0",
		"eslint-config-prettier": "^9.1.0",
		"eslint-plugin-prettier": "^5.1.3",
		"gel": "^2.0.0",
		"get-port": "^6.1.2",
		"glob": "^8.1.0",
		"hanji": "^0.0.5",
		"hono": "^4.7.9",
		"json-diff": "1.0.6",
		"micromatch": "^4.0.8",
		"minimatch": "^7.4.3",
<<<<<<< HEAD
		"mssql": "^11.0.1",
		"mysql2": "3.3.3",
=======
		"mysql2": "3.14.1",
>>>>>>> a11bb393
		"node-fetch": "^3.3.2",
		"ohm-js": "^17.1.0",
		"pg": "^8.11.5",
		"pluralize": "^8.0.0",
		"postgres": "^3.4.4",
		"prettier": "^3.5.3",
		"semver": "^7.7.2",
		"superjson": "^2.2.1",
		"tsup": "^8.3.5",
		"tsx": "^3.12.1",
		"typescript": "^5.6.3",
		"uuid": "^9.0.1",
		"vite-tsconfig-paths": "^4.3.2",
		"vitest": "^3.1.3",
<<<<<<< HEAD
		"wrangler": "^3.22.1",
		"ws": "^8.16.0",
=======
		"ws": "^8.18.2",
>>>>>>> a11bb393
		"zod": "^3.20.2",
		"zx": "^8.3.2"
	},
	"exports": {
		".": {
			"import": {
				"types": "./index.d.mts",
				"default": "./index.mjs"
			},
			"require": {
				"types": "./index.d.ts",
				"default": "./index.js"
			},
			"types": "./index.d.mts",
			"default": "./index.mjs"
		},
		"./api": {
			"import": {
				"types": "./api.d.mts",
				"default": "./api.mjs"
			},
			"require": {
				"types": "./api.d.ts",
				"default": "./api.js"
			},
			"types": "./api.d.mts",
			"default": "./api.mjs"
		}
	}
}<|MERGE_RESOLUTION|>--- conflicted
+++ resolved
@@ -100,12 +100,7 @@
 		"json-diff": "1.0.6",
 		"micromatch": "^4.0.8",
 		"minimatch": "^7.4.3",
-<<<<<<< HEAD
-		"mssql": "^11.0.1",
-		"mysql2": "3.3.3",
-=======
 		"mysql2": "3.14.1",
->>>>>>> a11bb393
 		"node-fetch": "^3.3.2",
 		"ohm-js": "^17.1.0",
 		"pg": "^8.11.5",
@@ -120,12 +115,7 @@
 		"uuid": "^9.0.1",
 		"vite-tsconfig-paths": "^4.3.2",
 		"vitest": "^3.1.3",
-<<<<<<< HEAD
-		"wrangler": "^3.22.1",
-		"ws": "^8.16.0",
-=======
 		"ws": "^8.18.2",
->>>>>>> a11bb393
 		"zod": "^3.20.2",
 		"zx": "^8.3.2"
 	},
