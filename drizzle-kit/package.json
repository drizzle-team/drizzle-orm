{
	"name": "drizzle-kit",
<<<<<<< HEAD
	"version": "0.25.0",
=======
	"version": "0.27.0",
>>>>>>> 5ea5a84f
	"homepage": "https://orm.drizzle.team",
	"keywords": [
		"drizzle",
		"orm",
		"pg",
		"mysql",
		"postgresql",
		"postgres",
		"sqlite",
		"database",
		"sql",
		"typescript",
		"ts",
		"drizzle-kit",
		"migrations",
		"schema"
	],
	"publishConfig": {
		"provenance": true
	},
	"repository": {
		"type": "git",
		"url": "git+https://github.com/drizzle-team/drizzle-orm.git"
	},
	"author": "Drizzle Team",
	"license": "MIT",
	"bin": {
		"drizzle-kit": "./bin.cjs"
	},
	"scripts": {
		"api": "tsx ./dev/api.ts",
		"migrate:old": "drizzle-kit generate:mysql",
		"cli": "tsx ./src/cli/index.ts",
		"test": "pnpm tsc && TEST_CONFIG_PATH_PREFIX=./tests/cli/ vitest",
		"build": "rm -rf ./dist && tsx build.ts && cp package.json dist/ && attw --pack dist",
		"build:dev": "rm -rf ./dist && tsx build.dev.ts && tsc -p tsconfig.cli-types.json && chmod +x ./dist/index.cjs",
		"pack": "cp package.json README.md dist/ && (cd dist && npm pack --pack-destination ..) && rm -f package.tgz && mv *.tgz package.tgz",
		"tsc": "tsc -p tsconfig.build.json --noEmit",
		"publish": "npm publish package.tgz"
	},
	"dependencies": {
		"@drizzle-team/brocli": "^0.10.2",
		"@esbuild-kit/esm-loader": "^2.5.5",
		"esbuild": "^0.19.7",
		"esbuild-register": "^3.5.0"
	},
	"devDependencies": {
		"@arethetypeswrong/cli": "^0.15.3",
		"@aws-sdk/client-rds-data": "^3.556.0",
		"@cloudflare/workers-types": "^4.20230518.0",
		"@electric-sql/pglite": "^0.1.5",
		"@hono/node-server": "^1.9.0",
		"@hono/zod-validator": "^0.2.1",
		"@libsql/client": "^0.10.0",
		"@neondatabase/serverless": "^0.9.1",
		"@originjs/vite-plugin-commonjs": "^1.0.3",
		"@planetscale/database": "^1.16.0",
		"@types/better-sqlite3": "^7.6.4",
		"@types/dockerode": "^3.3.28",
		"@types/glob": "^8.1.0",
		"@types/json-diff": "^1.0.3",
		"@types/minimatch": "^5.1.2",
		"@types/node": "^18.11.15",
		"@types/pg": "^8.10.7",
		"@types/pluralize": "^0.0.33",
		"@types/semver": "^7.5.5",
		"@types/uuid": "^9.0.8",
		"@types/ws": "^8.5.10",
		"@typescript-eslint/eslint-plugin": "^7.2.0",
		"@typescript-eslint/parser": "^7.2.0",
		"@vercel/postgres": "^0.8.0",
		"ava": "^5.1.0",
		"better-sqlite3": "^9.4.3",
		"bun-types": "^0.6.6",
		"camelcase": "^7.0.1",
		"chalk": "^5.2.0",
		"commander": "^12.1.0",
		"dockerode": "^3.3.4",
		"dotenv": "^16.0.3",
		"drizzle-kit": "0.25.0-b1faa33",
		"drizzle-orm": "workspace:./drizzle-orm/dist",
		"env-paths": "^3.0.0",
		"esbuild-node-externals": "^1.9.0",
		"eslint": "^8.57.0",
		"eslint-config-prettier": "^9.1.0",
		"eslint-plugin-prettier": "^5.1.3",
		"get-port": "^6.1.2",
		"glob": "^8.1.0",
		"hanji": "^0.0.5",
		"hono": "^4.1.5",
		"json-diff": "1.0.6",
		"minimatch": "^7.4.3",
		"mysql2": "3.3.3",
		"node-fetch": "^3.3.2",
		"pg": "^8.11.5",
		"pluralize": "^8.0.0",
		"postgres": "^3.4.4",
		"prettier": "^2.8.1",
		"semver": "^7.5.4",
		"superjson": "^2.2.1",
		"tsup": "^8.0.2",
		"tsx": "^3.12.1",
		"typescript": "^5.6.3",
		"uuid": "^9.0.1",
		"vite-tsconfig-paths": "^4.3.2",
		"vitest": "^1.4.0",
		"wrangler": "^3.22.1",
		"ws": "^8.16.0",
		"zod": "^3.20.2",
		"zx": "^7.2.2"
	},
	"exports": {
		".": {
			"import": {
				"types": "./index.d.mts",
				"default": "./index.mjs"
			},
			"require": {
				"types": "./index.d.ts",
				"default": "./index.js"
			},
			"types": "./index.d.mts",
			"default": "./index.mjs"
		},
		"./api": {
			"import": {
				"types": "./api.d.mts",
				"default": "./api.mjs"
			},
			"require": {
				"types": "./api.d.ts",
				"default": "./api.js"
			},
			"types": "./api.d.mts",
			"default": "./api.mjs"
		}
	}
}<|MERGE_RESOLUTION|>--- conflicted
+++ resolved
@@ -1,10 +1,6 @@
 {
 	"name": "drizzle-kit",
-<<<<<<< HEAD
-	"version": "0.25.0",
-=======
 	"version": "0.27.0",
->>>>>>> 5ea5a84f
 	"homepage": "https://orm.drizzle.team",
 	"keywords": [
 		"drizzle",
@@ -55,7 +51,7 @@
 		"@arethetypeswrong/cli": "^0.15.3",
 		"@aws-sdk/client-rds-data": "^3.556.0",
 		"@cloudflare/workers-types": "^4.20230518.0",
-		"@electric-sql/pglite": "^0.1.5",
+		"@electric-sql/pglite": "^0.2.12",
 		"@hono/node-server": "^1.9.0",
 		"@hono/zod-validator": "^0.2.1",
 		"@libsql/client": "^0.10.0",
