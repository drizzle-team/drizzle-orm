--- conflicted
+++ resolved
@@ -440,17 +440,11 @@
 		bigint2: type.bigint.narrow(bigintNarrow),
 		bigint3: type.keywords.number.integer.atLeast(0).atMost(Number.MAX_SAFE_INTEGER),
 		bigint4: type.bigint.narrow(unsignedBigintNarrow),
-<<<<<<< HEAD
+		bigint5: type.string,
+		bigint6: type.string,
 		binary: type(`/^[01]{0,10}$/`).describe(
 			`a string containing ones or zeros while being up to 10 characters long`,
 		) as Type<string>,
-=======
-		bigint5: type.string,
-		bigint6: type.string,
-		binary: type(`/^[01]{10}$/`).describe(`a string containing ones or zeros while being 10 characters long`) as Type<
-			string
-		>,
->>>>>>> 7722e6ab
 		boolean: type.boolean,
 		char1: type.string.atMostLength(10),
 		char2: type.enumerated('a', 'b', 'c'),
