--- conflicted
+++ resolved
@@ -4,12 +4,8 @@
 	"description": "Generate arktype schemas from Drizzle ORM schemas",
 	"type": "module",
 	"scripts": {
-<<<<<<< HEAD
 		"build": "bun scripts/build.ts",
-=======
-		"build": "tsx scripts/build.ts",
 		"build:artifact": "pnpm run build",
->>>>>>> bb26aa35
 		"b": "pnpm build",
 		"test:types": "cd tests && tsc",
 		"pack": "(cd dist && npm pack --pack-destination ..) && rm -f package.tgz && mv *.tgz package.tgz",
@@ -74,12 +70,6 @@
 		"poolifier-web-worker": "^0.5.14",
 		"rolldown": "1.0.0-beta.44",
 		"rolldown-plugin-dts": "^0.16.12",
-		"tsx": "^4.19.3",
-<<<<<<< HEAD
-		"vite-tsconfig-paths": "^4.3.2",
-		"vitest": "^3.1.3"
-=======
-		"zx": "^7.2.2"
->>>>>>> bb26aa35
+		"tsx": "^4.19.3"
 	}
 }