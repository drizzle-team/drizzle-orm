import { type Type, type } from 'arktype';
<<<<<<< HEAD
import type { Column, ColumnBaseConfig } from 'drizzle-orm';
import type {
	CockroachArray,
	CockroachBigInt53,
	CockroachBinaryVector,
	CockroachChar,
	CockroachFloat,
	CockroachGeometry,
	CockroachGeometryObject,
	CockroachInteger,
	CockroachReal,
	CockroachSmallInt,
	CockroachString,
	CockroachUUID,
	CockroachVarchar,
	CockroachVector,
} from 'drizzle-orm/cockroach-core';
import type {
	MsSqlBigInt,
	MsSqlChar,
	MsSqlFloat,
	MsSqlInt,
	MsSqlReal,
	MsSqlSmallInt,
	MsSqlTinyInt,
	MsSqlVarChar,
} from 'drizzle-orm/mssql-core';
import type {
	MySqlBigInt53,
	MySqlChar,
	MySqlDecimalNumber,
	MySqlDouble,
	MySqlFloat,
	MySqlInt,
	MySqlMediumInt,
	MySqlReal,
	MySqlSerial,
	MySqlSmallInt,
	MySqlText,
	MySqlTinyInt,
	MySqlVarChar,
	MySqlYear,
} from 'drizzle-orm/mysql-core';
import type {
	PgArray,
	PgBigInt53,
	PgBigSerial53,
	PgBinaryVector,
	PgChar,
	PgDoublePrecision,
	PgGeometry,
	PgGeometryObject,
	PgHalfVector,
	PgInteger,
	PgLineABC,
	PgLineTuple,
	PgPointObject,
	PgPointTuple,
	PgReal,
	PgSerial,
	PgSmallInt,
	PgSmallSerial,
	PgUUID,
	PgVarchar,
	PgVector,
} from 'drizzle-orm/pg-core';
import type {
	SingleStoreBigInt53,
	SingleStoreChar,
	SingleStoreDecimalNumber,
	SingleStoreDouble,
	SingleStoreFloat,
	SingleStoreInt,
	SingleStoreMediumInt,
	SingleStoreReal,
	SingleStoreSerial,
	SingleStoreSmallInt,
	SingleStoreText,
	SingleStoreTinyInt,
	SingleStoreVarChar,
	SingleStoreVector,
	SingleStoreYear,
} from 'drizzle-orm/singlestore-core';
import type { SQLiteInteger, SQLiteReal, SQLiteText } from 'drizzle-orm/sqlite-core';
=======
import {
	type Column,
	type ColumnDataArrayConstraint,
	type ColumnDataBigIntConstraint,
	type ColumnDataNumberConstraint,
	type ColumnDataObjectConstraint,
	type ColumnDataStringConstraint,
	extractExtendedColumnType,
	getColumnTable,
	getTableName,
} from 'drizzle-orm';
>>>>>>> 578e9fd2
import { CONSTANTS } from './constants.ts';

export const literalSchema = type.string.or(type.number).or(type.boolean).or(type.null);
export const jsonSchema = literalSchema.or(type.unknown.as<any>().array()).or(type.object.as<Record<string, any>>());
export const bufferSchema = type.unknown.narrow((value) => value instanceof Buffer).as<Buffer>().describe( // eslint-disable-line no-instanceof/no-instanceof
	'a Buffer instance',
);

export function columnToSchema(column: Column): Type {
	let schema!: Type;
	const { type: columnType, constraint } = extractExtendedColumnType(column);

<<<<<<< HEAD
	if (isWithEnum(column)) {
		schema = column.enumValues.length ? type.enumerated(...column.enumValues) : type.string;
	}

	if (!schema) {
		// Handle specific types
		if (
			isColumnType<PgGeometry<any> | PgPointTuple<any> | CockroachGeometry<any>>(column, [
				'PgGeometry',
				'PgPointTuple',
				'CockroachGeometry',
			])
		) {
			schema = type([type.number, type.number]);
		} else if (
			isColumnType<PgPointObject<any> | PgGeometryObject<any> | CockroachGeometryObject<any>>(column, [
				'PgGeometryObject',
				'PgPointObject',
				'CockroachGeometryObject',
			])
		) {
			schema = type({
				x: type.number,
				y: type.number,
			});
		} else if (
			isColumnType<PgHalfVector<any> | PgVector<any> | SingleStoreVector<any> | CockroachVector<any>>(column, [
				'PgHalfVector',
				'PgVector',
				'SingleStoreVector',
				'CockroachVector',
			])
		) {
			schema = column.dimensions
				? type.number.array().exactlyLength(column.dimensions)
				: type.number.array();
		} else if (isColumnType<PgLineTuple<any>>(column, ['PgLine'])) {
			schema = type([type.number, type.number, type.number]);
		} else if (isColumnType<PgLineABC<any>>(column, ['PgLineABC'])) {
			schema = type({
				a: type.number,
				b: type.number,
				c: type.number,
			});
		} // Handle other types
		else if (isColumnType<PgArray<any, any> | CockroachArray<any, any>>(column, ['PgArray', 'CockroachArray'])) {
			const arraySchema = columnToSchema(column.baseColumn).array();
			schema = column.size ? arraySchema.exactlyLength(column.size) : arraySchema;
		} else if (column.dataType === 'array') {
			schema = type.unknown.array();
		} else if (column.dataType === 'number') {
			schema = numberColumnToSchema(column);
		} else if (column.dataType === 'bigint') {
			schema = bigintColumnToSchema(column);
		} else if (column.dataType === 'boolean') {
=======
	switch (columnType) {
		case 'array': {
			schema = arrayColumnToSchema(column, constraint);
			break;
		}
		case 'object': {
			schema = objectColumnToSchema(column, constraint);
			break;
		}
		case 'number': {
			schema = numberColumnToSchema(column, constraint);
			break;
		}
		case 'bigint': {
			schema = bigintColumnToSchema(column, constraint);
			break;
		}
		case 'boolean': {
>>>>>>> 578e9fd2
			schema = type.boolean;
			break;
		}
		case 'string': {
			schema = stringColumnToSchema(column, constraint);
			break;
		}
		case 'custom': {
			schema = type.unknown;
			break;
		}
		default: {
			schema = type.unknown;
		}
	}

	return schema;
}

<<<<<<< HEAD
function numberColumnToSchema(column: Column): Type<number, any> {
	let unsigned = column.getSQLType().includes('unsigned') || isColumnType(column, ['MsSqlTinyInt']);
=======
function numberColumnToSchema(column: Column, constraint: ColumnDataNumberConstraint | undefined): Type<number, any> {
>>>>>>> 578e9fd2
	let min!: number;
	let max!: number;
	let integer = false;

<<<<<<< HEAD
	if (
		isColumnType<MySqlTinyInt<any> | SingleStoreTinyInt<any> | MsSqlTinyInt<any>>(column, [
			'MySqlTinyInt',
			'SingleStoreTinyInt',
			'MsSqlTinyInt',
		])
	) {
		min = unsigned ? 0 : CONSTANTS.INT8_MIN;
		max = unsigned ? CONSTANTS.INT8_UNSIGNED_MAX : CONSTANTS.INT8_MAX;
		integer = true;
	} else if (
		isColumnType<
			| PgSmallInt<any>
			| PgSmallSerial<any>
			| MySqlSmallInt<any>
			| SingleStoreSmallInt<any>
			| MsSqlSmallInt<any>
			| CockroachSmallInt<any>
		>(column, [
			'PgSmallInt',
			'PgSmallSerial',
			'MySqlSmallInt',
			'SingleStoreSmallInt',
			'MsSqlSmallInt',
			'CockroachSmallInt',
		])
	) {
		min = unsigned ? 0 : CONSTANTS.INT16_MIN;
		max = unsigned ? CONSTANTS.INT16_UNSIGNED_MAX : CONSTANTS.INT16_MAX;
		integer = true;
	} else if (
		isColumnType<
			| PgReal<any>
			| MySqlFloat<any>
			| MySqlMediumInt<any>
			| SingleStoreFloat<any>
			| SingleStoreMediumInt<any>
			| MsSqlReal<any>
			| CockroachReal<any>
		>(column, [
			'PgReal',
			'MySqlFloat',
			'MySqlMediumInt',
			'SingleStoreFloat',
			'SingleStoreMediumInt',
			'MsSqlReal',
			'CockroachReal',
		])
	) {
		min = unsigned ? 0 : CONSTANTS.INT24_MIN;
		max = unsigned ? CONSTANTS.INT24_UNSIGNED_MAX : CONSTANTS.INT24_MAX;
		integer = isColumnType(column, ['MySqlMediumInt', 'SingleStoreMediumInt']);
	} else if (
		isColumnType<
			PgInteger<any> | PgSerial<any> | MySqlInt<any> | SingleStoreInt<any> | MsSqlInt<any> | CockroachInteger<any>
		>(column, [
			'PgInteger',
			'PgSerial',
			'MySqlInt',
			'SingleStoreInt',
			'MsSqlInt',
			'CockroachInteger',
		])
	) {
		min = unsigned ? 0 : CONSTANTS.INT32_MIN;
		max = unsigned ? CONSTANTS.INT32_UNSIGNED_MAX : CONSTANTS.INT32_MAX;
		integer = true;
	} else if (
		isColumnType<
			| PgDoublePrecision<any>
			| MySqlReal<any>
			| MySqlDouble<any>
			| SingleStoreReal<any>
			| SingleStoreDouble<any>
			| SQLiteReal<any>
			| MsSqlFloat<any>
			| CockroachFloat<any>
		>(column, [
			'PgDoublePrecision',
			'MySqlReal',
			'MySqlDouble',
			'SingleStoreReal',
			'SingleStoreDouble',
			'SQLiteReal',
			'MsSqlFloat',
			'CockroachFloat',
		])
	) {
		min = unsigned ? 0 : CONSTANTS.INT48_MIN;
		max = unsigned ? CONSTANTS.INT48_UNSIGNED_MAX : CONSTANTS.INT48_MAX;
	} else if (
		isColumnType<
			| PgBigInt53<any>
			| PgBigSerial53<any>
			| MySqlBigInt53<any>
			| MySqlSerial<any>
			| MySqlDecimalNumber<any>
			| SingleStoreBigInt53<any>
			| SingleStoreSerial<any>
			| SingleStoreDecimalNumber<any>
			| SQLiteInteger<any>
			| CockroachBigInt53<any>
		>(
			column,
			[
				'PgBigInt53',
				'PgBigSerial53',
				'MySqlBigInt53',
				'MySqlSerial',
				'MySqlDecimalNumber',
				'SingleStoreBigInt53',
				'SingleStoreSerial',
				'SingleStoreDecimalNumber',
				'SQLiteInteger',
				'CockroachBigInt53',
			],
		)
		|| (isColumnType<MsSqlBigInt<any>>(column, ['MsSqlBigInt']) && (column as MsSqlBigInt<any>).mode === 'number')
	) {
		unsigned = unsigned || isColumnType(column, ['MySqlSerial', 'SingleStoreSerial']);
		min = unsigned ? 0 : Number.MIN_SAFE_INTEGER;
		max = Number.MAX_SAFE_INTEGER;
		integer = !isColumnType(column, ['MySqlDecimalNumber', 'SingleStoreDecimalNumber']);
	} else if (isColumnType<MySqlYear<any> | SingleStoreYear<any>>(column, ['MySqlYear', 'SingleStoreYear'])) {
		min = 1901;
		max = 2155;
		integer = true;
	} else {
		min = Number.MIN_SAFE_INTEGER;
		max = Number.MAX_SAFE_INTEGER;
=======
	switch (constraint) {
		case 'int8': {
			min = CONSTANTS.INT8_MIN;
			max = CONSTANTS.INT8_MAX;
			integer = true;
			break;
		}
		case 'uint8': {
			min = 0;
			max = CONSTANTS.INT8_UNSIGNED_MAX;
			integer = true;
			break;
		}
		case 'int16': {
			min = CONSTANTS.INT16_MIN;
			max = CONSTANTS.INT16_MAX;
			integer = true;
			break;
		}
		case 'uint16': {
			min = 0;
			max = CONSTANTS.INT16_UNSIGNED_MAX;
			integer = true;
			break;
		}
		case 'int24': {
			min = CONSTANTS.INT24_MIN;
			max = CONSTANTS.INT24_MAX;
			integer = true;
			break;
		}
		case 'uint24': {
			min = 0;
			max = CONSTANTS.INT24_UNSIGNED_MAX;
			integer = true;
			break;
		}
		case 'int32': {
			min = CONSTANTS.INT32_MIN;
			max = CONSTANTS.INT32_MAX;
			integer = true;
			break;
		}
		case 'uint32': {
			min = 0;
			max = CONSTANTS.INT32_UNSIGNED_MAX;
			integer = true;
			break;
		}
		case 'int53': {
			min = Number.MIN_SAFE_INTEGER;
			max = Number.MAX_SAFE_INTEGER;
			integer = true;
			break;
		}
		case 'uint53': {
			min = 0;
			max = Number.MAX_SAFE_INTEGER;
			integer = true;
			break;
		}
		case 'float': {
			min = CONSTANTS.INT24_MIN;
			max = CONSTANTS.INT24_MAX;
			break;
		}
		case 'ufloat': {
			min = 0;
			max = CONSTANTS.INT24_UNSIGNED_MAX;
			break;
		}
		case 'double': {
			min = CONSTANTS.INT48_MIN;
			max = CONSTANTS.INT48_MAX;
			break;
		}
		case 'udouble': {
			min = 0;
			max = CONSTANTS.INT48_UNSIGNED_MAX;
			break;
		}
		case 'year': {
			min = 1901;
			max = 2155;
			integer = true;
			break;
		}
		default: {
			min = Number.MIN_SAFE_INTEGER;
			max = Number.MAX_SAFE_INTEGER;
			break;
		}
>>>>>>> 578e9fd2
	}

	return (integer ? type.keywords.number.integer : type.number).atLeast(min).atMost(max);
}

function arrayColumnToSchema(
	column: Column,
	constraint: ColumnDataArrayConstraint | undefined,
): Type {
	switch (constraint) {
		case 'geometry':
		case 'point': {
			return type([type.number, type.number]);
		}
		case 'line': {
			return type([type.number, type.number, type.number]);
		}
		case 'vector':
		case 'halfvector': {
			const length = column.length;
			return length ? type.number.array().exactlyLength(length) : type.number.array();
		}
		case 'basecolumn': {
			const length = column.length;
			const schema = (<{ baseColumn?: Column }> column).baseColumn
				? columnToSchema((<{ baseColumn?: Column }> column).baseColumn!).array()
				: type.unknown.array();
			if (length) return schema.exactlyLength(length);
			return schema;
		}
		default: {
			return type.unknown.array();
		}
	}
}

function objectColumnToSchema(
	column: Column,
	constraint: ColumnDataObjectConstraint | undefined,
): Type {
	switch (constraint) {
		case 'buffer': {
			return bufferSchema;
		}
		case 'date': {
			return type.Date;
		}
		case 'geometry':
		case 'point': {
			return type({
				x: type.number,
				y: type.number,
			});
		}
		case 'json': {
			return jsonSchema;
		}
		case 'line': {
			return type({
				a: type.number,
				b: type.number,
				c: type.number,
			});
		}
		default: {
			return type({});
		}
	}
}

/** @internal */
export const unsignedBigintNarrow = (v: bigint, ctx: { mustBe: (expected: string) => false }) =>
	v < 0n ? ctx.mustBe('greater than') : v > CONSTANTS.INT64_UNSIGNED_MAX ? ctx.mustBe('less than') : true;

/** @internal */
export const bigintNarrow = (v: bigint, ctx: { mustBe: (expected: string) => false }) =>
	v < CONSTANTS.INT64_MIN ? ctx.mustBe('greater than') : v > CONSTANTS.INT64_MAX ? ctx.mustBe('less than') : true;

<<<<<<< HEAD
/** @internal */
export const bigintStringModeSchema = type.string.narrow((v, ctx) => {
	if (typeof v !== 'string') {
		return ctx.mustBe('a string');
	}
	if (!(/^-?\d+$/.test(v))) {
		return ctx.mustBe('a string representing a number');
	}

	const bigint = BigInt(v);
	if (bigint < CONSTANTS.INT64_MIN) {
		return ctx.mustBe('greater than');
	}
	if (bigint > CONSTANTS.INT64_MAX) {
		return ctx.mustBe('less than');
	}

	return true;
});

function bigintColumnToSchema(column: Column): Type {
	if (isColumnType<MsSqlBigInt<any>>(column, ['MsSqlBigInt'])) {
		if (column.mode === 'string') {
			return bigintStringModeSchema;
		} else if (column.mode === 'number') {
			return numberColumnToSchema(column);
		}
	}

	const unsigned = column.getSQLType().includes('unsigned');
	return type.bigint.narrow(unsigned ? unsignedBigintNarrow : bigintNarrow);
}

function stringColumnToSchema(column: Column): Type {
	if (
		isColumnType<
			PgUUID<ColumnBaseConfig<'string', 'PgUUID'>> | CockroachUUID<ColumnBaseConfig<'string', 'CockroachUUID'>>
		>(column, ['PgUUID', 'CockroachUUID'])
	) {
		return type(/^[\da-f]{8}(?:-[\da-f]{4}){3}-[\da-f]{12}$/iu).describe('a RFC-4122-compliant UUID');
	}
	if (
		isColumnType<
			| PgBinaryVector<
				ColumnBaseConfig<'string', 'PgBinaryVector'> & {
					dimensions: number;
				}
			>
			| CockroachBinaryVector<
				ColumnBaseConfig<'string', 'CockroachBinaryVector'> & {
					dimensions: number;
				}
			>
		>(column, ['PgBinaryVector', 'CockroachBinaryVector'])
	) {
		return type(`/^[01]{${column.dimensions}}$/`)
			.describe(`a string containing ones or zeros while being ${column.dimensions} characters long`);
	}

	let max: number | undefined;
	let fixed = false;

	// Char columns are padded to a fixed length. The input can be equal or less than the set length
	if (
		isColumnType<
			| PgVarchar<any>
			| SQLiteText<any>
			| PgChar<any>
			| MySqlChar<any>
			| SingleStoreChar<any>
			| MsSqlChar<any>
			| MsSqlVarChar<any>
			| CockroachChar<any>
			| CockroachVarchar<any>
			| CockroachString<any>
		>(column, [
			'PgVarchar',
			'SQLiteText',
			'PgChar',
			'MySqlChar',
			'SingleStoreChar',
			'MsSqlChar',
			'MsSqlVarChar',
			'CockroachChar',
			'CockroachVarchar',
			'CockroachString',
		])
	) {
		max = column.length;
	} else if (
		isColumnType<MySqlVarChar<any> | SingleStoreVarChar<any>>(column, ['MySqlVarChar', 'SingleStoreVarChar'])
	) {
		max = column.length ?? CONSTANTS.INT16_UNSIGNED_MAX;
	} else if (isColumnType<MySqlText<any> | SingleStoreText<any>>(column, ['MySqlText', 'SingleStoreText'])) {
		if (column.textType === 'longtext') {
			max = CONSTANTS.INT32_UNSIGNED_MAX;
		} else if (column.textType === 'mediumtext') {
			max = CONSTANTS.INT24_UNSIGNED_MAX;
		} else if (column.textType === 'text') {
			max = CONSTANTS.INT16_UNSIGNED_MAX;
		} else {
			max = CONSTANTS.INT8_UNSIGNED_MAX;
=======
function bigintColumnToSchema(column: Column, constraint?: ColumnDataBigIntConstraint | undefined): Type {
	switch (constraint) {
		case 'int64': {
			return type.bigint.narrow(bigintNarrow);
		}
		case 'uint64': {
			return type.bigint.narrow(unsignedBigintNarrow);
		}
	}

	return type.bigint;
}

function stringColumnToSchema(column: Column, constraint: ColumnDataStringConstraint | undefined): Type {
	const { name: columnName, length, isLengthExact } = column;
	if (constraint === 'binary') {
		return type(`/^[01]${length ? `{${isLengthExact ? length : `0,${length}`}}` : '*'}$/`)
			.describe(
				`a string containing ones or zeros${
					length ? ` while being ${isLengthExact ? '' : 'up to '}${length} characters long` : ''
				}`,
			);
	}
	if (constraint === 'uuid') {
		return type(/^[\da-f]{8}(?:-[\da-f]{4}){3}-[\da-f]{12}$/iu).describe('a RFC-4122-compliant UUID');
	}
	if (constraint === 'enum') {
		const enumValues = column.enumValues;
		if (!enumValues) {
			throw new Error(
				`Column "${getTableName(getColumnTable(column))}"."${columnName}" is of 'enum' type, but lacks enum values`,
			);
>>>>>>> 578e9fd2
		}
		return type.enumerated(...enumValues);
	}

<<<<<<< HEAD
	return max && fixed ? type.string.exactlyLength(max) : max ? type.string.atMostLength(max) : type.string;
=======
	return length && isLengthExact
		? type.string.exactlyLength(length)
		: length
		? type.string.atMostLength(length)
		: type.string;
>>>>>>> 578e9fd2
}<|MERGE_RESOLUTION|>--- conflicted
+++ resolved
@@ -1,90 +1,4 @@
 import { type Type, type } from 'arktype';
-<<<<<<< HEAD
-import type { Column, ColumnBaseConfig } from 'drizzle-orm';
-import type {
-	CockroachArray,
-	CockroachBigInt53,
-	CockroachBinaryVector,
-	CockroachChar,
-	CockroachFloat,
-	CockroachGeometry,
-	CockroachGeometryObject,
-	CockroachInteger,
-	CockroachReal,
-	CockroachSmallInt,
-	CockroachString,
-	CockroachUUID,
-	CockroachVarchar,
-	CockroachVector,
-} from 'drizzle-orm/cockroach-core';
-import type {
-	MsSqlBigInt,
-	MsSqlChar,
-	MsSqlFloat,
-	MsSqlInt,
-	MsSqlReal,
-	MsSqlSmallInt,
-	MsSqlTinyInt,
-	MsSqlVarChar,
-} from 'drizzle-orm/mssql-core';
-import type {
-	MySqlBigInt53,
-	MySqlChar,
-	MySqlDecimalNumber,
-	MySqlDouble,
-	MySqlFloat,
-	MySqlInt,
-	MySqlMediumInt,
-	MySqlReal,
-	MySqlSerial,
-	MySqlSmallInt,
-	MySqlText,
-	MySqlTinyInt,
-	MySqlVarChar,
-	MySqlYear,
-} from 'drizzle-orm/mysql-core';
-import type {
-	PgArray,
-	PgBigInt53,
-	PgBigSerial53,
-	PgBinaryVector,
-	PgChar,
-	PgDoublePrecision,
-	PgGeometry,
-	PgGeometryObject,
-	PgHalfVector,
-	PgInteger,
-	PgLineABC,
-	PgLineTuple,
-	PgPointObject,
-	PgPointTuple,
-	PgReal,
-	PgSerial,
-	PgSmallInt,
-	PgSmallSerial,
-	PgUUID,
-	PgVarchar,
-	PgVector,
-} from 'drizzle-orm/pg-core';
-import type {
-	SingleStoreBigInt53,
-	SingleStoreChar,
-	SingleStoreDecimalNumber,
-	SingleStoreDouble,
-	SingleStoreFloat,
-	SingleStoreInt,
-	SingleStoreMediumInt,
-	SingleStoreReal,
-	SingleStoreSerial,
-	SingleStoreSmallInt,
-	SingleStoreText,
-	SingleStoreTinyInt,
-	SingleStoreVarChar,
-	SingleStoreVector,
-	SingleStoreYear,
-} from 'drizzle-orm/singlestore-core';
-import type { SQLiteInteger, SQLiteReal, SQLiteText } from 'drizzle-orm/sqlite-core';
-=======
 import {
 	type Column,
 	type ColumnDataArrayConstraint,
@@ -96,7 +10,6 @@
 	getColumnTable,
 	getTableName,
 } from 'drizzle-orm';
->>>>>>> 578e9fd2
 import { CONSTANTS } from './constants.ts';
 
 export const literalSchema = type.string.or(type.number).or(type.boolean).or(type.null);
@@ -109,63 +22,6 @@
 	let schema!: Type;
 	const { type: columnType, constraint } = extractExtendedColumnType(column);
 
-<<<<<<< HEAD
-	if (isWithEnum(column)) {
-		schema = column.enumValues.length ? type.enumerated(...column.enumValues) : type.string;
-	}
-
-	if (!schema) {
-		// Handle specific types
-		if (
-			isColumnType<PgGeometry<any> | PgPointTuple<any> | CockroachGeometry<any>>(column, [
-				'PgGeometry',
-				'PgPointTuple',
-				'CockroachGeometry',
-			])
-		) {
-			schema = type([type.number, type.number]);
-		} else if (
-			isColumnType<PgPointObject<any> | PgGeometryObject<any> | CockroachGeometryObject<any>>(column, [
-				'PgGeometryObject',
-				'PgPointObject',
-				'CockroachGeometryObject',
-			])
-		) {
-			schema = type({
-				x: type.number,
-				y: type.number,
-			});
-		} else if (
-			isColumnType<PgHalfVector<any> | PgVector<any> | SingleStoreVector<any> | CockroachVector<any>>(column, [
-				'PgHalfVector',
-				'PgVector',
-				'SingleStoreVector',
-				'CockroachVector',
-			])
-		) {
-			schema = column.dimensions
-				? type.number.array().exactlyLength(column.dimensions)
-				: type.number.array();
-		} else if (isColumnType<PgLineTuple<any>>(column, ['PgLine'])) {
-			schema = type([type.number, type.number, type.number]);
-		} else if (isColumnType<PgLineABC<any>>(column, ['PgLineABC'])) {
-			schema = type({
-				a: type.number,
-				b: type.number,
-				c: type.number,
-			});
-		} // Handle other types
-		else if (isColumnType<PgArray<any, any> | CockroachArray<any, any>>(column, ['PgArray', 'CockroachArray'])) {
-			const arraySchema = columnToSchema(column.baseColumn).array();
-			schema = column.size ? arraySchema.exactlyLength(column.size) : arraySchema;
-		} else if (column.dataType === 'array') {
-			schema = type.unknown.array();
-		} else if (column.dataType === 'number') {
-			schema = numberColumnToSchema(column);
-		} else if (column.dataType === 'bigint') {
-			schema = bigintColumnToSchema(column);
-		} else if (column.dataType === 'boolean') {
-=======
 	switch (columnType) {
 		case 'array': {
 			schema = arrayColumnToSchema(column, constraint);
@@ -184,7 +40,6 @@
 			break;
 		}
 		case 'boolean': {
->>>>>>> 578e9fd2
 			schema = type.boolean;
 			break;
 		}
@@ -204,148 +59,11 @@
 	return schema;
 }
 
-<<<<<<< HEAD
-function numberColumnToSchema(column: Column): Type<number, any> {
-	let unsigned = column.getSQLType().includes('unsigned') || isColumnType(column, ['MsSqlTinyInt']);
-=======
 function numberColumnToSchema(column: Column, constraint: ColumnDataNumberConstraint | undefined): Type<number, any> {
->>>>>>> 578e9fd2
 	let min!: number;
 	let max!: number;
 	let integer = false;
 
-<<<<<<< HEAD
-	if (
-		isColumnType<MySqlTinyInt<any> | SingleStoreTinyInt<any> | MsSqlTinyInt<any>>(column, [
-			'MySqlTinyInt',
-			'SingleStoreTinyInt',
-			'MsSqlTinyInt',
-		])
-	) {
-		min = unsigned ? 0 : CONSTANTS.INT8_MIN;
-		max = unsigned ? CONSTANTS.INT8_UNSIGNED_MAX : CONSTANTS.INT8_MAX;
-		integer = true;
-	} else if (
-		isColumnType<
-			| PgSmallInt<any>
-			| PgSmallSerial<any>
-			| MySqlSmallInt<any>
-			| SingleStoreSmallInt<any>
-			| MsSqlSmallInt<any>
-			| CockroachSmallInt<any>
-		>(column, [
-			'PgSmallInt',
-			'PgSmallSerial',
-			'MySqlSmallInt',
-			'SingleStoreSmallInt',
-			'MsSqlSmallInt',
-			'CockroachSmallInt',
-		])
-	) {
-		min = unsigned ? 0 : CONSTANTS.INT16_MIN;
-		max = unsigned ? CONSTANTS.INT16_UNSIGNED_MAX : CONSTANTS.INT16_MAX;
-		integer = true;
-	} else if (
-		isColumnType<
-			| PgReal<any>
-			| MySqlFloat<any>
-			| MySqlMediumInt<any>
-			| SingleStoreFloat<any>
-			| SingleStoreMediumInt<any>
-			| MsSqlReal<any>
-			| CockroachReal<any>
-		>(column, [
-			'PgReal',
-			'MySqlFloat',
-			'MySqlMediumInt',
-			'SingleStoreFloat',
-			'SingleStoreMediumInt',
-			'MsSqlReal',
-			'CockroachReal',
-		])
-	) {
-		min = unsigned ? 0 : CONSTANTS.INT24_MIN;
-		max = unsigned ? CONSTANTS.INT24_UNSIGNED_MAX : CONSTANTS.INT24_MAX;
-		integer = isColumnType(column, ['MySqlMediumInt', 'SingleStoreMediumInt']);
-	} else if (
-		isColumnType<
-			PgInteger<any> | PgSerial<any> | MySqlInt<any> | SingleStoreInt<any> | MsSqlInt<any> | CockroachInteger<any>
-		>(column, [
-			'PgInteger',
-			'PgSerial',
-			'MySqlInt',
-			'SingleStoreInt',
-			'MsSqlInt',
-			'CockroachInteger',
-		])
-	) {
-		min = unsigned ? 0 : CONSTANTS.INT32_MIN;
-		max = unsigned ? CONSTANTS.INT32_UNSIGNED_MAX : CONSTANTS.INT32_MAX;
-		integer = true;
-	} else if (
-		isColumnType<
-			| PgDoublePrecision<any>
-			| MySqlReal<any>
-			| MySqlDouble<any>
-			| SingleStoreReal<any>
-			| SingleStoreDouble<any>
-			| SQLiteReal<any>
-			| MsSqlFloat<any>
-			| CockroachFloat<any>
-		>(column, [
-			'PgDoublePrecision',
-			'MySqlReal',
-			'MySqlDouble',
-			'SingleStoreReal',
-			'SingleStoreDouble',
-			'SQLiteReal',
-			'MsSqlFloat',
-			'CockroachFloat',
-		])
-	) {
-		min = unsigned ? 0 : CONSTANTS.INT48_MIN;
-		max = unsigned ? CONSTANTS.INT48_UNSIGNED_MAX : CONSTANTS.INT48_MAX;
-	} else if (
-		isColumnType<
-			| PgBigInt53<any>
-			| PgBigSerial53<any>
-			| MySqlBigInt53<any>
-			| MySqlSerial<any>
-			| MySqlDecimalNumber<any>
-			| SingleStoreBigInt53<any>
-			| SingleStoreSerial<any>
-			| SingleStoreDecimalNumber<any>
-			| SQLiteInteger<any>
-			| CockroachBigInt53<any>
-		>(
-			column,
-			[
-				'PgBigInt53',
-				'PgBigSerial53',
-				'MySqlBigInt53',
-				'MySqlSerial',
-				'MySqlDecimalNumber',
-				'SingleStoreBigInt53',
-				'SingleStoreSerial',
-				'SingleStoreDecimalNumber',
-				'SQLiteInteger',
-				'CockroachBigInt53',
-			],
-		)
-		|| (isColumnType<MsSqlBigInt<any>>(column, ['MsSqlBigInt']) && (column as MsSqlBigInt<any>).mode === 'number')
-	) {
-		unsigned = unsigned || isColumnType(column, ['MySqlSerial', 'SingleStoreSerial']);
-		min = unsigned ? 0 : Number.MIN_SAFE_INTEGER;
-		max = Number.MAX_SAFE_INTEGER;
-		integer = !isColumnType(column, ['MySqlDecimalNumber', 'SingleStoreDecimalNumber']);
-	} else if (isColumnType<MySqlYear<any> | SingleStoreYear<any>>(column, ['MySqlYear', 'SingleStoreYear'])) {
-		min = 1901;
-		max = 2155;
-		integer = true;
-	} else {
-		min = Number.MIN_SAFE_INTEGER;
-		max = Number.MAX_SAFE_INTEGER;
-=======
 	switch (constraint) {
 		case 'int8': {
 			min = CONSTANTS.INT8_MIN;
@@ -433,12 +151,16 @@
 			integer = true;
 			break;
 		}
+		case 'unsigned': {
+			min = 0;
+			max = Number.MAX_SAFE_INTEGER;
+			break;
+		}
 		default: {
 			min = Number.MIN_SAFE_INTEGER;
 			max = Number.MAX_SAFE_INTEGER;
 			break;
 		}
->>>>>>> 578e9fd2
 	}
 
 	return (integer ? type.keywords.number.integer : type.number).atLeast(min).atMost(max);
@@ -461,6 +183,11 @@
 			const length = column.length;
 			return length ? type.number.array().exactlyLength(length) : type.number.array();
 		}
+		case 'int64vector': {
+			const length = column.length;
+			// TODO - INT64 number range
+			return length ? type.bigint.array().exactlyLength(length) : type.bigint.array();
+		}
 		case 'basecolumn': {
 			const length = column.length;
 			const schema = (<{ baseColumn?: Column }> column).baseColumn
@@ -517,7 +244,6 @@
 export const bigintNarrow = (v: bigint, ctx: { mustBe: (expected: string) => false }) =>
 	v < CONSTANTS.INT64_MIN ? ctx.mustBe('greater than') : v > CONSTANTS.INT64_MAX ? ctx.mustBe('less than') : true;
 
-<<<<<<< HEAD
 /** @internal */
 export const bigintStringModeSchema = type.string.narrow((v, ctx) => {
 	if (typeof v !== 'string') {
@@ -538,89 +264,6 @@
 	return true;
 });
 
-function bigintColumnToSchema(column: Column): Type {
-	if (isColumnType<MsSqlBigInt<any>>(column, ['MsSqlBigInt'])) {
-		if (column.mode === 'string') {
-			return bigintStringModeSchema;
-		} else if (column.mode === 'number') {
-			return numberColumnToSchema(column);
-		}
-	}
-
-	const unsigned = column.getSQLType().includes('unsigned');
-	return type.bigint.narrow(unsigned ? unsignedBigintNarrow : bigintNarrow);
-}
-
-function stringColumnToSchema(column: Column): Type {
-	if (
-		isColumnType<
-			PgUUID<ColumnBaseConfig<'string', 'PgUUID'>> | CockroachUUID<ColumnBaseConfig<'string', 'CockroachUUID'>>
-		>(column, ['PgUUID', 'CockroachUUID'])
-	) {
-		return type(/^[\da-f]{8}(?:-[\da-f]{4}){3}-[\da-f]{12}$/iu).describe('a RFC-4122-compliant UUID');
-	}
-	if (
-		isColumnType<
-			| PgBinaryVector<
-				ColumnBaseConfig<'string', 'PgBinaryVector'> & {
-					dimensions: number;
-				}
-			>
-			| CockroachBinaryVector<
-				ColumnBaseConfig<'string', 'CockroachBinaryVector'> & {
-					dimensions: number;
-				}
-			>
-		>(column, ['PgBinaryVector', 'CockroachBinaryVector'])
-	) {
-		return type(`/^[01]{${column.dimensions}}$/`)
-			.describe(`a string containing ones or zeros while being ${column.dimensions} characters long`);
-	}
-
-	let max: number | undefined;
-	let fixed = false;
-
-	// Char columns are padded to a fixed length. The input can be equal or less than the set length
-	if (
-		isColumnType<
-			| PgVarchar<any>
-			| SQLiteText<any>
-			| PgChar<any>
-			| MySqlChar<any>
-			| SingleStoreChar<any>
-			| MsSqlChar<any>
-			| MsSqlVarChar<any>
-			| CockroachChar<any>
-			| CockroachVarchar<any>
-			| CockroachString<any>
-		>(column, [
-			'PgVarchar',
-			'SQLiteText',
-			'PgChar',
-			'MySqlChar',
-			'SingleStoreChar',
-			'MsSqlChar',
-			'MsSqlVarChar',
-			'CockroachChar',
-			'CockroachVarchar',
-			'CockroachString',
-		])
-	) {
-		max = column.length;
-	} else if (
-		isColumnType<MySqlVarChar<any> | SingleStoreVarChar<any>>(column, ['MySqlVarChar', 'SingleStoreVarChar'])
-	) {
-		max = column.length ?? CONSTANTS.INT16_UNSIGNED_MAX;
-	} else if (isColumnType<MySqlText<any> | SingleStoreText<any>>(column, ['MySqlText', 'SingleStoreText'])) {
-		if (column.textType === 'longtext') {
-			max = CONSTANTS.INT32_UNSIGNED_MAX;
-		} else if (column.textType === 'mediumtext') {
-			max = CONSTANTS.INT24_UNSIGNED_MAX;
-		} else if (column.textType === 'text') {
-			max = CONSTANTS.INT16_UNSIGNED_MAX;
-		} else {
-			max = CONSTANTS.INT8_UNSIGNED_MAX;
-=======
 function bigintColumnToSchema(column: Column, constraint?: ColumnDataBigIntConstraint | undefined): Type {
 	switch (constraint) {
 		case 'int64': {
@@ -653,18 +296,16 @@
 			throw new Error(
 				`Column "${getTableName(getColumnTable(column))}"."${columnName}" is of 'enum' type, but lacks enum values`,
 			);
->>>>>>> 578e9fd2
 		}
 		return type.enumerated(...enumValues);
 	}
-
-<<<<<<< HEAD
-	return max && fixed ? type.string.exactlyLength(max) : max ? type.string.atMostLength(max) : type.string;
-=======
+	if (constraint === 'int64') {
+		return bigintStringModeSchema;
+	}
+
 	return length && isLengthExact
 		? type.string.exactlyLength(length)
 		: length
 		? type.string.atMostLength(length)
 		: type.string;
->>>>>>> 578e9fd2
 }