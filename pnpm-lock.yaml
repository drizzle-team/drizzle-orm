lockfileVersion: 5.4

patchedDependencies:
  typescript@4.8.4:
    hash: cooyevkj4js3zgkcwfb6v3qsqu
    path: patches/typescript@4.8.4.patch

importers:

  .:
    specifiers:
      '@trivago/prettier-plugin-sort-imports': ^4.1.1
      '@typescript-eslint/eslint-plugin': ^5.54.1
      '@typescript-eslint/parser': ^5.54.1
      bun-types: ^0.5.7
      concurrently: ^7.5.0
      dprint: ^0.34.5
      eslint: ^8.36.0
      eslint-plugin-import: ^2.27.5
      prettier: ^2.8.4
      resolve-tspaths: ^0.8.8
      turbo: ^1.8.3
      typescript: 4.8.4
    devDependencies:
      '@trivago/prettier-plugin-sort-imports': 4.1.1_prettier@2.8.4
      '@typescript-eslint/eslint-plugin': 5.54.1_ywupnmau2n6t67hboir3d2uuqq
      '@typescript-eslint/parser': 5.54.1_oetr3kuzbjncgm24ninkrag7ya
      bun-types: 0.5.7
      concurrently: 7.6.0
      dprint: 0.34.5
      eslint: 8.36.0
      eslint-plugin-import: 2.27.5_grm2fcfvepvokbbqenost2xmum
      prettier: 2.8.4
      resolve-tspaths: 0.8.8_typescript@4.8.4
      turbo: 1.8.3
      typescript: 4.8.4_cooyevkj4js3zgkcwfb6v3qsqu

  drizzle-orm:
    specifiers:
      '@aws-sdk/client-rds-data': ^3.257.0
      '@cloudflare/workers-types': ^3.18.0
      '@neondatabase/serverless': ^0.1.13
      '@planetscale/database': ^1.5.0
      '@types/better-sqlite3': ^7.6.2
      '@types/node': ^18.11.9
      '@types/pg': ^8.6.5
      '@types/sql.js': ^1.4.4
      better-sqlite3: ^7.6.2
      bun-types: ^0.5.0
      mysql2: ^2.3.3
      pg: ^8.8.0
      postgres: ^3.3.3
      sql.js: ^1.8.0
      sqlite3: ^5.1.2
    devDependencies:
      '@aws-sdk/client-rds-data': 3.262.0
      '@cloudflare/workers-types': 3.19.0
      '@neondatabase/serverless': 0.1.13
      '@planetscale/database': 1.5.0
      '@types/better-sqlite3': 7.6.3
      '@types/node': 18.11.18
      '@types/pg': 8.6.6
      '@types/sql.js': 1.4.4
      better-sqlite3: 7.6.2
      bun-types: 0.5.4
      mysql2: 2.3.3
      pg: 8.9.0
      postgres: 3.3.3
      sql.js: 1.8.0
      sqlite3: 5.1.4

  drizzle-zod:
    specifiers:
      ava: ^5.1.0
      drizzle-orm: link:../drizzle-orm/dist
      tsx: ^3.12.2
      zod: ^3.20.2
    devDependencies:
      ava: 5.1.1
      drizzle-orm: link:../drizzle-orm/dist
      tsx: 3.12.2
      zod: 3.20.2

  examples/cloudflare-d1:
    specifiers:
      '@cloudflare/workers-types': ^3.18.0
      '@types/itty-router-extras': ^0.4.0
      better-sqlite3: ^8.0.0
      drizzle-kit: ^0.17.0
      drizzle-orm: ^0.21.1
      itty-router: ^2.6.6
      itty-router-extras: ^0.4.2
      typescript: ^4.9.3
      wrangler: ^2.4.2
    dependencies:
      drizzle-orm: link:../../drizzle-orm
      itty-router: 2.6.6
      itty-router-extras: 0.4.2
    devDependencies:
      '@cloudflare/workers-types': 3.19.0
      '@types/itty-router-extras': 0.4.0
      better-sqlite3: 8.0.1
      drizzle-kit: 0.17.0
      typescript: 4.9.5
      wrangler: 2.9.0

  integration-tests:
    specifiers:
      '@aws-sdk/client-rds-data': ^3.257.0
      '@aws-sdk/credential-providers': ^3.258.0
      '@planetscale/database': ^1.5.0
      '@types/axios': ^0.14.0
      '@types/better-sqlite3': ^7.6.3
      '@types/dockerode': ^3.3.14
      '@types/express': ^4.17.16
      '@types/node': ^18.11.18
      '@types/pg': ^8.6.6
      '@types/sql.js': ^1.4.4
      '@types/uuid': ^8.3.4
      ava: ^5.1.0
      axios: ^1.3.0
      better-sqlite3: ^7.6.2
      dockerode: ^3.3.4
      dotenv: ^16.0.3
      drizzle-orm: workspace:../drizzle-orm/dist
      express: ^4.18.2
      get-port: ^6.1.2
      mysql2: ^2.3.3
      pg: ^8.8.0
      postgres: ^3.3.3
      sql.js: ^1.8.0
      sqlite3: ^5.1.4
      tsx: ^3.12.2
      uuid: ^9.0.0
      uvu: ^0.5.6
      zod: ^3.20.2
    dependencies:
      '@aws-sdk/client-rds-data': 3.262.0
      '@aws-sdk/credential-providers': 3.263.0
      '@planetscale/database': 1.5.0
      better-sqlite3: 7.6.2
      dockerode: 3.3.4
      dotenv: 16.0.3
      drizzle-orm: link:../drizzle-orm/dist
      express: 4.18.2
      get-port: 6.1.2
      mysql2: 2.3.3
      pg: 8.9.0
      postgres: 3.3.3
      sql.js: 1.8.0
      sqlite3: 5.1.4
      uuid: 9.0.0
      uvu: 0.5.6
      zod: 3.20.2
    devDependencies:
      '@types/axios': 0.14.0
      '@types/better-sqlite3': 7.6.3
      '@types/dockerode': 3.3.14
      '@types/express': 4.17.16
      '@types/node': 18.11.18
      '@types/pg': 8.6.6
      '@types/sql.js': 1.4.4
      '@types/uuid': 8.3.4
      ava: 5.1.1
      axios: 1.3.1
      tsx: 3.12.2

packages:

  /@aws-crypto/ie11-detection/3.0.0:
    resolution: {integrity: sha512-341lBBkiY1DfDNKai/wXM3aujNBkXR7tq1URPQDL9wi3AUbI80NR74uF1TXHMm7po1AcnFk8iu2S2IeU/+/A+Q==}
    dependencies:
      tslib: 1.14.1

  /@aws-crypto/sha256-browser/3.0.0:
    resolution: {integrity: sha512-8VLmW2B+gjFbU5uMeqtQM6Nj0/F1bro80xQXCW6CQBWgosFWXTx77aeOF5CAIAmbOK64SdMBJdNr6J41yP5mvQ==}
    dependencies:
      '@aws-crypto/ie11-detection': 3.0.0
      '@aws-crypto/sha256-js': 3.0.0
      '@aws-crypto/supports-web-crypto': 3.0.0
      '@aws-crypto/util': 3.0.0
      '@aws-sdk/types': 3.257.0
      '@aws-sdk/util-locate-window': 3.208.0
      '@aws-sdk/util-utf8-browser': 3.259.0
      tslib: 1.14.1

  /@aws-crypto/sha256-js/3.0.0:
    resolution: {integrity: sha512-PnNN7os0+yd1XvXAy23CFOmTbMaDxgxXtTKHybrJ39Y8kGzBATgBFibWJKH6BhytLI/Zyszs87xCOBNyBig6vQ==}
    dependencies:
      '@aws-crypto/util': 3.0.0
      '@aws-sdk/types': 3.257.0
      tslib: 1.14.1

  /@aws-crypto/supports-web-crypto/3.0.0:
    resolution: {integrity: sha512-06hBdMwUAb2WFTuGG73LSC0wfPu93xWwo5vL2et9eymgmu3Id5vFAHBbajVWiGhPO37qcsdCap/FqXvJGJWPIg==}
    dependencies:
      tslib: 1.14.1

  /@aws-crypto/util/3.0.0:
    resolution: {integrity: sha512-2OJlpeJpCR48CC8r+uKVChzs9Iungj9wkZrl8Z041DWEWvyIHILYKCPNzJghKsivj+S3mLo6BVc7mBNzdxA46w==}
    dependencies:
      '@aws-sdk/types': 3.257.0
      '@aws-sdk/util-utf8-browser': 3.259.0
      tslib: 1.14.1

  /@aws-sdk/abort-controller/3.257.0:
    resolution: {integrity: sha512-ekWy391lOerS0ZECdhp/c+X7AToJIpfNrCPjuj3bKr+GMQYckGsYsdbm6AUD4sxBmfvuaQmVniSXWovaxwcFcQ==}
    engines: {node: '>=14.0.0'}
    dependencies:
      '@aws-sdk/types': 3.257.0
      tslib: 2.5.0

  /@aws-sdk/client-cognito-identity/3.263.0:
    resolution: {integrity: sha512-owlk/yYL1vqkAFGvtOtEE7RzjjolnJ9n4dwb0+a7EkIZdnhj3dBegrbCBTMt/RuCLVAUpfqOgOSnUo2ikJIpXw==}
    engines: {node: '>=14.0.0'}
    dependencies:
      '@aws-crypto/sha256-browser': 3.0.0
      '@aws-crypto/sha256-js': 3.0.0
      '@aws-sdk/client-sts': 3.262.0
      '@aws-sdk/config-resolver': 3.259.0
      '@aws-sdk/credential-provider-node': 3.261.0
      '@aws-sdk/fetch-http-handler': 3.257.0
      '@aws-sdk/hash-node': 3.257.0
      '@aws-sdk/invalid-dependency': 3.257.0
      '@aws-sdk/middleware-content-length': 3.257.0
      '@aws-sdk/middleware-endpoint': 3.257.0
      '@aws-sdk/middleware-host-header': 3.257.0
      '@aws-sdk/middleware-logger': 3.257.0
      '@aws-sdk/middleware-recursion-detection': 3.257.0
      '@aws-sdk/middleware-retry': 3.259.0
      '@aws-sdk/middleware-serde': 3.257.0
      '@aws-sdk/middleware-signing': 3.257.0
      '@aws-sdk/middleware-stack': 3.257.0
      '@aws-sdk/middleware-user-agent': 3.257.0
      '@aws-sdk/node-config-provider': 3.259.0
      '@aws-sdk/node-http-handler': 3.257.0
      '@aws-sdk/protocol-http': 3.257.0
      '@aws-sdk/smithy-client': 3.261.0
      '@aws-sdk/types': 3.257.0
      '@aws-sdk/url-parser': 3.257.0
      '@aws-sdk/util-base64': 3.208.0
      '@aws-sdk/util-body-length-browser': 3.188.0
      '@aws-sdk/util-body-length-node': 3.208.0
      '@aws-sdk/util-defaults-mode-browser': 3.261.0
      '@aws-sdk/util-defaults-mode-node': 3.261.0
      '@aws-sdk/util-endpoints': 3.257.0
      '@aws-sdk/util-retry': 3.257.0
      '@aws-sdk/util-user-agent-browser': 3.257.0
      '@aws-sdk/util-user-agent-node': 3.259.0
      '@aws-sdk/util-utf8': 3.254.0
      tslib: 2.5.0
    transitivePeerDependencies:
      - aws-crt
    dev: false

  /@aws-sdk/client-rds-data/3.262.0:
    resolution: {integrity: sha512-BqsZH7BJMwWSiTy2DfXTEaqatZdLoim07EhD2FomiyA2TEof7Uii1PrP4aAyxlUcJfd1tkosv2vaVnOp6zUjjg==}
    engines: {node: '>=14.0.0'}
    dependencies:
      '@aws-crypto/sha256-browser': 3.0.0
      '@aws-crypto/sha256-js': 3.0.0
      '@aws-sdk/client-sts': 3.262.0
      '@aws-sdk/config-resolver': 3.259.0
      '@aws-sdk/credential-provider-node': 3.261.0
      '@aws-sdk/fetch-http-handler': 3.257.0
      '@aws-sdk/hash-node': 3.257.0
      '@aws-sdk/invalid-dependency': 3.257.0
      '@aws-sdk/middleware-content-length': 3.257.0
      '@aws-sdk/middleware-endpoint': 3.257.0
      '@aws-sdk/middleware-host-header': 3.257.0
      '@aws-sdk/middleware-logger': 3.257.0
      '@aws-sdk/middleware-recursion-detection': 3.257.0
      '@aws-sdk/middleware-retry': 3.259.0
      '@aws-sdk/middleware-serde': 3.257.0
      '@aws-sdk/middleware-signing': 3.257.0
      '@aws-sdk/middleware-stack': 3.257.0
      '@aws-sdk/middleware-user-agent': 3.257.0
      '@aws-sdk/node-config-provider': 3.259.0
      '@aws-sdk/node-http-handler': 3.257.0
      '@aws-sdk/protocol-http': 3.257.0
      '@aws-sdk/smithy-client': 3.261.0
      '@aws-sdk/types': 3.257.0
      '@aws-sdk/url-parser': 3.257.0
      '@aws-sdk/util-base64': 3.208.0
      '@aws-sdk/util-body-length-browser': 3.188.0
      '@aws-sdk/util-body-length-node': 3.208.0
      '@aws-sdk/util-defaults-mode-browser': 3.261.0
      '@aws-sdk/util-defaults-mode-node': 3.261.0
      '@aws-sdk/util-endpoints': 3.257.0
      '@aws-sdk/util-retry': 3.257.0
      '@aws-sdk/util-user-agent-browser': 3.257.0
      '@aws-sdk/util-user-agent-node': 3.259.0
      '@aws-sdk/util-utf8': 3.254.0
      tslib: 2.5.0
    transitivePeerDependencies:
      - aws-crt

  /@aws-sdk/client-sso-oidc/3.261.0:
    resolution: {integrity: sha512-ItgRT/BThv2UxEeGJ5/GCF6JY1Rzk39IcDIPZAfBA8HbYcznXGDsBTRf45MErS+uollwNFX0T/WNlTbmjEDE7g==}
    engines: {node: '>=14.0.0'}
    dependencies:
      '@aws-crypto/sha256-browser': 3.0.0
      '@aws-crypto/sha256-js': 3.0.0
      '@aws-sdk/config-resolver': 3.259.0
      '@aws-sdk/fetch-http-handler': 3.257.0
      '@aws-sdk/hash-node': 3.257.0
      '@aws-sdk/invalid-dependency': 3.257.0
      '@aws-sdk/middleware-content-length': 3.257.0
      '@aws-sdk/middleware-endpoint': 3.257.0
      '@aws-sdk/middleware-host-header': 3.257.0
      '@aws-sdk/middleware-logger': 3.257.0
      '@aws-sdk/middleware-recursion-detection': 3.257.0
      '@aws-sdk/middleware-retry': 3.259.0
      '@aws-sdk/middleware-serde': 3.257.0
      '@aws-sdk/middleware-stack': 3.257.0
      '@aws-sdk/middleware-user-agent': 3.257.0
      '@aws-sdk/node-config-provider': 3.259.0
      '@aws-sdk/node-http-handler': 3.257.0
      '@aws-sdk/protocol-http': 3.257.0
      '@aws-sdk/smithy-client': 3.261.0
      '@aws-sdk/types': 3.257.0
      '@aws-sdk/url-parser': 3.257.0
      '@aws-sdk/util-base64': 3.208.0
      '@aws-sdk/util-body-length-browser': 3.188.0
      '@aws-sdk/util-body-length-node': 3.208.0
      '@aws-sdk/util-defaults-mode-browser': 3.261.0
      '@aws-sdk/util-defaults-mode-node': 3.261.0
      '@aws-sdk/util-endpoints': 3.257.0
      '@aws-sdk/util-retry': 3.257.0
      '@aws-sdk/util-user-agent-browser': 3.257.0
      '@aws-sdk/util-user-agent-node': 3.259.0
      '@aws-sdk/util-utf8': 3.254.0
      tslib: 2.5.0
    transitivePeerDependencies:
      - aws-crt

  /@aws-sdk/client-sso/3.261.0:
    resolution: {integrity: sha512-tq5hu1WXa9BKsCH9zOBOykyiaoZQvaFHKdOamw5SZ69niyO3AG4xR1TkLqXj/9mDYMLgAIVObKZDGWtBLFTdiQ==}
    engines: {node: '>=14.0.0'}
    dependencies:
      '@aws-crypto/sha256-browser': 3.0.0
      '@aws-crypto/sha256-js': 3.0.0
      '@aws-sdk/config-resolver': 3.259.0
      '@aws-sdk/fetch-http-handler': 3.257.0
      '@aws-sdk/hash-node': 3.257.0
      '@aws-sdk/invalid-dependency': 3.257.0
      '@aws-sdk/middleware-content-length': 3.257.0
      '@aws-sdk/middleware-endpoint': 3.257.0
      '@aws-sdk/middleware-host-header': 3.257.0
      '@aws-sdk/middleware-logger': 3.257.0
      '@aws-sdk/middleware-recursion-detection': 3.257.0
      '@aws-sdk/middleware-retry': 3.259.0
      '@aws-sdk/middleware-serde': 3.257.0
      '@aws-sdk/middleware-stack': 3.257.0
      '@aws-sdk/middleware-user-agent': 3.257.0
      '@aws-sdk/node-config-provider': 3.259.0
      '@aws-sdk/node-http-handler': 3.257.0
      '@aws-sdk/protocol-http': 3.257.0
      '@aws-sdk/smithy-client': 3.261.0
      '@aws-sdk/types': 3.257.0
      '@aws-sdk/url-parser': 3.257.0
      '@aws-sdk/util-base64': 3.208.0
      '@aws-sdk/util-body-length-browser': 3.188.0
      '@aws-sdk/util-body-length-node': 3.208.0
      '@aws-sdk/util-defaults-mode-browser': 3.261.0
      '@aws-sdk/util-defaults-mode-node': 3.261.0
      '@aws-sdk/util-endpoints': 3.257.0
      '@aws-sdk/util-retry': 3.257.0
      '@aws-sdk/util-user-agent-browser': 3.257.0
      '@aws-sdk/util-user-agent-node': 3.259.0
      '@aws-sdk/util-utf8': 3.254.0
      tslib: 2.5.0
    transitivePeerDependencies:
      - aws-crt

  /@aws-sdk/client-sts/3.262.0:
    resolution: {integrity: sha512-4Exb/tj3h6/4JsMza0ZpKVIE6N/bY2bS2T96LMB63v5T+yLmpQWUQu/fSZ56x+nuqmN1fz6PZLe0BIp96v4vDg==}
    engines: {node: '>=14.0.0'}
    dependencies:
      '@aws-crypto/sha256-browser': 3.0.0
      '@aws-crypto/sha256-js': 3.0.0
      '@aws-sdk/config-resolver': 3.259.0
      '@aws-sdk/credential-provider-node': 3.261.0
      '@aws-sdk/fetch-http-handler': 3.257.0
      '@aws-sdk/hash-node': 3.257.0
      '@aws-sdk/invalid-dependency': 3.257.0
      '@aws-sdk/middleware-content-length': 3.257.0
      '@aws-sdk/middleware-endpoint': 3.257.0
      '@aws-sdk/middleware-host-header': 3.257.0
      '@aws-sdk/middleware-logger': 3.257.0
      '@aws-sdk/middleware-recursion-detection': 3.257.0
      '@aws-sdk/middleware-retry': 3.259.0
      '@aws-sdk/middleware-sdk-sts': 3.257.0
      '@aws-sdk/middleware-serde': 3.257.0
      '@aws-sdk/middleware-signing': 3.257.0
      '@aws-sdk/middleware-stack': 3.257.0
      '@aws-sdk/middleware-user-agent': 3.257.0
      '@aws-sdk/node-config-provider': 3.259.0
      '@aws-sdk/node-http-handler': 3.257.0
      '@aws-sdk/protocol-http': 3.257.0
      '@aws-sdk/smithy-client': 3.261.0
      '@aws-sdk/types': 3.257.0
      '@aws-sdk/url-parser': 3.257.0
      '@aws-sdk/util-base64': 3.208.0
      '@aws-sdk/util-body-length-browser': 3.188.0
      '@aws-sdk/util-body-length-node': 3.208.0
      '@aws-sdk/util-defaults-mode-browser': 3.261.0
      '@aws-sdk/util-defaults-mode-node': 3.261.0
      '@aws-sdk/util-endpoints': 3.257.0
      '@aws-sdk/util-retry': 3.257.0
      '@aws-sdk/util-user-agent-browser': 3.257.0
      '@aws-sdk/util-user-agent-node': 3.259.0
      '@aws-sdk/util-utf8': 3.254.0
      fast-xml-parser: 4.0.11
      tslib: 2.5.0
    transitivePeerDependencies:
      - aws-crt

  /@aws-sdk/config-resolver/3.259.0:
    resolution: {integrity: sha512-gViMRsc4Ye6+nzJ0OYTZIT8m4glIAdtugN2Sr/t6P2iJW5X0bSL/EcbcHBgsve1lHjeGPeyzVkT7UnyGOZ5Z/A==}
    engines: {node: '>=14.0.0'}
    dependencies:
      '@aws-sdk/signature-v4': 3.257.0
      '@aws-sdk/types': 3.257.0
      '@aws-sdk/util-config-provider': 3.208.0
      '@aws-sdk/util-middleware': 3.257.0
      tslib: 2.5.0

  /@aws-sdk/credential-provider-cognito-identity/3.263.0:
    resolution: {integrity: sha512-7ZGSLdIPsv6AZlGeibj9chXDlncHhhxb5aDO9oMNweracpByVw+tT5XMLrWQeaZYt7i+cqOqYfvbi5P6mVvX8w==}
    engines: {node: '>=14.0.0'}
    dependencies:
      '@aws-sdk/client-cognito-identity': 3.263.0
      '@aws-sdk/property-provider': 3.257.0
      '@aws-sdk/types': 3.257.0
      tslib: 2.5.0
    transitivePeerDependencies:
      - aws-crt
    dev: false

  /@aws-sdk/credential-provider-env/3.257.0:
    resolution: {integrity: sha512-GsmBi5Di6hk1JAi1iB6/LCY8o+GmlCvJoB7wuoVmXI3VxRVwptUVjuj8EtJbIrVGrF9dSuIRPCzUoSuzEzYGlg==}
    engines: {node: '>=14.0.0'}
    dependencies:
      '@aws-sdk/property-provider': 3.257.0
      '@aws-sdk/types': 3.257.0
      tslib: 2.5.0

  /@aws-sdk/credential-provider-imds/3.259.0:
    resolution: {integrity: sha512-yCxoYWZAaDrCUEWxRfrpB0Mp1cFgJEMYW8T6GIb/+DQ5QLpZmorgaVD/j90QXupqFrR5tlxwuskBIkdD2E9YNg==}
    engines: {node: '>=14.0.0'}
    dependencies:
      '@aws-sdk/node-config-provider': 3.259.0
      '@aws-sdk/property-provider': 3.257.0
      '@aws-sdk/types': 3.257.0
      '@aws-sdk/url-parser': 3.257.0
      tslib: 2.5.0

  /@aws-sdk/credential-provider-ini/3.261.0:
    resolution: {integrity: sha512-638jTnvFbGO0G0So+FijdC1vjn/dhw3l8nJwLq9PYOBJUKhjXDR/fpOhZkUJ+Zwfuqp9SlDDo/yfFa6j2L+F1g==}
    engines: {node: '>=14.0.0'}
    dependencies:
      '@aws-sdk/credential-provider-env': 3.257.0
      '@aws-sdk/credential-provider-imds': 3.259.0
      '@aws-sdk/credential-provider-process': 3.257.0
      '@aws-sdk/credential-provider-sso': 3.261.0
      '@aws-sdk/credential-provider-web-identity': 3.257.0
      '@aws-sdk/property-provider': 3.257.0
      '@aws-sdk/shared-ini-file-loader': 3.257.0
      '@aws-sdk/types': 3.257.0
      tslib: 2.5.0
    transitivePeerDependencies:
      - aws-crt

  /@aws-sdk/credential-provider-node/3.261.0:
    resolution: {integrity: sha512-7T25a7jbHsXPe7XvIekzhR50b7PTlISKqHdE8LNVUSzFQbSjVXulFk3vyQVIhmt5HKNkSBcMPDr6hKrSl7OLBw==}
    engines: {node: '>=14.0.0'}
    dependencies:
      '@aws-sdk/credential-provider-env': 3.257.0
      '@aws-sdk/credential-provider-imds': 3.259.0
      '@aws-sdk/credential-provider-ini': 3.261.0
      '@aws-sdk/credential-provider-process': 3.257.0
      '@aws-sdk/credential-provider-sso': 3.261.0
      '@aws-sdk/credential-provider-web-identity': 3.257.0
      '@aws-sdk/property-provider': 3.257.0
      '@aws-sdk/shared-ini-file-loader': 3.257.0
      '@aws-sdk/types': 3.257.0
      tslib: 2.5.0
    transitivePeerDependencies:
      - aws-crt

  /@aws-sdk/credential-provider-process/3.257.0:
    resolution: {integrity: sha512-xK8uYeNXaclaBCGrLi4z2pxPRngqLf5BM5jg2fn57zqvlL9V5gJF972FehrVBL0bfp1/laG0ZJtD2K2sapyWAw==}
    engines: {node: '>=14.0.0'}
    dependencies:
      '@aws-sdk/property-provider': 3.257.0
      '@aws-sdk/shared-ini-file-loader': 3.257.0
      '@aws-sdk/types': 3.257.0
      tslib: 2.5.0

  /@aws-sdk/credential-provider-sso/3.261.0:
    resolution: {integrity: sha512-Ofj7m85/RuxcZMtghhD+U2GGszrU5tB2kxXcnkcHCudOER6bcOOEXnSfmdZnIv4xG+vma3VFwiWk2JkQo5zB5w==}
    engines: {node: '>=14.0.0'}
    dependencies:
      '@aws-sdk/client-sso': 3.261.0
      '@aws-sdk/property-provider': 3.257.0
      '@aws-sdk/shared-ini-file-loader': 3.257.0
      '@aws-sdk/token-providers': 3.261.0
      '@aws-sdk/types': 3.257.0
      tslib: 2.5.0
    transitivePeerDependencies:
      - aws-crt

  /@aws-sdk/credential-provider-web-identity/3.257.0:
    resolution: {integrity: sha512-Cm0uvRv4JuIbD0Kp3W0J/vwjADIyCx8HoZi5yg+QIi5nilocuTQ3ajvLeuPVSvFvdy+yaxSc5FxNXquWt7Mngw==}
    engines: {node: '>=14.0.0'}
    dependencies:
      '@aws-sdk/property-provider': 3.257.0
      '@aws-sdk/types': 3.257.0
      tslib: 2.5.0

  /@aws-sdk/credential-providers/3.263.0:
    resolution: {integrity: sha512-ty9M51y4gXz6AgSs9PgiE1xBLwTF3Wbsxphrl3jfCt/cd/9A8EHfzkGA1GL8jliw0BIoWKWtKu/Yow+cra7HPg==}
    engines: {node: '>=14.0.0'}
    dependencies:
      '@aws-sdk/client-cognito-identity': 3.263.0
      '@aws-sdk/client-sso': 3.261.0
      '@aws-sdk/client-sts': 3.262.0
      '@aws-sdk/credential-provider-cognito-identity': 3.263.0
      '@aws-sdk/credential-provider-env': 3.257.0
      '@aws-sdk/credential-provider-imds': 3.259.0
      '@aws-sdk/credential-provider-ini': 3.261.0
      '@aws-sdk/credential-provider-node': 3.261.0
      '@aws-sdk/credential-provider-process': 3.257.0
      '@aws-sdk/credential-provider-sso': 3.261.0
      '@aws-sdk/credential-provider-web-identity': 3.257.0
      '@aws-sdk/property-provider': 3.257.0
      '@aws-sdk/shared-ini-file-loader': 3.257.0
      '@aws-sdk/types': 3.257.0
      tslib: 2.5.0
    transitivePeerDependencies:
      - aws-crt
    dev: false

  /@aws-sdk/fetch-http-handler/3.257.0:
    resolution: {integrity: sha512-zOF+RzQ+wfF7tq7tGUdPcqUTh3+k2f8KCVJE07A8kCopVq4nBu4NH6Eq29Tjpwdya3YlKvE+kFssuQRRRRex+Q==}
    dependencies:
      '@aws-sdk/protocol-http': 3.257.0
      '@aws-sdk/querystring-builder': 3.257.0
      '@aws-sdk/types': 3.257.0
      '@aws-sdk/util-base64': 3.208.0
      tslib: 2.5.0

  /@aws-sdk/hash-node/3.257.0:
    resolution: {integrity: sha512-W/USUuea5Ep3OJ2U7Ve8/5KN1YsDun2WzOFUxc1PyxXP5pW6OgC15/op0e+bmWPG851clvp5S8ZuroUr3aKi3Q==}
    engines: {node: '>=14.0.0'}
    dependencies:
      '@aws-sdk/types': 3.257.0
      '@aws-sdk/util-buffer-from': 3.208.0
      '@aws-sdk/util-utf8': 3.254.0
      tslib: 2.5.0

  /@aws-sdk/invalid-dependency/3.257.0:
    resolution: {integrity: sha512-T68SAPRNMEhpke0wlxURgogL7q0B8dfqZsSeS20BVR/lksJxLse9+pbmCDxiu1RrXoEIsEwl5rbLN+Hw8BFFYw==}
    dependencies:
      '@aws-sdk/types': 3.257.0
      tslib: 2.5.0

  /@aws-sdk/is-array-buffer/3.201.0:
    resolution: {integrity: sha512-UPez5qLh3dNgt0DYnPD/q0mVJY84rA17QE26hVNOW3fAji8W2wrwrxdacWOxyXvlxWsVRcKmr+lay1MDqpAMfg==}
    engines: {node: '>=14.0.0'}
    dependencies:
      tslib: 2.5.0

  /@aws-sdk/middleware-content-length/3.257.0:
    resolution: {integrity: sha512-yiawbV2azm6QnMY1L2ypG8PDRdjOcEIvFmT0T7y0F49rfbKJOu21j1ONAoCkLrINK6kMqcD5JSQLVCoURxiTxQ==}
    engines: {node: '>=14.0.0'}
    dependencies:
      '@aws-sdk/protocol-http': 3.257.0
      '@aws-sdk/types': 3.257.0
      tslib: 2.5.0

  /@aws-sdk/middleware-endpoint/3.257.0:
    resolution: {integrity: sha512-RQNQe/jeVuWZtXXfcOm+e3qMFICY6ERsXUrbt0rjHgvajZCklcrRJgxJSCwrcS7Le3nl9azFPMAMj9L7uSK28g==}
    engines: {node: '>=14.0.0'}
    dependencies:
      '@aws-sdk/middleware-serde': 3.257.0
      '@aws-sdk/protocol-http': 3.257.0
      '@aws-sdk/signature-v4': 3.257.0
      '@aws-sdk/types': 3.257.0
      '@aws-sdk/url-parser': 3.257.0
      '@aws-sdk/util-config-provider': 3.208.0
      '@aws-sdk/util-middleware': 3.257.0
      tslib: 2.5.0

  /@aws-sdk/middleware-host-header/3.257.0:
    resolution: {integrity: sha512-gEi9AJdJfRfU8Qr6HK1hfhxTzyV3Giq4B/h7um99hIFAT/GCg9xiPvAOKPo6UeuiKEv3b7RpSL4s6cBvnJMJBA==}
    engines: {node: '>=14.0.0'}
    dependencies:
      '@aws-sdk/protocol-http': 3.257.0
      '@aws-sdk/types': 3.257.0
      tslib: 2.5.0

  /@aws-sdk/middleware-logger/3.257.0:
    resolution: {integrity: sha512-8RDXW/VbMKBsXDfcCLmROZcWKyrekyiPa3J1aIaBy0tq9o4xpGoXw/lwwIrNVvISAFslb57rteup34bfn6ta6w==}
    engines: {node: '>=14.0.0'}
    dependencies:
      '@aws-sdk/types': 3.257.0
      tslib: 2.5.0

  /@aws-sdk/middleware-recursion-detection/3.257.0:
    resolution: {integrity: sha512-rUCih6zHh8k9Edf5N5Er4s508FYbwLM0MWTD2axzlj9TjLqEQ9OKED3wHaLffXSDzodd3oTAfJCLPbWQyoZ3ZQ==}
    engines: {node: '>=14.0.0'}
    dependencies:
      '@aws-sdk/protocol-http': 3.257.0
      '@aws-sdk/types': 3.257.0
      tslib: 2.5.0

  /@aws-sdk/middleware-retry/3.259.0:
    resolution: {integrity: sha512-pVh1g8e84MAi7eVtWLiiiCtn82LzxOP7+LxTRHatmgIeN22yGQBZILliPDJypUPvDYlwxI1ekiK+oPTcte0Uww==}
    engines: {node: '>=14.0.0'}
    dependencies:
      '@aws-sdk/protocol-http': 3.257.0
      '@aws-sdk/service-error-classification': 3.257.0
      '@aws-sdk/types': 3.257.0
      '@aws-sdk/util-middleware': 3.257.0
      '@aws-sdk/util-retry': 3.257.0
      tslib: 2.5.0
      uuid: 8.3.2

  /@aws-sdk/middleware-sdk-sts/3.257.0:
    resolution: {integrity: sha512-d6IJCLRi3O2tm4AFK60WNhIwmMmspj1WzKR1q1TaoPzoREPG2xg+Am18wZBRkCyYuRPPrbizmkvAmAJiUolMAw==}
    engines: {node: '>=14.0.0'}
    dependencies:
      '@aws-sdk/middleware-signing': 3.257.0
      '@aws-sdk/property-provider': 3.257.0
      '@aws-sdk/protocol-http': 3.257.0
      '@aws-sdk/signature-v4': 3.257.0
      '@aws-sdk/types': 3.257.0
      tslib: 2.5.0

  /@aws-sdk/middleware-serde/3.257.0:
    resolution: {integrity: sha512-/JasfXPWFq24mnCrx9fxW/ISBSp07RJwhsF14qzm8Qy3Z0z470C+QRM6otTwAkYuuVt1wuLjja5agq3Jtzq7dQ==}
    engines: {node: '>=14.0.0'}
    dependencies:
      '@aws-sdk/types': 3.257.0
      tslib: 2.5.0

  /@aws-sdk/middleware-signing/3.257.0:
    resolution: {integrity: sha512-hCH3D83LHmm6nqmtNrGTWZCVjsQXrGHIXbd17/qrw7aPFvcAhsiiCncGFP+XsUXEKa2ZqcSNMUyPrx69ofNRZQ==}
    engines: {node: '>=14.0.0'}
    dependencies:
      '@aws-sdk/property-provider': 3.257.0
      '@aws-sdk/protocol-http': 3.257.0
      '@aws-sdk/signature-v4': 3.257.0
      '@aws-sdk/types': 3.257.0
      '@aws-sdk/util-middleware': 3.257.0
      tslib: 2.5.0

  /@aws-sdk/middleware-stack/3.257.0:
    resolution: {integrity: sha512-awg2F0SvwACBaw4HIObK8pQGfSqAc4Vy+YFzWSfZNVC35oRO6RsRdKHVU99lRC0LrT2Ptmfghl2DMPSrRDbvlQ==}
    engines: {node: '>=14.0.0'}
    dependencies:
      tslib: 2.5.0

  /@aws-sdk/middleware-user-agent/3.257.0:
    resolution: {integrity: sha512-37rt75LZyD0UWpbcFuxEGqwF3DZKSixQPl7AsDe6q3KtrO5gGQB+diH5vbY0txNNYyv5IK9WMwvY73mVmoWRmw==}
    engines: {node: '>=14.0.0'}
    dependencies:
      '@aws-sdk/protocol-http': 3.257.0
      '@aws-sdk/types': 3.257.0
      tslib: 2.5.0

  /@aws-sdk/node-config-provider/3.259.0:
    resolution: {integrity: sha512-DUOqr71oonBvM6yKPdhDBmraqgXHCFrVWFw7hc5ZNxL2wS/EsbKfGPJp+C+SUgpn1upIWPNnh/bNoLAbBkcLsA==}
    engines: {node: '>=14.0.0'}
    dependencies:
      '@aws-sdk/property-provider': 3.257.0
      '@aws-sdk/shared-ini-file-loader': 3.257.0
      '@aws-sdk/types': 3.257.0
      tslib: 2.5.0

  /@aws-sdk/node-http-handler/3.257.0:
    resolution: {integrity: sha512-8KnWHVVwaGKyTlkTU9BSOAiSovNDoagxemU2l10QqBbzUCVpljCUMUkABEGRJ1yoQCl6DJ7RtNkAyZ8Ne/E15A==}
    engines: {node: '>=14.0.0'}
    dependencies:
      '@aws-sdk/abort-controller': 3.257.0
      '@aws-sdk/protocol-http': 3.257.0
      '@aws-sdk/querystring-builder': 3.257.0
      '@aws-sdk/types': 3.257.0
      tslib: 2.5.0

  /@aws-sdk/property-provider/3.257.0:
    resolution: {integrity: sha512-3rUbRAcF0GZ5PhDiXhS4yREfZ5hOEtvYEa9S/19OdM5eoypOaLU5XnFcCKfnccSP8SkdgpJujzxOMRWNWadlAQ==}
    engines: {node: '>=14.0.0'}
    dependencies:
      '@aws-sdk/types': 3.257.0
      tslib: 2.5.0

  /@aws-sdk/protocol-http/3.257.0:
    resolution: {integrity: sha512-xt7LGOgZIvbLS3418AYQLacOqx+mo5j4mPiIMz7f6AaUg+/fBUgESVsncKDqxbEJVwwCXSka8Ca0cntJmoeMSw==}
    engines: {node: '>=14.0.0'}
    dependencies:
      '@aws-sdk/types': 3.257.0
      tslib: 2.5.0

  /@aws-sdk/querystring-builder/3.257.0:
    resolution: {integrity: sha512-mZHWLP7XIkzx1GIXO5WfX/iJ+aY9TWs02RE9FkdL2+by0HEMR65L3brQTbU1mIBJ7BjaPwYH24dljUOSABX7yg==}
    engines: {node: '>=14.0.0'}
    dependencies:
      '@aws-sdk/types': 3.257.0
      '@aws-sdk/util-uri-escape': 3.201.0
      tslib: 2.5.0

  /@aws-sdk/querystring-parser/3.257.0:
    resolution: {integrity: sha512-UDrE1dEwWrWT8dG2VCrGYrPxCWOkZ1fPTPkjpkR4KZEdQDZBqU5gYZF2xPj8Nz7pjQVHFuW2wFm3XYEk56GEjg==}
    engines: {node: '>=14.0.0'}
    dependencies:
      '@aws-sdk/types': 3.257.0
      tslib: 2.5.0

  /@aws-sdk/service-error-classification/3.257.0:
    resolution: {integrity: sha512-FAyR0XsueGkkqDtkP03cTJQk52NdQ9sZelLynmmlGPUP75LApRPvFe1riKrou6+LsDbwVNVffj6mbDfIcOhaOw==}
    engines: {node: '>=14.0.0'}

  /@aws-sdk/shared-ini-file-loader/3.257.0:
    resolution: {integrity: sha512-HNjC1+Wx3xHiJc+CP14GhIdVhfQGSjroAsWseRxAhONocA9Fl1ZX4hx7+sA5c9nOoMVOovi6ivJ/6lCRPTDRrQ==}
    engines: {node: '>=14.0.0'}
    dependencies:
      '@aws-sdk/types': 3.257.0
      tslib: 2.5.0

  /@aws-sdk/signature-v4/3.257.0:
    resolution: {integrity: sha512-aLQQN59X/D0+ShzPD3Anj5ntdMA/RFeNLOUCDyDvremViGi6yxUS98usQ/8bG5Rq0sW2GGMdbFUFmrDvqdiqEQ==}
    engines: {node: '>=14.0.0'}
    dependencies:
      '@aws-sdk/is-array-buffer': 3.201.0
      '@aws-sdk/types': 3.257.0
      '@aws-sdk/util-hex-encoding': 3.201.0
      '@aws-sdk/util-middleware': 3.257.0
      '@aws-sdk/util-uri-escape': 3.201.0
      '@aws-sdk/util-utf8': 3.254.0
      tslib: 2.5.0

  /@aws-sdk/smithy-client/3.261.0:
    resolution: {integrity: sha512-j8XQEa3caZUVFVZfhJjaskw80O/tB+IXu84HMN44N7UkXaCFHirUsNjTDztJhnVXf/gKXzIqUqprfRnOvwLtIg==}
    engines: {node: '>=14.0.0'}
    dependencies:
      '@aws-sdk/middleware-stack': 3.257.0
      '@aws-sdk/types': 3.257.0
      tslib: 2.5.0

  /@aws-sdk/token-providers/3.261.0:
    resolution: {integrity: sha512-Vi/GOnx8rPvQz5TdJJl5CwpTX6uRsSE3fzh94O4FEAIxIFtb4P5juqg92+2CJ81C7iNduB6eEeSHtwWUylypXQ==}
    engines: {node: '>=14.0.0'}
    dependencies:
      '@aws-sdk/client-sso-oidc': 3.261.0
      '@aws-sdk/property-provider': 3.257.0
      '@aws-sdk/shared-ini-file-loader': 3.257.0
      '@aws-sdk/types': 3.257.0
      tslib: 2.5.0
    transitivePeerDependencies:
      - aws-crt

  /@aws-sdk/types/3.257.0:
    resolution: {integrity: sha512-LmqXuBQBGeaGi/3Rp7XiEX1B5IPO2UUfBVvu0wwGqVsmstT0SbOVDZGPmxygACbm64n+PRx3uTSDefRfoiWYZg==}
    engines: {node: '>=14.0.0'}
    dependencies:
      tslib: 2.5.0

  /@aws-sdk/url-parser/3.257.0:
    resolution: {integrity: sha512-Qe/AcFe/NFZHa6cN2afXEQn9ehXxh57dWGdRjfjd2lQqNV4WW1R2pl2Tm1ZJ1dwuCNLJi4NHLMk8lrD3QQ8rdg==}
    dependencies:
      '@aws-sdk/querystring-parser': 3.257.0
      '@aws-sdk/types': 3.257.0
      tslib: 2.5.0

  /@aws-sdk/util-base64/3.208.0:
    resolution: {integrity: sha512-PQniZph5A6N7uuEOQi+1hnMz/FSOK/8kMFyFO+4DgA1dZ5pcKcn5wiFwHkcTb/BsgVqQa3Jx0VHNnvhlS8JyTg==}
    engines: {node: '>=14.0.0'}
    dependencies:
      '@aws-sdk/util-buffer-from': 3.208.0
      tslib: 2.5.0

  /@aws-sdk/util-body-length-browser/3.188.0:
    resolution: {integrity: sha512-8VpnwFWXhnZ/iRSl9mTf+VKOX9wDE8QtN4bj9pBfxwf90H1X7E8T6NkiZD3k+HubYf2J94e7DbeHs7fuCPW5Qg==}
    dependencies:
      tslib: 2.5.0

  /@aws-sdk/util-body-length-node/3.208.0:
    resolution: {integrity: sha512-3zj50e5g7t/MQf53SsuuSf0hEELzMtD8RX8C76f12OSRo2Bca4FLLYHe0TZbxcfQHom8/hOaeZEyTyMogMglqg==}
    engines: {node: '>=14.0.0'}
    dependencies:
      tslib: 2.5.0

  /@aws-sdk/util-buffer-from/3.208.0:
    resolution: {integrity: sha512-7L0XUixNEFcLUGPeBF35enCvB9Xl+K6SQsmbrPk1P3mlV9mguWSDQqbOBwY1Ir0OVbD6H/ZOQU7hI/9RtRI0Zw==}
    engines: {node: '>=14.0.0'}
    dependencies:
      '@aws-sdk/is-array-buffer': 3.201.0
      tslib: 2.5.0

  /@aws-sdk/util-config-provider/3.208.0:
    resolution: {integrity: sha512-DSRqwrERUsT34ug+anlMBIFooBEGwM8GejC7q00Y/9IPrQy50KnG5PW2NiTjuLKNi7pdEOlwTSEocJE15eDZIg==}
    engines: {node: '>=14.0.0'}
    dependencies:
      tslib: 2.5.0

  /@aws-sdk/util-defaults-mode-browser/3.261.0:
    resolution: {integrity: sha512-lX3X1NfzQVV6cakepGV24uRcqevlDnQ8VgaCV8dhnw1FVThueFigyoFaUA02+uRXbV9KIbNWkEvweNtm2wvyDw==}
    engines: {node: '>= 10.0.0'}
    dependencies:
      '@aws-sdk/property-provider': 3.257.0
      '@aws-sdk/types': 3.257.0
      bowser: 2.11.0
      tslib: 2.5.0

  /@aws-sdk/util-defaults-mode-node/3.261.0:
    resolution: {integrity: sha512-4AK6yu4bOmHSocUdbGoEHbNXB09UA58ON2HBHY4NxMBuFBAd9XB2tYiyhce+Cm+o+lHbS8oQnw0VZw16WMzzew==}
    engines: {node: '>= 10.0.0'}
    dependencies:
      '@aws-sdk/config-resolver': 3.259.0
      '@aws-sdk/credential-provider-imds': 3.259.0
      '@aws-sdk/node-config-provider': 3.259.0
      '@aws-sdk/property-provider': 3.257.0
      '@aws-sdk/types': 3.257.0
      tslib: 2.5.0

  /@aws-sdk/util-endpoints/3.257.0:
    resolution: {integrity: sha512-3bvmRn5XGYzPPWjLuvHBKdJOb+fijnb8Ungu9bfXnTYFsng/ndHUWeHC22O/p8w3OWoRYUIMaZHxdxe27BFozg==}
    engines: {node: '>=14.0.0'}
    dependencies:
      '@aws-sdk/types': 3.257.0
      tslib: 2.5.0

  /@aws-sdk/util-hex-encoding/3.201.0:
    resolution: {integrity: sha512-7t1vR1pVxKx0motd3X9rI3m/xNp78p3sHtP5yo4NP4ARpxyJ0fokBomY8ScaH2D/B+U5o9ARxldJUdMqyBlJcA==}
    engines: {node: '>=14.0.0'}
    dependencies:
      tslib: 2.5.0

  /@aws-sdk/util-locate-window/3.208.0:
    resolution: {integrity: sha512-iua1A2+P7JJEDHVgvXrRJSvsnzG7stYSGQnBVphIUlemwl6nN5D+QrgbjECtrbxRz8asYFHSzhdhECqN+tFiBg==}
    engines: {node: '>=14.0.0'}
    dependencies:
      tslib: 2.5.0

  /@aws-sdk/util-middleware/3.257.0:
    resolution: {integrity: sha512-F9ieon8B8eGVs5tyZtAIG3DZEObDvujkspho0qRbUTHUosM0ylJLsMU800fmC/uRHLRrZvb/RSp59+kNDwSAMw==}
    engines: {node: '>=14.0.0'}
    dependencies:
      tslib: 2.5.0

  /@aws-sdk/util-retry/3.257.0:
    resolution: {integrity: sha512-l9TOsOAYtZxwW3q5fQKW4rsD9t2HVaBfQ4zBamHkNTfB4vBVvCnz4oxkvSvA2MlxCA6am+K1K/oj917Tpqk53g==}
    engines: {node: '>= 14.0.0'}
    dependencies:
      '@aws-sdk/service-error-classification': 3.257.0
      tslib: 2.5.0

  /@aws-sdk/util-uri-escape/3.201.0:
    resolution: {integrity: sha512-TeTWbGx4LU2c5rx0obHeDFeO9HvwYwQtMh1yniBz00pQb6Qt6YVOETVQikRZ+XRQwEyCg/dA375UplIpiy54mA==}
    engines: {node: '>=14.0.0'}
    dependencies:
      tslib: 2.5.0

  /@aws-sdk/util-user-agent-browser/3.257.0:
    resolution: {integrity: sha512-YdavWK6/8Cw6mypEgysGGX/dT9p9qnzFbnN5PQsUY+JJk2Nx8fKFydjGiQ+6rWPeW17RAv9mmbboh9uPVWxVlw==}
    dependencies:
      '@aws-sdk/types': 3.257.0
      bowser: 2.11.0
      tslib: 2.5.0

  /@aws-sdk/util-user-agent-node/3.259.0:
    resolution: {integrity: sha512-R0VTmNs+ySDDebU98BUbsLyeIM5YmAEr9esPpy15XfSy3AWmAeru8nLlztdaLilHZzLIDzvM2t7NGk/FzZFCvA==}
    engines: {node: '>=14.0.0'}
    peerDependencies:
      aws-crt: '>=1.0.0'
    peerDependenciesMeta:
      aws-crt:
        optional: true
    dependencies:
      '@aws-sdk/node-config-provider': 3.259.0
      '@aws-sdk/types': 3.257.0
      tslib: 2.5.0

  /@aws-sdk/util-utf8-browser/3.259.0:
    resolution: {integrity: sha512-UvFa/vR+e19XookZF8RzFZBrw2EUkQWxiBW0yYQAhvk3C+QVGl0H3ouca8LDBlBfQKXwmW3huo/59H8rwb1wJw==}
    dependencies:
      tslib: 2.5.0

  /@aws-sdk/util-utf8/3.254.0:
    resolution: {integrity: sha512-14Kso/eIt5/qfIBmhEL9L1IfyUqswjSTqO2mY7KOzUZ9SZbwn3rpxmtkhmATkRjD7XIlLKaxBkI7tU9Zjzj8Kw==}
    engines: {node: '>=14.0.0'}
    dependencies:
      '@aws-sdk/util-buffer-from': 3.208.0
      tslib: 2.5.0

  /@babel/code-frame/7.18.6:
    resolution: {integrity: sha512-TDCmlK5eOvH+eH7cdAFlNXeVJqWIQ7gW9tY1GJIpUtFb6CmjVyq2VM3u71bOyR8CRihcCgMUYoDNyLXao3+70Q==}
    engines: {node: '>=6.9.0'}
    dependencies:
      '@babel/highlight': 7.18.6
    dev: true

  /@babel/generator/7.17.7:
    resolution: {integrity: sha512-oLcVCTeIFadUoArDTwpluncplrYBmTCCZZgXCbgNGvOBBiSDDK3eWO4b/+eOTli5tKv1lg+a5/NAXg+nTcei1w==}
    engines: {node: '>=6.9.0'}
    dependencies:
      '@babel/types': 7.17.0
      jsesc: 2.5.2
      source-map: 0.5.7
    dev: true

  /@babel/helper-environment-visitor/7.18.9:
    resolution: {integrity: sha512-3r/aACDJ3fhQ/EVgFy0hpj8oHyHpQc+LPtJoY9SzTThAsStm4Ptegq92vqKoE3vD706ZVFWITnMnxucw+S9Ipg==}
    engines: {node: '>=6.9.0'}
    dev: true

  /@babel/helper-function-name/7.21.0:
    resolution: {integrity: sha512-HfK1aMRanKHpxemaY2gqBmL04iAPOPRj7DxtNbiDOrJK+gdwkiNRVpCpUJYbUT+aZyemKN8brqTOxzCaG6ExRg==}
    engines: {node: '>=6.9.0'}
    dependencies:
      '@babel/template': 7.20.7
      '@babel/types': 7.21.2
    dev: true

  /@babel/helper-hoist-variables/7.18.6:
    resolution: {integrity: sha512-UlJQPkFqFULIcyW5sbzgbkxn2FKRgwWiRexcuaR8RNJRy8+LLveqPjwZV/bwrLZCN0eUHD/x8D0heK1ozuoo6Q==}
    engines: {node: '>=6.9.0'}
    dependencies:
      '@babel/types': 7.21.2
    dev: true

  /@babel/helper-split-export-declaration/7.18.6:
    resolution: {integrity: sha512-bde1etTx6ZyTmobl9LLMMQsaizFVZrquTEHOqKeQESMKo4PlObf+8+JA25ZsIpZhT/WEd39+vOdLXAFG/nELpA==}
    engines: {node: '>=6.9.0'}
    dependencies:
      '@babel/types': 7.21.2
    dev: true

  /@babel/helper-string-parser/7.19.4:
    resolution: {integrity: sha512-nHtDoQcuqFmwYNYPz3Rah5ph2p8PFeFCsZk9A/48dPc/rGocJ5J3hAAZ7pb76VWX3fZKu+uEr/FhH5jLx7umrw==}
    engines: {node: '>=6.9.0'}
    dev: true

  /@babel/helper-validator-identifier/7.19.1:
    resolution: {integrity: sha512-awrNfaMtnHUr653GgGEs++LlAvW6w+DcPrOliSMXWCKo597CwL5Acf/wWdNkf/tfEQE3mjkeD1YOVZOUV/od1w==}
    engines: {node: '>=6.9.0'}
    dev: true

  /@babel/highlight/7.18.6:
    resolution: {integrity: sha512-u7stbOuYjaPezCuLj29hNW1v64M2Md2qupEKP1fHc7WdOA3DgLh37suiSrZYY7haUB7iBeQZ9P1uiRF359do3g==}
    engines: {node: '>=6.9.0'}
    dependencies:
      '@babel/helper-validator-identifier': 7.19.1
      chalk: 2.4.2
      js-tokens: 4.0.0
    dev: true

  /@babel/parser/7.21.2:
    resolution: {integrity: sha512-URpaIJQwEkEC2T9Kn+Ai6Xe/02iNaVCuT/PtoRz3GPVJVDpPd7mLo+VddTbhCRU9TXqW5mSrQfXZyi8kDKOVpQ==}
    engines: {node: '>=6.0.0'}
    hasBin: true
    dependencies:
      '@babel/types': 7.17.0
    dev: true

  /@babel/template/7.20.7:
    resolution: {integrity: sha512-8SegXApWe6VoNw0r9JHpSteLKTpTiLZ4rMlGIm9JQ18KiCtyQiAMEazujAHrUS5flrcqYZa75ukev3P6QmUwUw==}
    engines: {node: '>=6.9.0'}
    dependencies:
      '@babel/code-frame': 7.18.6
      '@babel/parser': 7.21.2
      '@babel/types': 7.21.2
    dev: true

  /@babel/traverse/7.17.3:
    resolution: {integrity: sha512-5irClVky7TxRWIRtxlh2WPUUOLhcPN06AGgaQSB8AEwuyEBgJVuJ5imdHm5zxk8w0QS5T+tDfnDxAlhWjpb7cw==}
    engines: {node: '>=6.9.0'}
    dependencies:
      '@babel/code-frame': 7.18.6
      '@babel/generator': 7.17.7
      '@babel/helper-environment-visitor': 7.18.9
      '@babel/helper-function-name': 7.21.0
      '@babel/helper-hoist-variables': 7.18.6
      '@babel/helper-split-export-declaration': 7.18.6
      '@babel/parser': 7.21.2
      '@babel/types': 7.17.0
      debug: 4.3.4
      globals: 11.12.0
    transitivePeerDependencies:
      - supports-color
    dev: true

  /@babel/types/7.17.0:
    resolution: {integrity: sha512-TmKSNO4D5rzhL5bjWFcVHHLETzfQ/AmbKpKPOSjlP0WoHZ6L911fgoOKY4Alp/emzG4cHJdyN49zpgkbXFEHHw==}
    engines: {node: '>=6.9.0'}
    dependencies:
      '@babel/helper-validator-identifier': 7.19.1
      to-fast-properties: 2.0.0
    dev: true

  /@babel/types/7.21.2:
    resolution: {integrity: sha512-3wRZSs7jiFaB8AjxiiD+VqN5DTG2iRvJGQ+qYFrs/654lg6kGTQWIOFjlBo5RaXuAZjBmP3+OQH4dmhqiiyYxw==}
    engines: {node: '>=6.9.0'}
    dependencies:
      '@babel/helper-string-parser': 7.19.4
      '@babel/helper-validator-identifier': 7.19.1
      to-fast-properties: 2.0.0
    dev: true

  /@balena/dockerignore/1.0.2:
    resolution: {integrity: sha512-wMue2Sy4GAVTk6Ic4tJVcnfdau+gx2EnG7S+uAEe+TWJFqE4YoWN4/H8MSLj4eYJKxGg26lZwboEniNiNwZQ6Q==}
    dev: false

  /@cloudflare/kv-asset-handler/0.2.0:
    resolution: {integrity: sha512-MVbXLbTcAotOPUj0pAMhVtJ+3/kFkwJqc5qNOleOZTv6QkZZABDMS21dSrSlVswEHwrpWC03e4fWytjqKvuE2A==}
    dependencies:
      mime: 3.0.0
    dev: true

  /@cloudflare/workers-types/3.19.0:
    resolution: {integrity: sha512-0FRcsz7Ea3jT+gc5gKPIYciykm1bbAaTpygdzpCwGt0RL+V83zWnYN30NWDW4rIHj/FHtz+MIuBKS61C8l7AzQ==}
    dev: true

  /@esbuild-kit/cjs-loader/2.4.1:
    resolution: {integrity: sha512-lhc/XLith28QdW0HpHZvZKkorWgmCNT7sVelMHDj3HFdTfdqkwEKvT+aXVQtNAmCC39VJhunDkWhONWB7335mg==}
    dependencies:
      '@esbuild-kit/core-utils': 3.0.0
      get-tsconfig: 4.3.0
    dev: true

  /@esbuild-kit/core-utils/3.0.0:
    resolution: {integrity: sha512-TXmwH9EFS3DC2sI2YJWJBgHGhlteK0Xyu1VabwetMULfm3oYhbrsWV5yaSr2NTWZIgDGVLHbRf0inxbjXqAcmQ==}
    dependencies:
      esbuild: 0.15.18
      source-map-support: 0.5.21
    dev: true

  /@esbuild-kit/esm-loader/2.5.4:
    resolution: {integrity: sha512-afmtLf6uqxD5IgwCzomtqCYIgz/sjHzCWZFvfS5+FzeYxOURPUo4QcHtqJxbxWOMOogKriZanN/1bJQE/ZL93A==}
    dependencies:
      '@esbuild-kit/core-utils': 3.0.0
      get-tsconfig: 4.3.0
    dev: true

  /@esbuild-plugins/node-globals-polyfill/0.1.1_esbuild@0.14.51:
    resolution: {integrity: sha512-MR0oAA+mlnJWrt1RQVQ+4VYuRJW/P2YmRTv1AsplObyvuBMnPHiizUF95HHYiSsMGLhyGtWufaq2XQg6+iurBg==}
    peerDependencies:
      esbuild: '*'
    dependencies:
      esbuild: 0.14.51
    dev: true

  /@esbuild-plugins/node-modules-polyfill/0.1.4_esbuild@0.14.51:
    resolution: {integrity: sha512-uZbcXi0zbmKC/050p3gJnne5Qdzw8vkXIv+c2BW0Lsc1ji1SkrxbKPUy5Efr0blbTu1SL8w4eyfpnSdPg3G0Qg==}
    peerDependencies:
      esbuild: '*'
    dependencies:
      esbuild: 0.14.51
      escape-string-regexp: 4.0.0
      rollup-plugin-node-polyfills: 0.2.1
    dev: true

  /@esbuild/android-arm/0.15.18:
    resolution: {integrity: sha512-5GT+kcs2WVGjVs7+boataCkO5Fg0y4kCjzkB5bAip7H4jfnOS3dA6KPiww9W1OEKTKeAcUVhdZGvgI65OXmUnw==}
    engines: {node: '>=12'}
    cpu: [arm]
    os: [android]
    requiresBuild: true
    dev: true
    optional: true

  /@esbuild/linux-loong64/0.15.18:
    resolution: {integrity: sha512-L4jVKS82XVhw2nvzLg/19ClLWg0y27ulRwuP7lcyL6AbUWB5aPglXY3M21mauDQMDfRLs8cQmeT03r/+X3cZYQ==}
    engines: {node: '>=12'}
    cpu: [loong64]
    os: [linux]
    requiresBuild: true
    dev: true
    optional: true

  /@eslint-community/eslint-utils/4.2.0_eslint@8.36.0:
    resolution: {integrity: sha512-gB8T4H4DEfX2IV9zGDJPOBgP1e/DbfCPDTtEqUMckpvzS1OYtva8JdFYBqMwYk7xAQ429WGF/UPqn8uQ//h2vQ==}
    engines: {node: ^12.22.0 || ^14.17.0 || >=16.0.0}
    peerDependencies:
      eslint: ^6.0.0 || ^7.0.0 || >=8.0.0
    dependencies:
      eslint: 8.36.0
      eslint-visitor-keys: 3.3.0
    dev: true

  /@eslint-community/regexpp/4.4.0:
    resolution: {integrity: sha512-A9983Q0LnDGdLPjxyXQ00sbV+K+O+ko2Dr+CZigbHWtX9pNfxlaBkMR8X1CztI73zuEyEBXTVjx7CE+/VSwDiQ==}
    engines: {node: ^12.0.0 || ^14.0.0 || >=16.0.0}
    dev: true

  /@eslint/eslintrc/2.0.1:
    resolution: {integrity: sha512-eFRmABvW2E5Ho6f5fHLqgena46rOj7r7OKHYfLElqcBfGFHHpjBhivyi5+jOEQuSpdc/1phIZJlbC2te+tZNIw==}
    engines: {node: ^12.22.0 || ^14.17.0 || >=16.0.0}
    dependencies:
      ajv: 6.12.6
      debug: 4.3.4
      espree: 9.5.0
      globals: 13.20.0
      ignore: 5.2.4
      import-fresh: 3.3.0
      js-yaml: 4.1.0
      minimatch: 3.1.2
      strip-json-comments: 3.1.1
    transitivePeerDependencies:
      - supports-color
    dev: true

  /@eslint/js/8.36.0:
    resolution: {integrity: sha512-lxJ9R5ygVm8ZWgYdUweoq5ownDlJ4upvoWmO4eLxBYHdMo+vZ/Rx0EN6MbKWDJOSUGrqJy2Gt+Dyv/VKml0fjg==}
    engines: {node: ^12.22.0 || ^14.17.0 || >=16.0.0}
    dev: true

  /@gar/promisify/1.1.3:
    resolution: {integrity: sha512-k2Ty1JcVojjJFwrg/ThKi2ujJ7XNLYaFGNB/bWT9wGR+oSMJHMa5w+CUq6p/pVrKeNNgA7pCqEcjSnHVoqJQFw==}
    optional: true

  /@humanwhocodes/config-array/0.11.8:
    resolution: {integrity: sha512-UybHIJzJnR5Qc/MsD9Kr+RpO2h+/P1GhOwdiLPXK5TWk5sgTdu88bTD9UP+CKbPPh5Rni1u0GjAdYQLemG8g+g==}
    engines: {node: '>=10.10.0'}
    dependencies:
      '@humanwhocodes/object-schema': 1.2.1
      debug: 4.3.4
      minimatch: 3.1.2
    transitivePeerDependencies:
      - supports-color
    dev: true

  /@humanwhocodes/module-importer/1.0.1:
    resolution: {integrity: sha512-bxveV4V8v5Yb4ncFTT3rPSgZBOpCkjfK0y4oVVVJwIuDVBRMDXrPyXRL988i5ap9m9bnyEEjWfm5WkBmtffLfA==}
    engines: {node: '>=12.22'}
    dev: true

  /@humanwhocodes/object-schema/1.2.1:
    resolution: {integrity: sha512-ZnQMnLV4e7hDlUvw8H+U8ASL02SS2Gn6+9Ac3wGGLIe7+je2AeAOxPY+izIPJDfFDb7eDjev0Us8MO1iFRN8hA==}
    dev: true

  /@iarna/toml/2.2.5:
    resolution: {integrity: sha512-trnsAYxU3xnS1gPHPyU961coFyLkh4gAD/0zQ5mymY4yOZ+CYvsPqUbOFSw0aDM4y0tV7tiFxL/1XfXPNC6IPg==}
    dev: true

  /@mapbox/node-pre-gyp/1.0.10:
    resolution: {integrity: sha512-4ySo4CjzStuprMwk35H5pPbkymjv1SF3jGLj6rAHp/xT/RF7TL7bd9CTm1xDY49K2qF7jmR/g7k+SkLETP6opA==}
    hasBin: true
    dependencies:
      detect-libc: 2.0.1
      https-proxy-agent: 5.0.1
      make-dir: 3.1.0
      node-fetch: 2.6.9
      nopt: 5.0.0
      npmlog: 5.0.1
      rimraf: 3.0.2
      semver: 7.3.8
      tar: 6.1.13
    transitivePeerDependencies:
      - encoding
      - supports-color

  /@miniflare/cache/2.11.0:
    resolution: {integrity: sha512-L/kc9AzidPwFuk2fwHpAEePi0kNBk6FWUq3ln+9beRCDrPEpfVrDRFpNleF1NFZz5//oeVMuo8F0IVUQGzR7+Q==}
    engines: {node: '>=16.13'}
    dependencies:
      '@miniflare/core': 2.11.0
      '@miniflare/shared': 2.11.0
      http-cache-semantics: 4.1.1
      undici: 5.9.1
    dev: true

  /@miniflare/cli-parser/2.11.0:
    resolution: {integrity: sha512-JUmyRzEGAS6CouvXJwBh8p44onfw3KRpfq5JGXEuHModOGjTp6li7PQyCTNPV2Hv/7StAXWnTFGXeAqyDHuTig==}
    engines: {node: '>=16.13'}
    dependencies:
      '@miniflare/shared': 2.11.0
      kleur: 4.1.5
    dev: true

  /@miniflare/core/2.11.0:
    resolution: {integrity: sha512-UFMFiCG0co36VpZkgFrSBnrxo71uf1x+cjlzzJi3khmMyDlnLu4RuIQsAqvKbYom6fi3G9Q8lTgM7JuOXFyjhw==}
    engines: {node: '>=16.13'}
    dependencies:
      '@iarna/toml': 2.2.5
      '@miniflare/queues': 2.11.0
      '@miniflare/shared': 2.11.0
      '@miniflare/watcher': 2.11.0
      busboy: 1.6.0
      dotenv: 10.0.0
      kleur: 4.1.5
      set-cookie-parser: 2.5.1
      undici: 5.9.1
      urlpattern-polyfill: 4.0.3
    dev: true

  /@miniflare/d1/2.11.0:
    resolution: {integrity: sha512-aDdBVQZ2C0Zs3+Y9ZbRctmuQxozPfpumwJ/6NG6fBadANvune/hW7ddEoxyteIEU9W3IgzVj8s4by4VvasX90A==}
    engines: {node: '>=16.7'}
    dependencies:
      '@miniflare/core': 2.11.0
      '@miniflare/shared': 2.11.0
    dev: true

  /@miniflare/durable-objects/2.11.0:
    resolution: {integrity: sha512-0cKJaMgraTEU1b4kqK8cjD2oTeOjA6QU3Y+lWiZT/k1PMHZULovrSFnjii7qZ8npf4VHSIN6XYPxhyxRyEM65Q==}
    engines: {node: '>=16.13'}
    dependencies:
      '@miniflare/core': 2.11.0
      '@miniflare/shared': 2.11.0
      '@miniflare/storage-memory': 2.11.0
      undici: 5.9.1
    dev: true

  /@miniflare/html-rewriter/2.11.0:
    resolution: {integrity: sha512-olTqmuYTHnoTNtiA0vjQ/ixRfbwgPzDrAUbtXDCYW45VFbHfDVJrJGZX3Jg0HpSlxy86Zclle1SUxGbVDzxsBg==}
    engines: {node: '>=16.13'}
    dependencies:
      '@miniflare/core': 2.11.0
      '@miniflare/shared': 2.11.0
      html-rewriter-wasm: 0.4.1
      undici: 5.9.1
    dev: true

  /@miniflare/http-server/2.11.0:
    resolution: {integrity: sha512-sMLcrDFzqqAvnQmAUH0hRTo8sBjW79VZYfnIH5FAGSGcKX6kdAGs9RStdYZ4CftQCBAEQScX0KBsMx5FwJRe9Q==}
    engines: {node: '>=16.13'}
    dependencies:
      '@miniflare/core': 2.11.0
      '@miniflare/shared': 2.11.0
      '@miniflare/web-sockets': 2.11.0
      kleur: 4.1.5
      selfsigned: 2.1.1
      undici: 5.9.1
      ws: 8.12.0
      youch: 2.2.2
    transitivePeerDependencies:
      - bufferutil
      - utf-8-validate
    dev: true

  /@miniflare/kv/2.11.0:
    resolution: {integrity: sha512-3m9dL2HBBN170V1JvwjjucR5zl4G3mlcsV6C1E7A2wLl2Z2TWvIx/tSY9hrhkD96dFnejwJ9qmPMbXMMuynhjg==}
    engines: {node: '>=16.13'}
    dependencies:
      '@miniflare/shared': 2.11.0
    dev: true

  /@miniflare/queues/2.11.0:
    resolution: {integrity: sha512-fLHjdrNLKhn0LZM/aii/9GsAttFd+lWlGzK8HOg1R0vhfKBwEub4zntjMmOfFbDm1ntc21tdMK7n3ldUphwh5w==}
    engines: {node: '>=16.7'}
    dependencies:
      '@miniflare/shared': 2.11.0
    dev: true

  /@miniflare/r2/2.11.0:
    resolution: {integrity: sha512-MKuyJ/gGNsK3eWbGdygvozqcyaZhM3C6NGHvoaZwH503dwN569j5DpatTWiHGFeDeSu64VqcIsGehz05GDUaag==}
    engines: {node: '>=16.13'}
    dependencies:
      '@miniflare/shared': 2.11.0
      undici: 5.9.1
    dev: true

  /@miniflare/runner-vm/2.11.0:
    resolution: {integrity: sha512-bkVSuvCf5+VylqN8lTiLxIYqYcKFbl+BywZGwGQndPC/3wh42J00mM0jw4hRbvXgwuBhlUyCVpEXtYlftFFT/g==}
    engines: {node: '>=16.13'}
    dependencies:
      '@miniflare/shared': 2.11.0
    dev: true

  /@miniflare/scheduler/2.11.0:
    resolution: {integrity: sha512-DPdzINhdWeS99eIicGoluMsD4pLTTAWNQbgCv3CTwgdKA3dxdvMSCkNqZzQLiALzvk9+rSfj46FlH++HE7o7/w==}
    engines: {node: '>=16.13'}
    dependencies:
      '@miniflare/core': 2.11.0
      '@miniflare/shared': 2.11.0
      cron-schedule: 3.0.6
    dev: true

  /@miniflare/shared/2.11.0:
    resolution: {integrity: sha512-fWMqq3ZkWAg+k7CnyzMV/rZHugwn+/JxvVzCxrtvxzwotTN547THlOxgZe8JAP23U9BiTxOfpTfnLvFEjAmegw==}
    engines: {node: '>=16.13'}
    dependencies:
      '@types/better-sqlite3': 7.6.3
      kleur: 4.1.5
      npx-import: 1.1.4
      picomatch: 2.3.1
    dev: true

  /@miniflare/sites/2.11.0:
    resolution: {integrity: sha512-qbefKdWZUJgsdLf+kCw03sn3h/92LZgJAbkOpP6bCrfWkXlJ37EQXO4KWdhn4Ghc7A6GwU1s1I/mdB64B3AewQ==}
    engines: {node: '>=16.13'}
    dependencies:
      '@miniflare/kv': 2.11.0
      '@miniflare/shared': 2.11.0
      '@miniflare/storage-file': 2.11.0
    dev: true

  /@miniflare/storage-file/2.11.0:
    resolution: {integrity: sha512-beWF/lTX74x7AiaSB+xQxywPSNdhtEKvqDkRui8eOJ5kqN2o4UaleLKQGgqmCw3WyHRIsckV7If1qpbNiLtWMw==}
    engines: {node: '>=16.13'}
    dependencies:
      '@miniflare/shared': 2.11.0
      '@miniflare/storage-memory': 2.11.0
    dev: true

  /@miniflare/storage-memory/2.11.0:
    resolution: {integrity: sha512-s0AhPww7fq/Jz80NbPb+ffhcVRKnfPi7H1dHTRTre2Ud23EVJjAWl2gat42x8NOT/Fu3/o/7A72DWQQJqfO98A==}
    engines: {node: '>=16.13'}
    dependencies:
      '@miniflare/shared': 2.11.0
    dev: true

  /@miniflare/watcher/2.11.0:
    resolution: {integrity: sha512-RUfjz2iYcsQXLcGySemJl98CJ2iierbWsPGWZhIVZI+NNhROkEy77g/Q+lvP2ATwexG3/dUSfdJ3P8aH+sI4Ig==}
    engines: {node: '>=16.13'}
    dependencies:
      '@miniflare/shared': 2.11.0
    dev: true

  /@miniflare/web-sockets/2.11.0:
    resolution: {integrity: sha512-NC8RKrmxrO0hZmwpzn5g4hPGA2VblnFTIBobmWoxuK95eW49zfs7dtE/PyFs+blsGv3CjTIjHVSQ782K+C6HFA==}
    engines: {node: '>=16.13'}
    dependencies:
      '@miniflare/core': 2.11.0
      '@miniflare/shared': 2.11.0
      undici: 5.9.1
      ws: 8.12.0
    transitivePeerDependencies:
      - bufferutil
      - utf-8-validate
    dev: true

  /@neondatabase/serverless/0.1.13:
    resolution: {integrity: sha512-MBZI1MDUHgDHZI9XeY3Nyl+4al6y8E1LXW7ztSQwFqpjta3hEgSsfQwknldEaXupmOSUGDCSC6lAPFvbFUlVbw==}
    dev: true

  /@nodelib/fs.scandir/2.1.5:
    resolution: {integrity: sha512-vq24Bq3ym5HEQm2NKCr3yXDwjc7vTsEThRDnkp2DK9p1uqLR+DHurm/NOTo0KG7HYHU7eppKZj3MyqYuMBf62g==}
    engines: {node: '>= 8'}
    dependencies:
      '@nodelib/fs.stat': 2.0.5
      run-parallel: 1.2.0
    dev: true

  /@nodelib/fs.stat/2.0.5:
    resolution: {integrity: sha512-RkhPPp2zrqDAQA/2jNhnztcPAlv64XdhIp7a7454A5ovI7Bukxgt7MX7udwAu3zg1DcpPU0rz3VV1SeaqvY4+A==}
    engines: {node: '>= 8'}
    dev: true

  /@nodelib/fs.walk/1.2.8:
    resolution: {integrity: sha512-oGB+UxlgWcgQkgwo8GcEGwemoTFt3FIO9ababBmaGwXIoBKZ+GTy0pP185beGg7Llih/NSHSV2XAs1lnznocSg==}
    engines: {node: '>= 8'}
    dependencies:
      '@nodelib/fs.scandir': 2.1.5
      fastq: 1.15.0
    dev: true

  /@npmcli/fs/1.1.1:
    resolution: {integrity: sha512-8KG5RD0GVP4ydEzRn/I4BNDuxDtqVbOdm8675T49OIG/NGhaK0pjPX7ZcDlvKYbA+ulvVK3ztfcF4uBdOxuJbQ==}
    dependencies:
      '@gar/promisify': 1.1.3
      semver: 7.3.8
    optional: true

  /@npmcli/move-file/1.1.2:
    resolution: {integrity: sha512-1SUf/Cg2GzGDyaf15aR9St9TWlb+XvbZXWpDx8YKs7MLzMH/BCeopv+y9vzrzgkfykCGuWOlSu3mZhj2+FQcrg==}
    engines: {node: '>=10'}
    deprecated: This functionality has been moved to @npmcli/fs
    dependencies:
      mkdirp: 1.0.4
      rimraf: 3.0.2
    optional: true

  /@planetscale/database/1.5.0:
    resolution: {integrity: sha512-Qwh7Or1W5dB5mZ9EQqDkgvkDKhBBmQe58KIVUy0SGocNtr5fP4JAWtvZ6EdLAV6C6hVpzNlCA2xIg9lKTswm1Q==}
    engines: {node: '>=16'}

  /@tootallnate/once/1.1.2:
    resolution: {integrity: sha512-RbzJvlNzmRq5c3O09UipeuXno4tA1FE6ikOjxZK0tuxVv3412l64l5t1W5pj4+rJq9vpkm/kwiR07aZXnsKPxw==}
    engines: {node: '>= 6'}
    optional: true

  /@trivago/prettier-plugin-sort-imports/4.1.1_prettier@2.8.4:
    resolution: {integrity: sha512-dQ2r2uzNr1x6pJsuh/8x0IRA3CBUB+pWEW3J/7N98axqt7SQSm+2fy0FLNXvXGg77xEDC7KHxJlHfLYyi7PDcw==}
    peerDependencies:
      '@vue/compiler-sfc': 3.x
      prettier: 2.x
    peerDependenciesMeta:
      '@vue/compiler-sfc':
        optional: true
    dependencies:
      '@babel/generator': 7.17.7
      '@babel/parser': 7.21.2
      '@babel/traverse': 7.17.3
      '@babel/types': 7.17.0
      javascript-natural-sort: 0.7.1
      lodash: 4.17.21
      prettier: 2.8.4
    transitivePeerDependencies:
      - supports-color
    dev: true

  /@types/axios/0.14.0:
    resolution: {integrity: sha512-KqQnQbdYE54D7oa/UmYVMZKq7CO4l8DEENzOKc4aBRwxCXSlJXGz83flFx5L7AWrOQnmuN3kVsRdt+GZPPjiVQ==}
    deprecated: This is a stub types definition for axios (https://github.com/mzabriskie/axios). axios provides its own type definitions, so you don't need @types/axios installed!
    dependencies:
      axios: 1.3.1
    transitivePeerDependencies:
      - debug
    dev: true

  /@types/better-sqlite3/7.6.3:
    resolution: {integrity: sha512-YS64N9SNDT/NAvou3QNdzAu3E2om/W/0dhORimtPGLef+zSK5l1vDzfsWb4xgXOgfhtOI5ZDTRxnvRPb22AIVQ==}
    dependencies:
      '@types/node': 18.11.18
    dev: true

  /@types/body-parser/1.19.2:
    resolution: {integrity: sha512-ALYone6pm6QmwZoAgeyNksccT9Q4AWZQ6PvfwR37GT6r6FWUPguq6sUmNGSMV2Wr761oQoBxwGGa6DR5o1DC9g==}
    dependencies:
      '@types/connect': 3.4.35
      '@types/node': 18.11.18
    dev: true

  /@types/connect/3.4.35:
    resolution: {integrity: sha512-cdeYyv4KWoEgpBISTxWvqYsVy444DOqehiF3fM3ne10AmJ62RSyNkUnxMJXHQWRQQX2eR94m5y1IZyDwBjV9FQ==}
    dependencies:
      '@types/node': 18.11.18
    dev: true

  /@types/docker-modem/3.0.2:
    resolution: {integrity: sha512-qC7prjoEYR2QEe6SmCVfB1x3rfcQtUr1n4x89+3e0wSTMQ/KYCyf+/RAA9n2tllkkNc6//JMUZePdFRiGIWfaQ==}
    dependencies:
      '@types/node': 18.11.18
      '@types/ssh2': 1.11.7
    dev: true

  /@types/dockerode/3.3.14:
    resolution: {integrity: sha512-PUTwtySPzCbjZ/uqRMBWKHtLGqBAlhnLitzHuom19NEX0KBYsQXqbVlig+zbUgYQU1paDeQURXj7QNglh1RI6A==}
    dependencies:
      '@types/docker-modem': 3.0.2
      '@types/node': 18.11.18
    dev: true

  /@types/emscripten/1.39.6:
    resolution: {integrity: sha512-H90aoynNhhkQP6DRweEjJp5vfUVdIj7tdPLsu7pq89vODD/lcugKfZOsfgwpvM6XUewEp2N5dCg1Uf3Qe55Dcg==}
    dev: true

  /@types/express-serve-static-core/4.17.33:
    resolution: {integrity: sha512-TPBqmR/HRYI3eC2E5hmiivIzv+bidAfXofM+sbonAGvyDhySGw9/PQZFt2BLOrjUUR++4eJVpx6KnLQK1Fk9tA==}
    dependencies:
      '@types/node': 18.11.18
      '@types/qs': 6.9.7
      '@types/range-parser': 1.2.4
    dev: true

  /@types/express/4.17.16:
    resolution: {integrity: sha512-LkKpqRZ7zqXJuvoELakaFYuETHjZkSol8EV6cNnyishutDBCCdv6+dsKPbKkCcIk57qRphOLY5sEgClw1bO3gA==}
    dependencies:
      '@types/body-parser': 1.19.2
      '@types/express-serve-static-core': 4.17.33
      '@types/qs': 6.9.7
      '@types/serve-static': 1.15.0
    dev: true

  /@types/itty-router-extras/0.4.0:
    resolution: {integrity: sha512-IcXmXB8vVbjWy4McZjKzo+3sdQyzMpyHi5mQ4iViu6yX9cS/SVlGR+6H/AgzfG32svaQJeOhl2gfXYwf1AKEgg==}
    dependencies:
      itty-router: 2.6.6
    dev: true

  /@types/json-schema/7.0.11:
    resolution: {integrity: sha512-wOuvG1SN4Us4rez+tylwwwCV1psiNVOkJeM3AUWUNWg/jDQY2+HE/444y5gc+jBmRqASOm2Oeh5c1axHobwRKQ==}
    dev: true

  /@types/json5/0.0.29:
    resolution: {integrity: sha512-dRLjCWHYg4oaA77cxO64oO+7JwCwnIzkZPdrrC71jQmQtlhM556pwKo5bUzqvZndkVbeFLIIi+9TC40JNF5hNQ==}
    dev: true

  /@types/mime/3.0.1:
    resolution: {integrity: sha512-Y4XFY5VJAuw0FgAqPNd6NNoV44jbq9Bz2L7Rh/J6jLTiHBSBJa9fxqQIvkIld4GsoDOcCbvzOUAbLPsSKKg+uA==}
    dev: true

  /@types/node/18.11.18:
    resolution: {integrity: sha512-DHQpWGjyQKSHj3ebjFI/wRKcqQcdR+MoFBygntYOZytCqNfkd2ZC4ARDJ2DQqhjH5p85Nnd3jhUJIXrszFX/JA==}
    dev: true

  /@types/pg/8.6.6:
    resolution: {integrity: sha512-O2xNmXebtwVekJDD+02udOncjVcMZQuTEQEMpKJ0ZRf5E7/9JJX3izhKUcUifBkyKpljyUM6BTgy2trmviKlpw==}
    dependencies:
      '@types/node': 18.11.18
      pg-protocol: 1.6.0
      pg-types: 2.2.0
    dev: true

  /@types/qs/6.9.7:
    resolution: {integrity: sha512-FGa1F62FT09qcrueBA6qYTrJPVDzah9a+493+o2PCXsesWHIn27G98TsSMs3WPNbZIEj4+VJf6saSFpvD+3Zsw==}
    dev: true

  /@types/range-parser/1.2.4:
    resolution: {integrity: sha512-EEhsLsD6UsDM1yFhAvy0Cjr6VwmpMWqFBCb9w07wVugF7w9nfajxLuVmngTIpgS6svCnm6Vaw+MZhoDCKnOfsw==}
    dev: true

  /@types/semver/7.3.13:
    resolution: {integrity: sha512-21cFJr9z3g5dW8B0CVI9g2O9beqaThGQ6ZFBqHfwhzLDKUxaqTIy3vnfah/UPkfOiF2pLq+tGz+W8RyCskuslw==}
    dev: true

  /@types/serve-static/1.15.0:
    resolution: {integrity: sha512-z5xyF6uh8CbjAu9760KDKsH2FcDxZ2tFCsA4HIMWE6IkiYMXfVoa+4f9KX+FN0ZLsaMw1WNG2ETLA6N+/YA+cg==}
    dependencies:
      '@types/mime': 3.0.1
      '@types/node': 18.11.18
    dev: true

  /@types/sql.js/1.4.4:
    resolution: {integrity: sha512-6EWU2wfiBtzgTy18WQoXZAGTreBjhZcBCfD8CDvyI1Nj0a4KNDDt41IYeAZ40cRUdfqWHb7VGx7t6nK0yBOI5A==}
    dependencies:
      '@types/emscripten': 1.39.6
      '@types/node': 18.11.18
    dev: true

  /@types/ssh2/1.11.7:
    resolution: {integrity: sha512-MaVSlZOiekRUHnxL2NAmDkcU3+bTwz+ZRktLygjQCnxhLjDzN+XnsG6JUdoocmfxatMiqFo/6eb48uVqFaxBsg==}
    dependencies:
      '@types/node': 18.11.18
    dev: true

  /@types/stack-trace/0.0.29:
    resolution: {integrity: sha512-TgfOX+mGY/NyNxJLIbDWrO9DjGoVSW9+aB8H2yy1fy32jsvxijhmyJI9fDFgvz3YP4lvJaq9DzdR/M1bOgVc9g==}
    dev: true

  /@types/uuid/8.3.4:
    resolution: {integrity: sha512-c/I8ZRb51j+pYGAu5CrFMRxqZ2ke4y2grEBO5AUjgSkSk+qT2Ea+OdWElz/OiMf5MNpn2b17kuVBwZLQJXzihw==}
    dev: true

  /@typescript-eslint/eslint-plugin/5.54.1_ywupnmau2n6t67hboir3d2uuqq:
    resolution: {integrity: sha512-a2RQAkosH3d3ZIV08s3DcL/mcGc2M/UC528VkPULFxR9VnVPT8pBu0IyBAJJmVsCmhVfwQX1v6q+QGnmSe1bew==}
    engines: {node: ^12.22.0 || ^14.17.0 || >=16.0.0}
    peerDependencies:
      '@typescript-eslint/parser': ^5.0.0
      eslint: ^6.0.0 || ^7.0.0 || ^8.0.0
      typescript: '*'
    peerDependenciesMeta:
      typescript:
        optional: true
    dependencies:
      '@typescript-eslint/parser': 5.54.1_oetr3kuzbjncgm24ninkrag7ya
      '@typescript-eslint/scope-manager': 5.54.1
      '@typescript-eslint/type-utils': 5.54.1_oetr3kuzbjncgm24ninkrag7ya
      '@typescript-eslint/utils': 5.54.1_oetr3kuzbjncgm24ninkrag7ya
      debug: 4.3.4
      eslint: 8.36.0
      grapheme-splitter: 1.0.4
      ignore: 5.2.4
      natural-compare-lite: 1.4.0
      regexpp: 3.2.0
      semver: 7.3.8
      tsutils: 3.21.0_typescript@4.8.4
      typescript: 4.8.4_cooyevkj4js3zgkcwfb6v3qsqu
    transitivePeerDependencies:
      - supports-color
    dev: true

  /@typescript-eslint/parser/5.54.1_oetr3kuzbjncgm24ninkrag7ya:
    resolution: {integrity: sha512-8zaIXJp/nG9Ff9vQNh7TI+C3nA6q6iIsGJ4B4L6MhZ7mHnTMR4YP5vp2xydmFXIy8rpyIVbNAG44871LMt6ujg==}
    engines: {node: ^12.22.0 || ^14.17.0 || >=16.0.0}
    peerDependencies:
      eslint: ^6.0.0 || ^7.0.0 || ^8.0.0
      typescript: '*'
    peerDependenciesMeta:
      typescript:
        optional: true
    dependencies:
      '@typescript-eslint/scope-manager': 5.54.1
      '@typescript-eslint/types': 5.54.1
      '@typescript-eslint/typescript-estree': 5.54.1_typescript@4.8.4
      debug: 4.3.4
      eslint: 8.36.0
      typescript: 4.8.4_cooyevkj4js3zgkcwfb6v3qsqu
    transitivePeerDependencies:
      - supports-color
    dev: true

  /@typescript-eslint/scope-manager/5.54.1:
    resolution: {integrity: sha512-zWKuGliXxvuxyM71UA/EcPxaviw39dB2504LqAmFDjmkpO8qNLHcmzlh6pbHs1h/7YQ9bnsO8CCcYCSA8sykUg==}
    engines: {node: ^12.22.0 || ^14.17.0 || >=16.0.0}
    dependencies:
      '@typescript-eslint/types': 5.54.1
      '@typescript-eslint/visitor-keys': 5.54.1
    dev: true

  /@typescript-eslint/type-utils/5.54.1_oetr3kuzbjncgm24ninkrag7ya:
    resolution: {integrity: sha512-WREHsTz0GqVYLIbzIZYbmUUr95DKEKIXZNH57W3s+4bVnuF1TKe2jH8ZNH8rO1CeMY3U4j4UQeqPNkHMiGem3g==}
    engines: {node: ^12.22.0 || ^14.17.0 || >=16.0.0}
    peerDependencies:
      eslint: '*'
      typescript: '*'
    peerDependenciesMeta:
      typescript:
        optional: true
    dependencies:
      '@typescript-eslint/typescript-estree': 5.54.1_typescript@4.8.4
      '@typescript-eslint/utils': 5.54.1_oetr3kuzbjncgm24ninkrag7ya
      debug: 4.3.4
      eslint: 8.36.0
      tsutils: 3.21.0_typescript@4.8.4
      typescript: 4.8.4_cooyevkj4js3zgkcwfb6v3qsqu
    transitivePeerDependencies:
      - supports-color
    dev: true

  /@typescript-eslint/types/5.54.1:
    resolution: {integrity: sha512-G9+1vVazrfAfbtmCapJX8jRo2E4MDXxgm/IMOF4oGh3kq7XuK3JRkOg6y2Qu1VsTRmWETyTkWt1wxy7X7/yLkw==}
    engines: {node: ^12.22.0 || ^14.17.0 || >=16.0.0}
    dev: true

  /@typescript-eslint/typescript-estree/5.54.1_typescript@4.8.4:
    resolution: {integrity: sha512-bjK5t+S6ffHnVwA0qRPTZrxKSaFYocwFIkZx5k7pvWfsB1I57pO/0M0Skatzzw1sCkjJ83AfGTL0oFIFiDX3bg==}
    engines: {node: ^12.22.0 || ^14.17.0 || >=16.0.0}
    peerDependencies:
      typescript: '*'
    peerDependenciesMeta:
      typescript:
        optional: true
    dependencies:
      '@typescript-eslint/types': 5.54.1
      '@typescript-eslint/visitor-keys': 5.54.1
      debug: 4.3.4
      globby: 11.1.0
      is-glob: 4.0.3
      semver: 7.3.8
      tsutils: 3.21.0_typescript@4.8.4
      typescript: 4.8.4_cooyevkj4js3zgkcwfb6v3qsqu
    transitivePeerDependencies:
      - supports-color
    dev: true

  /@typescript-eslint/utils/5.54.1_oetr3kuzbjncgm24ninkrag7ya:
    resolution: {integrity: sha512-IY5dyQM8XD1zfDe5X8jegX6r2EVU5o/WJnLu/znLPWCBF7KNGC+adacXnt5jEYS9JixDcoccI6CvE4RCjHMzCQ==}
    engines: {node: ^12.22.0 || ^14.17.0 || >=16.0.0}
    peerDependencies:
      eslint: ^6.0.0 || ^7.0.0 || ^8.0.0
    dependencies:
      '@types/json-schema': 7.0.11
      '@types/semver': 7.3.13
      '@typescript-eslint/scope-manager': 5.54.1
      '@typescript-eslint/types': 5.54.1
      '@typescript-eslint/typescript-estree': 5.54.1_typescript@4.8.4
      eslint: 8.36.0
      eslint-scope: 5.1.1
      eslint-utils: 3.0.0_eslint@8.36.0
      semver: 7.3.8
    transitivePeerDependencies:
      - supports-color
      - typescript
    dev: true

  /@typescript-eslint/visitor-keys/5.54.1:
    resolution: {integrity: sha512-q8iSoHTgwCfgcRJ2l2x+xCbu8nBlRAlsQ33k24Adj8eoVBE0f8dUeI+bAa8F84Mv05UGbAx57g2zrRsYIooqQg==}
    engines: {node: ^12.22.0 || ^14.17.0 || >=16.0.0}
    dependencies:
      '@typescript-eslint/types': 5.54.1
      eslint-visitor-keys: 3.3.0
    dev: true

  /abbrev/1.1.1:
    resolution: {integrity: sha512-nne9/IiQ/hzIhY6pdDnbBtz7DjPTKrY00P/zvPSm5pOFkl6xuGrGnXn/VtTNNfNtAfZ9/1RtehkszU9qcTii0Q==}

  /accepts/1.3.8:
    resolution: {integrity: sha512-PYAthTa2m2VKxuvSD3DPC/Gy+U+sOA1LAuT8mkmRuvw+NACSaeXEQ+NHcVF7rONl6qcaxV3Uuemwawk+7+SJLw==}
    engines: {node: '>= 0.6'}
    dependencies:
      mime-types: 2.1.35
      negotiator: 0.6.3
    dev: false

  /acorn-jsx/5.3.2_acorn@8.8.2:
    resolution: {integrity: sha512-rq9s+JNhf0IChjtDXxllJ7g41oZk5SlXtp0LHwyA5cejwn7vKmKp4pPri6YEePv2PU65sAsegbXtIinmDFDXgQ==}
    peerDependencies:
      acorn: ^6.0.0 || ^7.0.0 || ^8.0.0
    dependencies:
      acorn: 8.8.2
    dev: true

  /acorn-walk/8.2.0:
    resolution: {integrity: sha512-k+iyHEuPgSw6SbuDpGQM+06HQUa04DZ3o+F6CSzXMvvI5KMvnaEqXe+YVe555R9nn6GPt404fos4wcgpw12SDA==}
    engines: {node: '>=0.4.0'}
    dev: true

  /acorn/8.8.2:
    resolution: {integrity: sha512-xjIYgE8HBrkpd/sJqOGNspf8uHG+NOHGOw6a/Urj8taM2EXfdNAH2oFcPeIFfsv3+kz/mJrS5VuMqbNLjCa2vw==}
    engines: {node: '>=0.4.0'}
    hasBin: true
    dev: true

  /agent-base/6.0.2:
    resolution: {integrity: sha512-RZNwNclF7+MS/8bDg70amg32dyeZGZxiDuQmZxKLAlQjr3jGyLx+4Kkk58UO7D2QdgFIQCovuSuZESne6RG6XQ==}
    engines: {node: '>= 6.0.0'}
    dependencies:
      debug: 4.3.4
    transitivePeerDependencies:
      - supports-color

  /agentkeepalive/4.2.1:
    resolution: {integrity: sha512-Zn4cw2NEqd+9fiSVWMscnjyQ1a8Yfoc5oBajLeo5w+YBHgDUcEBY2hS4YpTz6iN5f/2zQiktcuM6tS8x1p9dpA==}
    engines: {node: '>= 8.0.0'}
    dependencies:
      debug: 4.3.4
      depd: 1.1.2
      humanize-ms: 1.2.1
    transitivePeerDependencies:
      - supports-color
    optional: true

  /aggregate-error/3.1.0:
    resolution: {integrity: sha512-4I7Td01quW/RpocfNayFdFVk1qSuoh0E7JrbRJ16nH01HhKFQ88INq9Sd+nd72zqRySlr9BmDA8xlEJ6vJMrYA==}
    engines: {node: '>=8'}
    dependencies:
      clean-stack: 2.2.0
      indent-string: 4.0.0
    optional: true

  /aggregate-error/4.0.1:
    resolution: {integrity: sha512-0poP0T7el6Vq3rstR8Mn4V/IQrpBLO6POkUSrN7RhyY+GF/InCFShQzsQ39T25gkHhLgSLByyAz+Kjb+c2L98w==}
    engines: {node: '>=12'}
    dependencies:
      clean-stack: 4.2.0
      indent-string: 5.0.0
    dev: true

  /ajv/6.12.6:
    resolution: {integrity: sha512-j3fVLgvTo527anyYyJOGTYJbG+vnnQYvE0m5mmkc1TK+nxAppkCLMIL0aZ4dblVCNoGShhm+kzE4ZUykBoMg4g==}
    dependencies:
      fast-deep-equal: 3.1.3
      fast-json-stable-stringify: 2.1.0
      json-schema-traverse: 0.4.1
      uri-js: 4.4.1
    dev: true

  /ansi-colors/4.1.3:
    resolution: {integrity: sha512-/6w/C21Pm1A7aZitlI5Ni/2J6FFQN8i1Cvz3kHABAAbw93v/NlvKdVOqz7CCWz/3iv/JplRSEEZ83XION15ovw==}
    engines: {node: '>=6'}
    dev: true

  /ansi-regex/5.0.1:
    resolution: {integrity: sha512-quJQXlTSUGL2LH9SUXo8VwsY4soanhgo6LNSm84E1LBcE8s3O0wpdiRzyR9z/ZZJMlMWv37qOOb9pdJlMUEKFQ==}
    engines: {node: '>=8'}

  /ansi-regex/6.0.1:
    resolution: {integrity: sha512-n5M855fKb2SsfMIiFFoVrABHJC8QtHwVx+mHWP3QcEqBHYienj5dHSgjbxtC0WEZXYt4wcD6zrQElDPhFuZgfA==}
    engines: {node: '>=12'}
    dev: true

  /ansi-styles/3.2.1:
    resolution: {integrity: sha512-VT0ZI6kZRdTh8YyJw3SMbYm/u+NqfsAxEpWO0Pf9sq8/e94WxxOpPKx9FR1FlyCtOVDNOQ+8ntlqFxiRc+r5qA==}
    engines: {node: '>=4'}
    dependencies:
      color-convert: 1.9.3
    dev: true

  /ansi-styles/4.3.0:
    resolution: {integrity: sha512-zbB9rCJAT1rbjiVDb2hqKFHNYLxgtk8NURxZ3IZwD3F6NtxbXZQCnnSi1Lkx+IDohdPlFp222wVALIheZJQSEg==}
    engines: {node: '>=8'}
    dependencies:
      color-convert: 2.0.1
    dev: true

  /ansi-styles/6.2.1:
    resolution: {integrity: sha512-bN798gFfQX+viw3R7yrGWRqnrN2oRkEkUjjl4JNn4E8GxxbjtG3FbrEIIY3l8/hrwUwIeCZvi4QuOTP4MErVug==}
    engines: {node: '>=12'}
    dev: true

  /anymatch/3.1.3:
    resolution: {integrity: sha512-KMReFUr0B4t+D+OBkjR3KYqvocp2XaSzO55UcB6mgQMd3KbcE+mWTyvVV7D/zsdEbNnV6acZUutkiHQXvTr1Rw==}
    engines: {node: '>= 8'}
    dependencies:
      normalize-path: 3.0.0
      picomatch: 2.3.1
    dev: true

  /aproba/2.0.0:
    resolution: {integrity: sha512-lYe4Gx7QT+MKGbDsA+Z+he/Wtef0BiwDOlK/XkBrdfsh9J/jPPXbX0tE9x9cl27Tmu5gg3QUbUrQYa/y+KOHPQ==}

  /are-we-there-yet/2.0.0:
    resolution: {integrity: sha512-Ci/qENmwHnsYo9xKIcUJN5LeDKdJ6R1Z1j9V/J5wyq8nh/mYPEpIKJbBZXtZjG04HiK7zV/p6Vs9952MrMeUIw==}
    engines: {node: '>=10'}
    dependencies:
      delegates: 1.0.0
      readable-stream: 3.6.0

  /are-we-there-yet/3.0.1:
    resolution: {integrity: sha512-QZW4EDmGwlYur0Yyf/b2uGucHQMa8aFUP7eu9ddR73vvhFyt4V0Vl3QHPcTNJ8l6qYOBdxgXdnBXQrHilfRQBg==}
    engines: {node: ^12.13.0 || ^14.15.0 || >=16.0.0}
    dependencies:
      delegates: 1.0.0
      readable-stream: 3.6.0
    optional: true

  /argparse/1.0.10:
    resolution: {integrity: sha512-o5Roy6tNG4SL/FOkCAN6RzjiakZS25RLYFrcMttJqbdd8BWrnA+fGz57iN5Pb06pvBGvl5gQ0B48dJlslXvoTg==}
    dependencies:
      sprintf-js: 1.0.3
    dev: true

  /argparse/2.0.1:
    resolution: {integrity: sha512-8+9WqebbFzpX9OR+Wa6O29asIogeRMzcGtAINdpMHHyAg10f05aSFVBbcEqGf/PXw1EjAZ+q2/bEBg3DvurK3Q==}
    dev: true

  /array-find-index/1.0.2:
    resolution: {integrity: sha512-M1HQyIXcBGtVywBt8WVdim+lrNaK7VHp99Qt5pSNziXznKHViIBbXWtfRTpEFpF/c4FdfxNAsCCwPp5phBYJtw==}
    engines: {node: '>=0.10.0'}
    dev: true

  /array-flatten/1.1.1:
    resolution: {integrity: sha512-PCVAQswWemu6UdxsDFFX/+gVeYqKAod3D3UVm91jHwynguOwAvYPhx8nNlM++NqRcK6CxxpUafjmhIdKiHibqg==}
    dev: false

  /array-includes/3.1.6:
    resolution: {integrity: sha512-sgTbLvL6cNnw24FnbaDyjmvddQ2ML8arZsgaJhoABMoplz/4QRhtrYS+alr1BUM1Bwp6dhx8vVCBSLG+StwOFw==}
    engines: {node: '>= 0.4'}
    dependencies:
      call-bind: 1.0.2
      define-properties: 1.2.0
      es-abstract: 1.21.1
      get-intrinsic: 1.2.0
      is-string: 1.0.7
    dev: true

  /array-union/2.1.0:
    resolution: {integrity: sha512-HGyxoOTYUyCM6stUe6EJgnd4EoewAI7zMdfqO+kGjnlZmBDz/cR5pf8r/cR4Wq60sL/p0IkcjUEEPwS3GFrIyw==}
    engines: {node: '>=8'}
    dev: true

  /array.prototype.flat/1.3.1:
    resolution: {integrity: sha512-roTU0KWIOmJ4DRLmwKd19Otg0/mT3qPNt0Qb3GWW8iObuZXxrjB/pzn0R3hqpRSWg4HCwqx+0vwOnWnvlOyeIA==}
    engines: {node: '>= 0.4'}
    dependencies:
      call-bind: 1.0.2
      define-properties: 1.2.0
      es-abstract: 1.21.1
      es-shim-unscopables: 1.0.0
    dev: true

  /array.prototype.flatmap/1.3.1:
    resolution: {integrity: sha512-8UGn9O1FDVvMNB0UlLv4voxRMze7+FpHyF5mSMRjWHUMlpoDViniy05870VlxhfgTnLbpuwTzvD76MTtWxB/mQ==}
    engines: {node: '>= 0.4'}
    dependencies:
      call-bind: 1.0.2
      define-properties: 1.2.0
      es-abstract: 1.21.1
      es-shim-unscopables: 1.0.0
    dev: true

  /arrgv/1.0.2:
    resolution: {integrity: sha512-a4eg4yhp7mmruZDQFqVMlxNRFGi/i1r87pt8SDHy0/I8PqSXoUTlWZRdAZo0VXgvEARcujbtTk8kiZRi1uDGRw==}
    engines: {node: '>=8.0.0'}
    dev: true

  /arrify/3.0.0:
    resolution: {integrity: sha512-tLkvA81vQG/XqE2mjDkGQHoOINtMHtysSnemrmoGe6PydDPMRbVugqyk4A6V/WDWEfm3l+0d8anA9r8cv/5Jaw==}
    engines: {node: '>=12'}
    dev: true

  /asn1/0.2.6:
    resolution: {integrity: sha512-ix/FxPn0MDjeyJ7i/yoHGFt/EX6LyNbxSEhPPXODPL+KB0VPk86UYfL0lMdy+KCnv+fmvIzySwaK5COwqVbWTQ==}
    dependencies:
      safer-buffer: 2.1.2
    dev: false

  /asynckit/0.4.0:
    resolution: {integrity: sha512-Oei9OH4tRh0YqU3GxhX79dM/mwVgvbZJaSNaRk+bshkj0S5cfHcgYakreBjrHwatXKbz+IoIdYLxrKim2MjW0Q==}
    dev: true

  /ava/5.1.1:
    resolution: {integrity: sha512-od1CWgWVIKZSdEc1dhQWhbsd6KBs0EYjek7eqZNGPvy+NyC9Q1bXixcadlgOXwDG9aM0zLMQZwRXfe9gMb1LQQ==}
    engines: {node: '>=14.19 <15 || >=16.15 <17 || >=18'}
    hasBin: true
    peerDependencies:
      '@ava/typescript': '*'
    peerDependenciesMeta:
      '@ava/typescript':
        optional: true
    dependencies:
      acorn: 8.8.2
      acorn-walk: 8.2.0
      ansi-styles: 6.2.1
      arrgv: 1.0.2
      arrify: 3.0.0
      callsites: 4.0.0
      cbor: 8.1.0
      chalk: 5.2.0
      chokidar: 3.5.3
      chunkd: 2.0.1
      ci-info: 3.7.1
      ci-parallel-vars: 1.0.1
      clean-yaml-object: 0.1.0
      cli-truncate: 3.1.0
      code-excerpt: 4.0.0
      common-path-prefix: 3.0.0
      concordance: 5.0.4
      currently-unhandled: 0.4.1
      debug: 4.3.4
      del: 7.0.0
      emittery: 1.0.1
      figures: 5.0.0
      globby: 13.1.3
      ignore-by-default: 2.1.0
      indent-string: 5.0.0
      is-error: 2.2.2
      is-plain-object: 5.0.0
      is-promise: 4.0.0
      matcher: 5.0.0
      mem: 9.0.2
      ms: 2.1.3
      p-event: 5.0.1
      p-map: 5.5.0
      picomatch: 2.3.1
      pkg-conf: 4.0.0
      plur: 5.1.0
      pretty-ms: 8.0.0
      resolve-cwd: 3.0.0
      slash: 3.0.0
      stack-utils: 2.0.6
      strip-ansi: 7.0.1
      supertap: 3.0.1
      temp-dir: 3.0.0
      write-file-atomic: 5.0.0
      yargs: 17.6.2
    transitivePeerDependencies:
      - supports-color
    dev: true

  /available-typed-arrays/1.0.5:
    resolution: {integrity: sha512-DMD0KiN46eipeziST1LPP/STfDU0sufISXmjSgvVsoU2tqxctQeASejWcfNtxYKqETM1UxQ8sp2OrSBWpHY6sw==}
    engines: {node: '>= 0.4'}
    dev: true

  /axios/1.3.1:
    resolution: {integrity: sha512-78pWJsQTceInlyaeBQeYZ/QgZeWS8hGeKiIJiDKQe3hEyBb7sEMq0K4gjx+Va6WHTYO4zI/RRl8qGRzn0YMadA==}
    dependencies:
      follow-redirects: 1.15.2
      form-data: 4.0.0
      proxy-from-env: 1.1.0
    transitivePeerDependencies:
      - debug
    dev: true

  /balanced-match/1.0.2:
    resolution: {integrity: sha512-3oSeUO0TMV67hN1AmbXsK4yaqU7tjiHlbxRDZOpH0KW9+CeX4bRAaX0Anxt0tx2MrpRpWwQaPwIlISEJhYU5Pw==}

  /base64-js/1.5.1:
    resolution: {integrity: sha512-AKpaYlHn8t4SVbOHCy+b5+KKgvR4vrsD8vbvrbiQJps7fKDTkjkDry6ji0rUJjC0kzbNePLwzxq8iypo41qeWA==}

  /bcrypt-pbkdf/1.0.2:
    resolution: {integrity: sha512-qeFIXtP4MSoi6NLqO12WfqARWWuCKi2Rn/9hJLEmtB5yTNr9DqFWkJRCf2qShWzPeAMRnOgCrq0sg/KLv5ES9w==}
    dependencies:
      tweetnacl: 0.14.5
    dev: false

  /better-sqlite3/7.6.2:
    resolution: {integrity: sha512-S5zIU1Hink2AH4xPsN0W43T1/AJ5jrPh7Oy07ocuW/AKYYY02GWzz9NH0nbSMn/gw6fDZ5jZ1QsHt1BXAwJ6Lg==}
    requiresBuild: true
    dependencies:
      bindings: 1.5.0
      prebuild-install: 7.1.1

  /better-sqlite3/8.0.1:
    resolution: {integrity: sha512-JhTZjpyapA1icCEjIZB4TSSgkGdFgpWZA2Wszg7Cf4JwJwKQmbvuNnJBeR+EYG/Z29OXvR4G//Rbg31BW/Z7Yg==}
    requiresBuild: true
    dependencies:
      bindings: 1.5.0
      prebuild-install: 7.1.1
    dev: true

  /binary-extensions/2.2.0:
    resolution: {integrity: sha512-jDctJ/IVQbZoJykoeHbhXpOlNBqGNcwXJKJog42E5HDPUwQTSdjCHdihjj0DlnheQ7blbT6dHOafNAiS8ooQKA==}
    engines: {node: '>=8'}
    dev: true

  /bindings/1.5.0:
    resolution: {integrity: sha512-p2q/t/mhvuOj/UeLlV6566GD/guowlr0hHxClI0W9m7MWYkL1F0hLo+0Aexs9HSPCtR1SXQ0TD3MMKrXZajbiQ==}
    dependencies:
      file-uri-to-path: 1.0.0

  /bl/4.1.0:
    resolution: {integrity: sha512-1W07cM9gS6DcLperZfFSj+bWLtaPGSOHWhPiGzXmvVJbRLdG82sH/Kn8EtW1VqWVA54AKf2h5k5BbnIbwF3h6w==}
    dependencies:
      buffer: 5.7.1
      inherits: 2.0.4
      readable-stream: 3.6.0

  /blake3-wasm/2.1.5:
    resolution: {integrity: sha512-F1+K8EbfOZE49dtoPtmxUQrpXaBIl3ICvasLh+nJta0xkz+9kF/7uet9fLnwKqhDrmj6g+6K3Tw9yQPUg2ka5g==}
    dev: true

  /blueimp-md5/2.19.0:
    resolution: {integrity: sha512-DRQrD6gJyy8FbiE4s+bDoXS9hiW3Vbx5uCdwvcCf3zLHL+Iv7LtGHLpr+GZV8rHG8tK766FGYBwRbu8pELTt+w==}
    dev: true

  /body-parser/1.20.1:
    resolution: {integrity: sha512-jWi7abTbYwajOytWCQc37VulmWiRae5RyTpaCyDcS5/lMdtwSz5lOpDE67srw/HYe35f1z3fDQw+3txg7gNtWw==}
    engines: {node: '>= 0.8', npm: 1.2.8000 || >= 1.4.16}
    dependencies:
      bytes: 3.1.2
      content-type: 1.0.5
      debug: 2.6.9
      depd: 2.0.0
      destroy: 1.2.0
      http-errors: 2.0.0
      iconv-lite: 0.4.24
      on-finished: 2.4.1
      qs: 6.11.0
      raw-body: 2.5.1
      type-is: 1.6.18
      unpipe: 1.0.0
    transitivePeerDependencies:
      - supports-color
    dev: false

  /bowser/2.11.0:
    resolution: {integrity: sha512-AlcaJBi/pqqJBIQ8U9Mcpc9i8Aqxn88Skv5d+xBX006BY5u8N3mGLHa5Lgppa7L/HfwgwLgZ6NYs+Ag6uUmJRA==}

  /brace-expansion/1.1.11:
    resolution: {integrity: sha512-iCuPHDFgrHX7H2vEI/5xpz07zSHB00TpugqhmYtVmMO6518mCuRMoOYFldEBl0g187ufozdaHgWKcYFb61qGiA==}
    dependencies:
      balanced-match: 1.0.2
      concat-map: 0.0.1

  /brace-expansion/2.0.1:
    resolution: {integrity: sha512-XnAIvQ8eM+kC6aULx6wuQiwVsnzsi9d3WxzV3FpWTGA19F621kwdbsAcFKXgKUHZWsy+mY6iL1sHTxWEFCytDA==}
    dependencies:
      balanced-match: 1.0.2
    dev: true

  /braces/3.0.2:
    resolution: {integrity: sha512-b8um+L1RzM3WDSzvhm6gIz1yfTbBt6YTlcEKAvsmqCZZFw46z626lVj9j1yEPW33H5H+lBQpZMP1k8l+78Ha0A==}
    engines: {node: '>=8'}
    dependencies:
      fill-range: 7.0.1
    dev: true

  /buffer-crc32/0.2.13:
    resolution: {integrity: sha512-VO9Ht/+p3SN7SKWqcrgEzjGbRSJYTx+Q1pTQC0wrWqHx0vpJraQ6GtHx8tvcg1rlK1byhU5gccxgOgj7B0TDkQ==}
    dev: true

  /buffer-from/1.1.2:
    resolution: {integrity: sha512-E+XQCRwSbaaiChtv6k6Dwgc+bx+Bs6vuKJHHl5kox/BaKbhiXzqQOwK4cO22yElGp2OCmjwVhT3HmxgyPGnJfQ==}
    dev: true

  /buffer-writer/2.0.0:
    resolution: {integrity: sha512-a7ZpuTZU1TRtnwyCNW3I5dc0wWNC3VR9S++Ewyk2HHZdrO3CQJqSpd+95Us590V6AL7JqUAH2IwZ/398PmNFgw==}
    engines: {node: '>=4'}

  /buffer/5.7.1:
    resolution: {integrity: sha512-EHcyIPBQ4BSGlvjB16k5KgAJ27CIsHY/2JBmCRReo48y9rQ3MaUzWX3KVlBa4U7MyX02HdVj0K7C3WaB3ju7FQ==}
    dependencies:
      base64-js: 1.5.1
      ieee754: 1.2.1

  /buildcheck/0.0.3:
    resolution: {integrity: sha512-pziaA+p/wdVImfcbsZLNF32EiWyujlQLwolMqUQE8xpKNOH7KmZQaY8sXN7DGOEzPAElo9QTaeNRfGnf3iOJbA==}
    engines: {node: '>=10.0.0'}
    dev: false
    optional: true

  /builtins/5.0.1:
    resolution: {integrity: sha512-qwVpFEHNfhYJIzNRBvd2C1kyo6jz3ZSMPyyuR47OPdiKWlbYnZNyDWuyR175qDnAJLiCo5fBBqPb3RiXgWlkOQ==}
    dependencies:
      semver: 7.3.8
    dev: true

  /bun-types/0.5.4:
    resolution: {integrity: sha512-vBFE1TJZIdG+bJ8T8xnZdnhv+g3zku1JKjdBU3cxDWMV28JeKBRT+suKYyqUD+PmUemog+dcqVfe4Nj4OV4t9g==}
    dev: true

  /bun-types/0.5.7:
    resolution: {integrity: sha512-79ualR6PIZYTbALgsUxZXlAhkz0M7h7QMsXWn/eX+VOOCX3bPA9y0Pywu4MUEWOK8cK/JhnAODMqZfhCb911nw==}
    dev: true

  /busboy/1.6.0:
    resolution: {integrity: sha512-8SFQbg/0hQ9xy3UNTB0YEnsNBbWfhf7RtnzpL7TkBiTBRfrQ9Fxcnz7VJsleJpyp6rVLvXiuORqjlHi5q+PYuA==}
    engines: {node: '>=10.16.0'}
    dependencies:
      streamsearch: 1.1.0
    dev: true

  /bytes/3.1.2:
    resolution: {integrity: sha512-/Nf7TyzTx6S3yRJObOAV7956r8cr2+Oj8AC5dt8wSP3BQAoeX58NoHyCU8P8zGkNXStjTSi6fzO6F0pBdcYbEg==}
    engines: {node: '>= 0.8'}
    dev: false

  /cacache/15.3.0:
    resolution: {integrity: sha512-VVdYzXEn+cnbXpFgWs5hTT7OScegHVmLhJIR8Ufqk3iFD6A6j5iSX1KuBTfNEv4tdJWE2PzA6IVFtcLC7fN9wQ==}
    engines: {node: '>= 10'}
    dependencies:
      '@npmcli/fs': 1.1.1
      '@npmcli/move-file': 1.1.2
      chownr: 2.0.0
      fs-minipass: 2.1.0
      glob: 7.2.3
      infer-owner: 1.0.4
      lru-cache: 6.0.0
      minipass: 3.3.6
      minipass-collect: 1.0.2
      minipass-flush: 1.0.5
      minipass-pipeline: 1.2.4
      mkdirp: 1.0.4
      p-map: 4.0.0
      promise-inflight: 1.0.1
      rimraf: 3.0.2
      ssri: 8.0.1
      tar: 6.1.13
      unique-filename: 1.1.1
    transitivePeerDependencies:
      - bluebird
    optional: true

  /call-bind/1.0.2:
    resolution: {integrity: sha512-7O+FbCihrB5WGbFYesctwmTKae6rOiIzmz1icreWJ+0aA7LJfuqhEso2T9ncpcFtzMQtzXf2QGGueWJGTYsqrA==}
    dependencies:
      function-bind: 1.1.1
      get-intrinsic: 1.2.0

  /callsites/3.1.0:
    resolution: {integrity: sha512-P8BjAsXvZS+VIDUI11hHCQEv74YT67YUi5JJFNWIqL235sBmjX4+qx9Muvls5ivyNENctx46xQLQ3aTuE7ssaQ==}
    engines: {node: '>=6'}
    dev: true

  /callsites/4.0.0:
    resolution: {integrity: sha512-y3jRROutgpKdz5vzEhWM34TidDU8vkJppF8dszITeb1PQmSqV3DTxyV8G/lyO/DNvtE1YTedehmw9MPZsCBHxQ==}
    engines: {node: '>=12.20'}
    dev: true

<<<<<<< HEAD
=======
  /camelcase/7.0.1:
    resolution: {integrity: sha512-xlx1yCK2Oc1APsPXDL2LdlNP6+uu8OCDdhOBSVT279M/S+y75O30C2VuD8T2ogdePBBl7PfPF4504tnLgX3zfw==}
    engines: {node: '>=14.16'}
    dev: true

  /caniuse-lite/1.0.30001450:
    resolution: {integrity: sha512-qMBmvmQmFXaSxexkjjfMvD5rnDL0+m+dUMZKoDYsGG8iZN29RuYh9eRoMvKsT6uMAWlyUUGDEQGJJYjzCIO9ew==}
    dev: true

>>>>>>> e874a18e
  /cbor/8.1.0:
    resolution: {integrity: sha512-DwGjNW9omn6EwP70aXsn7FQJx5kO12tX0bZkaTjzdVFM6/7nhA4t0EENocKGx6D2Bch9PE2KzCUf5SceBdeijg==}
    engines: {node: '>=12.19'}
    dependencies:
      nofilter: 3.1.0
    dev: true

  /chalk/2.4.2:
    resolution: {integrity: sha512-Mti+f9lpJNcwF4tWV8/OrTTtF1gZi+f8FqlyAdouralcFWFQWF2+NgCHShjkCb+IFBLq9buZwE1xckQU4peSuQ==}
    engines: {node: '>=4'}
    dependencies:
      ansi-styles: 3.2.1
      escape-string-regexp: 1.0.5
      supports-color: 5.5.0
    dev: true

  /chalk/4.1.2:
    resolution: {integrity: sha512-oKnbhFyRIXpUuez8iBMmyEa4nbj4IOQyuhc/wy9kY7/WVPcwIO9VA668Pu8RkO7+0G76SLROeyw9CpQ061i4mA==}
    engines: {node: '>=10'}
    dependencies:
      ansi-styles: 4.3.0
      supports-color: 7.2.0
    dev: true

  /chalk/5.2.0:
    resolution: {integrity: sha512-ree3Gqw/nazQAPuJJEy+avdl7QfZMcUvmHIKgEZkGL+xOBzRvup5Hxo6LHuMceSxOabuJLJm5Yp/92R9eMmMvA==}
    engines: {node: ^12.17.0 || ^14.13 || >=16.0.0}
    dev: true

  /chokidar/3.5.3:
    resolution: {integrity: sha512-Dr3sfKRP6oTcjf2JmUmFJfeVMvXBdegxB0iVQ5eb2V10uFJUCAS8OByZdVAyVb8xXNz3GjjTgj9kLWsZTqE6kw==}
    engines: {node: '>= 8.10.0'}
    dependencies:
      anymatch: 3.1.3
      braces: 3.0.2
      glob-parent: 5.1.2
      is-binary-path: 2.1.0
      is-glob: 4.0.3
      normalize-path: 3.0.0
      readdirp: 3.6.0
    optionalDependencies:
      fsevents: 2.3.2
    dev: true

  /chownr/1.1.4:
    resolution: {integrity: sha512-jJ0bqzaylmJtVnNgzTeSOs8DPavpbYgEr/b0YL8/2GO3xJEhInFmhKMUnEJQjZumK7KXGFhUy89PrsJWlakBVg==}

  /chownr/2.0.0:
    resolution: {integrity: sha512-bIomtDF5KGpdogkLd9VspvFzk9KfpyyGlS8YFVZl7TGPBHL5snIOnxeshwVgPteQ9b4Eydl+pVbIyE1DcvCWgQ==}
    engines: {node: '>=10'}

  /chunkd/2.0.1:
    resolution: {integrity: sha512-7d58XsFmOq0j6el67Ug9mHf9ELUXsQXYJBkyxhH/k+6Ke0qXRnv0kbemx+Twc6fRJ07C49lcbdgm9FL1Ei/6SQ==}
    dev: true

  /ci-info/3.7.1:
    resolution: {integrity: sha512-4jYS4MOAaCIStSRwiuxc4B8MYhIe676yO1sYGzARnjXkWpmzZMMYxY6zu8WYWDhSuth5zhrQ1rhNSibyyvv4/w==}
    engines: {node: '>=8'}
    dev: true

  /ci-parallel-vars/1.0.1:
    resolution: {integrity: sha512-uvzpYrpmidaoxvIQHM+rKSrigjOe9feHYbw4uOI2gdfe1C3xIlxO+kVXq83WQWNniTf8bAxVpy+cQeFQsMERKg==}
    dev: true

  /clean-stack/2.2.0:
    resolution: {integrity: sha512-4diC9HaTE+KRAMWhDhrGOECgWZxoevMc5TlkObMqNSsVU62PYzXZ/SMTjzyGAFF1YusgxGcSWTEXBhp0CPwQ1A==}
    engines: {node: '>=6'}
    optional: true

  /clean-stack/4.2.0:
    resolution: {integrity: sha512-LYv6XPxoyODi36Dp976riBtSY27VmFo+MKqEU9QCCWyTrdEPDog+RWA7xQWHi6Vbp61j5c4cdzzX1NidnwtUWg==}
    engines: {node: '>=12'}
    dependencies:
      escape-string-regexp: 5.0.0
    dev: true

  /clean-yaml-object/0.1.0:
    resolution: {integrity: sha512-3yONmlN9CSAkzNwnRCiJQ7Q2xK5mWuEfL3PuTZcAUzhObbXsfsnMptJzXwz93nc5zn9V9TwCVMmV7w4xsm43dw==}
    engines: {node: '>=0.10.0'}
    dev: true

  /cli-color/2.0.3:
    resolution: {integrity: sha512-OkoZnxyC4ERN3zLzZaY9Emb7f/MhBOIpePv0Ycok0fJYT+Ouo00UBEIwsVsr0yoow++n5YWlSUgST9GKhNHiRQ==}
    engines: {node: '>=0.10'}
    dependencies:
      d: 1.0.1
      es5-ext: 0.10.62
      es6-iterator: 2.0.3
      memoizee: 0.4.15
      timers-ext: 0.1.7
    dev: true

  /cli-truncate/3.1.0:
    resolution: {integrity: sha512-wfOBkjXteqSnI59oPcJkcPl/ZmwvMMOj340qUIY1SKZCv0B9Cf4D4fAucRkIKQmsIuYK3x1rrgU7MeGRruiuiA==}
    engines: {node: ^12.20.0 || ^14.13.1 || >=16.0.0}
    dependencies:
      slice-ansi: 5.0.0
      string-width: 5.1.2
    dev: true

  /cliui/8.0.1:
    resolution: {integrity: sha512-BSeNnyus75C4//NQ9gQt1/csTXyo/8Sb+afLAkzAptFuMsod9HFokGNudZpi/oQV73hnVK+sR+5PVRMd+Dr7YQ==}
    engines: {node: '>=12'}
    dependencies:
      string-width: 4.2.3
      strip-ansi: 6.0.1
      wrap-ansi: 7.0.0
    dev: true

  /code-excerpt/4.0.0:
    resolution: {integrity: sha512-xxodCmBen3iy2i0WtAK8FlFNrRzjUqjRsMfho58xT/wvZU1YTM3fCnRjcy1gJPMepaRlgm/0e6w8SpWHpn3/cA==}
    engines: {node: ^12.20.0 || ^14.13.1 || >=16.0.0}
    dependencies:
      convert-to-spaces: 2.0.1
    dev: true

  /color-convert/1.9.3:
    resolution: {integrity: sha512-QfAUtd+vFdAtFQcC8CCyYt1fYWxSqAiK2cSD6zDB8N3cpsEBAvRxp9zOGg6G/SHHJYAT88/az/IuDGALsNVbGg==}
    dependencies:
      color-name: 1.1.3
    dev: true

  /color-convert/2.0.1:
    resolution: {integrity: sha512-RRECPsj7iu/xb5oKYcsFHSppFNnsj/52OVTRKb4zP5onXwVF3zVmmToNcOfGC+CRDpfK/U584fMg38ZHCaElKQ==}
    engines: {node: '>=7.0.0'}
    dependencies:
      color-name: 1.1.4
    dev: true

  /color-name/1.1.3:
    resolution: {integrity: sha512-72fSenhMw2HZMTVHeCA9KCmpEIbzWiQsjN+BHcBbS9vr1mtt+vJjPdksIBNUmKAW8TFUDPJK5SUU3QhE9NEXDw==}
    dev: true

  /color-name/1.1.4:
    resolution: {integrity: sha512-dOy+3AuW3a2wNbZHIuMZpTcgjGuLU/uBL/ubcZF9OXbDo8ff4O8yVp5Bf0efS8uEoYo5q4Fx7dY9OgQGXgAsQA==}
    dev: true

  /color-support/1.1.3:
    resolution: {integrity: sha512-qiBjkpbMLO/HL68y+lh4q0/O1MZFj2RX6X/KmMa3+gJD3z+WwI1ZzDHysvqHGS3mP6mznPckpXmw1nI9cJjyRg==}
    hasBin: true

  /combined-stream/1.0.8:
    resolution: {integrity: sha512-FQN4MRfuJeHf7cBbBMJFXhKSDq+2kAArBlmRBvcvFE5BB1HZKXtSFASDhdlz9zOYwxh8lDdnvmMOe/+5cdoEdg==}
    engines: {node: '>= 0.8'}
    dependencies:
      delayed-stream: 1.0.0
    dev: true

  /commander/10.0.0:
    resolution: {integrity: sha512-zS5PnTI22FIRM6ylNW8G4Ap0IEOyk62fhLSD0+uHRT9McRCLGpkVNvao4bjimpK/GShynyQkFFxHhwMcETmduA==}
    engines: {node: '>=14'}
    dev: true

  /commander/9.5.0:
    resolution: {integrity: sha512-KRs7WVDKg86PWiuAqhDrAQnTXZKraVcCc6vFdL14qrZ/DcWwuRo7VoiYXalXO7S5GKpqYiVEwCbgFDfxNHKJBQ==}
    engines: {node: ^12.20.0 || >=14}
    dev: true

  /common-path-prefix/3.0.0:
    resolution: {integrity: sha512-QE33hToZseCH3jS0qN96O/bSh3kaw/h+Tq7ngyY9eWDUnTlTNUyqfqvCXioLe5Na5jFsL78ra/wuBU4iuEgd4w==}
    dev: true

  /concat-map/0.0.1:
    resolution: {integrity: sha512-/Srv4dswyQNBfohGpz9o6Yb3Gz3SrUDqBH5rTuhGR7ahtlbYKnVxw2bCFMRljaA7EXHaXZ8wsHdodFvbkhKmqg==}

  /concordance/5.0.4:
    resolution: {integrity: sha512-OAcsnTEYu1ARJqWVGwf4zh4JDfHZEaSNlNccFmt8YjB2l/n19/PF2viLINHc57vO4FKIAFl2FWASIGZZWZ2Kxw==}
    engines: {node: '>=10.18.0 <11 || >=12.14.0 <13 || >=14'}
    dependencies:
      date-time: 3.1.0
      esutils: 2.0.3
      fast-diff: 1.2.0
      js-string-escape: 1.0.1
      lodash: 4.17.21
      md5-hex: 3.0.1
      semver: 7.3.8
      well-known-symbols: 2.0.0
    dev: true

  /concurrently/7.6.0:
    resolution: {integrity: sha512-BKtRgvcJGeZ4XttiDiNcFiRlxoAeZOseqUvyYRUp/Vtd+9p1ULmeoSqGsDA+2ivdeDFpqrJvGvmI+StKfKl5hw==}
    engines: {node: ^12.20.0 || ^14.13.0 || >=16.0.0}
    hasBin: true
    dependencies:
      chalk: 4.1.2
      date-fns: 2.29.3
      lodash: 4.17.21
      rxjs: 7.8.0
      shell-quote: 1.8.0
      spawn-command: 0.0.2-1
      supports-color: 8.1.1
      tree-kill: 1.2.2
      yargs: 17.6.2
    dev: true

  /console-control-strings/1.1.0:
    resolution: {integrity: sha512-ty/fTekppD2fIwRvnZAVdeOiGd1c7YXEixbgJTNzqcxJWKQnjJ/V1bNEEE6hygpM3WjwHFUVK6HTjWSzV4a8sQ==}

  /content-disposition/0.5.4:
    resolution: {integrity: sha512-FveZTNuGw04cxlAiWbzi6zTAL/lhehaWbTtgluJh4/E95DqMwTmha3KZN1aAWA8cFIhHzMZUvLevkw5Rqk+tSQ==}
    engines: {node: '>= 0.6'}
    dependencies:
      safe-buffer: 5.2.1
    dev: false

  /content-type/1.0.5:
    resolution: {integrity: sha512-nTjqfcBFEipKdXCv4YDQWCfmcLZKm81ldF0pAopTvyrFGVbcR6P/VAAd5G7N+0tTr8QqiU0tFadD6FK4NtJwOA==}
    engines: {node: '>= 0.6'}
    dev: false

  /convert-to-spaces/2.0.1:
    resolution: {integrity: sha512-rcQ1bsQO9799wq24uE5AM2tAILy4gXGIK/njFWcVQkGNZ96edlpY+A7bjwvzjYvLDyzmG1MmMLZhpcsb+klNMQ==}
    engines: {node: ^12.20.0 || ^14.13.1 || >=16.0.0}
    dev: true

  /cookie-signature/1.0.6:
    resolution: {integrity: sha512-QADzlaHc8icV8I7vbaJXJwod9HWYp8uCqf1xa4OfNu1T7JVxQIrUgOWtHdNDtPiywmFbiS12VjotIXLrKM3orQ==}
    dev: false

  /cookie/0.4.2:
    resolution: {integrity: sha512-aSWTXFzaKWkvHO1Ny/s+ePFpvKsPnjc551iI41v3ny/ow6tBG5Vd+FuqGNhh1LxOmVzOlGUriIlOaokOvhaStA==}
    engines: {node: '>= 0.6'}
    dev: true

  /cookie/0.5.0:
    resolution: {integrity: sha512-YZ3GUyn/o8gfKJlnlX7g7xq4gyO6OSuhGPKaaGssGB2qgDUS0gPgtTvoyZLTt9Ab6dC4hfc9dV5arkvc/OCmrw==}
    engines: {node: '>= 0.6'}
    dev: false

  /cpu-features/0.0.4:
    resolution: {integrity: sha512-fKiZ/zp1mUwQbnzb9IghXtHtDoTMtNeb8oYGx6kX2SYfhnG0HNdBEBIzB9b5KlXu5DQPhfy3mInbBxFcgwAr3A==}
    engines: {node: '>=10.0.0'}
    requiresBuild: true
    dependencies:
      buildcheck: 0.0.3
      nan: 2.17.0
    dev: false
    optional: true

  /cron-schedule/3.0.6:
    resolution: {integrity: sha512-izfGgKyzzIyLaeb1EtZ3KbglkS6AKp9cv7LxmiyoOu+fXfol1tQDC0Cof0enVZGNtudTHW+3lfuW9ZkLQss4Wg==}
    dev: true

  /cross-spawn/7.0.3:
    resolution: {integrity: sha512-iRDPJKUPVEND7dHPO8rkbOnPpyDygcDFtWjpeWNCgy8WP2rXcxXL8TskReQl6OrB2G7+UJrags1q15Fudc7G6w==}
    engines: {node: '>= 8'}
    dependencies:
      path-key: 3.1.1
      shebang-command: 2.0.0
      which: 2.0.2
    dev: true

  /currently-unhandled/0.4.1:
    resolution: {integrity: sha512-/fITjgjGU50vjQ4FH6eUoYu+iUoUKIXws2hL15JJpIR+BbTxaXQsMuuyjtNh2WqsSBS5nsaZHFsFecyw5CCAng==}
    engines: {node: '>=0.10.0'}
    dependencies:
      array-find-index: 1.0.2
    dev: true

  /d/1.0.1:
    resolution: {integrity: sha512-m62ShEObQ39CfralilEQRjH6oAMtNCV1xJyEx5LpRYUVN+EviphDgUc/F3hnYbADmkiNs67Y+3ylmlG7Lnu+FA==}
    dependencies:
      es5-ext: 0.10.62
      type: 1.2.0
    dev: true

  /date-fns/2.29.3:
    resolution: {integrity: sha512-dDCnyH2WnnKusqvZZ6+jA1O51Ibt8ZMRNkDZdyAyK4YfbDwa/cEmuztzG5pk6hqlp9aSBPYcjOlktquahGwGeA==}
    engines: {node: '>=0.11'}
    dev: true

  /date-time/3.1.0:
    resolution: {integrity: sha512-uqCUKXE5q1PNBXjPqvwhwJf9SwMoAHBgWJ6DcrnS5o+W2JOiIILl0JEdVD8SGujrNS02GGxgwAg2PN2zONgtjg==}
    engines: {node: '>=6'}
    dependencies:
      time-zone: 1.0.0
    dev: true

  /debug/2.6.9:
    resolution: {integrity: sha512-bC7ElrdJaJnPbAP+1EotYvqZsb3ecl5wi6Bfi6BJTUcNowp6cvspg0jXznRTKDjm/E7AdgFBVeAPVMNcKGsHMA==}
    peerDependencies:
      supports-color: '*'
    peerDependenciesMeta:
      supports-color:
        optional: true
    dependencies:
      ms: 2.0.0
    dev: false

  /debug/3.2.7:
    resolution: {integrity: sha512-CFjzYYAi4ThfiQvizrFQevTTXHtnCqWfe7x1AhgEscTz6ZbLbfoLRLPugTQyBth6f8ZERVUSyWHFD/7Wu4t1XQ==}
    peerDependencies:
      supports-color: '*'
    peerDependenciesMeta:
      supports-color:
        optional: true
    dependencies:
      ms: 2.1.3
    dev: true

  /debug/4.3.4:
    resolution: {integrity: sha512-PRWFHuSU3eDtQJPvnNY7Jcket1j0t5OuOsFzPPzsekD52Zl8qUfFIPEiswXqIvHWGVHOgX+7G/vCNNhehwxfkQ==}
    engines: {node: '>=6.0'}
    peerDependencies:
      supports-color: '*'
    peerDependenciesMeta:
      supports-color:
        optional: true
    dependencies:
      ms: 2.1.2

  /decompress-response/6.0.0:
    resolution: {integrity: sha512-aW35yZM6Bb/4oJlZncMH2LCoZtJXTRxES17vE3hoRiowU2kWHaJKFkSBDnDR+cm9J+9QhXmREyIfv0pji9ejCQ==}
    engines: {node: '>=10'}
    dependencies:
      mimic-response: 3.1.0

  /deep-extend/0.6.0:
    resolution: {integrity: sha512-LOHxIOaPYdHlJRtCQfDIVZtfw/ufM8+rVj649RIHzcm/vGwQRXFt6OPqIFWsm2XEMrNIEtWR64sY1LEKD2vAOA==}
    engines: {node: '>=4.0.0'}

  /deep-is/0.1.4:
    resolution: {integrity: sha512-oIPzksmTg4/MriiaYGO+okXDT7ztn/w3Eptv/+gSIdMdKsJo0u4CfYNFJPy+4SKMuCqGw2wxnA+URMg3t8a/bQ==}
    dev: true

  /define-properties/1.2.0:
    resolution: {integrity: sha512-xvqAVKGfT1+UAvPwKTVw/njhdQ8ZhXK4lI0bCIuCMrp2up9nPnaDftrLtmpTazqd1o+UY4zgzU+avtMbDP+ldA==}
    engines: {node: '>= 0.4'}
    dependencies:
      has-property-descriptors: 1.0.0
      object-keys: 1.1.1
    dev: true

  /del/7.0.0:
    resolution: {integrity: sha512-tQbV/4u5WVB8HMJr08pgw0b6nG4RGt/tj+7Numvq+zqcvUFeMaIWWOUFltiU+6go8BSO2/ogsB4EasDaj0y68Q==}
    engines: {node: '>=14.16'}
    dependencies:
      globby: 13.1.3
      graceful-fs: 4.2.10
      is-glob: 4.0.3
      is-path-cwd: 3.0.0
      is-path-inside: 4.0.0
      p-map: 5.5.0
      rimraf: 3.0.2
      slash: 4.0.0
    dev: true

  /delayed-stream/1.0.0:
    resolution: {integrity: sha512-ZySD7Nf91aLB0RxL4KGrKHBXl7Eds1DAmEdcoVawXnLD7SDhpNgtuII2aAkg7a7QS41jxPSZ17p4VdGnMHk3MQ==}
    engines: {node: '>=0.4.0'}
    dev: true

  /delegates/1.0.0:
    resolution: {integrity: sha512-bd2L678uiWATM6m5Z1VzNCErI3jiGzt6HGY8OVICs40JQq/HALfbyNJmp0UDakEY4pMMaN0Ly5om/B1VI/+xfQ==}

  /denque/2.1.0:
    resolution: {integrity: sha512-HVQE3AAb/pxF8fQAoiqpvg9i3evqug3hoiwakOyZAwJm+6vZehbkYXZ0l4JxS+I3QxM97v5aaRNhj8v5oBhekw==}
    engines: {node: '>=0.10'}

  /depd/1.1.2:
    resolution: {integrity: sha512-7emPTl6Dpo6JRXOXjLRxck+FlLRX5847cLKEn00PLAgc3g2hTZZgr+e4c2v6QpSmLeFP3n5yUo7ft6avBK/5jQ==}
    engines: {node: '>= 0.6'}
    optional: true

  /depd/2.0.0:
    resolution: {integrity: sha512-g7nH6P6dyDioJogAAGprGpCtVImJhpPk/roCzdb3fIh61/s/nPsfR6onyMwkCAR/OlC3yBC0lESvUoQEAssIrw==}
    engines: {node: '>= 0.8'}
    dev: false

  /dequal/2.0.3:
    resolution: {integrity: sha512-0je+qPKHEMohvfRTCEo3CrPG6cAzAYgmzKyxRiYSSDkS6eGJdyVJm7WaYA5ECaAD9wLB2T4EEeymA5aFVcYXCA==}
    engines: {node: '>=6'}
    dev: false

  /destroy/1.2.0:
    resolution: {integrity: sha512-2sJGJTaXIIaR1w4iJSNoN0hnMY7Gpc/n8D4qSCJw8QqFWXf7cuAgnEHxBpweaVcPevC2l3KpjYCx3NypQQgaJg==}
    engines: {node: '>= 0.8', npm: 1.2.8000 || >= 1.4.16}
    dev: false

  /detect-libc/2.0.1:
    resolution: {integrity: sha512-463v3ZeIrcWtdgIg6vI6XUncguvr2TnGl4SzDXinkt9mSLpBJKXT3mW6xT3VQdDN11+WVs29pgvivTc4Lp8v+w==}
    engines: {node: '>=8'}

  /diff/5.1.0:
    resolution: {integrity: sha512-D+mk+qE8VC/PAUrlAU34N+VfXev0ghe5ywmpqrawphmVZc1bEfn56uo9qpyGp1p4xpzOHkSW4ztBd6L7Xx4ACw==}
    engines: {node: '>=0.3.1'}
    dev: false

  /difflib/0.2.4:
    resolution: {integrity: sha512-9YVwmMb0wQHQNr5J9m6BSj6fk4pfGITGQOOs+D9Fl+INODWFOfvhIU1hNv6GgR1RBoC/9NJcwu77zShxV0kT7w==}
    dependencies:
      heap: 0.2.7
    dev: true

  /dir-glob/3.0.1:
    resolution: {integrity: sha512-WkrWp9GR4KXfKGYzOLmTuGVi1UWFfws377n9cc55/tb6DuqyF6pcQ5AbiHEshaDpY9v6oaSr2XCDidGmMwdzIA==}
    engines: {node: '>=8'}
    dependencies:
      path-type: 4.0.0
    dev: true

  /docker-modem/3.0.6:
    resolution: {integrity: sha512-h0Ow21gclbYsZ3mkHDfsYNDqtRhXS8fXr51bU0qr1dxgTMJj0XufbzX+jhNOvA8KuEEzn6JbvLVhXyv+fny9Uw==}
    engines: {node: '>= 8.0'}
    dependencies:
      debug: 4.3.4
      readable-stream: 3.6.0
      split-ca: 1.0.1
      ssh2: 1.11.0
    transitivePeerDependencies:
      - supports-color
    dev: false

  /dockerode/3.3.4:
    resolution: {integrity: sha512-3EUwuXnCU+RUlQEheDjmBE0B7q66PV9Rw5NiH1sXwINq0M9c5ERP9fxgkw36ZHOtzf4AGEEYySnkx/sACC9EgQ==}
    engines: {node: '>= 8.0'}
    dependencies:
      '@balena/dockerignore': 1.0.2
      docker-modem: 3.0.6
      tar-fs: 2.0.1
    transitivePeerDependencies:
      - supports-color
    dev: false

  /doctrine/2.1.0:
    resolution: {integrity: sha512-35mSku4ZXK0vfCuHEDAwt55dg2jNajHZ1odvF+8SSr82EsZY4QmXfuWso8oEd8zRhVObSN18aM0CjSdoBX7zIw==}
    engines: {node: '>=0.10.0'}
    dependencies:
      esutils: 2.0.3
    dev: true

  /doctrine/3.0.0:
    resolution: {integrity: sha512-yS+Q5i3hBf7GBkd4KG8a7eBNNWNGLTaEwwYWUijIYM7zrlYDM0BFXHjjPWlWZ1Rg7UaddZeIDmi9jF3HmqiQ2w==}
    engines: {node: '>=6.0.0'}
    dependencies:
      esutils: 2.0.3
    dev: true

  /dotenv/10.0.0:
    resolution: {integrity: sha512-rlBi9d8jpv9Sf1klPjNfFAuWDjKLwTIJJ/VxtoTwIR6hnZxcEOQCZg2oIL3MWBYw5GpUDKOEnND7LXTbIpQ03Q==}
    engines: {node: '>=10'}
    dev: true

  /dotenv/16.0.3:
    resolution: {integrity: sha512-7GO6HghkA5fYG9TYnNxi14/7K9f5occMlp3zXAuSxn7CKCxt9xbNWG7yF8hTCSUchlfWSe3uLmlPfigevRItzQ==}
    engines: {node: '>=12'}
    dev: false

  /dprint/0.34.5:
    resolution: {integrity: sha512-uxpTCCijw0SW9evJqAzivij1CD7mSiCJp47eCOi2N0EQUj+CzjT2gWxlilSvt4WnXzmUXF6SdK7pK7mEIPPbWQ==}
    hasBin: true
    requiresBuild: true
    dependencies:
      https-proxy-agent: 5.0.1
      yauzl: 2.10.0
    transitivePeerDependencies:
      - supports-color
    dev: true

  /dreamopt/0.8.0:
    resolution: {integrity: sha512-vyJTp8+mC+G+5dfgsY+r3ckxlz+QMX40VjPQsZc5gxVAxLmi64TBoVkP54A/pRAXMXsbu2GMMBrZPxNv23waMg==}
    engines: {node: '>=0.4.0'}
    dependencies:
      wordwrap: 1.0.0
    dev: true

  /drizzle-kit/0.17.0:
    resolution: {integrity: sha512-b9Yr+oHz0BtBc4zhhZQ+K83w8AiVEG5qfBzjiaqzjhMnlK0cxbLlZIdq95aaUqokKc8rfxpNmmzrm67SERSzYA==}
    hasBin: true
    dependencies:
      camelcase: 7.0.1
      chalk: 5.2.0
      commander: 9.5.0
      esbuild: 0.15.18
      esbuild-register: 3.4.2_esbuild@0.15.18
      glob: 8.1.0
      hanji: 0.0.5
      json-diff: 0.9.0
      zod: 3.20.2
    transitivePeerDependencies:
      - supports-color
    dev: true

  /eastasianwidth/0.2.0:
    resolution: {integrity: sha512-I88TYZWc9XiYHRQ4/3c5rjjfgkjhLyW2luGIheGERbNQ6OY7yTybanSpDXZa8y7VUP9YmDcYa+eyq4ca7iLqWA==}
    dev: true

  /ee-first/1.1.1:
    resolution: {integrity: sha512-WMwm9LhRUo+WUaRN+vRuETqG89IgZphVSNkdFgeb6sS/E4OrDIN7t48CAewSHXc6C8lefD8KKfr5vY61brQlow==}
    dev: false

  /emittery/1.0.1:
    resolution: {integrity: sha512-2ID6FdrMD9KDLldGesP6317G78K7km/kMcwItRtVFva7I/cSEOIaLpewaUb+YLXVwdAp3Ctfxh/V5zIl1sj7dQ==}
    engines: {node: '>=14.16'}
    dev: true

  /emoji-regex/8.0.0:
    resolution: {integrity: sha512-MSjYzcWNOA0ewAHpz0MxpYFvwg6yjy1NG3xteoqz644VCo/RPgnr1/GGt+ic3iJTzQ8Eu3TdM14SawnVUmGE6A==}

  /emoji-regex/9.2.2:
    resolution: {integrity: sha512-L18DaJsXSUk2+42pv8mLs5jJT2hqFkFE4j21wOmgbUqsZ2hL72NsUU785g9RXgo3s0ZNgVl42TiHp3ZtOv/Vyg==}
    dev: true

  /encodeurl/1.0.2:
    resolution: {integrity: sha512-TPJXq8JqFaVYm2CWmPvnP2Iyo4ZSM7/QKcSmuMLDObfpH5fi7RUGmd/rTDf+rut/saiDiQEeVTNgAmJEdAOx0w==}
    engines: {node: '>= 0.8'}
    dev: false

  /encoding/0.1.13:
    resolution: {integrity: sha512-ETBauow1T35Y/WZMkio9jiM0Z5xjHHmJ4XmjZOq1l/dXz3lr2sRn87nJy20RupqSh1F2m3HHPSp8ShIPQJrJ3A==}
    requiresBuild: true
    dependencies:
      iconv-lite: 0.6.3
    optional: true

  /end-of-stream/1.4.4:
    resolution: {integrity: sha512-+uw1inIHVPQoaVuHzRyXd21icM+cnt4CzD5rW+NC1wjOUSTOs+Te7FOv7AhN7vS9x/oIyhLP5PR1H+phQAHu5Q==}
    dependencies:
      once: 1.4.0

  /env-paths/2.2.1:
    resolution: {integrity: sha512-+h1lkLKhZMTYjog1VEpJNG7NZJWcuc2DDk/qsqSTRRCOXiLjeQ1d1/udrUGhqMxUgAlwKNZ0cf2uqan5GLuS2A==}
    engines: {node: '>=6'}
    optional: true

  /err-code/2.0.3:
    resolution: {integrity: sha512-2bmlRpNKBxT/CRmPOlyISQpNj+qSeYvcym/uT0Jx2bMOlKLtSy1ZmLuVxSEKKyor/N5yhvp/ZiG1oE3DEYMSFA==}
    optional: true

  /es-abstract/1.21.1:
    resolution: {integrity: sha512-QudMsPOz86xYz/1dG1OuGBKOELjCh99IIWHLzy5znUB6j8xG2yMA7bfTV86VSqKF+Y/H08vQPR+9jyXpuC6hfg==}
    engines: {node: '>= 0.4'}
    dependencies:
      available-typed-arrays: 1.0.5
      call-bind: 1.0.2
      es-set-tostringtag: 2.0.1
      es-to-primitive: 1.2.1
      function-bind: 1.1.1
      function.prototype.name: 1.1.5
      get-intrinsic: 1.2.0
      get-symbol-description: 1.0.0
      globalthis: 1.0.3
      gopd: 1.0.1
      has: 1.0.3
      has-property-descriptors: 1.0.0
      has-proto: 1.0.1
      has-symbols: 1.0.3
      internal-slot: 1.0.5
      is-array-buffer: 3.0.2
      is-callable: 1.2.7
      is-negative-zero: 2.0.2
      is-regex: 1.1.4
      is-shared-array-buffer: 1.0.2
      is-string: 1.0.7
      is-typed-array: 1.1.10
      is-weakref: 1.0.2
      object-inspect: 1.12.3
      object-keys: 1.1.1
      object.assign: 4.1.4
      regexp.prototype.flags: 1.4.3
      safe-regex-test: 1.0.0
      string.prototype.trimend: 1.0.6
      string.prototype.trimstart: 1.0.6
      typed-array-length: 1.0.4
      unbox-primitive: 1.0.2
      which-typed-array: 1.1.9
    dev: true

  /es-set-tostringtag/2.0.1:
    resolution: {integrity: sha512-g3OMbtlwY3QewlqAiMLI47KywjWZoEytKr8pf6iTC8uJq5bIAH52Z9pnQ8pVL6whrCto53JZDuUIsifGeLorTg==}
    engines: {node: '>= 0.4'}
    dependencies:
      get-intrinsic: 1.2.0
      has: 1.0.3
      has-tostringtag: 1.0.0
    dev: true

  /es-shim-unscopables/1.0.0:
    resolution: {integrity: sha512-Jm6GPcCdC30eMLbZ2x8z2WuRwAws3zTBBKuusffYVUrNj/GVSUAZ+xKMaUpfNDR5IbyNA5LJbaecoUVbmUcB1w==}
    dependencies:
      has: 1.0.3
    dev: true

  /es-to-primitive/1.2.1:
    resolution: {integrity: sha512-QCOllgZJtaUo9miYBcLChTUaHNjJF3PYs1VidD7AwiEj1kYxKeQTctLAezAOH5ZKRH0g2IgPn6KwB4IT8iRpvA==}
    engines: {node: '>= 0.4'}
    dependencies:
      is-callable: 1.2.7
      is-date-object: 1.0.5
      is-symbol: 1.0.4
    dev: true

  /es5-ext/0.10.62:
    resolution: {integrity: sha512-BHLqn0klhEpnOKSrzn/Xsz2UIW8j+cGmo9JLzr8BiUapV8hPL9+FliFqjwr9ngW7jWdnxv6eO+/LqyhJVqgrjA==}
    engines: {node: '>=0.10'}
    requiresBuild: true
    dependencies:
      es6-iterator: 2.0.3
      es6-symbol: 3.1.3
      next-tick: 1.1.0
    dev: true

  /es6-iterator/2.0.3:
    resolution: {integrity: sha512-zw4SRzoUkd+cl+ZoE15A9o1oQd920Bb0iOJMQkQhl3jNc03YqVjAhG7scf9C5KWRU/R13Orf588uCC6525o02g==}
    dependencies:
      d: 1.0.1
      es5-ext: 0.10.62
      es6-symbol: 3.1.3
    dev: true

  /es6-symbol/3.1.3:
    resolution: {integrity: sha512-NJ6Yn3FuDinBaBRWl/q5X/s4koRHBrgKAu+yGI6JCBeiu3qrcbJhwT2GeR/EXVfylRk8dpQVJoLEFhK+Mu31NA==}
    dependencies:
      d: 1.0.1
      ext: 1.7.0
    dev: true

  /es6-weak-map/2.0.3:
    resolution: {integrity: sha512-p5um32HOTO1kP+w7PRnB+5lQ43Z6muuMuIMffvDN8ZB4GcnjLBV6zGStpbASIMk4DCAvEaamhe2zhyCb/QXXsA==}
    dependencies:
      d: 1.0.1
      es5-ext: 0.10.62
      es6-iterator: 2.0.3
      es6-symbol: 3.1.3
    dev: true

  /esbuild-android-64/0.14.51:
    resolution: {integrity: sha512-6FOuKTHnC86dtrKDmdSj2CkcKF8PnqkaIXqvgydqfJmqBazCPdw+relrMlhGjkvVdiiGV70rpdnyFmA65ekBCQ==}
    engines: {node: '>=12'}
    cpu: [x64]
    os: [android]
    requiresBuild: true
    dev: true
    optional: true

  /esbuild-android-64/0.15.18:
    resolution: {integrity: sha512-wnpt3OXRhcjfIDSZu9bnzT4/TNTDsOUvip0foZOUBG7QbSt//w3QV4FInVJxNhKc/ErhUxc5z4QjHtMi7/TbgA==}
    engines: {node: '>=12'}
    cpu: [x64]
    os: [android]
    requiresBuild: true
    dev: true
    optional: true

  /esbuild-android-arm64/0.14.51:
    resolution: {integrity: sha512-vBtp//5VVkZWmYYvHsqBRCMMi1MzKuMIn5XDScmnykMTu9+TD9v0NMEDqQxvtFToeYmojdo5UCV2vzMQWJcJ4A==}
    engines: {node: '>=12'}
    cpu: [arm64]
    os: [android]
    requiresBuild: true
    dev: true
    optional: true

  /esbuild-android-arm64/0.15.18:
    resolution: {integrity: sha512-G4xu89B8FCzav9XU8EjsXacCKSG2FT7wW9J6hOc18soEHJdtWu03L3TQDGf0geNxfLTtxENKBzMSq9LlbjS8OQ==}
    engines: {node: '>=12'}
    cpu: [arm64]
    os: [android]
    requiresBuild: true
    dev: true
    optional: true

  /esbuild-darwin-64/0.14.51:
    resolution: {integrity: sha512-YFmXPIOvuagDcwCejMRtCDjgPfnDu+bNeh5FU2Ryi68ADDVlWEpbtpAbrtf/lvFTWPexbgyKgzppNgsmLPr8PA==}
    engines: {node: '>=12'}
    cpu: [x64]
    os: [darwin]
    requiresBuild: true
    dev: true
    optional: true

  /esbuild-darwin-64/0.15.18:
    resolution: {integrity: sha512-2WAvs95uPnVJPuYKP0Eqx+Dl/jaYseZEUUT1sjg97TJa4oBtbAKnPnl3b5M9l51/nbx7+QAEtuummJZW0sBEmg==}
    engines: {node: '>=12'}
    cpu: [x64]
    os: [darwin]
    requiresBuild: true
    dev: true
    optional: true

  /esbuild-darwin-arm64/0.14.51:
    resolution: {integrity: sha512-juYD0QnSKwAMfzwKdIF6YbueXzS6N7y4GXPDeDkApz/1RzlT42mvX9jgNmyOlWKN7YzQAYbcUEJmZJYQGdf2ow==}
    engines: {node: '>=12'}
    cpu: [arm64]
    os: [darwin]
    requiresBuild: true
    dev: true
    optional: true

  /esbuild-darwin-arm64/0.15.18:
    resolution: {integrity: sha512-tKPSxcTJ5OmNb1btVikATJ8NftlyNlc8BVNtyT/UAr62JFOhwHlnoPrhYWz09akBLHI9nElFVfWSTSRsrZiDUA==}
    engines: {node: '>=12'}
    cpu: [arm64]
    os: [darwin]
    requiresBuild: true
    dev: true
    optional: true

  /esbuild-freebsd-64/0.14.51:
    resolution: {integrity: sha512-cLEI/aXjb6vo5O2Y8rvVSQ7smgLldwYY5xMxqh/dQGfWO+R1NJOFsiax3IS4Ng300SVp7Gz3czxT6d6qf2cw0g==}
    engines: {node: '>=12'}
    cpu: [x64]
    os: [freebsd]
    requiresBuild: true
    dev: true
    optional: true

  /esbuild-freebsd-64/0.15.18:
    resolution: {integrity: sha512-TT3uBUxkteAjR1QbsmvSsjpKjOX6UkCstr8nMr+q7zi3NuZ1oIpa8U41Y8I8dJH2fJgdC3Dj3CXO5biLQpfdZA==}
    engines: {node: '>=12'}
    cpu: [x64]
    os: [freebsd]
    requiresBuild: true
    dev: true
    optional: true

  /esbuild-freebsd-arm64/0.14.51:
    resolution: {integrity: sha512-TcWVw/rCL2F+jUgRkgLa3qltd5gzKjIMGhkVybkjk6PJadYInPtgtUBp1/hG+mxyigaT7ib+od1Xb84b+L+1Mg==}
    engines: {node: '>=12'}
    cpu: [arm64]
    os: [freebsd]
    requiresBuild: true
    dev: true
    optional: true

  /esbuild-freebsd-arm64/0.15.18:
    resolution: {integrity: sha512-R/oVr+X3Tkh+S0+tL41wRMbdWtpWB8hEAMsOXDumSSa6qJR89U0S/PpLXrGF7Wk/JykfpWNokERUpCeHDl47wA==}
    engines: {node: '>=12'}
    cpu: [arm64]
    os: [freebsd]
    requiresBuild: true
    dev: true
    optional: true

  /esbuild-linux-32/0.14.51:
    resolution: {integrity: sha512-RFqpyC5ChyWrjx8Xj2K0EC1aN0A37H6OJfmUXIASEqJoHcntuV3j2Efr9RNmUhMfNE6yEj2VpYuDteZLGDMr0w==}
    engines: {node: '>=12'}
    cpu: [ia32]
    os: [linux]
    requiresBuild: true
    dev: true
    optional: true

  /esbuild-linux-32/0.15.18:
    resolution: {integrity: sha512-lphF3HiCSYtaa9p1DtXndiQEeQDKPl9eN/XNoBf2amEghugNuqXNZA/ZovthNE2aa4EN43WroO0B85xVSjYkbg==}
    engines: {node: '>=12'}
    cpu: [ia32]
    os: [linux]
    requiresBuild: true
    dev: true
    optional: true

  /esbuild-linux-64/0.14.51:
    resolution: {integrity: sha512-dxjhrqo5i7Rq6DXwz5v+MEHVs9VNFItJmHBe1CxROWNf4miOGoQhqSG8StStbDkQ1Mtobg6ng+4fwByOhoQoeA==}
    engines: {node: '>=12'}
    cpu: [x64]
    os: [linux]
    requiresBuild: true
    dev: true
    optional: true

  /esbuild-linux-64/0.15.18:
    resolution: {integrity: sha512-hNSeP97IviD7oxLKFuii5sDPJ+QHeiFTFLoLm7NZQligur8poNOWGIgpQ7Qf8Balb69hptMZzyOBIPtY09GZYw==}
    engines: {node: '>=12'}
    cpu: [x64]
    os: [linux]
    requiresBuild: true
    dev: true
    optional: true

  /esbuild-linux-arm/0.14.51:
    resolution: {integrity: sha512-LsJynDxYF6Neg7ZC7748yweCDD+N8ByCv22/7IAZglIEniEkqdF4HCaa49JNDLw1UQGlYuhOB8ZT/MmcSWzcWg==}
    engines: {node: '>=12'}
    cpu: [arm]
    os: [linux]
    requiresBuild: true
    dev: true
    optional: true

  /esbuild-linux-arm/0.15.18:
    resolution: {integrity: sha512-UH779gstRblS4aoS2qpMl3wjg7U0j+ygu3GjIeTonCcN79ZvpPee12Qun3vcdxX+37O5LFxz39XeW2I9bybMVA==}
    engines: {node: '>=12'}
    cpu: [arm]
    os: [linux]
    requiresBuild: true
    dev: true
    optional: true

  /esbuild-linux-arm64/0.14.51:
    resolution: {integrity: sha512-D9rFxGutoqQX3xJPxqd6o+kvYKeIbM0ifW2y0bgKk5HPgQQOo2k9/2Vpto3ybGYaFPCE5qTGtqQta9PoP6ZEzw==}
    engines: {node: '>=12'}
    cpu: [arm64]
    os: [linux]
    requiresBuild: true
    dev: true
    optional: true

  /esbuild-linux-arm64/0.15.18:
    resolution: {integrity: sha512-54qr8kg/6ilcxd+0V3h9rjT4qmjc0CccMVWrjOEM/pEcUzt8X62HfBSeZfT2ECpM7104mk4yfQXkosY8Quptug==}
    engines: {node: '>=12'}
    cpu: [arm64]
    os: [linux]
    requiresBuild: true
    dev: true
    optional: true

  /esbuild-linux-mips64le/0.14.51:
    resolution: {integrity: sha512-vS54wQjy4IinLSlb5EIlLoln8buh1yDgliP4CuEHumrPk4PvvP4kTRIG4SzMXm6t19N0rIfT4bNdAxzJLg2k6A==}
    engines: {node: '>=12'}
    cpu: [mips64el]
    os: [linux]
    requiresBuild: true
    dev: true
    optional: true

  /esbuild-linux-mips64le/0.15.18:
    resolution: {integrity: sha512-Mk6Ppwzzz3YbMl/ZZL2P0q1tnYqh/trYZ1VfNP47C31yT0K8t9s7Z077QrDA/guU60tGNp2GOwCQnp+DYv7bxQ==}
    engines: {node: '>=12'}
    cpu: [mips64el]
    os: [linux]
    requiresBuild: true
    dev: true
    optional: true

  /esbuild-linux-ppc64le/0.14.51:
    resolution: {integrity: sha512-xcdd62Y3VfGoyphNP/aIV9LP+RzFw5M5Z7ja+zdpQHHvokJM7d0rlDRMN+iSSwvUymQkqZO+G/xjb4/75du8BQ==}
    engines: {node: '>=12'}
    cpu: [ppc64]
    os: [linux]
    requiresBuild: true
    dev: true
    optional: true

  /esbuild-linux-ppc64le/0.15.18:
    resolution: {integrity: sha512-b0XkN4pL9WUulPTa/VKHx2wLCgvIAbgwABGnKMY19WhKZPT+8BxhZdqz6EgkqCLld7X5qiCY2F/bfpUUlnFZ9w==}
    engines: {node: '>=12'}
    cpu: [ppc64]
    os: [linux]
    requiresBuild: true
    dev: true
    optional: true

  /esbuild-linux-riscv64/0.14.51:
    resolution: {integrity: sha512-syXHGak9wkAnFz0gMmRBoy44JV0rp4kVCEA36P5MCeZcxFq8+fllBC2t6sKI23w3qd8Vwo9pTADCgjTSf3L3rA==}
    engines: {node: '>=12'}
    cpu: [riscv64]
    os: [linux]
    requiresBuild: true
    dev: true
    optional: true

  /esbuild-linux-riscv64/0.15.18:
    resolution: {integrity: sha512-ba2COaoF5wL6VLZWn04k+ACZjZ6NYniMSQStodFKH/Pu6RxzQqzsmjR1t9QC89VYJxBeyVPTaHuBMCejl3O/xg==}
    engines: {node: '>=12'}
    cpu: [riscv64]
    os: [linux]
    requiresBuild: true
    dev: true
    optional: true

  /esbuild-linux-s390x/0.14.51:
    resolution: {integrity: sha512-kFAJY3dv+Wq8o28K/C7xkZk/X34rgTwhknSsElIqoEo8armCOjMJ6NsMxm48KaWY2h2RUYGtQmr+RGuUPKBhyw==}
    engines: {node: '>=12'}
    cpu: [s390x]
    os: [linux]
    requiresBuild: true
    dev: true
    optional: true

  /esbuild-linux-s390x/0.15.18:
    resolution: {integrity: sha512-VbpGuXEl5FCs1wDVp93O8UIzl3ZrglgnSQ+Hu79g7hZu6te6/YHgVJxCM2SqfIila0J3k0csfnf8VD2W7u2kzQ==}
    engines: {node: '>=12'}
    cpu: [s390x]
    os: [linux]
    requiresBuild: true
    dev: true
    optional: true

  /esbuild-netbsd-64/0.14.51:
    resolution: {integrity: sha512-ZZBI7qrR1FevdPBVHz/1GSk1x5GDL/iy42Zy8+neEm/HA7ma+hH/bwPEjeHXKWUDvM36CZpSL/fn1/y9/Hb+1A==}
    engines: {node: '>=12'}
    cpu: [x64]
    os: [netbsd]
    requiresBuild: true
    dev: true
    optional: true

  /esbuild-netbsd-64/0.15.18:
    resolution: {integrity: sha512-98ukeCdvdX7wr1vUYQzKo4kQ0N2p27H7I11maINv73fVEXt2kyh4K4m9f35U1K43Xc2QGXlzAw0K9yoU7JUjOg==}
    engines: {node: '>=12'}
    cpu: [x64]
    os: [netbsd]
    requiresBuild: true
    dev: true
    optional: true

  /esbuild-openbsd-64/0.14.51:
    resolution: {integrity: sha512-7R1/p39M+LSVQVgDVlcY1KKm6kFKjERSX1lipMG51NPcspJD1tmiZSmmBXoY5jhHIu6JL1QkFDTx94gMYK6vfA==}
    engines: {node: '>=12'}
    cpu: [x64]
    os: [openbsd]
    requiresBuild: true
    dev: true
    optional: true

  /esbuild-openbsd-64/0.15.18:
    resolution: {integrity: sha512-yK5NCcH31Uae076AyQAXeJzt/vxIo9+omZRKj1pauhk3ITuADzuOx5N2fdHrAKPxN+zH3w96uFKlY7yIn490xQ==}
    engines: {node: '>=12'}
    cpu: [x64]
    os: [openbsd]
    requiresBuild: true
    dev: true
    optional: true

  /esbuild-register/3.4.2_esbuild@0.15.18:
    resolution: {integrity: sha512-kG/XyTDyz6+YDuyfB9ZoSIOOmgyFCH+xPRtsCa8W85HLRV5Csp+o3jWVbOSHgSLfyLc5DmP+KFDNwty4mEjC+Q==}
    peerDependencies:
      esbuild: '>=0.12 <1'
    dependencies:
      debug: 4.3.4
      esbuild: 0.15.18
    transitivePeerDependencies:
      - supports-color
    dev: true

  /esbuild-sunos-64/0.14.51:
    resolution: {integrity: sha512-HoHaCswHxLEYN8eBTtyO0bFEWvA3Kdb++hSQ/lLG7TyKF69TeSG0RNoBRAs45x/oCeWaTDntEZlYwAfQlhEtJA==}
    engines: {node: '>=12'}
    cpu: [x64]
    os: [sunos]
    requiresBuild: true
    dev: true
    optional: true

  /esbuild-sunos-64/0.15.18:
    resolution: {integrity: sha512-On22LLFlBeLNj/YF3FT+cXcyKPEI263nflYlAhz5crxtp3yRG1Ugfr7ITyxmCmjm4vbN/dGrb/B7w7U8yJR9yw==}
    engines: {node: '>=12'}
    cpu: [x64]
    os: [sunos]
    requiresBuild: true
    dev: true
    optional: true

  /esbuild-windows-32/0.14.51:
    resolution: {integrity: sha512-4rtwSAM35A07CBt1/X8RWieDj3ZUHQqUOaEo5ZBs69rt5WAFjP4aqCIobdqOy4FdhYw1yF8Z0xFBTyc9lgPtEg==}
    engines: {node: '>=12'}
    cpu: [ia32]
    os: [win32]
    requiresBuild: true
    dev: true
    optional: true

  /esbuild-windows-32/0.15.18:
    resolution: {integrity: sha512-o+eyLu2MjVny/nt+E0uPnBxYuJHBvho8vWsC2lV61A7wwTWC3jkN2w36jtA+yv1UgYkHRihPuQsL23hsCYGcOQ==}
    engines: {node: '>=12'}
    cpu: [ia32]
    os: [win32]
    requiresBuild: true
    dev: true
    optional: true

  /esbuild-windows-64/0.14.51:
    resolution: {integrity: sha512-HoN/5HGRXJpWODprGCgKbdMvrC3A2gqvzewu2eECRw2sYxOUoh2TV1tS+G7bHNapPGI79woQJGV6pFH7GH7qnA==}
    engines: {node: '>=12'}
    cpu: [x64]
    os: [win32]
    requiresBuild: true
    dev: true
    optional: true

  /esbuild-windows-64/0.15.18:
    resolution: {integrity: sha512-qinug1iTTaIIrCorAUjR0fcBk24fjzEedFYhhispP8Oc7SFvs+XeW3YpAKiKp8dRpizl4YYAhxMjlftAMJiaUw==}
    engines: {node: '>=12'}
    cpu: [x64]
    os: [win32]
    requiresBuild: true
    dev: true
    optional: true

  /esbuild-windows-arm64/0.14.51:
    resolution: {integrity: sha512-JQDqPjuOH7o+BsKMSddMfmVJXrnYZxXDHsoLHc0xgmAZkOOCflRmC43q31pk79F9xuyWY45jDBPolb5ZgGOf9g==}
    engines: {node: '>=12'}
    cpu: [arm64]
    os: [win32]
    requiresBuild: true
    dev: true
    optional: true

  /esbuild-windows-arm64/0.15.18:
    resolution: {integrity: sha512-q9bsYzegpZcLziq0zgUi5KqGVtfhjxGbnksaBFYmWLxeV/S1fK4OLdq2DFYnXcLMjlZw2L0jLsk1eGoB522WXQ==}
    engines: {node: '>=12'}
    cpu: [arm64]
    os: [win32]
    requiresBuild: true
    dev: true
    optional: true

  /esbuild/0.14.51:
    resolution: {integrity: sha512-+CvnDitD7Q5sT7F+FM65sWkF8wJRf+j9fPcprxYV4j+ohmzVj2W7caUqH2s5kCaCJAfcAICjSlKhDCcvDpU7nw==}
    engines: {node: '>=12'}
    hasBin: true
    requiresBuild: true
    optionalDependencies:
      esbuild-android-64: 0.14.51
      esbuild-android-arm64: 0.14.51
      esbuild-darwin-64: 0.14.51
      esbuild-darwin-arm64: 0.14.51
      esbuild-freebsd-64: 0.14.51
      esbuild-freebsd-arm64: 0.14.51
      esbuild-linux-32: 0.14.51
      esbuild-linux-64: 0.14.51
      esbuild-linux-arm: 0.14.51
      esbuild-linux-arm64: 0.14.51
      esbuild-linux-mips64le: 0.14.51
      esbuild-linux-ppc64le: 0.14.51
      esbuild-linux-riscv64: 0.14.51
      esbuild-linux-s390x: 0.14.51
      esbuild-netbsd-64: 0.14.51
      esbuild-openbsd-64: 0.14.51
      esbuild-sunos-64: 0.14.51
      esbuild-windows-32: 0.14.51
      esbuild-windows-64: 0.14.51
      esbuild-windows-arm64: 0.14.51
    dev: true

  /esbuild/0.15.18:
    resolution: {integrity: sha512-x/R72SmW3sSFRm5zrrIjAhCeQSAWoni3CmHEqfQrZIQTM3lVCdehdwuIqaOtfC2slvpdlLa62GYoN8SxT23m6Q==}
    engines: {node: '>=12'}
    hasBin: true
    requiresBuild: true
    optionalDependencies:
      '@esbuild/android-arm': 0.15.18
      '@esbuild/linux-loong64': 0.15.18
      esbuild-android-64: 0.15.18
      esbuild-android-arm64: 0.15.18
      esbuild-darwin-64: 0.15.18
      esbuild-darwin-arm64: 0.15.18
      esbuild-freebsd-64: 0.15.18
      esbuild-freebsd-arm64: 0.15.18
      esbuild-linux-32: 0.15.18
      esbuild-linux-64: 0.15.18
      esbuild-linux-arm: 0.15.18
      esbuild-linux-arm64: 0.15.18
      esbuild-linux-mips64le: 0.15.18
      esbuild-linux-ppc64le: 0.15.18
      esbuild-linux-riscv64: 0.15.18
      esbuild-linux-s390x: 0.15.18
      esbuild-netbsd-64: 0.15.18
      esbuild-openbsd-64: 0.15.18
      esbuild-sunos-64: 0.15.18
      esbuild-windows-32: 0.15.18
      esbuild-windows-64: 0.15.18
      esbuild-windows-arm64: 0.15.18
    dev: true

  /escalade/3.1.1:
    resolution: {integrity: sha512-k0er2gUkLf8O0zKJiAhmkTnJlTvINGv7ygDNPbeIsX/TJjGJZHuh9B2UxbsaEkmlEo9MfhrSzmhIlhRlI2GXnw==}
    engines: {node: '>=6'}
    dev: true

  /escape-html/1.0.3:
    resolution: {integrity: sha512-NiSupZ4OeuGwr68lGIeym/ksIZMJodUGOSCZ/FSnTxcrekbvqrgdUxlJOMpijaKZVjAJrWrGs/6Jy8OMuyj9ow==}
    dev: false

  /escape-string-regexp/1.0.5:
    resolution: {integrity: sha512-vbRorB5FUQWvla16U8R/qgaFIya2qGzwDrNmCZuYKrbdSUMG6I1ZCGQRefkRVhuOkIGVne7BQ35DSfo1qvJqFg==}
    engines: {node: '>=0.8.0'}
    dev: true

  /escape-string-regexp/2.0.0:
    resolution: {integrity: sha512-UpzcLCXolUWcNu5HtVMHYdXJjArjsF9C0aNnquZYY4uW/Vu0miy5YoWvbV345HauVvcAUnpRuhMMcqTcGOY2+w==}
    engines: {node: '>=8'}
    dev: true

  /escape-string-regexp/4.0.0:
    resolution: {integrity: sha512-TtpcNJ3XAzx3Gq8sWRzJaVajRs0uVxA2YAkdb1jm2YkPz4G6egUFAyA3n5vtEIZefPk5Wa4UXbKuS5fKkJWdgA==}
    engines: {node: '>=10'}
    dev: true

  /escape-string-regexp/5.0.0:
    resolution: {integrity: sha512-/veY75JbMK4j1yjvuUxuVsiS/hr/4iHs9FTT6cgTexxdE0Ly/glccBAkloH/DofkjRbZU3bnoj38mOmhkZ0lHw==}
    engines: {node: '>=12'}
    dev: true

  /eslint-import-resolver-node/0.3.7:
    resolution: {integrity: sha512-gozW2blMLJCeFpBwugLTGyvVjNoeo1knonXAcatC6bjPBZitotxdWf7Gimr25N4c0AAOo4eOUfaG82IJPDpqCA==}
    dependencies:
      debug: 3.2.7
      is-core-module: 2.11.0
      resolve: 1.22.1
    transitivePeerDependencies:
      - supports-color
    dev: true

  /eslint-module-utils/2.7.4_s7ofxpkisoyh3lhnz347lq4g7u:
    resolution: {integrity: sha512-j4GT+rqzCoRKHwURX7pddtIPGySnX9Si/cgMI5ztrcqOPtk5dDEeZ34CQVPphnqkJytlc97Vuk05Um2mJ3gEQA==}
    engines: {node: '>=4'}
    peerDependencies:
      '@typescript-eslint/parser': '*'
      eslint: '*'
      eslint-import-resolver-node: '*'
      eslint-import-resolver-typescript: '*'
      eslint-import-resolver-webpack: '*'
    peerDependenciesMeta:
      '@typescript-eslint/parser':
        optional: true
      eslint:
        optional: true
      eslint-import-resolver-node:
        optional: true
      eslint-import-resolver-typescript:
        optional: true
      eslint-import-resolver-webpack:
        optional: true
    dependencies:
      '@typescript-eslint/parser': 5.54.1_oetr3kuzbjncgm24ninkrag7ya
      debug: 3.2.7
      eslint: 8.36.0
      eslint-import-resolver-node: 0.3.7
    transitivePeerDependencies:
      - supports-color
    dev: true

  /eslint-plugin-import/2.27.5_grm2fcfvepvokbbqenost2xmum:
    resolution: {integrity: sha512-LmEt3GVofgiGuiE+ORpnvP+kAm3h6MLZJ4Q5HCyHADofsb4VzXFsRiWj3c0OFiV+3DWFh0qg3v9gcPlfc3zRow==}
    engines: {node: '>=4'}
    peerDependencies:
      '@typescript-eslint/parser': '*'
      eslint: ^2 || ^3 || ^4 || ^5 || ^6 || ^7.2.0 || ^8
    peerDependenciesMeta:
      '@typescript-eslint/parser':
        optional: true
    dependencies:
      '@typescript-eslint/parser': 5.54.1_oetr3kuzbjncgm24ninkrag7ya
      array-includes: 3.1.6
      array.prototype.flat: 1.3.1
      array.prototype.flatmap: 1.3.1
      debug: 3.2.7
      doctrine: 2.1.0
      eslint: 8.36.0
      eslint-import-resolver-node: 0.3.7
      eslint-module-utils: 2.7.4_s7ofxpkisoyh3lhnz347lq4g7u
      has: 1.0.3
      is-core-module: 2.11.0
      is-glob: 4.0.3
      minimatch: 3.1.2
      object.values: 1.1.6
      resolve: 1.22.1
      semver: 6.3.0
      tsconfig-paths: 3.14.2
    transitivePeerDependencies:
      - eslint-import-resolver-typescript
      - eslint-import-resolver-webpack
      - supports-color
    dev: true

  /eslint-scope/5.1.1:
    resolution: {integrity: sha512-2NxwbF/hZ0KpepYN0cNbo+FN6XoK7GaHlQhgx/hIZl6Va0bF45RQOOwhLIy8lQDbuCiadSLCBnH2CFYquit5bw==}
    engines: {node: '>=8.0.0'}
    dependencies:
      esrecurse: 4.3.0
      estraverse: 4.3.0
    dev: true

  /eslint-scope/7.1.1:
    resolution: {integrity: sha512-QKQM/UXpIiHcLqJ5AOyIW7XZmzjkzQXYE54n1++wb0u9V/abW3l9uQnxX8Z5Xd18xyKIMTUAyQ0k1e8pz6LUrw==}
    engines: {node: ^12.22.0 || ^14.17.0 || >=16.0.0}
    dependencies:
      esrecurse: 4.3.0
      estraverse: 5.3.0
    dev: true

  /eslint-utils/3.0.0_eslint@8.36.0:
    resolution: {integrity: sha512-uuQC43IGctw68pJA1RgbQS8/NP7rch6Cwd4j3ZBtgo4/8Flj4eGE7ZYSZRN3iq5pVUv6GPdW5Z1RFleo84uLDA==}
    engines: {node: ^10.0.0 || ^12.0.0 || >= 14.0.0}
    peerDependencies:
      eslint: '>=5'
    dependencies:
      eslint: 8.36.0
      eslint-visitor-keys: 2.1.0
    dev: true

  /eslint-visitor-keys/2.1.0:
    resolution: {integrity: sha512-0rSmRBzXgDzIsD6mGdJgevzgezI534Cer5L/vyMX0kHzT/jiB43jRhd9YUlMGYLQy2zprNmoT8qasCGtY+QaKw==}
    engines: {node: '>=10'}
    dev: true

  /eslint-visitor-keys/3.3.0:
    resolution: {integrity: sha512-mQ+suqKJVyeuwGYHAdjMFqjCyfl8+Ldnxuyp3ldiMBFKkvytrXUZWaiPCEav8qDHKty44bD+qV1IP4T+w+xXRA==}
    engines: {node: ^12.22.0 || ^14.17.0 || >=16.0.0}
    dev: true

  /eslint/8.36.0:
    resolution: {integrity: sha512-Y956lmS7vDqomxlaaQAHVmeb4tNMp2FWIvU/RnU5BD3IKMD/MJPr76xdyr68P8tV1iNMvN2mRK0yy3c+UjL+bw==}
    engines: {node: ^12.22.0 || ^14.17.0 || >=16.0.0}
    hasBin: true
    dependencies:
      '@eslint-community/eslint-utils': 4.2.0_eslint@8.36.0
      '@eslint-community/regexpp': 4.4.0
      '@eslint/eslintrc': 2.0.1
      '@eslint/js': 8.36.0
      '@humanwhocodes/config-array': 0.11.8
      '@humanwhocodes/module-importer': 1.0.1
      '@nodelib/fs.walk': 1.2.8
      ajv: 6.12.6
      chalk: 4.1.2
      cross-spawn: 7.0.3
      debug: 4.3.4
      doctrine: 3.0.0
      escape-string-regexp: 4.0.0
      eslint-scope: 7.1.1
      eslint-visitor-keys: 3.3.0
      espree: 9.5.0
      esquery: 1.5.0
      esutils: 2.0.3
      fast-deep-equal: 3.1.3
      file-entry-cache: 6.0.1
      find-up: 5.0.0
      glob-parent: 6.0.2
      globals: 13.20.0
      grapheme-splitter: 1.0.4
      ignore: 5.2.4
      import-fresh: 3.3.0
      imurmurhash: 0.1.4
      is-glob: 4.0.3
      is-path-inside: 3.0.3
      js-sdsl: 4.3.0
      js-yaml: 4.1.0
      json-stable-stringify-without-jsonify: 1.0.1
      levn: 0.4.1
      lodash.merge: 4.6.2
      minimatch: 3.1.2
      natural-compare: 1.4.0
      optionator: 0.9.1
      strip-ansi: 6.0.1
      strip-json-comments: 3.1.1
      text-table: 0.2.0
    transitivePeerDependencies:
      - supports-color
    dev: true

  /espree/9.5.0:
    resolution: {integrity: sha512-JPbJGhKc47++oo4JkEoTe2wjy4fmMwvFpgJT9cQzmfXKp22Dr6Hf1tdCteLz1h0P3t+mGvWZ+4Uankvh8+c6zw==}
    engines: {node: ^12.22.0 || ^14.17.0 || >=16.0.0}
    dependencies:
      acorn: 8.8.2
      acorn-jsx: 5.3.2_acorn@8.8.2
      eslint-visitor-keys: 3.3.0
    dev: true

  /esprima/4.0.1:
    resolution: {integrity: sha512-eGuFFw7Upda+g4p+QHvnW0RyTX/SVeJBDM/gCtMARO0cLuT2HcEKnTPvhjV6aGeqrCB/sbNop0Kszm0jsaWU4A==}
    engines: {node: '>=4'}
    hasBin: true
    dev: true

  /esquery/1.5.0:
    resolution: {integrity: sha512-YQLXUplAwJgCydQ78IMJywZCceoqk1oH01OERdSAJc/7U2AylwjhSCLDEtqwg811idIS/9fIU5GjG73IgjKMVg==}
    engines: {node: '>=0.10'}
    dependencies:
      estraverse: 5.3.0
    dev: true

  /esrecurse/4.3.0:
    resolution: {integrity: sha512-KmfKL3b6G+RXvP8N1vr3Tq1kL/oCFgn2NYXEtqP8/L3pKapUA4G8cFVaoF3SU323CD4XypR/ffioHmkti6/Tag==}
    engines: {node: '>=4.0'}
    dependencies:
      estraverse: 5.3.0
    dev: true

  /estraverse/4.3.0:
    resolution: {integrity: sha512-39nnKffWz8xN1BU/2c79n9nB9HDzo0niYUqx6xyqUnyoAnQyyWpOTdZEeiCch8BBu515t4wp9ZmgVfVhn9EBpw==}
    engines: {node: '>=4.0'}
    dev: true

  /estraverse/5.3.0:
    resolution: {integrity: sha512-MMdARuVEQziNTeJD8DgMqmhwR11BRQ/cBP+pLtYdSTnf3MIO8fFeiINEbX36ZdNlfU/7A9f3gUw49B3oQsvwBA==}
    engines: {node: '>=4.0'}
    dev: true

  /estree-walker/0.6.1:
    resolution: {integrity: sha512-SqmZANLWS0mnatqbSfRP5g8OXZC12Fgg1IwNtLsyHDzJizORW4khDfjPqJZsemPWBB2uqykUah5YpQ6epsqC/w==}
    dev: true

  /esutils/2.0.3:
    resolution: {integrity: sha512-kVscqXk4OCp68SZ0dkgEKVi6/8ij300KBWTJq32P/dYeWTSwK41WyTxalN1eRmA5Z9UU/LX9D7FWSmV9SAYx6g==}
    engines: {node: '>=0.10.0'}
    dev: true

  /etag/1.8.1:
    resolution: {integrity: sha512-aIL5Fx7mawVa300al2BnEE4iNvo1qETxLrPI/o05L7z6go7fCw1J6EQmbK4FmJ2AS7kgVF/KEZWufBfdClMcPg==}
    engines: {node: '>= 0.6'}
    dev: false

  /event-emitter/0.3.5:
    resolution: {integrity: sha512-D9rRn9y7kLPnJ+hMq7S/nhvoKwwvVJahBi2BPmx3bvbsEdK3W9ii8cBSGjP+72/LnM4n6fo3+dkCX5FeTQruXA==}
    dependencies:
      d: 1.0.1
      es5-ext: 0.10.62
    dev: true

  /execa/6.1.0:
    resolution: {integrity: sha512-QVWlX2e50heYJcCPG0iWtf8r0xjEYfz/OYLGDYH+IyjWezzPNxz63qNFOu0l4YftGWuizFVZHHs8PrLU5p2IDA==}
    engines: {node: ^12.20.0 || ^14.13.1 || >=16.0.0}
    dependencies:
      cross-spawn: 7.0.3
      get-stream: 6.0.1
      human-signals: 3.0.1
      is-stream: 3.0.0
      merge-stream: 2.0.0
      npm-run-path: 5.1.0
      onetime: 6.0.0
      signal-exit: 3.0.7
      strip-final-newline: 3.0.0
    dev: true

  /expand-template/2.0.3:
    resolution: {integrity: sha512-XYfuKMvj4O35f/pOXLObndIRvyQ+/+6AhODh+OKWj9S9498pHHn/IMszH+gt0fBCRWMNfk1ZSp5x3AifmnI2vg==}
    engines: {node: '>=6'}

  /express/4.18.2:
    resolution: {integrity: sha512-5/PsL6iGPdfQ/lKM1UuielYgv3BUoJfz1aUwU9vHZ+J7gyvwdQXFEBIEIaxeGf0GIcreATNyBExtalisDbuMqQ==}
    engines: {node: '>= 0.10.0'}
    dependencies:
      accepts: 1.3.8
      array-flatten: 1.1.1
      body-parser: 1.20.1
      content-disposition: 0.5.4
      content-type: 1.0.5
      cookie: 0.5.0
      cookie-signature: 1.0.6
      debug: 2.6.9
      depd: 2.0.0
      encodeurl: 1.0.2
      escape-html: 1.0.3
      etag: 1.8.1
      finalhandler: 1.2.0
      fresh: 0.5.2
      http-errors: 2.0.0
      merge-descriptors: 1.0.1
      methods: 1.1.2
      on-finished: 2.4.1
      parseurl: 1.3.3
      path-to-regexp: 0.1.7
      proxy-addr: 2.0.7
      qs: 6.11.0
      range-parser: 1.2.1
      safe-buffer: 5.2.1
      send: 0.18.0
      serve-static: 1.15.0
      setprototypeof: 1.2.0
      statuses: 2.0.1
      type-is: 1.6.18
      utils-merge: 1.0.1
      vary: 1.1.2
    transitivePeerDependencies:
      - supports-color
    dev: false

  /ext/1.7.0:
    resolution: {integrity: sha512-6hxeJYaL110a9b5TEJSj0gojyHQAmA2ch5Os+ySCiA1QGdS697XWY1pzsrSjqA9LDEEgdB/KypIlR59RcLuHYw==}
    dependencies:
      type: 2.7.2
    dev: true

  /fast-deep-equal/3.1.3:
    resolution: {integrity: sha512-f3qQ9oQy9j2AhBe/H9VC91wLmKBCCU/gDOnKNAYG5hswO7BLKj09Hc5HYNz9cGI++xlpDCIgDaitVs03ATR84Q==}
    dev: true

  /fast-diff/1.2.0:
    resolution: {integrity: sha512-xJuoT5+L99XlZ8twedaRf6Ax2TgQVxvgZOYoPKqZufmJib0tL2tegPBOZb1pVNgIhlqDlA0eO0c3wBvQcmzx4w==}
    dev: true

  /fast-glob/3.2.12:
    resolution: {integrity: sha512-DVj4CQIYYow0BlaelwK1pHl5n5cRSJfM60UA0zK891sVInoPri2Ekj7+e1CT3/3qxXenpI+nBBmQAcJPJgaj4w==}
    engines: {node: '>=8.6.0'}
    dependencies:
      '@nodelib/fs.stat': 2.0.5
      '@nodelib/fs.walk': 1.2.8
      glob-parent: 5.1.2
      merge2: 1.4.1
      micromatch: 4.0.5
    dev: true

  /fast-json-stable-stringify/2.1.0:
    resolution: {integrity: sha512-lhd/wF+Lk98HZoTCtlVraHtfh5XYijIjalXck7saUtuanSDyLMxnHhSXEDJqHxD7msR8D0uCmqlkwjCV8xvwHw==}
    dev: true

  /fast-levenshtein/2.0.6:
    resolution: {integrity: sha512-DCXu6Ifhqcks7TZKY3Hxp3y6qphY5SJZmrWMDrKcERSOXWQdMhU9Ig/PYrzyw/ul9jOIyh0N4M0tbC5hodg8dw==}
    dev: true

  /fast-xml-parser/4.0.11:
    resolution: {integrity: sha512-4aUg3aNRR/WjQAcpceODG1C3x3lFANXRo8+1biqfieHmg9pyMt7qB4lQV/Ta6sJCTbA5vfD8fnA8S54JATiFUA==}
    hasBin: true
    dependencies:
      strnum: 1.0.5

  /fastq/1.15.0:
    resolution: {integrity: sha512-wBrocU2LCXXa+lWBt8RoIRD89Fi8OdABODa/kEnyeyjS5aZO5/GNvI5sEINADqP/h8M29UHTHUb53sUu5Ihqdw==}
    dependencies:
      reusify: 1.0.4
    dev: true

  /fd-slicer/1.1.0:
    resolution: {integrity: sha512-cE1qsB/VwyQozZ+q1dGxR8LBYNZeofhEdUNGSMbQD3Gw2lAzX9Zb3uIU6Ebc/Fmyjo9AWWfnn0AUCHqtevs/8g==}
    dependencies:
      pend: 1.2.0
    dev: true

  /figures/5.0.0:
    resolution: {integrity: sha512-ej8ksPF4x6e5wvK9yevct0UCXh8TTFlWGVLlgjZuoBH1HwjIfKE/IdL5mq89sFA7zELi1VhKpmtDnrs7zWyeyg==}
    engines: {node: '>=14'}
    dependencies:
      escape-string-regexp: 5.0.0
      is-unicode-supported: 1.3.0
    dev: true

  /file-entry-cache/6.0.1:
    resolution: {integrity: sha512-7Gps/XWymbLk2QLYK4NzpMOrYjMhdIxXuIvy2QBsLE6ljuodKvdkWs/cpyJJ3CVIVpH0Oi1Hvg1ovbMzLdFBBg==}
    engines: {node: ^10.12.0 || >=12.0.0}
    dependencies:
      flat-cache: 3.0.4
    dev: true

  /file-uri-to-path/1.0.0:
    resolution: {integrity: sha512-0Zt+s3L7Vf1biwWZ29aARiVYLx7iMGnEUl9x33fbB/j3jR81u/O2LbqK+Bm1CDSNDKVtJ/YjwY7TUd5SkeLQLw==}

  /fill-range/7.0.1:
    resolution: {integrity: sha512-qOo9F+dMUmC2Lcb4BbVvnKJxTPjCm+RRpe4gDuGrzkL7mEVl/djYSu2OdQ2Pa302N4oqkSg9ir6jaLWJ2USVpQ==}
    engines: {node: '>=8'}
    dependencies:
      to-regex-range: 5.0.1
    dev: true

  /finalhandler/1.2.0:
    resolution: {integrity: sha512-5uXcUVftlQMFnWC9qu/svkWv3GTd2PfUhK/3PLkYNAe7FbqJMt3515HaxE6eRL74GdsriiwujiawdaB1BpEISg==}
    engines: {node: '>= 0.8'}
    dependencies:
      debug: 2.6.9
      encodeurl: 1.0.2
      escape-html: 1.0.3
      on-finished: 2.4.1
      parseurl: 1.3.3
      statuses: 2.0.1
      unpipe: 1.0.0
    transitivePeerDependencies:
      - supports-color
    dev: false

  /find-up/5.0.0:
    resolution: {integrity: sha512-78/PXT1wlLLDgTzDs7sjq9hzz0vXD+zn+7wypEe4fXQxCmdmqfGsEPQxmiCSQI3ajFV91bVSsvNtrJRiW6nGng==}
    engines: {node: '>=10'}
    dependencies:
      locate-path: 6.0.0
      path-exists: 4.0.0
    dev: true

  /find-up/6.3.0:
    resolution: {integrity: sha512-v2ZsoEuVHYy8ZIlYqwPe/39Cy+cFDzp4dXPaxNvkEuouymu+2Jbz0PxpKarJHYJTmv2HWT3O382qY8l4jMWthw==}
    engines: {node: ^12.20.0 || ^14.13.1 || >=16.0.0}
    dependencies:
      locate-path: 7.1.1
      path-exists: 5.0.0
    dev: true

  /flat-cache/3.0.4:
    resolution: {integrity: sha512-dm9s5Pw7Jc0GvMYbshN6zchCA9RgQlzzEZX3vylR9IqFfS8XciblUXOKfW6SiuJ0e13eDYZoZV5wdrev7P3Nwg==}
    engines: {node: ^10.12.0 || >=12.0.0}
    dependencies:
      flatted: 3.2.7
      rimraf: 3.0.2
    dev: true

  /flatted/3.2.7:
    resolution: {integrity: sha512-5nqDSxl8nn5BSNxyR3n4I6eDmbolI6WT+QqR547RwxQapgjQBmtktdP+HTBb/a/zLsbzERTONyUB5pefh5TtjQ==}
    dev: true

  /follow-redirects/1.15.2:
    resolution: {integrity: sha512-VQLG33o04KaQ8uYi2tVNbdrWp1QWxNNea+nmIB4EVM28v0hmP17z7aG1+wAkNzVq4KeXTq3221ye5qTJP91JwA==}
    engines: {node: '>=4.0'}
    peerDependencies:
      debug: '*'
    peerDependenciesMeta:
      debug:
        optional: true
    dev: true

  /for-each/0.3.3:
    resolution: {integrity: sha512-jqYfLp7mo9vIyQf8ykW2v7A+2N4QjeCeI5+Dz9XraiO1ign81wjiH7Fb9vSOWvQfNtmSa4H2RoQTrrXivdUZmw==}
    dependencies:
      is-callable: 1.2.7
    dev: true

  /form-data/4.0.0:
    resolution: {integrity: sha512-ETEklSGi5t0QMZuiXoA/Q6vcnxcLQP5vdugSpuAyi6SVGi2clPPp+xgEhuMaHC+zGgn31Kd235W35f7Hykkaww==}
    engines: {node: '>= 6'}
    dependencies:
      asynckit: 0.4.0
      combined-stream: 1.0.8
      mime-types: 2.1.35
    dev: true

  /forwarded/0.2.0:
    resolution: {integrity: sha512-buRG0fpBtRHSTCOASe6hD258tEubFoRLb4ZNA6NxMVHNw2gOcwHo9wyablzMzOA5z9xA9L1KNjk/Nt6MT9aYow==}
    engines: {node: '>= 0.6'}
    dev: false

  /fresh/0.5.2:
    resolution: {integrity: sha512-zJ2mQYM18rEFOudeV4GShTGIQ7RbzA7ozbU9I/XBpm7kqgMywgmylMwXHxZJmkVoYkna9d2pVXVXPdYTP9ej8Q==}
    engines: {node: '>= 0.6'}
    dev: false

  /fs-constants/1.0.0:
    resolution: {integrity: sha512-y6OAwoSIf7FyjMIv94u+b5rdheZEjzR63GTyZJm5qh4Bi+2YgwLCcI/fPFZkL5PSixOt6ZNKm+w+Hfp/Bciwow==}

  /fs-minipass/2.1.0:
    resolution: {integrity: sha512-V/JgOLFCS+R6Vcq0slCuaeWEdNC3ouDlJMNIsacH2VtALiu9mV4LPrHc5cDl8k5aw6J8jwgWWpiTo5RYhmIzvg==}
    engines: {node: '>= 8'}
    dependencies:
      minipass: 3.3.6

  /fs.realpath/1.0.0:
    resolution: {integrity: sha512-OO0pH2lK6a0hZnAdau5ItzHPI6pUlvI7jMVnxUQRtw4owF2wk8lOSabtGDCTP4Ggrg2MbGnWO9X8K1t4+fGMDw==}

  /fsevents/2.3.2:
    resolution: {integrity: sha512-xiqMQR4xAeHTuB9uWm+fFRcIOgKBMiOBP+eXiyT7jsgVCq1bkVygt00oASowB7EdtpOHaaPgKt812P9ab+DDKA==}
    engines: {node: ^8.16.0 || ^10.6.0 || >=11.0.0}
    os: [darwin]
    requiresBuild: true
    dev: true
    optional: true

  /function-bind/1.1.1:
    resolution: {integrity: sha512-yIovAzMX49sF8Yl58fSCWJ5svSLuaibPxXQJFLmBObTuCr0Mf1KiPopGM9NiFjiYBCbfaa2Fh6breQ6ANVTI0A==}

  /function.prototype.name/1.1.5:
    resolution: {integrity: sha512-uN7m/BzVKQnCUF/iW8jYea67v++2u7m5UgENbHRtdDVclOUP+FMPlCNdmk0h/ysGyo2tavMJEDqJAkJdRa1vMA==}
    engines: {node: '>= 0.4'}
    dependencies:
      call-bind: 1.0.2
      define-properties: 1.2.0
      es-abstract: 1.21.1
      functions-have-names: 1.2.3
    dev: true

  /functions-have-names/1.2.3:
    resolution: {integrity: sha512-xckBUXyTIqT97tq2x2AMb+g163b5JFysYk0x4qxNFwbfQkmNZoiRHb6sPzI9/QV33WeuvVYBUIiD4NzNIyqaRQ==}
    dev: true

  /gauge/3.0.2:
    resolution: {integrity: sha512-+5J6MS/5XksCuXq++uFRsnUd7Ovu1XenbeuIuNRJxYWjgQbPuFhT14lAvsWfqfAmnwluf1OwMjz39HjfLPci0Q==}
    engines: {node: '>=10'}
    dependencies:
      aproba: 2.0.0
      color-support: 1.1.3
      console-control-strings: 1.1.0
      has-unicode: 2.0.1
      object-assign: 4.1.1
      signal-exit: 3.0.7
      string-width: 4.2.3
      strip-ansi: 6.0.1
      wide-align: 1.1.5

  /gauge/4.0.4:
    resolution: {integrity: sha512-f9m+BEN5jkg6a0fZjleidjN51VE1X+mPFQ2DJ0uv1V39oCLCbsGe6yjbBnp7eK7z/+GAon99a3nHuqbuuthyPg==}
    engines: {node: ^12.13.0 || ^14.15.0 || >=16.0.0}
    dependencies:
      aproba: 2.0.0
      color-support: 1.1.3
      console-control-strings: 1.1.0
      has-unicode: 2.0.1
      signal-exit: 3.0.7
      string-width: 4.2.3
      strip-ansi: 6.0.1
      wide-align: 1.1.5
    optional: true

  /generate-function/2.3.1:
    resolution: {integrity: sha512-eeB5GfMNeevm/GRYq20ShmsaGcmI81kIX2K9XQx5miC8KdHaC6Jm0qQ8ZNeGOi7wYB8OsdxKs+Y2oVuTFuVwKQ==}
    dependencies:
      is-property: 1.0.2

  /get-caller-file/2.0.5:
    resolution: {integrity: sha512-DyFP3BM/3YHTQOCUL/w0OZHR0lpKeGrxotcHWcqNEdnltqFwXVfhEBQ94eIo34AfQpo0rGki4cyIiftY06h2Fg==}
    engines: {node: 6.* || 8.* || >= 10.*}
    dev: true

  /get-intrinsic/1.2.0:
    resolution: {integrity: sha512-L049y6nFOuom5wGyRc3/gdTLO94dySVKRACj1RmJZBQXlbTMhtNIgkWkUHq+jYmZvKf14EW1EoJnnjbmoHij0Q==}
    dependencies:
      function-bind: 1.1.1
      has: 1.0.3
      has-symbols: 1.0.3

  /get-port/6.1.2:
    resolution: {integrity: sha512-BrGGraKm2uPqurfGVj/z97/zv8dPleC6x9JBNRTrDNtCkkRF4rPwrQXFgL7+I+q8QSdU4ntLQX2D7KIxSy8nGw==}
    engines: {node: ^12.20.0 || ^14.13.1 || >=16.0.0}
    dev: false

  /get-stream/6.0.1:
    resolution: {integrity: sha512-ts6Wi+2j3jQjqi70w5AlN8DFnkSwC+MqmxEzdEALB2qXZYV3X/b1CTfgPLGJNMeAWxdPfU8FO1ms3NUfaHCPYg==}
    engines: {node: '>=10'}
    dev: true

  /get-symbol-description/1.0.0:
    resolution: {integrity: sha512-2EmdH1YvIQiZpltCNgkuiUnyukzxM/R6NDJX31Ke3BG1Nq5b0S2PhX59UKi9vZpPDQVdqn+1IcaAwnzTT5vCjw==}
    engines: {node: '>= 0.4'}
    dependencies:
      call-bind: 1.0.2
      get-intrinsic: 1.2.0
    dev: true

  /get-tsconfig/4.3.0:
    resolution: {integrity: sha512-YCcF28IqSay3fqpIu5y3Krg/utCBHBeoflkZyHj/QcqI2nrLPC3ZegS9CmIo+hJb8K7aiGsuUl7PwWVjNG2HQQ==}
    dev: true

  /github-from-package/0.0.0:
    resolution: {integrity: sha512-SyHy3T1v2NUXn29OsWdxmK6RwHD+vkj3v8en8AOBZ1wBQ/hCAQ5bAQTD02kW4W9tUp/3Qh6J8r9EvntiyCmOOw==}

  /glob-parent/5.1.2:
    resolution: {integrity: sha512-AOIgSQCepiJYwP3ARnGx+5VnTu2HBYdzbGP45eLw1vr3zB3vZLeyed1sC9hnbcOc9/SrMyM5RPQrkGz4aS9Zow==}
    engines: {node: '>= 6'}
    dependencies:
      is-glob: 4.0.3
    dev: true

  /glob-parent/6.0.2:
    resolution: {integrity: sha512-XxwI8EOhVQgWp6iDL+3b0r86f4d6AX6zSU55HfB4ydCEuXLXc5FcYeOu+nnGftS4TEju/11rt4KJPTMgbfmv4A==}
    engines: {node: '>=10.13.0'}
    dependencies:
      is-glob: 4.0.3
    dev: true

  /glob/7.2.3:
    resolution: {integrity: sha512-nFR0zLpU2YCaRxwoCJvL6UvCH2JFyFVIvwTLsIf21AuHlMskA1hhTdk+LlYJtOlYt9v6dvszD2BGRqBL+iQK9Q==}
    dependencies:
      fs.realpath: 1.0.0
      inflight: 1.0.6
      inherits: 2.0.4
      minimatch: 3.1.2
      once: 1.4.0
      path-is-absolute: 1.0.1

  /glob/8.1.0:
    resolution: {integrity: sha512-r8hpEjiQEYlF2QU0df3dS+nxxSIreXQS1qRhMJM0Q5NDdR386C7jb7Hwwod8Fgiuex+k0GFjgft18yvxm5XoCQ==}
    engines: {node: '>=12'}
    dependencies:
      fs.realpath: 1.0.0
      inflight: 1.0.6
      inherits: 2.0.4
      minimatch: 5.1.6
      once: 1.4.0
    dev: true

  /globals/11.12.0:
    resolution: {integrity: sha512-WOBp/EEGUiIsJSp7wcv/y6MO+lV9UoncWqxuFfm8eBwzWNgyfBd6Gz+IeKQ9jCmyhoH99g15M3T+QaVHFjizVA==}
    engines: {node: '>=4'}
    dev: true

  /globals/13.20.0:
    resolution: {integrity: sha512-Qg5QtVkCy/kv3FUSlu4ukeZDVf9ee0iXLAUYX13gbR17bnejFTzr4iS9bY7kwCf1NztRNm1t91fjOiyx4CSwPQ==}
    engines: {node: '>=8'}
    dependencies:
      type-fest: 0.20.2
    dev: true

  /globalthis/1.0.3:
    resolution: {integrity: sha512-sFdI5LyBiNTHjRd7cGPWapiHWMOXKyuBNX/cWJ3NfzrZQVa8GI/8cofCl74AOVqq9W5kNmguTIzJ/1s2gyI9wA==}
    engines: {node: '>= 0.4'}
    dependencies:
      define-properties: 1.2.0
    dev: true

  /globby/11.1.0:
    resolution: {integrity: sha512-jhIXaOzy1sb8IyocaruWSn1TjmnBVs8Ayhcy83rmxNJ8q2uWKCAj3CnJY+KpGSXCueAPc0i05kVvVKtP1t9S3g==}
    engines: {node: '>=10'}
    dependencies:
      array-union: 2.1.0
      dir-glob: 3.0.1
      fast-glob: 3.2.12
      ignore: 5.2.4
      merge2: 1.4.1
      slash: 3.0.0
    dev: true

  /globby/13.1.3:
    resolution: {integrity: sha512-8krCNHXvlCgHDpegPzleMq07yMYTO2sXKASmZmquEYWEmCx6J5UTRbp5RwMJkTJGtcQ44YpiUYUiN0b9mzy8Bw==}
    engines: {node: ^12.20.0 || ^14.13.1 || >=16.0.0}
    dependencies:
      dir-glob: 3.0.1
      fast-glob: 3.2.12
      ignore: 5.2.4
      merge2: 1.4.1
      slash: 4.0.0
    dev: true

  /gopd/1.0.1:
    resolution: {integrity: sha512-d65bNlIadxvpb/A2abVdlqKqV563juRnZ1Wtk6s1sIR8uNsXR70xqIzVqxVf1eTqDunwT2MkczEeaezCKTZhwA==}
    dependencies:
      get-intrinsic: 1.2.0
    dev: true

  /graceful-fs/4.2.10:
    resolution: {integrity: sha512-9ByhssR2fPVsNZj478qUUbKfmL0+t5BDVyjShtyZZLiK7ZDAArFFfopyOTj0M05wE2tJPisA4iTnnXl2YoPvOA==}

<<<<<<< HEAD
  /grapheme-splitter/1.0.4:
    resolution: {integrity: sha512-bzh50DW9kTPM00T8y4o8vQg89Di9oLJVLW/KaOGIXJWP/iqCN6WKYkbNOF04vFLJhwcpYUh9ydh/+5vpOqV4YQ==}
    dev: true

  /hanji/0.0.3:
    resolution: {integrity: sha512-bo0TEFtnBU9FLgQqRWlKBjzWntHcJ7GNQUEXgnV//YKhX9rLWrP8FNxwrRDR44n4I6rFC+UmMhRIRGbHVl/Z3w==}
=======
  /hanji/0.0.5:
    resolution: {integrity: sha512-Abxw1Lq+TnYiL4BueXqMau222fPSPMFtya8HdpWsz/xVAhifXou71mPh/kY2+08RgFcVccjG3uZHs6K5HAe3zw==}
>>>>>>> e874a18e
    dependencies:
      lodash.throttle: 4.1.1
      sisteransi: 1.0.5
    dev: true

  /has-bigints/1.0.2:
    resolution: {integrity: sha512-tSvCKtBr9lkF0Ex0aQiP9N+OpV4zi2r/Nee5VkRDbaqv35RLYMzbwQfFSZZH0kR+Rd6302UJZ2p/bJCEoR3VoQ==}
    dev: true

  /has-flag/3.0.0:
    resolution: {integrity: sha512-sKJf1+ceQBr4SMkvQnBDNDtf4TXpVhVGateu0t918bl30FnbE2m4vNLX+VWe/dpjlb+HugGYzW7uQXH98HPEYw==}
    engines: {node: '>=4'}
    dev: true

  /has-flag/4.0.0:
    resolution: {integrity: sha512-EykJT/Q1KjTWctppgIAgfSO0tKVuZUjhgMr17kqTumMl6Afv3EISleU7qZUzoXDFTAHTDC4NOoG/ZxU3EvlMPQ==}
    engines: {node: '>=8'}
    dev: true

  /has-property-descriptors/1.0.0:
    resolution: {integrity: sha512-62DVLZGoiEBDHQyqG4w9xCuZ7eJEwNmJRWw2VY84Oedb7WFcA27fiEVe8oUQx9hAUJ4ekurquucTGwsyO1XGdQ==}
    dependencies:
      get-intrinsic: 1.2.0
    dev: true

  /has-proto/1.0.1:
    resolution: {integrity: sha512-7qE+iP+O+bgF9clE5+UoBFzE65mlBiVj3tKCrlNQ0Ogwm0BjpT/gK4SlLYDMybDh5I3TCTKnPPa0oMG7JDYrhg==}
    engines: {node: '>= 0.4'}
    dev: true

  /has-symbols/1.0.3:
    resolution: {integrity: sha512-l3LCuF6MgDNwTDKkdYGEihYjt5pRPbEg46rtlmnSPlUbgmB8LOIrKJbYYFBSbnPaJexMKtiPO8hmeRjRz2Td+A==}
    engines: {node: '>= 0.4'}

  /has-tostringtag/1.0.0:
    resolution: {integrity: sha512-kFjcSNhnlGV1kyoGk7OXKSawH5JOb/LzUc5w9B02hOTO0dfFRjbHQKvg1d6cf3HbeUmtU9VbbV3qzZ2Teh97WQ==}
    engines: {node: '>= 0.4'}
    dependencies:
      has-symbols: 1.0.3
    dev: true

  /has-unicode/2.0.1:
    resolution: {integrity: sha512-8Rf9Y83NBReMnx0gFzA8JImQACstCYWUplepDa9xprwwtmgEZUF0h/i5xSA625zB/I37EtrswSST6OXxwaaIJQ==}

  /has/1.0.3:
    resolution: {integrity: sha512-f2dvO0VU6Oej7RkWJGrehjbzMAjFp5/VKPp5tTpWIV4JHHZK1/BxbFRtf/siA2SWTe09caDmVtYYzWEIbBS4zw==}
    engines: {node: '>= 0.4.0'}
    dependencies:
      function-bind: 1.1.1

  /heap/0.2.7:
    resolution: {integrity: sha512-2bsegYkkHO+h/9MGbn6KWcE45cHZgPANo5LXF7EvWdT0yT2EguSVO1nDgU5c8+ZOPwp2vMNa7YFsJhVcDR9Sdg==}
    dev: true

  /html-rewriter-wasm/0.4.1:
    resolution: {integrity: sha512-lNovG8CMCCmcVB1Q7xggMSf7tqPCijZXaH4gL6iE8BFghdQCbaY5Met9i1x2Ex8m/cZHDUtXK9H6/znKamRP8Q==}
    dev: true

  /http-cache-semantics/4.1.1:
    resolution: {integrity: sha512-er295DKPVsV82j5kw1Gjt+ADA/XYHsajl82cGNQG2eyoPkvgUhX+nDIyelzhIWbbsXP39EHcI6l5tYs2FYqYXQ==}

  /http-errors/2.0.0:
    resolution: {integrity: sha512-FtwrG/euBzaEjYeRqOgly7G0qviiXoJWnvEH2Z1plBdXgbyjv34pHTSb9zoeHMyDy33+DWy5Wt9Wo+TURtOYSQ==}
    engines: {node: '>= 0.8'}
    dependencies:
      depd: 2.0.0
      inherits: 2.0.4
      setprototypeof: 1.2.0
      statuses: 2.0.1
      toidentifier: 1.0.1
    dev: false

  /http-proxy-agent/4.0.1:
    resolution: {integrity: sha512-k0zdNgqWTGA6aeIRVpvfVob4fL52dTfaehylg0Y4UvSySvOq/Y+BOyPrgpUrA7HylqvU8vIZGsRuXmspskV0Tg==}
    engines: {node: '>= 6'}
    dependencies:
      '@tootallnate/once': 1.1.2
      agent-base: 6.0.2
      debug: 4.3.4
    transitivePeerDependencies:
      - supports-color
    optional: true

  /https-proxy-agent/5.0.1:
    resolution: {integrity: sha512-dFcAjpTQFgoLMzC2VwU+C/CbS7uRL0lWmxDITmqm7C+7F0Odmj6s9l6alZc6AELXhrnggM2CeWSXHGOdX2YtwA==}
    engines: {node: '>= 6'}
    dependencies:
      agent-base: 6.0.2
      debug: 4.3.4
    transitivePeerDependencies:
      - supports-color

  /human-signals/3.0.1:
    resolution: {integrity: sha512-rQLskxnM/5OCldHo+wNXbpVgDn5A17CUoKX+7Sokwaknlq7CdSnphy0W39GU8dw59XiCXmFXDg4fRuckQRKewQ==}
    engines: {node: '>=12.20.0'}
    dev: true

  /humanize-ms/1.2.1:
    resolution: {integrity: sha512-Fl70vYtsAFb/C06PTS9dZBo7ihau+Tu/DNCk/OyHhea07S+aeMWpFFkUaXRa8fI+ScZbEI8dfSxwY7gxZ9SAVQ==}
    dependencies:
      ms: 2.1.3
    optional: true

  /iconv-lite/0.4.24:
    resolution: {integrity: sha512-v3MXnZAcvnywkTUEZomIActle7RXXeedOR31wwl7VlyoXO4Qi9arvSenNQWne1TcRwhCL1HwLI21bEqdpj8/rA==}
    engines: {node: '>=0.10.0'}
    dependencies:
      safer-buffer: 2.1.2
    dev: false

  /iconv-lite/0.6.3:
    resolution: {integrity: sha512-4fCk79wshMdzMp2rH06qWrJE4iolqLhCUH+OiuIgU++RB0+94NlDL81atO7GX55uUKueo0txHNtvEyI6D7WdMw==}
    engines: {node: '>=0.10.0'}
    dependencies:
      safer-buffer: 2.1.2

  /ieee754/1.2.1:
    resolution: {integrity: sha512-dcyqhDvX1C46lXZcVqCpK+FtMRQVdIMN6/Df5js2zouUsqG7I6sFxitIC+7KYK29KdXOLHdu9zL4sFnoVQnqaA==}

  /ignore-by-default/2.1.0:
    resolution: {integrity: sha512-yiWd4GVmJp0Q6ghmM2B/V3oZGRmjrKLXvHR3TE1nfoXsmoggllfZUQe74EN0fJdPFZu2NIvNdrMMLm3OsV7Ohw==}
    engines: {node: '>=10 <11 || >=12 <13 || >=14'}
    dev: true

  /ignore/5.2.4:
    resolution: {integrity: sha512-MAb38BcSbH0eHNBxn7ql2NH/kX33OkB3lZ1BNdh7ENeRChHTYsTvWrMubiIAMNS2llXEEgZ1MUOBtXChP3kaFQ==}
    engines: {node: '>= 4'}
    dev: true

  /import-fresh/3.3.0:
    resolution: {integrity: sha512-veYYhQa+D1QBKznvhUHxb8faxlrwUnxseDAbAp457E0wLNio2bOSKnjYDhMj+YiAq61xrMGhQk9iXVk5FzgQMw==}
    engines: {node: '>=6'}
    dependencies:
      parent-module: 1.0.1
      resolve-from: 4.0.0
    dev: true

  /imurmurhash/0.1.4:
    resolution: {integrity: sha512-JmXMZ6wuvDmLiHEml9ykzqO6lwFbof0GG4IkcGaENdCRDDmMVnny7s5HsIgHCbaq0w2MyPhDqkhTUgS2LU2PHA==}
    engines: {node: '>=0.8.19'}

  /indent-string/4.0.0:
    resolution: {integrity: sha512-EdDDZu4A2OyIK7Lr/2zG+w5jmbuk1DVBnEwREQvBzspBJkCEbRa8GxU1lghYcaGJCnRWibjDXlq779X1/y5xwg==}
    engines: {node: '>=8'}
    optional: true

  /indent-string/5.0.0:
    resolution: {integrity: sha512-m6FAo/spmsW2Ab2fU35JTYwtOKa2yAwXSwgjSv1TJzh4Mh7mC3lzAOVLBprb72XsTrgkEIsl7YrFNAiDiRhIGg==}
    engines: {node: '>=12'}
    dev: true

  /infer-owner/1.0.4:
    resolution: {integrity: sha512-IClj+Xz94+d7irH5qRyfJonOdfTzuDaifE6ZPWfx0N0+/ATZCbuTPq2prFl526urkQd90WyUKIh1DfBQ2hMz9A==}
    optional: true

  /inflight/1.0.6:
    resolution: {integrity: sha512-k92I/b08q4wvFscXCLvqfsHCrjrF7yiXsQuIVvVE7N82W3+aqpzuUdBbfhWcy/FZR3/4IgflMgKLOsvPDrGCJA==}
    dependencies:
      once: 1.4.0
      wrappy: 1.0.2

  /inherits/2.0.4:
    resolution: {integrity: sha512-k/vGaX4/Yla3WzyMCvTQOXYeIHvqOKtnqBduzTHpzpQZzAskKMhZ2K+EnBiSM9zGSoIFeMpXKxa4dYeZIQqewQ==}

  /ini/1.3.8:
    resolution: {integrity: sha512-JV/yugV2uzW5iMRSiZAyDtQd+nxtUnjeLt0acNdw98kKLrvuRVyB80tsREOE7yvGVgalhZ6RNXCmEHkUKBKxew==}

  /internal-slot/1.0.5:
    resolution: {integrity: sha512-Y+R5hJrzs52QCG2laLn4udYVnxsfny9CpOhNhUvk/SSSVyF6T27FzRbF0sroPidSu3X8oEAkOn2K804mjpt6UQ==}
    engines: {node: '>= 0.4'}
    dependencies:
      get-intrinsic: 1.2.0
      has: 1.0.3
      side-channel: 1.0.4
    dev: true

  /ip/2.0.0:
    resolution: {integrity: sha512-WKa+XuLG1A1R0UWhl2+1XQSi+fZWMsYKffMZTTYsiZaUD8k2yDAj5atimTUD2TZkyCkNEeYE5NhFZmupOGtjYQ==}
    optional: true

  /ipaddr.js/1.9.1:
    resolution: {integrity: sha512-0KI/607xoxSToH7GjN1FfSbLoU0+btTicjsQSWQlh/hZykN8KpmMf7uYwPW3R+akZ6R/w18ZlXSHBYXiYUPO3g==}
    engines: {node: '>= 0.10'}
    dev: false

  /irregular-plurals/3.4.0:
    resolution: {integrity: sha512-YXxECO/W6N9aMBVKMKKZ8TXESgq7EFrp3emCGGUcrYY1cgJIeZjoB75MTu8qi+NAKntS9NwPU8VdcQ3r6E6aWQ==}
    engines: {node: '>=8'}
    dev: true

  /is-array-buffer/3.0.2:
    resolution: {integrity: sha512-y+FyyR/w8vfIRq4eQcM1EYgSTnmHXPqaF+IgzgraytCFq5Xh8lllDVmAZolPJiZttZLeFSINPYMaEJ7/vWUa1w==}
    dependencies:
      call-bind: 1.0.2
      get-intrinsic: 1.2.0
      is-typed-array: 1.1.10
    dev: true

  /is-bigint/1.0.4:
    resolution: {integrity: sha512-zB9CruMamjym81i2JZ3UMn54PKGsQzsJeo6xvN3HJJ4CAsQNB6iRutp2To77OfCNuoxspsIhzaPoO1zyCEhFOg==}
    dependencies:
      has-bigints: 1.0.2
    dev: true

  /is-binary-path/2.1.0:
    resolution: {integrity: sha512-ZMERYes6pDydyuGidse7OsHxtbI7WVeUEozgR/g7rd0xUimYNlvZRE/K2MgZTjWy725IfelLeVcEM97mmtRGXw==}
    engines: {node: '>=8'}
    dependencies:
      binary-extensions: 2.2.0
    dev: true

  /is-boolean-object/1.1.2:
    resolution: {integrity: sha512-gDYaKHJmnj4aWxyj6YHyXVpdQawtVLHU5cb+eztPGczf6cjuTdwve5ZIEfgXqH4e57An1D1AKf8CZ3kYrQRqYA==}
    engines: {node: '>= 0.4'}
    dependencies:
      call-bind: 1.0.2
      has-tostringtag: 1.0.0
    dev: true

  /is-callable/1.2.7:
    resolution: {integrity: sha512-1BC0BVFhS/p0qtw6enp8e+8OD0UrK0oFLztSjNzhcKA3WDuJxxAPXzPuPtKkjEY9UUoEWlX/8fgKeu2S8i9JTA==}
    engines: {node: '>= 0.4'}
    dev: true

  /is-core-module/2.11.0:
    resolution: {integrity: sha512-RRjxlvLDkD1YJwDbroBHMb+cukurkDWNyHx7D3oNB5x9rb5ogcksMC5wHCadcXoo67gVr/+3GFySh3134zi6rw==}
    dependencies:
      has: 1.0.3
    dev: true

  /is-date-object/1.0.5:
    resolution: {integrity: sha512-9YQaSxsAiSwcvS33MBk3wTCVnWK+HhF8VZR2jRxehM16QcVOdHqPn4VPHmRK4lSr38n9JriurInLcP90xsYNfQ==}
    engines: {node: '>= 0.4'}
    dependencies:
      has-tostringtag: 1.0.0
    dev: true

  /is-error/2.2.2:
    resolution: {integrity: sha512-IOQqts/aHWbiisY5DuPJQ0gcbvaLFCa7fBa9xoLfxBZvQ+ZI/Zh9xoI7Gk+G64N0FdK4AbibytHht2tWgpJWLg==}
    dev: true

  /is-extglob/2.1.1:
    resolution: {integrity: sha512-SbKbANkN603Vi4jEZv49LeVJMn4yGwsbzZworEoyEiutsN3nJYdbO36zfhGJ6QEDpOZIFkDtnq5JRxmvl3jsoQ==}
    engines: {node: '>=0.10.0'}
    dev: true

  /is-fullwidth-code-point/3.0.0:
    resolution: {integrity: sha512-zymm5+u+sCsSWyD9qNaejV3DFvhCKclKdizYaJUuHA83RLjb7nSuGnddCHGv0hk+KY7BMAlsWeK4Ueg6EV6XQg==}
    engines: {node: '>=8'}

  /is-fullwidth-code-point/4.0.0:
    resolution: {integrity: sha512-O4L094N2/dZ7xqVdrXhh9r1KODPJpFms8B5sGdJLPy664AgvXsreZUyCQQNItZRDlYug4xStLjNp/sz3HvBowQ==}
    engines: {node: '>=12'}
    dev: true

  /is-glob/4.0.3:
    resolution: {integrity: sha512-xelSayHH36ZgE7ZWhli7pW34hNbNl8Ojv5KVmkJD4hBdD3th8Tfk9vYasLM+mXWOZhFkgZfxhLSnrwRr4elSSg==}
    engines: {node: '>=0.10.0'}
    dependencies:
      is-extglob: 2.1.1
    dev: true

  /is-lambda/1.0.1:
    resolution: {integrity: sha512-z7CMFGNrENq5iFB9Bqo64Xk6Y9sg+epq1myIcdHaGnbMTYOxvzsEtdYqQUylB7LxfkvgrrjP32T6Ywciio9UIQ==}
    optional: true

  /is-negative-zero/2.0.2:
    resolution: {integrity: sha512-dqJvarLawXsFbNDeJW7zAz8ItJ9cd28YufuuFzh0G8pNHjJMnY08Dv7sYX2uF5UpQOwieAeOExEYAWWfu7ZZUA==}
    engines: {node: '>= 0.4'}
    dev: true

  /is-number-object/1.0.7:
    resolution: {integrity: sha512-k1U0IRzLMo7ZlYIfzRu23Oh6MiIFasgpb9X76eqfFZAqwH44UI4KTBvBYIZ1dSL9ZzChTB9ShHfLkR4pdW5krQ==}
    engines: {node: '>= 0.4'}
    dependencies:
      has-tostringtag: 1.0.0
    dev: true

  /is-number/7.0.0:
    resolution: {integrity: sha512-41Cifkg6e8TylSpdtTpeLVMqvSBEVzTttHvERD741+pnZ8ANv0004MRL43QKPDlK9cGvNp6NZWZUBlbGXYxxng==}
    engines: {node: '>=0.12.0'}
    dev: true

  /is-path-cwd/3.0.0:
    resolution: {integrity: sha512-kyiNFFLU0Ampr6SDZitD/DwUo4Zs1nSdnygUBqsu3LooL00Qvb5j+UnvApUn/TTj1J3OuE6BTdQ5rudKmU2ZaA==}
    engines: {node: ^12.20.0 || ^14.13.1 || >=16.0.0}
    dev: true

  /is-path-inside/3.0.3:
    resolution: {integrity: sha512-Fd4gABb+ycGAmKou8eMftCupSir5lRxqf4aD/vd0cD2qc4HL07OjCeuHMr8Ro4CoMaeCKDB0/ECBOVWjTwUvPQ==}
    engines: {node: '>=8'}
    dev: true

  /is-path-inside/4.0.0:
    resolution: {integrity: sha512-lJJV/5dYS+RcL8uQdBDW9c9uWFLLBNRyFhnAKXw5tVqLlKZ4RMGZKv+YQ/IA3OhD+RpbJa1LLFM1FQPGyIXvOA==}
    engines: {node: '>=12'}
    dev: true

  /is-plain-object/5.0.0:
    resolution: {integrity: sha512-VRSzKkbMm5jMDoKLbltAkFQ5Qr7VDiTFGXxYFXXowVj387GeGNOCsOH6Msy00SGZ3Fp84b1Naa1psqgcCIEP5Q==}
    engines: {node: '>=0.10.0'}
    dev: true

  /is-promise/2.2.2:
    resolution: {integrity: sha512-+lP4/6lKUBfQjZ2pdxThZvLUAafmZb8OAxFb8XXtiQmS35INgr85hdOGoEs124ez1FCnZJt6jau/T+alh58QFQ==}
    dev: true

  /is-promise/4.0.0:
    resolution: {integrity: sha512-hvpoI6korhJMnej285dSg6nu1+e6uxs7zG3BYAm5byqDsgJNWwxzM6z6iZiAgQR4TJ30JmBTOwqZUw3WlyH3AQ==}
    dev: true

  /is-property/1.0.2:
    resolution: {integrity: sha512-Ks/IoX00TtClbGQr4TWXemAnktAQvYB7HzcCxDGqEZU6oCmb2INHuOoKxbtR+HFkmYWBKv/dOZtGRiAjDhj92g==}

  /is-regex/1.1.4:
    resolution: {integrity: sha512-kvRdxDsxZjhzUX07ZnLydzS1TU/TJlTUHHY4YLL87e37oUA49DfkLqgy+VjFocowy29cKvcSiu+kIv728jTTVg==}
    engines: {node: '>= 0.4'}
    dependencies:
      call-bind: 1.0.2
      has-tostringtag: 1.0.0
    dev: true

  /is-shared-array-buffer/1.0.2:
    resolution: {integrity: sha512-sqN2UDu1/0y6uvXyStCOzyhAjCSlHceFoMKJW8W9EU9cvic/QdsZ0kEU93HEy3IUEFZIiH/3w+AH/UQbPHNdhA==}
    dependencies:
      call-bind: 1.0.2
    dev: true

  /is-stream/3.0.0:
    resolution: {integrity: sha512-LnQR4bZ9IADDRSkvpqMGvt/tEJWclzklNgSw48V5EAaAeDd6qGvN8ei6k5p0tvxSR171VmGyHuTiAOfxAbr8kA==}
    engines: {node: ^12.20.0 || ^14.13.1 || >=16.0.0}
    dev: true

  /is-string/1.0.7:
    resolution: {integrity: sha512-tE2UXzivje6ofPW7l23cjDOMa09gb7xlAqG6jG5ej6uPV32TlWP3NKPigtaGeHNu9fohccRYvIiZMfOOnOYUtg==}
    engines: {node: '>= 0.4'}
    dependencies:
      has-tostringtag: 1.0.0
    dev: true

  /is-symbol/1.0.4:
    resolution: {integrity: sha512-C/CPBqKWnvdcxqIARxyOh4v1UUEOCHpgDa0WYgpKDFMszcrPcffg5uhwSgPCLD2WWxmq6isisz87tzT01tuGhg==}
    engines: {node: '>= 0.4'}
    dependencies:
      has-symbols: 1.0.3
    dev: true

  /is-typed-array/1.1.10:
    resolution: {integrity: sha512-PJqgEHiWZvMpaFZ3uTc8kHPM4+4ADTlDniuQL7cU/UDA0Ql7F70yGfHph3cLNe+c9toaigv+DFzTJKhc2CtO6A==}
    engines: {node: '>= 0.4'}
    dependencies:
      available-typed-arrays: 1.0.5
      call-bind: 1.0.2
      for-each: 0.3.3
      gopd: 1.0.1
      has-tostringtag: 1.0.0
    dev: true

  /is-unicode-supported/1.3.0:
    resolution: {integrity: sha512-43r2mRvz+8JRIKnWJ+3j8JtjRKZ6GmjzfaE/qiBJnikNnYv/6bagRJ1kUhNk8R5EX/GkobD+r+sfxCPJsiKBLQ==}
    engines: {node: '>=12'}
    dev: true

  /is-weakref/1.0.2:
    resolution: {integrity: sha512-qctsuLZmIQ0+vSSMfoVvyFe2+GSEvnmZ2ezTup1SBse9+twCCeial6EEi3Nc2KFcf6+qz2FBPnjXsk8xhKSaPQ==}
    dependencies:
      call-bind: 1.0.2
    dev: true

  /isexe/2.0.0:
    resolution: {integrity: sha512-RHxMLp9lnKHGHRng9QFhRCMbYAcVpn69smSGcq3f36xjgVVWThj4qqLbTLlq7Ssj8B+fIQ1EuCEGI2lKsyQeIw==}

  /itty-router-extras/0.4.2:
    resolution: {integrity: sha512-ppHaBzcTXs7idFSDISehG+8kif2/4aqLCfyY/Y/uIZv79sfEfNmTq9G+rDeqblun/VZRBiXZD8ztYmMS8EOsKw==}
    dev: false

  /itty-router/2.6.6:
    resolution: {integrity: sha512-hIPHtXGymCX7Lzb2I4G6JgZFE4QEEQwst9GORK7sMYUpJvLfy4yZJr95r04e8DzoAnj6HcxM2m4TbK+juu+18g==}

  /javascript-natural-sort/0.7.1:
    resolution: {integrity: sha512-nO6jcEfZWQXDhOiBtG2KvKyEptz7RVbpGP4vTD2hLBdmNQSsCiicO2Ioinv6UI4y9ukqnBpy+XZ9H6uLNgJTlw==}
    dev: true

  /js-sdsl/4.3.0:
    resolution: {integrity: sha512-mifzlm2+5nZ+lEcLJMoBK0/IH/bDg8XnJfd/Wq6IP+xoCjLZsTOnV2QpxlVbX9bMnkl5PdEjNtBJ9Cj1NjifhQ==}
    dev: true

  /js-string-escape/1.0.1:
    resolution: {integrity: sha512-Smw4xcfIQ5LVjAOuJCvN/zIodzA/BBSsluuoSykP+lUvScIi4U6RJLfwHet5cxFnCswUjISV8oAXaqaJDY3chg==}
    engines: {node: '>= 0.8'}
    dev: true

  /js-tokens/4.0.0:
    resolution: {integrity: sha512-RdJUflcE3cUzKiMqQgsCu06FPu9UdIJO0beYbPhHN4k6apgJtifcoCtT9bcxOpYBtpD2kCM6Sbzg4CausW/PKQ==}
    dev: true

  /js-yaml/3.14.1:
    resolution: {integrity: sha512-okMH7OXXJ7YrN9Ok3/SXrnu4iX9yOk+25nqX4imS2npuvTYDmo/QEZoqwZkYaIDk3jVvBOTOIEgEhaLOynBS9g==}
    hasBin: true
    dependencies:
      argparse: 1.0.10
      esprima: 4.0.1
    dev: true

  /js-yaml/4.1.0:
    resolution: {integrity: sha512-wpxZs9NoxZaJESJGIZTyDEaYpl0FKSA+FB9aJiyemKhMwkxQg63h4T1KJgUGHpTqPDNRcmmYLugrRjJlBtWvRA==}
    hasBin: true
    dependencies:
      argparse: 2.0.1
    dev: true

  /jsesc/2.5.2:
    resolution: {integrity: sha512-OYu7XEzjkCQ3C5Ps3QIZsQfNpqoJyZZA99wd9aWd05NCtC5pWOkShK2mkL6HXQR6/Cy2lbNdPlZBpuQHXE63gA==}
    engines: {node: '>=4'}
    hasBin: true
    dev: true

  /json-diff/0.9.0:
    resolution: {integrity: sha512-cVnggDrVkAAA3OvFfHpFEhOnmcsUpleEKq4d4O8sQWWSH40MBrWstKigVB1kGrgLWzuom+7rRdaCsnBD6VyObQ==}
    hasBin: true
    dependencies:
      cli-color: 2.0.3
      difflib: 0.2.4
      dreamopt: 0.8.0
    dev: true

  /json-schema-traverse/0.4.1:
    resolution: {integrity: sha512-xbbCH5dCYU5T8LcEhhuh7HJ88HXuW3qsI3Y0zOZFKfZEHcpWiHU/Jxzk629Brsab/mMiHQti9wMP+845RPe3Vg==}
    dev: true

  /json-stable-stringify-without-jsonify/1.0.1:
    resolution: {integrity: sha512-Bdboy+l7tA3OGW6FjyFHWkP5LuByj1Tk33Ljyq0axyzdk9//JSi2u3fP1QSmd1KNwq6VOKYGlAu87CisVir6Pw==}
    dev: true

  /json5/1.0.2:
    resolution: {integrity: sha512-g1MWMLBiz8FKi1e4w0UyVL3w+iJceWAFBAaBnnGKOpNa5f8TLktkbre1+s6oICydWAm+HRUGTmI+//xv2hvXYA==}
    hasBin: true
    dependencies:
      minimist: 1.2.7
    dev: true

  /kleur/4.1.5:
    resolution: {integrity: sha512-o+NO+8WrRiQEE4/7nwRJhN1HWpVmJm511pBHUxPLtp0BUISzlBplORYSmTclCnJvQq2tKu/sgl3xVpkc7ZWuQQ==}
    engines: {node: '>=6'}

  /levn/0.4.1:
    resolution: {integrity: sha512-+bT2uH4E5LGE7h/n3evcS/sQlJXCpIp6ym8OWJ5eV6+67Dsql/LaaT7qJBAt2rzfoa/5QBGBhxDix1dMt2kQKQ==}
    engines: {node: '>= 0.8.0'}
    dependencies:
      prelude-ls: 1.2.1
      type-check: 0.4.0
    dev: true

  /load-json-file/7.0.1:
    resolution: {integrity: sha512-Gnxj3ev3mB5TkVBGad0JM6dmLiQL+o0t23JPBZ9sd+yvSLk05mFoqKBw5N8gbbkU4TNXyqCgIrl/VM17OgUIgQ==}
    engines: {node: ^12.20.0 || ^14.13.1 || >=16.0.0}
    dev: true

  /locate-path/6.0.0:
    resolution: {integrity: sha512-iPZK6eYjbxRu3uB4/WZ3EsEIMJFMqAoopl3R+zuq0UjcAm/MO6KCweDgPfP3elTztoKP3KtnVHxTn2NHBSDVUw==}
    engines: {node: '>=10'}
    dependencies:
      p-locate: 5.0.0
    dev: true

  /locate-path/7.1.1:
    resolution: {integrity: sha512-vJXaRMJgRVD3+cUZs3Mncj2mxpt5mP0EmNOsxRSZRMlbqjvxzDEOIUWXGmavo0ZC9+tNZCBLQ66reA11nbpHZg==}
    engines: {node: ^12.20.0 || ^14.13.1 || >=16.0.0}
    dependencies:
      p-locate: 6.0.0
    dev: true

  /lodash.merge/4.6.2:
    resolution: {integrity: sha512-0KpjqXRVvrYyCsX1swR/XTK0va6VQkQM6MNo7PqW77ByjAhoARA8EfrP1N4+KlKj8YS0ZUCtRT/YUuhyYDujIQ==}
    dev: true

  /lodash.throttle/4.1.1:
    resolution: {integrity: sha512-wIkUCfVKpVsWo3JSZlc+8MB5it+2AN5W8J7YVMST30UrvcQNZ1Okbj+rbVniijTWE6FGYy4XJq/rHkas8qJMLQ==}
    dev: true

  /lodash/4.17.21:
    resolution: {integrity: sha512-v2kDEe57lecTulaDIuNTPy3Ry4gLGJ6Z1O3vE1krgXZNrsQ+LFTGHVxVjcXPs17LhbZVGedAJv8XZ1tvj5FvSg==}
    dev: true

  /long/4.0.0:
    resolution: {integrity: sha512-XsP+KhQif4bjX1kbuSiySJFNAehNxgLb6hPRGJ9QsUr8ajHkuXGdrHmFUTUUXhDwVX2R5bY4JNZEwbUiMhV+MA==}

  /lru-cache/6.0.0:
    resolution: {integrity: sha512-Jo6dJ04CmSjuznwJSS3pUeWmd/H0ffTlkXXgwZi+eq1UCmqQwCh+eLsYOYCwY991i2Fah4h1BEMCx4qThGbsiA==}
    engines: {node: '>=10'}
    dependencies:
      yallist: 4.0.0

  /lru-cache/7.14.1:
    resolution: {integrity: sha512-ysxwsnTKdAx96aTRdhDOCQfDgbHnt8SK0KY8SEjO0wHinhWOFTESbjVCMPbU1uGXg/ch4lifqx0wfjOawU2+WA==}
    engines: {node: '>=12'}

  /lru-queue/0.1.0:
    resolution: {integrity: sha512-BpdYkt9EvGl8OfWHDQPISVpcl5xZthb+XPsbELj5AQXxIC8IriDZIQYjBJPEm5rS420sjZ0TLEzRcq5KdBhYrQ==}
    dependencies:
      es5-ext: 0.10.62
    dev: true

  /magic-string/0.25.9:
    resolution: {integrity: sha512-RmF0AsMzgt25qzqqLc1+MbHmhdx0ojF2Fvs4XnOqz2ZOBXzzkEwc/dJQZCYHAn7v1jbVOjAZfK8msRn4BxO4VQ==}
    dependencies:
      sourcemap-codec: 1.4.8
    dev: true

  /make-dir/3.1.0:
    resolution: {integrity: sha512-g3FeP20LNwhALb/6Cz6Dd4F2ngze0jz7tbzrD2wAV+o9FeNHe4rL+yK2md0J/fiSf1sa1ADhXqi5+oVwOM/eGw==}
    engines: {node: '>=8'}
    dependencies:
      semver: 6.3.0

  /make-fetch-happen/9.1.0:
    resolution: {integrity: sha512-+zopwDy7DNknmwPQplem5lAZX/eCOzSvSNNcSKm5eVwTkOBzoktEfXsa9L23J/GIRhxRsaxzkPEhrJEpE2F4Gg==}
    engines: {node: '>= 10'}
    dependencies:
      agentkeepalive: 4.2.1
      cacache: 15.3.0
      http-cache-semantics: 4.1.1
      http-proxy-agent: 4.0.1
      https-proxy-agent: 5.0.1
      is-lambda: 1.0.1
      lru-cache: 6.0.0
      minipass: 3.3.6
      minipass-collect: 1.0.2
      minipass-fetch: 1.4.1
      minipass-flush: 1.0.5
      minipass-pipeline: 1.2.4
      negotiator: 0.6.3
      promise-retry: 2.0.1
      socks-proxy-agent: 6.2.1
      ssri: 8.0.1
    transitivePeerDependencies:
      - bluebird
      - supports-color
    optional: true

  /map-age-cleaner/0.1.3:
    resolution: {integrity: sha512-bJzx6nMoP6PDLPBFmg7+xRKeFZvFboMrGlxmNj9ClvX53KrmvM5bXFXEWjbz4cz1AFn+jWJ9z/DJSz7hrs0w3w==}
    engines: {node: '>=6'}
    dependencies:
      p-defer: 1.0.0
    dev: true

  /matcher/5.0.0:
    resolution: {integrity: sha512-s2EMBOWtXFc8dgqvoAzKJXxNHibcdJMV0gwqKUaw9E2JBJuGUK7DrNKrA6g/i+v72TT16+6sVm5mS3thaMLQUw==}
    engines: {node: ^12.20.0 || ^14.13.1 || >=16.0.0}
    dependencies:
      escape-string-regexp: 5.0.0
    dev: true

  /md5-hex/3.0.1:
    resolution: {integrity: sha512-BUiRtTtV39LIJwinWBjqVsU9xhdnz7/i889V859IBFpuqGAj6LuOvHv5XLbgZ2R7ptJoJaEcxkv88/h25T7Ciw==}
    engines: {node: '>=8'}
    dependencies:
      blueimp-md5: 2.19.0
    dev: true

  /media-typer/0.3.0:
    resolution: {integrity: sha512-dq+qelQ9akHpcOl/gUVRTxVIOkAJ1wR3QAvb4RsVjS8oVoFjDGTc679wJYmUmknUF5HwMLOgb5O+a3KxfWapPQ==}
    engines: {node: '>= 0.6'}
    dev: false

  /mem/9.0.2:
    resolution: {integrity: sha512-F2t4YIv9XQUBHt6AOJ0y7lSmP1+cY7Fm1DRh9GClTGzKST7UWLMx6ly9WZdLH/G/ppM5RL4MlQfRT71ri9t19A==}
    engines: {node: '>=12.20'}
    dependencies:
      map-age-cleaner: 0.1.3
      mimic-fn: 4.0.0
    dev: true

  /memoizee/0.4.15:
    resolution: {integrity: sha512-UBWmJpLZd5STPm7PMUlOw/TSy972M+z8gcyQ5veOnSDRREz/0bmpyTfKt3/51DhEBqCZQn1udM/5flcSPYhkdQ==}
    dependencies:
      d: 1.0.1
      es5-ext: 0.10.62
      es6-weak-map: 2.0.3
      event-emitter: 0.3.5
      is-promise: 2.2.2
      lru-queue: 0.1.0
      next-tick: 1.1.0
      timers-ext: 0.1.7
    dev: true

  /merge-descriptors/1.0.1:
    resolution: {integrity: sha512-cCi6g3/Zr1iqQi6ySbseM1Xvooa98N0w31jzUYrXPX2xqObmFGHJ0tQ5u74H3mVh7wLouTseZyYIq39g8cNp1w==}
    dev: false

  /merge-stream/2.0.0:
    resolution: {integrity: sha512-abv/qOcuPfk3URPfDzmZU1LKmuw8kT+0nIHvKrKgFrwifol/doWcdA4ZqsWQ8ENrFKkd67Mfpo/LovbIUsbt3w==}
    dev: true

  /merge2/1.4.1:
    resolution: {integrity: sha512-8q7VEgMJW4J8tcfVPy8g09NcQwZdbwFEqhe/WZkoIzjn/3TGDwtOCYtXGxA3O8tPzpczCCDgv+P2P5y00ZJOOg==}
    engines: {node: '>= 8'}
    dev: true

  /methods/1.1.2:
    resolution: {integrity: sha512-iclAHeNqNm68zFtnZ0e+1L2yUIdvzNoauKU4WBA3VvH/vPFieF7qfRlwUZU+DA9P9bPXIS90ulxoUoCH23sV2w==}
    engines: {node: '>= 0.6'}
    dev: false

  /micromatch/4.0.5:
    resolution: {integrity: sha512-DMy+ERcEW2q8Z2Po+WNXuw3c5YaUSFjAO5GsJqfEl7UjvtIuFKO6ZrKvcItdy98dwFI2N1tg3zNIdKaQT+aNdA==}
    engines: {node: '>=8.6'}
    dependencies:
      braces: 3.0.2
      picomatch: 2.3.1
    dev: true

  /mime-db/1.52.0:
    resolution: {integrity: sha512-sPU4uV7dYlvtWJxwwxHD0PuihVNiE7TyAbQ5SWxDCB9mUYvOgroQOwYQQOKPJ8CIbE+1ETVlOoK1UC2nU3gYvg==}
    engines: {node: '>= 0.6'}

  /mime-types/2.1.35:
    resolution: {integrity: sha512-ZDY+bPm5zTTF+YpCrAU9nK0UgICYPT0QtT1NZWFv4s++TNkcgVaT0g6+4R2uI4MjQjzysHB1zxuWL50hzaeXiw==}
    engines: {node: '>= 0.6'}
    dependencies:
      mime-db: 1.52.0

  /mime/1.6.0:
    resolution: {integrity: sha512-x0Vn8spI+wuJ1O6S7gnbaQg8Pxh4NNHb7KSINmEWKiPE4RKOplvijn+NkmYmmRgP68mc70j2EbeTFRsrswaQeg==}
    engines: {node: '>=4'}
    hasBin: true
    dev: false

  /mime/3.0.0:
    resolution: {integrity: sha512-jSCU7/VB1loIWBZe14aEYHU/+1UMEHoaO7qxCOVJOw9GgH72VAWppxNcjU+x9a2k3GSIBXNKxXQFqRvvZ7vr3A==}
    engines: {node: '>=10.0.0'}
    hasBin: true
    dev: true

  /mimic-fn/4.0.0:
    resolution: {integrity: sha512-vqiC06CuhBTUdZH+RYl8sFrL096vA45Ok5ISO6sE/Mr1jRbGH4Csnhi8f3wKVl7x8mO4Au7Ir9D3Oyv1VYMFJw==}
    engines: {node: '>=12'}
    dev: true

  /mimic-response/3.1.0:
    resolution: {integrity: sha512-z0yWI+4FDrrweS8Zmt4Ej5HdJmky15+L2e6Wgn3+iK5fWzb6T3fhNFq2+MeTRb064c6Wr4N/wv0DzQTjNzHNGQ==}
    engines: {node: '>=10'}

  /miniflare/2.11.0:
    resolution: {integrity: sha512-QA18I1VQXdCo4nBtPJUcUDxW8c9xbc5ex5F61jwhkGVOISSnYdEheolESmjr8MYk28xwi0XD1ozS4rLaTONd+w==}
    engines: {node: '>=16.13'}
    hasBin: true
    peerDependencies:
      '@miniflare/storage-redis': 2.11.0
      cron-schedule: ^3.0.4
      ioredis: ^4.27.9
    peerDependenciesMeta:
      '@miniflare/storage-redis':
        optional: true
      cron-schedule:
        optional: true
      ioredis:
        optional: true
    dependencies:
      '@miniflare/cache': 2.11.0
      '@miniflare/cli-parser': 2.11.0
      '@miniflare/core': 2.11.0
      '@miniflare/d1': 2.11.0
      '@miniflare/durable-objects': 2.11.0
      '@miniflare/html-rewriter': 2.11.0
      '@miniflare/http-server': 2.11.0
      '@miniflare/kv': 2.11.0
      '@miniflare/queues': 2.11.0
      '@miniflare/r2': 2.11.0
      '@miniflare/runner-vm': 2.11.0
      '@miniflare/scheduler': 2.11.0
      '@miniflare/shared': 2.11.0
      '@miniflare/sites': 2.11.0
      '@miniflare/storage-file': 2.11.0
      '@miniflare/storage-memory': 2.11.0
      '@miniflare/web-sockets': 2.11.0
      kleur: 4.1.5
      semiver: 1.1.0
      source-map-support: 0.5.21
      undici: 5.9.1
    transitivePeerDependencies:
      - bufferutil
      - utf-8-validate
    dev: true

  /minimatch/3.1.2:
    resolution: {integrity: sha512-J7p63hRiAjw1NDEww1W7i37+ByIrOWO5XQQAzZ3VOcL0PNybwpfmV/N05zFAzwQ9USyEcX6t3UO+K5aqBQOIHw==}
    dependencies:
      brace-expansion: 1.1.11

  /minimatch/5.1.6:
    resolution: {integrity: sha512-lKwV/1brpG6mBUFHtb7NUmtABCb2WZZmm2wNiOA5hAb8VdCS4B3dtMWyvcoViccwAW/COERjXLt0zP1zXUN26g==}
    engines: {node: '>=10'}
    dependencies:
      brace-expansion: 2.0.1
    dev: true

  /minimist/1.2.7:
    resolution: {integrity: sha512-bzfL1YUZsP41gmu/qjrEk0Q6i2ix/cVeAhbCbqH9u3zYutS1cLg00qhrD0M2MVdCcx4Sc0UpP2eBWo9rotpq6g==}

  /minipass-collect/1.0.2:
    resolution: {integrity: sha512-6T6lH0H8OG9kITm/Jm6tdooIbogG9e0tLgpY6mphXSm/A9u8Nq1ryBG+Qspiub9LjWlBPsPS3tWQ/Botq4FdxA==}
    engines: {node: '>= 8'}
    dependencies:
      minipass: 3.3.6
    optional: true

  /minipass-fetch/1.4.1:
    resolution: {integrity: sha512-CGH1eblLq26Y15+Azk7ey4xh0J/XfJfrCox5LDJiKqI2Q2iwOLOKrlmIaODiSQS8d18jalF6y2K2ePUm0CmShw==}
    engines: {node: '>=8'}
    dependencies:
      minipass: 3.3.6
      minipass-sized: 1.0.3
      minizlib: 2.1.2
    optionalDependencies:
      encoding: 0.1.13
    optional: true

  /minipass-flush/1.0.5:
    resolution: {integrity: sha512-JmQSYYpPUqX5Jyn1mXaRwOda1uQ8HP5KAT/oDSLCzt1BYRhQU0/hDtsB1ufZfEEzMZ9aAVmsBw8+FWsIXlClWw==}
    engines: {node: '>= 8'}
    dependencies:
      minipass: 3.3.6
    optional: true

  /minipass-pipeline/1.2.4:
    resolution: {integrity: sha512-xuIq7cIOt09RPRJ19gdi4b+RiNvDFYe5JH+ggNvBqGqpQXcru3PcRmOZuHBKWK1Txf9+cQ+HMVN4d6z46LZP7A==}
    engines: {node: '>=8'}
    dependencies:
      minipass: 3.3.6
    optional: true

  /minipass-sized/1.0.3:
    resolution: {integrity: sha512-MbkQQ2CTiBMlA2Dm/5cY+9SWFEN8pzzOXi6rlM5Xxq0Yqbda5ZQy9sU75a673FE9ZK0Zsbr6Y5iP6u9nktfg2g==}
    engines: {node: '>=8'}
    dependencies:
      minipass: 3.3.6
    optional: true

  /minipass/3.3.6:
    resolution: {integrity: sha512-DxiNidxSEK+tHG6zOIklvNOwm3hvCrbUrdtzY74U6HKTJxvIDfOUL5W5P2Ghd3DTkhhKPYGqeNUIh5qcM4YBfw==}
    engines: {node: '>=8'}
    dependencies:
      yallist: 4.0.0

  /minipass/4.0.1:
    resolution: {integrity: sha512-V9esFpNbK0arbN3fm2sxDKqMYgIp7XtVdE4Esj+PE4Qaaxdg1wIw48ITQIOn1sc8xXSmUviVL3cyjMqPlrVkiA==}
    engines: {node: '>=8'}

  /minizlib/2.1.2:
    resolution: {integrity: sha512-bAxsR8BVfj60DWXHE3u30oHzfl4G7khkSuPW+qvpd7jFRHm7dLxOjUk1EHACJ/hxLY8phGJ0YhYHZo7jil7Qdg==}
    engines: {node: '>= 8'}
    dependencies:
      minipass: 3.3.6
      yallist: 4.0.0

  /mkdirp-classic/0.5.3:
    resolution: {integrity: sha512-gKLcREMhtuZRwRAfqP3RFW+TK4JqApVBtOIftVgjuABpAtpxhPGaDcfvbhNvD0B8iD1oUr/txX35NjcaY6Ns/A==}

  /mkdirp/1.0.4:
    resolution: {integrity: sha512-vVqVZQyf3WLx2Shd0qJ9xuvqgAyKPLAiqITEtqW0oIUjzo3PePDd6fW9iFz30ef7Ysp/oiWqbhszeGWW2T6Gzw==}
    engines: {node: '>=10'}
    hasBin: true

  /mri/1.2.0:
    resolution: {integrity: sha512-tzzskb3bG8LvYGFF/mDTpq3jpI6Q9wc3LEmBaghu+DdCssd1FakN7Bc0hVNmEyGq1bq3RgfkCb3cmQLpNPOroA==}
    engines: {node: '>=4'}
    dev: false

  /ms/2.0.0:
    resolution: {integrity: sha512-Tpp60P6IUJDTuOq/5Z8cdskzJujfwqfOTkrwIwj7IRISpnkJnT6SyJ4PCPnGMoFjC9ddhal5KVIYtAt97ix05A==}
    dev: false

  /ms/2.1.2:
    resolution: {integrity: sha512-sGkPx+VjMtmA6MX27oA4FBFELFCZZ4S4XqeGOXCv68tT+jb3vk/RyaKWP0PTKyWtmLSM0b+adUTEvbs1PEaH2w==}

  /ms/2.1.3:
    resolution: {integrity: sha512-6FlzubTLZG3J2a/NVCAleEhjzq5oxgHyaCU9yYXvcLsvoVaHJq/s5xXI6/XXP6tz7R9xAOtHnSO/tXtF3WRTlA==}

  /mustache/4.2.0:
    resolution: {integrity: sha512-71ippSywq5Yb7/tVYyGbkBggbU8H3u5Rz56fH60jGFgr8uHwxs+aSKeqmluIVzM0m0kB7xQjKS6qPfd0b2ZoqQ==}
    hasBin: true
    dev: true

  /mysql2/2.3.3:
    resolution: {integrity: sha512-wxJUev6LgMSgACDkb/InIFxDprRa6T95+VEoR+xPvtngtccNH2dGjEB/fVZ8yg1gWv1510c9CvXuJHi5zUm0ZA==}
    engines: {node: '>= 8.0'}
    dependencies:
      denque: 2.1.0
      generate-function: 2.3.1
      iconv-lite: 0.6.3
      long: 4.0.0
      lru-cache: 6.0.0
      named-placeholders: 1.1.3
      seq-queue: 0.0.5
      sqlstring: 2.3.3

  /named-placeholders/1.1.3:
    resolution: {integrity: sha512-eLoBxg6wE/rZkJPhU/xRX1WTpkFEwDJEN96oxFrTsqBdbT5ec295Q+CoHrL9IT0DipqKhmGcaZmwOt8OON5x1w==}
    engines: {node: '>=12.0.0'}
    dependencies:
      lru-cache: 7.14.1

  /nan/2.17.0:
    resolution: {integrity: sha512-2ZTgtl0nJsO0KQCjEpxcIr5D+Yv90plTitZt9JBfQvVJDS5seMl3FOvsh3+9CoYWXf/1l5OaZzzF6nDm4cagaQ==}
    dev: false
    optional: true

  /nanoid/3.3.4:
    resolution: {integrity: sha512-MqBkQh/OHTS2egovRtLk45wEyNXwF+cokD+1YPf9u5VfJiRdAiRwB2froX5Co9Rh20xs4siNPm8naNotSD6RBw==}
    engines: {node: ^10 || ^12 || ^13.7 || ^14 || >=15.0.1}
    hasBin: true
    dev: true

  /napi-build-utils/1.0.2:
    resolution: {integrity: sha512-ONmRUqK7zj7DWX0D9ADe03wbwOBZxNAfF20PlGfCWQcD3+/MakShIHrMqx9YwPTfxDdF1zLeL+RGZiR9kGMLdg==}

  /natural-compare-lite/1.4.0:
    resolution: {integrity: sha512-Tj+HTDSJJKaZnfiuw+iaF9skdPpTo2GtEly5JHnWV/hfv2Qj/9RKsGISQtLh2ox3l5EAGw487hnBee0sIJ6v2g==}
    dev: true

  /natural-compare/1.4.0:
    resolution: {integrity: sha512-OWND8ei3VtNC9h7V60qff3SVobHr996CTwgxubgyQYEpg290h9J0buyECNNJexkFm5sOajh5G116RYA1c8ZMSw==}
    dev: true

  /negotiator/0.6.3:
    resolution: {integrity: sha512-+EUsqGPLsM+j/zdChZjsnX51g4XrHFOIXwfnCVPGlQk/k5giakcKsuxCObBRu6DSm9opw/O6slWbJdghQM4bBg==}
    engines: {node: '>= 0.6'}

  /next-tick/1.1.0:
    resolution: {integrity: sha512-CXdUiJembsNjuToQvxayPZF9Vqht7hewsvy2sOWafLvi2awflj9mOC6bHIg50orX8IJvWKY9wYQ/zB2kogPslQ==}
    dev: true

  /node-abi/3.31.0:
    resolution: {integrity: sha512-eSKV6s+APenqVh8ubJyiu/YhZgxQpGP66ntzUb3lY1xB9ukSRaGnx0AIxI+IM+1+IVYC1oWobgG5L3Lt9ARykQ==}
    engines: {node: '>=10'}
    dependencies:
      semver: 7.3.8

  /node-addon-api/4.3.0:
    resolution: {integrity: sha512-73sE9+3UaLYYFmDsFZnqCInzPyh3MqIwZO9cw58yIqAZhONrrabrYyYe3TuIqtIiOuTXVhsGau8hcrhhwSsDIQ==}

  /node-fetch/2.6.9:
    resolution: {integrity: sha512-DJm/CJkZkRjKKj4Zi4BsKVZh3ValV5IR5s7LVZnW+6YMh0W1BfNA8XSs6DLMGYlId5F3KnA70uu2qepcR08Qqg==}
    engines: {node: 4.x || >=6.0.0}
    peerDependencies:
      encoding: ^0.1.0
    peerDependenciesMeta:
      encoding:
        optional: true
    dependencies:
      whatwg-url: 5.0.0

  /node-forge/1.3.1:
    resolution: {integrity: sha512-dPEtOeMvF9VMcYV/1Wb8CPoVAXtp6MKMlcbAt4ddqmGqUJ6fQZFXkNZNkNlfevtNkGtaSoXf/vNNNSvgrdXwtA==}
    engines: {node: '>= 6.13.0'}
    dev: true

  /node-gyp/8.4.1:
    resolution: {integrity: sha512-olTJRgUtAb/hOXG0E93wZDs5YiJlgbXxTwQAFHyNlRsXQnYzUaF2aGgujZbw+hR8aF4ZG/rST57bWMWD16jr9w==}
    engines: {node: '>= 10.12.0'}
    hasBin: true
    requiresBuild: true
    dependencies:
      env-paths: 2.2.1
      glob: 7.2.3
      graceful-fs: 4.2.10
      make-fetch-happen: 9.1.0
      nopt: 5.0.0
      npmlog: 6.0.2
      rimraf: 3.0.2
      semver: 7.3.8
      tar: 6.1.13
      which: 2.0.2
    transitivePeerDependencies:
      - bluebird
      - supports-color
    optional: true

  /nofilter/3.1.0:
    resolution: {integrity: sha512-l2NNj07e9afPnhAhvgVrCD/oy2Ai1yfLpuo3EpiO1jFTsB4sFz6oIfAfSZyQzVpkZQ9xS8ZS5g1jCBgq4Hwo0g==}
    engines: {node: '>=12.19'}
    dev: true

  /nopt/5.0.0:
    resolution: {integrity: sha512-Tbj67rffqceeLpcRXrT7vKAN8CwfPeIBgM7E6iBkmKLV7bEMwpGgYLGv0jACUsECaa/vuxP0IjEont6umdMgtQ==}
    engines: {node: '>=6'}
    hasBin: true
    dependencies:
      abbrev: 1.1.1

  /normalize-path/3.0.0:
    resolution: {integrity: sha512-6eZs5Ls3WtCisHWp9S2GUy8dqkpGi4BVSz3GaqiE6ezub0512ESztXUwUB6C6IKbQkY2Pnb/mD4WYojCRwcwLA==}
    engines: {node: '>=0.10.0'}
    dev: true

  /npm-run-path/5.1.0:
    resolution: {integrity: sha512-sJOdmRGrY2sjNTRMbSvluQqg+8X7ZK61yvzBEIDhz4f8z1TZFYABsqjjCBd/0PUNE9M6QDgHJXQkGUEm7Q+l9Q==}
    engines: {node: ^12.20.0 || ^14.13.1 || >=16.0.0}
    dependencies:
      path-key: 4.0.0
    dev: true

  /npmlog/5.0.1:
    resolution: {integrity: sha512-AqZtDUWOMKs1G/8lwylVjrdYgqA4d9nu8hc+0gzRxlDb1I10+FHBGMXs6aiQHFdCUUlqH99MUMuLfzWDNDtfxw==}
    dependencies:
      are-we-there-yet: 2.0.0
      console-control-strings: 1.1.0
      gauge: 3.0.2
      set-blocking: 2.0.0

  /npmlog/6.0.2:
    resolution: {integrity: sha512-/vBvz5Jfr9dT/aFWd0FIRf+T/Q2WBsLENygUaFUqstqsycmZAP/t5BvFJTK0viFmSUxiUKTUplWy5vt+rvKIxg==}
    engines: {node: ^12.13.0 || ^14.15.0 || >=16.0.0}
    dependencies:
      are-we-there-yet: 3.0.1
      console-control-strings: 1.1.0
      gauge: 4.0.4
      set-blocking: 2.0.0
    optional: true

  /npx-import/1.1.4:
    resolution: {integrity: sha512-3ShymTWOgqGyNlh5lMJAejLuIv3W1K3fbI5Ewc6YErZU3Sp0PqsNs8UIU1O8z5+KVl/Du5ag56Gza9vdorGEoA==}
    dependencies:
      execa: 6.1.0
      parse-package-name: 1.0.0
      semver: 7.3.8
      validate-npm-package-name: 4.0.0
    dev: true

  /object-assign/4.1.1:
    resolution: {integrity: sha512-rJgTQnkUnH1sFw8yT6VSU3zD3sWmu6sZhIseY8VX+GRu3P6F7Fu+JNDoXfklElbLJSnc3FUQHVe4cU5hj+BcUg==}
    engines: {node: '>=0.10.0'}

  /object-inspect/1.12.3:
    resolution: {integrity: sha512-geUvdk7c+eizMNUDkRpW1wJwgfOiOeHbxBR/hLXK1aT6zmVSO0jsQcs7fj6MGw89jC/cjGfLcNOrtMYtGqm81g==}

  /object-keys/1.1.1:
    resolution: {integrity: sha512-NuAESUOUMrlIXOfHKzD6bpPu3tYt3xvjNdRIQ+FeT0lNb4K8WR70CaDxhuNguS2XG+GjkyMwOzsN5ZktImfhLA==}
    engines: {node: '>= 0.4'}
    dev: true

  /object.assign/4.1.4:
    resolution: {integrity: sha512-1mxKf0e58bvyjSCtKYY4sRe9itRk3PJpquJOjeIkz885CczcI4IvJJDLPS72oowuSh+pBxUFROpX+TU++hxhZQ==}
    engines: {node: '>= 0.4'}
    dependencies:
      call-bind: 1.0.2
      define-properties: 1.2.0
      has-symbols: 1.0.3
      object-keys: 1.1.1
    dev: true

  /object.values/1.1.6:
    resolution: {integrity: sha512-FVVTkD1vENCsAcwNs9k6jea2uHC/X0+JcjG8YA60FN5CMaJmG95wT9jek/xX9nornqGRrBkKtzuAu2wuHpKqvw==}
    engines: {node: '>= 0.4'}
    dependencies:
      call-bind: 1.0.2
      define-properties: 1.2.0
      es-abstract: 1.21.1
    dev: true

  /on-finished/2.4.1:
    resolution: {integrity: sha512-oVlzkg3ENAhCk2zdv7IJwd/QUD4z2RxRwpkcGY8psCVcCYZNq4wYnVWALHM+brtuJjePWiYF/ClmuDr8Ch5+kg==}
    engines: {node: '>= 0.8'}
    dependencies:
      ee-first: 1.1.1
    dev: false

  /once/1.4.0:
    resolution: {integrity: sha512-lNaJgI+2Q5URQBkccEKHTQOPaXdUxnZZElQTZY0MFUAuaEqe1E+Nyvgdz/aIyNi6Z9MzO5dv1H8n58/GELp3+w==}
    dependencies:
      wrappy: 1.0.2

  /onetime/6.0.0:
    resolution: {integrity: sha512-1FlR+gjXK7X+AsAHso35MnyN5KqGwJRi/31ft6x0M194ht7S+rWAvd7PHss9xSKMzE0asv1pyIHaJYq+BbacAQ==}
    engines: {node: '>=12'}
    dependencies:
      mimic-fn: 4.0.0
    dev: true

  /optionator/0.9.1:
    resolution: {integrity: sha512-74RlY5FCnhq4jRxVUPKDaRwrVNXMqsGsiW6AJw4XK8hmtm10wC0ypZBLw5IIp85NZMr91+qd1RvvENwg7jjRFw==}
    engines: {node: '>= 0.8.0'}
    dependencies:
      deep-is: 0.1.4
      fast-levenshtein: 2.0.6
      levn: 0.4.1
      prelude-ls: 1.2.1
      type-check: 0.4.0
      word-wrap: 1.2.3
    dev: true

  /p-defer/1.0.0:
    resolution: {integrity: sha512-wB3wfAxZpk2AzOfUMJNL+d36xothRSyj8EXOa4f6GMqYDN9BJaaSISbsk+wS9abmnebVw95C2Kb5t85UmpCxuw==}
    engines: {node: '>=4'}
    dev: true

  /p-event/5.0.1:
    resolution: {integrity: sha512-dd589iCQ7m1L0bmC5NLlVYfy3TbBEsMUfWx9PyAgPeIcFZ/E2yaTZ4Rz4MiBmmJShviiftHVXOqfnfzJ6kyMrQ==}
    engines: {node: ^12.20.0 || ^14.13.1 || >=16.0.0}
    dependencies:
      p-timeout: 5.1.0
    dev: true

  /p-limit/3.1.0:
    resolution: {integrity: sha512-TYOanM3wGwNGsZN2cVTYPArw454xnXj5qmWF1bEoAc4+cU/ol7GVh7odevjp1FNHduHc3KZMcFduxU5Xc6uJRQ==}
    engines: {node: '>=10'}
    dependencies:
      yocto-queue: 0.1.0
    dev: true

  /p-limit/4.0.0:
    resolution: {integrity: sha512-5b0R4txpzjPWVw/cXXUResoD4hb6U/x9BH08L7nw+GN1sezDzPdxeRvpc9c433fZhBan/wusjbCsqwqm4EIBIQ==}
    engines: {node: ^12.20.0 || ^14.13.1 || >=16.0.0}
    dependencies:
      yocto-queue: 1.0.0
    dev: true

  /p-locate/5.0.0:
    resolution: {integrity: sha512-LaNjtRWUBY++zB5nE/NwcaoMylSPk+S+ZHNB1TzdbMJMny6dynpAGt7X/tl/QYq3TIeE6nxHppbo2LGymrG5Pw==}
    engines: {node: '>=10'}
    dependencies:
      p-limit: 3.1.0
    dev: true

  /p-locate/6.0.0:
    resolution: {integrity: sha512-wPrq66Llhl7/4AGC6I+cqxT07LhXvWL08LNXz1fENOw0Ap4sRZZ/gZpTTJ5jpurzzzfS2W/Ge9BY3LgLjCShcw==}
    engines: {node: ^12.20.0 || ^14.13.1 || >=16.0.0}
    dependencies:
      p-limit: 4.0.0
    dev: true

  /p-map/4.0.0:
    resolution: {integrity: sha512-/bjOqmgETBYB5BoEeGVea8dmvHb2m9GLy1E9W43yeyfP6QQCZGFNa+XRceJEuDB6zqr+gKpIAmlLebMpykw/MQ==}
    engines: {node: '>=10'}
    dependencies:
      aggregate-error: 3.1.0
    optional: true

  /p-map/5.5.0:
    resolution: {integrity: sha512-VFqfGDHlx87K66yZrNdI4YGtD70IRyd+zSvgks6mzHPRNkoKy+9EKP4SFC77/vTTQYmRmti7dvqC+m5jBrBAcg==}
    engines: {node: '>=12'}
    dependencies:
      aggregate-error: 4.0.1
    dev: true

  /p-timeout/5.1.0:
    resolution: {integrity: sha512-auFDyzzzGZZZdHz3BtET9VEz0SE/uMEAx7uWfGPucfzEwwe/xH0iVeZibQmANYE/hp9T2+UUZT5m+BKyrDp3Ew==}
    engines: {node: '>=12'}
    dev: true

  /packet-reader/1.0.0:
    resolution: {integrity: sha512-HAKu/fG3HpHFO0AA8WE8q2g+gBJaZ9MG7fcKk+IJPLTGAD6Psw4443l+9DGRbOIh3/aXr7Phy0TjilYivJo5XQ==}

  /parent-module/1.0.1:
    resolution: {integrity: sha512-GQ2EWRpQV8/o+Aw8YqtfZZPfNRWZYkbidE9k5rpl/hC3vtHHBfGm2Ifi6qWV+coDGkrUKZAxE3Lot5kcsRlh+g==}
    engines: {node: '>=6'}
    dependencies:
      callsites: 3.1.0
    dev: true

  /parse-ms/3.0.0:
    resolution: {integrity: sha512-Tpb8Z7r7XbbtBTrM9UhpkzzaMrqA2VXMT3YChzYltwV3P3pM6t8wl7TvpMnSTosz1aQAdVib7kdoys7vYOPerw==}
    engines: {node: '>=12'}
    dev: true

  /parse-package-name/1.0.0:
    resolution: {integrity: sha512-kBeTUtcj+SkyfaW4+KBe0HtsloBJ/mKTPoxpVdA57GZiPerREsUWJOhVj9anXweFiJkm5y8FG1sxFZkZ0SN6wg==}
    dev: true

  /parseurl/1.3.3:
    resolution: {integrity: sha512-CiyeOxFT/JZyN5m0z9PfXw4SCBJ6Sygz1Dpl0wqjlhDEGGBP1GnsUVEL0p63hoG1fcj3fHynXi9NYO4nWOL+qQ==}
    engines: {node: '>= 0.8'}
    dev: false

  /path-exists/4.0.0:
    resolution: {integrity: sha512-ak9Qy5Q7jYb2Wwcey5Fpvg2KoAc/ZIhLSLOSBmRmygPsGwkVVt0fZa0qrtMz+m6tJTAHfZQ8FnmB4MG4LWy7/w==}
    engines: {node: '>=8'}
    dev: true

  /path-exists/5.0.0:
    resolution: {integrity: sha512-RjhtfwJOxzcFmNOi6ltcbcu4Iu+FL3zEj83dk4kAS+fVpTxXLO1b38RvJgT/0QwvV/L3aY9TAnyv0EOqW4GoMQ==}
    engines: {node: ^12.20.0 || ^14.13.1 || >=16.0.0}
    dev: true

  /path-is-absolute/1.0.1:
    resolution: {integrity: sha512-AVbw3UJ2e9bq64vSaS9Am0fje1Pa8pbGqTTsmXfaIiMpnr5DlDhfJOuLj9Sf95ZPVDAUerDfEk88MPmPe7UCQg==}
    engines: {node: '>=0.10.0'}

  /path-key/3.1.1:
    resolution: {integrity: sha512-ojmeN0qd+y0jszEtoY48r0Peq5dwMEkIlCOu6Q5f41lfkswXuKtYrhgoTpLnyIcHm24Uhqx+5Tqm2InSwLhE6Q==}
    engines: {node: '>=8'}
    dev: true

  /path-key/4.0.0:
    resolution: {integrity: sha512-haREypq7xkM7ErfgIyA0z+Bj4AGKlMSdlQE2jvJo6huWD1EdkKYV+G/T4nq0YEF2vgTT8kqMFKo1uHn950r4SQ==}
    engines: {node: '>=12'}
    dev: true

  /path-parse/1.0.7:
    resolution: {integrity: sha512-LDJzPVEEEPR+y48z93A0Ed0yXb8pAByGWo/k5YYdYgpY2/2EsOsksJrq7lOHxryrVOn1ejG6oAp8ahvOIQD8sw==}
    dev: true

  /path-to-regexp/0.1.7:
    resolution: {integrity: sha512-5DFkuoqlv1uYQKxy8omFBeJPQcdoE07Kv2sferDCrAq1ohOU+MSDswDIbnx3YAM60qIOnYa53wBhXW0EbMonrQ==}
    dev: false

  /path-to-regexp/6.2.1:
    resolution: {integrity: sha512-JLyh7xT1kizaEvcaXOQwOc2/Yhw6KZOvPf1S8401UyLk86CU79LN3vl7ztXGm/pZ+YjoyAJ4rxmHwbkBXJX+yw==}
    dev: true

  /path-type/4.0.0:
    resolution: {integrity: sha512-gDKb8aZMDeD/tZWs9P6+q0J9Mwkdl6xMV8TjnGP3qJVJ06bdMgkbBlLU8IdfOsIsFz2BW1rNVT3XuNEl8zPAvw==}
    engines: {node: '>=8'}
    dev: true

  /pend/1.2.0:
    resolution: {integrity: sha512-F3asv42UuXchdzt+xXqfW1OGlVBe+mxa2mqI0pg5yAHZPvFmY3Y6drSf/GQ1A86WgWEN9Kzh/WrgKa6iGcHXLg==}
    dev: true

  /pg-connection-string/2.5.0:
    resolution: {integrity: sha512-r5o/V/ORTA6TmUnyWZR9nCj1klXCO2CEKNRlVuJptZe85QuhFayC7WeMic7ndayT5IRIR0S0xFxFi2ousartlQ==}

  /pg-int8/1.0.1:
    resolution: {integrity: sha512-WCtabS6t3c8SkpDBUlb1kjOs7l66xsGdKpIPZsg4wR+B3+u9UAum2odSsF9tnvxg80h4ZxLWMy4pRjOsFIqQpw==}
    engines: {node: '>=4.0.0'}

  /pg-pool/3.5.2_pg@8.9.0:
    resolution: {integrity: sha512-His3Fh17Z4eg7oANLob6ZvH8xIVen3phEZh2QuyrIl4dQSDVEabNducv6ysROKpDNPSD+12tONZVWfSgMvDD9w==}
    peerDependencies:
      pg: '>=8.0'
    dependencies:
      pg: 8.9.0

  /pg-protocol/1.6.0:
    resolution: {integrity: sha512-M+PDm637OY5WM307051+bsDia5Xej6d9IR4GwJse1qA1DIhiKlksvrneZOYQq42OM+spubpcNYEo2FcKQrDk+Q==}

  /pg-types/2.2.0:
    resolution: {integrity: sha512-qTAAlrEsl8s4OiEQY69wDvcMIdQN6wdz5ojQiOy6YRMuynxenON0O5oCpJI6lshc6scgAY8qvJ2On/p+CXY0GA==}
    engines: {node: '>=4'}
    dependencies:
      pg-int8: 1.0.1
      postgres-array: 2.0.0
      postgres-bytea: 1.0.0
      postgres-date: 1.0.7
      postgres-interval: 1.2.0

  /pg/8.9.0:
    resolution: {integrity: sha512-ZJM+qkEbtOHRuXjmvBtOgNOXOtLSbxiMiUVMgE4rV6Zwocy03RicCVvDXgx8l4Biwo8/qORUnEqn2fdQzV7KCg==}
    engines: {node: '>= 8.0.0'}
    peerDependencies:
      pg-native: '>=3.0.1'
    peerDependenciesMeta:
      pg-native:
        optional: true
    dependencies:
      buffer-writer: 2.0.0
      packet-reader: 1.0.0
      pg-connection-string: 2.5.0
      pg-pool: 3.5.2_pg@8.9.0
      pg-protocol: 1.6.0
      pg-types: 2.2.0
      pgpass: 1.0.5

  /pgpass/1.0.5:
    resolution: {integrity: sha512-FdW9r/jQZhSeohs1Z3sI1yxFQNFvMcnmfuj4WBMUTxOrAyLMaTcE1aAMBiTlbMNaXvBCQuVi0R7hd8udDSP7ug==}
    dependencies:
      split2: 4.1.0

  /picomatch/2.3.1:
    resolution: {integrity: sha512-JU3teHTNjmE2VCGFzuY8EXzCDVwEqB2a8fsIvwaStHhAWJEeVd1o1QD80CU6+ZdEXXSLbSsuLwJjkCBWqRQUVA==}
    engines: {node: '>=8.6'}
    dev: true

  /pkg-conf/4.0.0:
    resolution: {integrity: sha512-7dmgi4UY4qk+4mj5Cd8v/GExPo0K+SlY+hulOSdfZ/T6jVH6//y7NtzZo5WrfhDBxuQ0jCa7fLZmNaNh7EWL/w==}
    engines: {node: ^12.20.0 || ^14.13.1 || >=16.0.0}
    dependencies:
      find-up: 6.3.0
      load-json-file: 7.0.1
    dev: true

  /plur/5.1.0:
    resolution: {integrity: sha512-VP/72JeXqak2KiOzjgKtQen5y3IZHn+9GOuLDafPv0eXa47xq0At93XahYBs26MsifCQ4enGKwbjBTKgb9QJXg==}
    engines: {node: ^12.20.0 || ^14.13.1 || >=16.0.0}
    dependencies:
      irregular-plurals: 3.4.0
    dev: true

  /postgres-array/2.0.0:
    resolution: {integrity: sha512-VpZrUqU5A69eQyW2c5CA1jtLecCsN2U/bD6VilrFDWq5+5UIEVO7nazS3TEcHf1zuPYO/sqGvUvW62g86RXZuA==}
    engines: {node: '>=4'}

  /postgres-bytea/1.0.0:
    resolution: {integrity: sha512-xy3pmLuQqRBZBXDULy7KbaitYqLcmxigw14Q5sj8QBVLqEwXfeybIKVWiqAXTlcvdvb0+xkOtDbfQMOf4lST1w==}
    engines: {node: '>=0.10.0'}

  /postgres-date/1.0.7:
    resolution: {integrity: sha512-suDmjLVQg78nMK2UZ454hAG+OAW+HQPZ6n++TNDUX+L0+uUlLywnoxJKDou51Zm+zTCjrCl0Nq6J9C5hP9vK/Q==}
    engines: {node: '>=0.10.0'}

  /postgres-interval/1.2.0:
    resolution: {integrity: sha512-9ZhXKM/rw350N1ovuWHbGxnGh/SNJ4cnxHiM0rxE4VN41wsg8P8zWn9hv/buK00RP4WvlOyr/RBDiptyxVbkZQ==}
    engines: {node: '>=0.10.0'}
    dependencies:
      xtend: 4.0.2

  /postgres/3.3.3:
    resolution: {integrity: sha512-FGLZOpZSXePRIQu6LJpJUDikzuhplWI80uyyfmKBiljpfO+Z4nuClwpq3/dsRnitxVDsgFN5duJ7eUTaC0meQQ==}

  /prebuild-install/7.1.1:
    resolution: {integrity: sha512-jAXscXWMcCK8GgCoHOfIr0ODh5ai8mj63L2nWrjuAgXE6tDyYGnx4/8o/rCgU+B4JSyZBKbeZqzhtwtC3ovxjw==}
    engines: {node: '>=10'}
    hasBin: true
    dependencies:
      detect-libc: 2.0.1
      expand-template: 2.0.3
      github-from-package: 0.0.0
      minimist: 1.2.7
      mkdirp-classic: 0.5.3
      napi-build-utils: 1.0.2
      node-abi: 3.31.0
      pump: 3.0.0
      rc: 1.2.8
      simple-get: 4.0.1
      tar-fs: 2.1.1
      tunnel-agent: 0.6.0

  /prelude-ls/1.2.1:
    resolution: {integrity: sha512-vkcDPrRZo1QZLbn5RLGPpg/WmIQ65qoWWhcGKf/b5eplkkarX0m9z8ppCat4mlOqUsWpyNuYgO3VRyrYHSzX5g==}
    engines: {node: '>= 0.8.0'}
    dev: true

  /prettier/2.8.4:
    resolution: {integrity: sha512-vIS4Rlc2FNh0BySk3Wkd6xmwxB0FpOndW5fisM5H8hsZSxU2VWVB5CWIkIjWvrHjIhxk2g3bfMKM87zNTrZddw==}
    engines: {node: '>=10.13.0'}
    hasBin: true
    dev: true

  /pretty-ms/8.0.0:
    resolution: {integrity: sha512-ASJqOugUF1bbzI35STMBUpZqdfYKlJugy6JBziGi2EE+AL5JPJGSzvpeVXojxrr0ViUYoToUjb5kjSEGf7Y83Q==}
    engines: {node: '>=14.16'}
    dependencies:
      parse-ms: 3.0.0
    dev: true

  /promise-inflight/1.0.1:
    resolution: {integrity: sha512-6zWPyEOFaQBJYcGMHBKTKJ3u6TBsnMFOIZSa6ce1e/ZrrsOlnHRHbabMjLiBYKp+n44X9eUI6VUPaukCXHuG4g==}
    peerDependencies:
      bluebird: '*'
    peerDependenciesMeta:
      bluebird:
        optional: true
    optional: true

  /promise-retry/2.0.1:
    resolution: {integrity: sha512-y+WKFlBR8BGXnsNlIHFGPZmyDf3DFMoLhaflAnyZgV6rG6xu+JwesTo2Q9R6XwYmtmwAFCkAk3e35jEdoeh/3g==}
    engines: {node: '>=10'}
    dependencies:
      err-code: 2.0.3
      retry: 0.12.0
    optional: true

  /proxy-addr/2.0.7:
    resolution: {integrity: sha512-llQsMLSUDUPT44jdrU/O37qlnifitDP+ZwrmmZcoSKyLKvtZxpyV0n2/bD/N4tBAAZ/gJEdZU7KMraoK1+XYAg==}
    engines: {node: '>= 0.10'}
    dependencies:
      forwarded: 0.2.0
      ipaddr.js: 1.9.1
    dev: false

  /proxy-from-env/1.1.0:
    resolution: {integrity: sha512-D+zkORCbA9f1tdWRK0RaCR3GPv50cMxcrz4X8k5LTSUD1Dkw47mKJEZQNunItRTkWwgtaUSo1RVFRIG9ZXiFYg==}
    dev: true

  /pump/3.0.0:
    resolution: {integrity: sha512-LwZy+p3SFs1Pytd/jYct4wpv49HiYCqd9Rlc5ZVdk0V+8Yzv6jR5Blk3TRmPL1ft69TxP0IMZGJ+WPFU2BFhww==}
    dependencies:
      end-of-stream: 1.4.4
      once: 1.4.0

  /punycode/2.3.0:
    resolution: {integrity: sha512-rRV+zQD8tVFys26lAGR9WUuS4iUAngJScM+ZRSKtvl5tKeZ2t5bvdNFdNHBW9FWR4guGHlgmsZ1G7BSm2wTbuA==}
    engines: {node: '>=6'}
    dev: true

  /qs/6.11.0:
    resolution: {integrity: sha512-MvjoMCJwEarSbUYk5O+nmoSzSutSsTwF85zcHPQ9OrlFoZOYIjaqBAJIqIXjptyD5vThxGq52Xu/MaJzRkIk4Q==}
    engines: {node: '>=0.6'}
    dependencies:
      side-channel: 1.0.4
    dev: false

  /queue-microtask/1.2.3:
    resolution: {integrity: sha512-NuaNSa6flKT5JaSYQzJok04JzTL1CA6aGhv5rfLW3PgqA+M2ChpZQnAC8h8i4ZFkBS8X5RqkDBHA7r4hej3K9A==}
    dev: true

  /range-parser/1.2.1:
    resolution: {integrity: sha512-Hrgsx+orqoygnmhFbKaHE6c296J+HTAQXoxEF6gNupROmmGJRoyzfG3ccAveqCBrwr/2yxQ5BVd/GTl5agOwSg==}
    engines: {node: '>= 0.6'}
    dev: false

  /raw-body/2.5.1:
    resolution: {integrity: sha512-qqJBtEyVgS0ZmPGdCFPWJ3FreoqvG4MVQln/kCgF7Olq95IbOp0/BWyMwbdtn4VTvkM8Y7khCQ2Xgk/tcrCXig==}
    engines: {node: '>= 0.8'}
    dependencies:
      bytes: 3.1.2
      http-errors: 2.0.0
      iconv-lite: 0.4.24
      unpipe: 1.0.0
    dev: false

  /rc/1.2.8:
    resolution: {integrity: sha512-y3bGgqKj3QBdxLbLkomlohkvsA8gdAiUQlSBJnBhfn+BPxg4bc62d8TcBW15wavDfgexCgccckhcZvywyQYPOw==}
    hasBin: true
    dependencies:
      deep-extend: 0.6.0
      ini: 1.3.8
      minimist: 1.2.7
      strip-json-comments: 2.0.1

  /readable-stream/3.6.0:
    resolution: {integrity: sha512-BViHy7LKeTz4oNnkcLJ+lVSL6vpiFeX6/d3oSH8zCW7UxP2onchk+vTGB143xuFjHS3deTgkKoXXymXqymiIdA==}
    engines: {node: '>= 6'}
    dependencies:
      inherits: 2.0.4
      string_decoder: 1.3.0
      util-deprecate: 1.0.2

  /readdirp/3.6.0:
    resolution: {integrity: sha512-hOS089on8RduqdbhvQ5Z37A0ESjsqz6qnRcffsMU3495FuTdqSm+7bhJ29JvIOsBDEEnan5DPu9t3To9VRlMzA==}
    engines: {node: '>=8.10.0'}
    dependencies:
      picomatch: 2.3.1
    dev: true

  /regexp.prototype.flags/1.4.3:
    resolution: {integrity: sha512-fjggEOO3slI6Wvgjwflkc4NFRCTZAu5CnNfBd5qOMYhWdn67nJBBu34/TkD++eeFmd8C9r9jfXJ27+nSiRkSUA==}
    engines: {node: '>= 0.4'}
    dependencies:
      call-bind: 1.0.2
      define-properties: 1.2.0
      functions-have-names: 1.2.3
    dev: true

  /regexpp/3.2.0:
    resolution: {integrity: sha512-pq2bWo9mVD43nbts2wGv17XLiNLya+GklZ8kaDLV2Z08gDCsGpnKn9BFMepvWuHCbyVvY7J5o5+BVvoQbmlJLg==}
    engines: {node: '>=8'}
    dev: true

  /require-directory/2.1.1:
    resolution: {integrity: sha512-fGxEI7+wsG9xrvdjsrlmL22OMTTiHRwAMroiEeMgq8gzoLC/PQr7RsRDSTLUg/bZAZtF+TVIkHc6/4RIKrui+Q==}
    engines: {node: '>=0.10.0'}
    dev: true

  /resolve-cwd/3.0.0:
    resolution: {integrity: sha512-OrZaX2Mb+rJCpH/6CpSqt9xFVpN++x01XnN2ie9g6P5/3xelLAkXWVADpdz1IHD/KFfEXyE6V0U01OQ3UO2rEg==}
    engines: {node: '>=8'}
    dependencies:
      resolve-from: 5.0.0
    dev: true

  /resolve-from/4.0.0:
    resolution: {integrity: sha512-pb/MYmXstAkysRFx8piNI1tGFNQIFA3vkE3Gq4EuA1dF6gHp/+vgZqsCGJapvy8N3Q+4o7FwvquPJcnZ7RYy4g==}
    engines: {node: '>=4'}
    dev: true

  /resolve-from/5.0.0:
    resolution: {integrity: sha512-qYg9KP24dD5qka9J47d0aVky0N+b4fTU89LN9iDnjB5waksiC49rvMB0PrUJQGoTmH50XPiqOvAjDfaijGxYZw==}
    engines: {node: '>=8'}
    dev: true

  /resolve-tspaths/0.8.8_typescript@4.8.4:
    resolution: {integrity: sha512-4u3gkyBAsLW/u+uXGZgVucbSp+/0rc28U5pbKZUX3Gm7Y+oIAcKoi8h91D2RhCIrfzrCAMv0oSGvAAb9Sq0UZg==}
    hasBin: true
    peerDependencies:
      typescript: '>=3.0.3'
    dependencies:
      ansi-colors: 4.1.3
      commander: 10.0.0
      fast-glob: 3.2.12
      typescript: 4.8.4_cooyevkj4js3zgkcwfb6v3qsqu
    dev: true

  /resolve/1.22.1:
    resolution: {integrity: sha512-nBpuuYuY5jFsli/JIs1oldw6fOQCBioohqWZg/2hiaOybXOft4lonv85uDOKXdf8rhyK159cxU5cDcK/NKk8zw==}
    hasBin: true
    dependencies:
      is-core-module: 2.11.0
      path-parse: 1.0.7
      supports-preserve-symlinks-flag: 1.0.0
    dev: true

  /retry/0.12.0:
    resolution: {integrity: sha512-9LkiTwjUh6rT555DtE9rTX+BKByPfrMzEAtnlEtdEwr3Nkffwiihqe2bWADg+OQRjt9gl6ICdmB/ZFDCGAtSow==}
    engines: {node: '>= 4'}
    optional: true

  /reusify/1.0.4:
    resolution: {integrity: sha512-U9nH88a3fc/ekCF1l0/UP1IosiuIjyTh7hBvXVMHYgVcfGvt897Xguj2UOLDeI5BG2m7/uwyaLVT6fbtCwTyzw==}
    engines: {iojs: '>=1.0.0', node: '>=0.10.0'}
    dev: true

  /rimraf/3.0.2:
    resolution: {integrity: sha512-JZkJMZkAGFFPP2YqXZXPbMlMBgsxzE8ILs4lMIX/2o0L9UBw9O/Y3o6wFw/i9YLapcUJWwqbi3kdxIPdC62TIA==}
    hasBin: true
    dependencies:
      glob: 7.2.3

  /rollup-plugin-inject/3.0.2:
    resolution: {integrity: sha512-ptg9PQwzs3orn4jkgXJ74bfs5vYz1NCZlSQMBUA0wKcGp5i5pA1AO3fOUEte8enhGUC+iapTCzEWw2jEFFUO/w==}
    deprecated: This package has been deprecated and is no longer maintained. Please use @rollup/plugin-inject.
    dependencies:
      estree-walker: 0.6.1
      magic-string: 0.25.9
      rollup-pluginutils: 2.8.2
    dev: true

  /rollup-plugin-node-polyfills/0.2.1:
    resolution: {integrity: sha512-4kCrKPTJ6sK4/gLL/U5QzVT8cxJcofO0OU74tnB19F40cmuAKSzH5/siithxlofFEjwvw1YAhPmbvGNA6jEroA==}
    dependencies:
      rollup-plugin-inject: 3.0.2
    dev: true

  /rollup-pluginutils/2.8.2:
    resolution: {integrity: sha512-EEp9NhnUkwY8aif6bxgovPHMoMoNr2FulJziTndpt5H9RdwC47GSGuII9XxpSdzVGM0GWrNPHV6ie1LTNJPaLQ==}
    dependencies:
      estree-walker: 0.6.1
    dev: true

  /run-parallel/1.2.0:
    resolution: {integrity: sha512-5l4VyZR86LZ/lDxZTR6jqL8AFE2S0IFLMP26AbjsLVADxHdhB/c0GUsH+y39UfCi3dzz8OlQuPmnaJOMoDHQBA==}
    dependencies:
      queue-microtask: 1.2.3
    dev: true

  /rxjs/7.8.0:
    resolution: {integrity: sha512-F2+gxDshqmIub1KdvZkaEfGDwLNpPvk9Fs6LD/MyQxNgMds/WH9OdDDXOmxUZpME+iSK3rQCctkL0DYyytUqMg==}
    dependencies:
      tslib: 2.5.0
    dev: true

  /sade/1.8.1:
    resolution: {integrity: sha512-xal3CZX1Xlo/k4ApwCFrHVACi9fBqJ7V+mwhBsuf/1IOKbBy098Fex+Wa/5QMubw09pSZ/u8EY8PWgevJsXp1A==}
    engines: {node: '>=6'}
    dependencies:
      mri: 1.2.0
    dev: false

  /safe-buffer/5.2.1:
    resolution: {integrity: sha512-rp3So07KcdmmKbGvgaNxQSJr7bGVSVk5S9Eq1F+ppbRo70+YeaDxkw5Dd8NPN+GD6bjnYm2VuPuCXmpuYvmCXQ==}

  /safe-regex-test/1.0.0:
    resolution: {integrity: sha512-JBUUzyOgEwXQY1NuPtvcj/qcBDbDmEvWufhlnXZIm75DEHp+afM1r1ujJpJsV/gSM4t59tpDyPi1sd6ZaPFfsA==}
    dependencies:
      call-bind: 1.0.2
      get-intrinsic: 1.2.0
      is-regex: 1.1.4
    dev: true

  /safer-buffer/2.1.2:
    resolution: {integrity: sha512-YZo3K82SD7Riyi0E1EQPojLz7kpepnSQI9IyPbHHg1XXXevb5dJI7tpyN2ADxGcQbHG7vcyRHk0cbwqcQriUtg==}

  /selfsigned/2.1.1:
    resolution: {integrity: sha512-GSL3aowiF7wa/WtSFwnUrludWFoNhftq8bUkH9pkzjpN2XSPOAYEgg6e0sS9s0rZwgJzJiQRPU18A6clnoW5wQ==}
    engines: {node: '>=10'}
    dependencies:
      node-forge: 1.3.1
    dev: true

  /semiver/1.1.0:
    resolution: {integrity: sha512-QNI2ChmuioGC1/xjyYwyZYADILWyW6AmS1UH6gDj/SFUUUS4MBAWs/7mxnkRPc/F4iHezDP+O8t0dO8WHiEOdg==}
    engines: {node: '>=6'}
    dev: true

  /semver/6.3.0:
    resolution: {integrity: sha512-b39TBaTSfV6yBrapU89p5fKekE2m/NwnDocOVruQFS1/veMgdzuPcnOM34M6CwxW8jH/lxEa5rBoDeUwu5HHTw==}
    hasBin: true

  /semver/7.3.8:
    resolution: {integrity: sha512-NB1ctGL5rlHrPJtFDVIVzTyQylMLu9N9VICA6HSFJo8MCGVTMW6gfpicwKmmK/dAjTOrqu5l63JJOpDSrAis3A==}
    engines: {node: '>=10'}
    hasBin: true
    dependencies:
      lru-cache: 6.0.0

  /send/0.18.0:
    resolution: {integrity: sha512-qqWzuOjSFOuqPjFe4NOsMLafToQQwBSOEpS+FwEt3A2V3vKubTquT3vmLTQpFgMXp8AlFWFuP1qKaJZOtPpVXg==}
    engines: {node: '>= 0.8.0'}
    dependencies:
      debug: 2.6.9
      depd: 2.0.0
      destroy: 1.2.0
      encodeurl: 1.0.2
      escape-html: 1.0.3
      etag: 1.8.1
      fresh: 0.5.2
      http-errors: 2.0.0
      mime: 1.6.0
      ms: 2.1.3
      on-finished: 2.4.1
      range-parser: 1.2.1
      statuses: 2.0.1
    transitivePeerDependencies:
      - supports-color
    dev: false

  /seq-queue/0.0.5:
    resolution: {integrity: sha512-hr3Wtp/GZIc/6DAGPDcV4/9WoZhjrkXsi5B/07QgX8tsdc6ilr7BFM6PM6rbdAX1kFSDYeZGLipIZZKyQP0O5Q==}

  /serialize-error/7.0.1:
    resolution: {integrity: sha512-8I8TjW5KMOKsZQTvoxjuSIa7foAwPWGOts+6o7sgjz41/qMD9VQHEDxi6PBvK2l0MXUmqZyNpUK+T2tQaaElvw==}
    engines: {node: '>=10'}
    dependencies:
      type-fest: 0.13.1
    dev: true

  /serve-static/1.15.0:
    resolution: {integrity: sha512-XGuRDNjXUijsUL0vl6nSD7cwURuzEgglbOaFuZM9g3kwDXOWVTck0jLzjPzGD+TazWbboZYu52/9/XPdUgne9g==}
    engines: {node: '>= 0.8.0'}
    dependencies:
      encodeurl: 1.0.2
      escape-html: 1.0.3
      parseurl: 1.3.3
      send: 0.18.0
    transitivePeerDependencies:
      - supports-color
    dev: false

  /set-blocking/2.0.0:
    resolution: {integrity: sha512-KiKBS8AnWGEyLzofFfmvKwpdPzqiy16LvQfK3yv/fVH7Bj13/wl3JSR1J+rfgRE9q7xUJK4qvgS8raSOeLUehw==}

  /set-cookie-parser/2.5.1:
    resolution: {integrity: sha512-1jeBGaKNGdEq4FgIrORu/N570dwoPYio8lSoYLWmX7sQ//0JY08Xh9o5pBcgmHQ/MbsYp/aZnOe1s1lIsbLprQ==}
    dev: true

  /setprototypeof/1.2.0:
    resolution: {integrity: sha512-E5LDX7Wrp85Kil5bhZv46j8jOeboKq5JMmYM3gVGdGH8xFpPWXUMsNrlODCrkoxMEeNi/XZIwuRvY4XNwYMJpw==}
    dev: false

  /shebang-command/2.0.0:
    resolution: {integrity: sha512-kHxr2zZpYtdmrN1qDjrrX/Z1rR1kG8Dx+gkpK1G4eXmvXswmcE1hTWBWYUzlraYw1/yZp6YuDY77YtvbN0dmDA==}
    engines: {node: '>=8'}
    dependencies:
      shebang-regex: 3.0.0
    dev: true

  /shebang-regex/3.0.0:
    resolution: {integrity: sha512-7++dFhtcx3353uBaq8DDR4NuxBetBzC7ZQOhmTQInHEd6bSrXdiEyzCvG07Z44UYdLShWUyXt5M/yhz8ekcb1A==}
    engines: {node: '>=8'}
    dev: true

  /shell-quote/1.8.0:
    resolution: {integrity: sha512-QHsz8GgQIGKlRi24yFc6a6lN69Idnx634w49ay6+jA5yFh7a1UY+4Rp6HPx/L/1zcEDPEij8cIsiqR6bQsE5VQ==}
    dev: true

  /side-channel/1.0.4:
    resolution: {integrity: sha512-q5XPytqFEIKHkGdiMIrY10mvLRvnQh42/+GoBlFW3b2LXLE2xxJpZFdm94we0BaoV3RwJyGqg5wS7epxTv0Zvw==}
    dependencies:
      call-bind: 1.0.2
      get-intrinsic: 1.2.0
      object-inspect: 1.12.3

  /signal-exit/3.0.7:
    resolution: {integrity: sha512-wnD2ZE+l+SPC/uoS0vXeE9L1+0wuaMqKlfz9AMUo38JsyLSBWSFcHR1Rri62LZc12vLr1gb3jl7iwQhgwpAbGQ==}

  /simple-concat/1.0.1:
    resolution: {integrity: sha512-cSFtAPtRhljv69IK0hTVZQ+OfE9nePi/rtJmw5UjHeVyVroEqJXP1sFztKUy1qU+xvz3u/sfYJLa947b7nAN2Q==}

  /simple-get/4.0.1:
    resolution: {integrity: sha512-brv7p5WgH0jmQJr1ZDDfKDOSeWWg+OVypG99A/5vYGPqJ6pxiaHLy8nxtFjBA7oMa01ebA9gfh1uMCFqOuXxvA==}
    dependencies:
      decompress-response: 6.0.0
      once: 1.4.0
      simple-concat: 1.0.1

  /sisteransi/1.0.5:
    resolution: {integrity: sha512-bLGGlR1QxBcynn2d5YmDX4MGjlZvy2MRBDRNHLJ8VI6l6+9FUiyTFNJ0IveOSP0bcXgVDPRcfGqA0pjaqUpfVg==}
    dev: true

  /slash/3.0.0:
    resolution: {integrity: sha512-g9Q1haeby36OSStwb4ntCGGGaKsaVSjQ68fBxoQcutl5fS1vuY18H3wSt3jFyFtrkx+Kz0V1G85A4MyAdDMi2Q==}
    engines: {node: '>=8'}
    dev: true

  /slash/4.0.0:
    resolution: {integrity: sha512-3dOsAHXXUkQTpOYcoAxLIorMTp4gIQr5IW3iVb7A7lFIp0VHhnynm9izx6TssdrIcVIESAlVjtnO2K8bg+Coew==}
    engines: {node: '>=12'}
    dev: true

  /slice-ansi/5.0.0:
    resolution: {integrity: sha512-FC+lgizVPfie0kkhqUScwRu1O/lF6NOgJmlCgK+/LYxDCTk8sGelYaHDhFcDN+Sn3Cv+3VSa4Byeo+IMCzpMgQ==}
    engines: {node: '>=12'}
    dependencies:
      ansi-styles: 6.2.1
      is-fullwidth-code-point: 4.0.0
    dev: true

  /smart-buffer/4.2.0:
    resolution: {integrity: sha512-94hK0Hh8rPqQl2xXc3HsaBoOXKV20MToPkcXvwbISWLEs+64sBq5kFgn2kJDHb1Pry9yrP0dxrCI9RRci7RXKg==}
    engines: {node: '>= 6.0.0', npm: '>= 3.0.0'}
    optional: true

  /socks-proxy-agent/6.2.1:
    resolution: {integrity: sha512-a6KW9G+6B3nWZ1yB8G7pJwL3ggLy1uTzKAgCb7ttblwqdz9fMGJUuTy3uFzEP48FAs9FLILlmzDlE2JJhVQaXQ==}
    engines: {node: '>= 10'}
    dependencies:
      agent-base: 6.0.2
      debug: 4.3.4
      socks: 2.7.1
    transitivePeerDependencies:
      - supports-color
    optional: true

  /socks/2.7.1:
    resolution: {integrity: sha512-7maUZy1N7uo6+WVEX6psASxtNlKaNVMlGQKkG/63nEDdLOWNbiUMoLK7X4uYoLhQstau72mLgfEWcXcwsaHbYQ==}
    engines: {node: '>= 10.13.0', npm: '>= 3.0.0'}
    dependencies:
      ip: 2.0.0
      smart-buffer: 4.2.0
    optional: true

  /source-map-support/0.5.21:
    resolution: {integrity: sha512-uBHU3L3czsIyYXKX88fdrGovxdSCoTGDRZ6SYXtSRxLZUzHg5P/66Ht6uoUlHu9EZod+inXhKo3qQgwXUT/y1w==}
    dependencies:
      buffer-from: 1.1.2
      source-map: 0.6.1
    dev: true

  /source-map/0.5.7:
    resolution: {integrity: sha512-LbrmJOMUSdEVxIKvdcJzQC+nQhe8FUZQTXQy6+I75skNgn3OoQ0DZA8YnFa7gp8tqtL3KPf1kmo0R5DoApeSGQ==}
    engines: {node: '>=0.10.0'}
    dev: true

  /source-map/0.6.1:
    resolution: {integrity: sha512-UjgapumWlbMhkBgzT7Ykc5YXUT46F0iKu8SGXq0bcwP5dz/h0Plj6enJqjz1Zbq2l5WaqYnrVbwWOWMyF3F47g==}
    engines: {node: '>=0.10.0'}
    dev: true

  /source-map/0.7.4:
    resolution: {integrity: sha512-l3BikUxvPOcn5E74dZiq5BGsTb5yEwhaTSzccU6t4sDOH8NWJCstKO5QT2CvtFoK6F0saL7p9xHAqHOlCPJygA==}
    engines: {node: '>= 8'}
    dev: true

  /sourcemap-codec/1.4.8:
    resolution: {integrity: sha512-9NykojV5Uih4lgo5So5dtw+f0JgJX30KCNI8gwhz2J9A15wD0Ml6tjHKwf6fTSa6fAdVBdZeNOs9eJ71qCk8vA==}
    deprecated: Please use @jridgewell/sourcemap-codec instead
    dev: true

  /spawn-command/0.0.2-1:
    resolution: {integrity: sha512-n98l9E2RMSJ9ON1AKisHzz7V42VDiBQGY6PB1BwRglz99wpVsSuGzQ+jOi6lFXBGVTCrRpltvjm+/XA+tpeJrg==}
    dev: true

  /split-ca/1.0.1:
    resolution: {integrity: sha512-Q5thBSxp5t8WPTTJQS59LrGqOZqOsrhDGDVm8azCqIBjSBd7nd9o2PM+mDulQQkh8h//4U6hFZnc/mul8t5pWQ==}
    dev: false

  /split2/4.1.0:
    resolution: {integrity: sha512-VBiJxFkxiXRlUIeyMQi8s4hgvKCSjtknJv/LVYbrgALPwf5zSKmEwV9Lst25AkvMDnvxODugjdl6KZgwKM1WYQ==}
    engines: {node: '>= 10.x'}

  /sprintf-js/1.0.3:
    resolution: {integrity: sha512-D9cPgkvLlV3t3IzL0D0YLvGA9Ahk4PcvVwUbN0dSGr1aP0Nrt4AEnTUbuGvquEC0mA64Gqt1fzirlRs5ibXx8g==}
    dev: true

  /sql.js/1.8.0:
    resolution: {integrity: sha512-3HD8pSkZL+5YvYUI8nlvNILs61ALqq34xgmF+BHpqxe68yZIJ1H+sIVIODvni25+CcxHUxDyrTJUL0lE/m7afw==}

  /sqlite3/5.1.4:
    resolution: {integrity: sha512-i0UlWAzPlzX3B5XP2cYuhWQJsTtlMD6obOa1PgeEQ4DHEXUuyJkgv50I3isqZAP5oFc2T8OFvakmDh2W6I+YpA==}
    requiresBuild: true
    peerDependenciesMeta:
      node-gyp:
        optional: true
    dependencies:
      '@mapbox/node-pre-gyp': 1.0.10
      node-addon-api: 4.3.0
      tar: 6.1.13
    optionalDependencies:
      node-gyp: 8.4.1
    transitivePeerDependencies:
      - bluebird
      - encoding
      - supports-color

  /sqlstring/2.3.3:
    resolution: {integrity: sha512-qC9iz2FlN7DQl3+wjwn3802RTyjCx7sDvfQEXchwa6CWOx07/WVfh91gBmQ9fahw8snwGEWU3xGzOt4tFyHLxg==}
    engines: {node: '>= 0.6'}

  /ssh2/1.11.0:
    resolution: {integrity: sha512-nfg0wZWGSsfUe/IBJkXVll3PEZ//YH2guww+mP88gTpuSU4FtZN7zu9JoeTGOyCNx2dTDtT9fOpWwlzyj4uOOw==}
    engines: {node: '>=10.16.0'}
    requiresBuild: true
    dependencies:
      asn1: 0.2.6
      bcrypt-pbkdf: 1.0.2
    optionalDependencies:
      cpu-features: 0.0.4
      nan: 2.17.0
    dev: false

  /ssri/8.0.1:
    resolution: {integrity: sha512-97qShzy1AiyxvPNIkLWoGua7xoQzzPjQ0HAH4B0rWKo7SZ6USuPcrUiAFrws0UH8RrbWmgq3LMTObhPIHbbBeQ==}
    engines: {node: '>= 8'}
    dependencies:
      minipass: 3.3.6
    optional: true

  /stack-trace/0.0.10:
    resolution: {integrity: sha512-KGzahc7puUKkzyMt+IqAep+TVNbKP+k2Lmwhub39m1AsTSkaDutx56aDCo+HLDzf/D26BIHTJWNiTG1KAJiQCg==}
    dev: true

  /stack-utils/2.0.6:
    resolution: {integrity: sha512-XlkWvfIm6RmsWtNJx+uqtKLS8eqFbxUg0ZzLXqY0caEy9l7hruX8IpiDnjsLavoBgqCCR71TqWO8MaXYheJ3RQ==}
    engines: {node: '>=10'}
    dependencies:
      escape-string-regexp: 2.0.0
    dev: true

  /statuses/2.0.1:
    resolution: {integrity: sha512-RwNA9Z/7PrK06rYLIzFMlaF+l73iwpzsqRIFgbMLbTcLD6cOao82TaWefPXQvB2fOC4AjuYSEndS7N/mTCbkdQ==}
    engines: {node: '>= 0.8'}
    dev: false

  /streamsearch/1.1.0:
    resolution: {integrity: sha512-Mcc5wHehp9aXz1ax6bZUyY5afg9u2rv5cqQI3mRrYkGC8rW2hM02jWuwjtL++LS5qinSyhj2QfLyNsuc+VsExg==}
    engines: {node: '>=10.0.0'}
    dev: true

  /string-width/4.2.3:
    resolution: {integrity: sha512-wKyQRQpjJ0sIp62ErSZdGsjMJWsap5oRNihHhu6G7JVO/9jIB6UyevL+tXuOqrng8j/cxKTWyWUwvSTriiZz/g==}
    engines: {node: '>=8'}
    dependencies:
      emoji-regex: 8.0.0
      is-fullwidth-code-point: 3.0.0
      strip-ansi: 6.0.1

  /string-width/5.1.2:
    resolution: {integrity: sha512-HnLOCR3vjcY8beoNLtcjZ5/nxn2afmME6lhrDrebokqMap+XbeW8n9TXpPDOqdGK5qcI3oT0GKTW6wC7EMiVqA==}
    engines: {node: '>=12'}
    dependencies:
      eastasianwidth: 0.2.0
      emoji-regex: 9.2.2
      strip-ansi: 7.0.1
    dev: true

  /string.prototype.trimend/1.0.6:
    resolution: {integrity: sha512-JySq+4mrPf9EsDBEDYMOb/lM7XQLulwg5R/m1r0PXEFqrV0qHvl58sdTilSXtKOflCsK2E8jxf+GKC0T07RWwQ==}
    dependencies:
      call-bind: 1.0.2
      define-properties: 1.2.0
      es-abstract: 1.21.1
    dev: true

  /string.prototype.trimstart/1.0.6:
    resolution: {integrity: sha512-omqjMDaY92pbn5HOX7f9IccLA+U1tA9GvtU4JrodiXFfYB7jPzzHpRzpglLAjtUV6bB557zwClJezTqnAiYnQA==}
    dependencies:
      call-bind: 1.0.2
      define-properties: 1.2.0
      es-abstract: 1.21.1
    dev: true

  /string_decoder/1.3.0:
    resolution: {integrity: sha512-hkRX8U1WjJFd8LsDJ2yQ/wWWxaopEsABU1XfkM8A+j0+85JAGppt16cr1Whg6KIbb4okU6Mql6BOj+uup/wKeA==}
    dependencies:
      safe-buffer: 5.2.1

  /strip-ansi/6.0.1:
    resolution: {integrity: sha512-Y38VPSHcqkFrCpFnQ9vuSXmquuv5oXOKpGeT6aGrr3o3Gc9AlVa6JBfUSOCnbxGGZF+/0ooI7KrPuUSztUdU5A==}
    engines: {node: '>=8'}
    dependencies:
      ansi-regex: 5.0.1

  /strip-ansi/7.0.1:
    resolution: {integrity: sha512-cXNxvT8dFNRVfhVME3JAe98mkXDYN2O1l7jmcwMnOslDeESg1rF/OZMtK0nRAhiari1unG5cD4jG3rapUAkLbw==}
    engines: {node: '>=12'}
    dependencies:
      ansi-regex: 6.0.1
    dev: true

  /strip-bom/3.0.0:
    resolution: {integrity: sha512-vavAMRXOgBVNF6nyEEmL3DBK19iRpDcoIwW+swQ+CbGiu7lju6t+JklA1MHweoWtadgt4ISVUsXLyDq34ddcwA==}
    engines: {node: '>=4'}
    dev: true

  /strip-final-newline/3.0.0:
    resolution: {integrity: sha512-dOESqjYr96iWYylGObzd39EuNTa5VJxyvVAEm5Jnh7KGo75V43Hk1odPQkNDyXNmUR6k+gEiDVXnjB8HJ3crXw==}
    engines: {node: '>=12'}
    dev: true

  /strip-json-comments/2.0.1:
    resolution: {integrity: sha512-4gB8na07fecVVkOI6Rs4e7T6NOTki5EmL7TUduTs6bu3EdnSycntVJ4re8kgZA+wx9IueI2Y11bfbgwtzuE0KQ==}
    engines: {node: '>=0.10.0'}

  /strip-json-comments/3.1.1:
    resolution: {integrity: sha512-6fPc+R4ihwqP6N/aIv2f1gMH8lOVtWQHoqC4yK6oSDVVocumAsfCqjkXnqiYMhmMwS/mEHLp7Vehlt3ql6lEig==}
    engines: {node: '>=8'}
    dev: true

  /strnum/1.0.5:
    resolution: {integrity: sha512-J8bbNyKKXl5qYcR36TIO8W3mVGVHrmmxsd5PAItGkmyzwJvybiw2IVq5nqd0i4LSNSkB/sx9VHllbfFdr9k1JA==}

  /supertap/3.0.1:
    resolution: {integrity: sha512-u1ZpIBCawJnO+0QePsEiOknOfCRq0yERxiAchT0i4li0WHNUJbf0evXXSXOcCAR4M8iMDoajXYmstm/qO81Isw==}
    engines: {node: ^12.20.0 || ^14.13.1 || >=16.0.0}
    dependencies:
      indent-string: 5.0.0
      js-yaml: 3.14.1
      serialize-error: 7.0.1
      strip-ansi: 7.0.1
    dev: true

  /supports-color/5.5.0:
    resolution: {integrity: sha512-QjVjwdXIt408MIiAqCX4oUKsgU2EqAGzs2Ppkm4aQYbjm+ZEWEcW4SfFNTr4uMNZma0ey4f5lgLrkB0aX0QMow==}
    engines: {node: '>=4'}
    dependencies:
      has-flag: 3.0.0
    dev: true

  /supports-color/7.2.0:
    resolution: {integrity: sha512-qpCAvRl9stuOHveKsn7HncJRvv501qIacKzQlO/+Lwxc9+0q2wLyv4Dfvt80/DPn2pqOBsJdDiogXGR9+OvwRw==}
    engines: {node: '>=8'}
    dependencies:
      has-flag: 4.0.0
    dev: true

  /supports-color/8.1.1:
    resolution: {integrity: sha512-MpUEN2OodtUzxvKQl72cUF7RQ5EiHsGvSsVG0ia9c5RbWGL2CI4C7EpPS8UTBIplnlzZiNuV56w+FuNxy3ty2Q==}
    engines: {node: '>=10'}
    dependencies:
      has-flag: 4.0.0
    dev: true

  /supports-preserve-symlinks-flag/1.0.0:
    resolution: {integrity: sha512-ot0WnXS9fgdkgIcePe6RHNk1WA8+muPa6cSjeR3V8K27q9BB1rTE3R1p7Hv0z1ZyAc8s6Vvv8DIyWf681MAt0w==}
    engines: {node: '>= 0.4'}
    dev: true

  /tar-fs/2.0.1:
    resolution: {integrity: sha512-6tzWDMeroL87uF/+lin46k+Q+46rAJ0SyPGz7OW7wTgblI273hsBqk2C1j0/xNadNLKDTUL9BukSjB7cwgmlPA==}
    dependencies:
      chownr: 1.1.4
      mkdirp-classic: 0.5.3
      pump: 3.0.0
      tar-stream: 2.2.0
    dev: false

  /tar-fs/2.1.1:
    resolution: {integrity: sha512-V0r2Y9scmbDRLCNex/+hYzvp/zyYjvFbHPNgVTKfQvVrb6guiE/fxP+XblDNR011utopbkex2nM4dHNV6GDsng==}
    dependencies:
      chownr: 1.1.4
      mkdirp-classic: 0.5.3
      pump: 3.0.0
      tar-stream: 2.2.0

  /tar-stream/2.2.0:
    resolution: {integrity: sha512-ujeqbceABgwMZxEJnk2HDY2DlnUZ+9oEcb1KzTVfYHio0UE6dG71n60d8D2I4qNvleWrrXpmjpt7vZeF1LnMZQ==}
    engines: {node: '>=6'}
    dependencies:
      bl: 4.1.0
      end-of-stream: 1.4.4
      fs-constants: 1.0.0
      inherits: 2.0.4
      readable-stream: 3.6.0

  /tar/6.1.13:
    resolution: {integrity: sha512-jdIBIN6LTIe2jqzay/2vtYLlBHa3JF42ot3h1dW8Q0PaAG4v8rm0cvpVePtau5C6OKXGGcgO9q2AMNSWxiLqKw==}
    engines: {node: '>=10'}
    dependencies:
      chownr: 2.0.0
      fs-minipass: 2.1.0
      minipass: 4.0.1
      minizlib: 2.1.2
      mkdirp: 1.0.4
      yallist: 4.0.0

  /temp-dir/3.0.0:
    resolution: {integrity: sha512-nHc6S/bwIilKHNRgK/3jlhDoIHcp45YgyiwcAk46Tr0LfEqGBVpmiAyuiuxeVE44m3mXnEeVhaipLOEWmH+Njw==}
    engines: {node: '>=14.16'}
    dev: true

  /text-table/0.2.0:
    resolution: {integrity: sha512-N+8UisAXDGk8PFXP4HAzVR9nbfmVJ3zYLAWiTIoqC5v5isinhr+r5uaO8+7r3BMfuNIufIsA7RdpVgacC2cSpw==}
    dev: true

  /time-zone/1.0.0:
    resolution: {integrity: sha512-TIsDdtKo6+XrPtiTm1ssmMngN1sAhyKnTO2kunQWqNPWIVvCm15Wmw4SWInwTVgJ5u/Tr04+8Ei9TNcw4x4ONA==}
    engines: {node: '>=4'}
    dev: true

  /timers-ext/0.1.7:
    resolution: {integrity: sha512-b85NUNzTSdodShTIbky6ZF02e8STtVVfD+fu4aXXShEELpozH+bCpJLYMPZbsABN2wDH7fJpqIoXxJpzbf0NqQ==}
    dependencies:
      es5-ext: 0.10.62
      next-tick: 1.1.0
    dev: true

  /to-fast-properties/2.0.0:
    resolution: {integrity: sha512-/OaKK0xYrs3DmxRYqL/yDc+FxFUVYhDlXMhRmv3z915w2HF1tnN1omB354j8VUGO/hbRzyD6Y3sA7v7GS/ceog==}
    engines: {node: '>=4'}
    dev: true

  /to-regex-range/5.0.1:
    resolution: {integrity: sha512-65P7iz6X5yEr1cwcgvQxbbIw7Uk3gOy5dIdtZ4rDveLqhrdJP+Li/Hx6tyK0NEb+2GCyneCMJiGqrADCSNk8sQ==}
    engines: {node: '>=8.0'}
    dependencies:
      is-number: 7.0.0
    dev: true

  /toidentifier/1.0.1:
    resolution: {integrity: sha512-o5sSPKEkg/DIQNmH43V0/uerLrpzVedkUh8tGNvaeXpfpuwjKenlSox/2O/BTlZUtEe+JG7s5YhEz608PlAHRA==}
    engines: {node: '>=0.6'}
    dev: false

  /tr46/0.0.3:
    resolution: {integrity: sha512-N3WMsuqV66lT30CrXNbEjx4GEwlow3v6rr4mCcv6prnfwhS01rkgyFdjPNBYd9br7LpXV1+Emh01fHnq2Gdgrw==}

  /tree-kill/1.2.2:
    resolution: {integrity: sha512-L0Orpi8qGpRG//Nd+H90vFB+3iHnue1zSSGmNOOCh1GLJ7rUKVwV2HvijphGQS2UmhUZewS9VgvxYIdgr+fG1A==}
    hasBin: true
    dev: true

  /tsconfig-paths/3.14.2:
    resolution: {integrity: sha512-o/9iXgCYc5L/JxCHPe3Hvh8Q/2xm5Z+p18PESBU6Ff33695QnCHBEjcytY2q19ua7Mbl/DavtBOLq+oG0RCL+g==}
    dependencies:
      '@types/json5': 0.0.29
      json5: 1.0.2
      minimist: 1.2.7
      strip-bom: 3.0.0
    dev: true

  /tslib/1.14.1:
    resolution: {integrity: sha512-Xni35NKzjgMrwevysHTCArtLDpPvye8zV/0E4EyYn43P7/7qvQwPh9BGkHewbMulVntbigmcT7rdX3BNo9wRJg==}

  /tslib/2.5.0:
    resolution: {integrity: sha512-336iVw3rtn2BUK7ORdIAHTyxHGRIHVReokCR3XjbckJMK7ms8FysBfhLR8IXnAgy7T0PTPNBWKiH514FOW/WSg==}

  /tsutils/3.21.0_typescript@4.8.4:
    resolution: {integrity: sha512-mHKK3iUXL+3UF6xL5k0PEhKRUBKPBCv/+RkEOpjRWxxx27KKRBmmA60A9pgOUvMi8GKhRMPEmjBRPzs2W7O1OA==}
    engines: {node: '>= 6'}
    peerDependencies:
      typescript: '>=2.8.0 || >= 3.2.0-dev || >= 3.3.0-dev || >= 3.4.0-dev || >= 3.5.0-dev || >= 3.6.0-dev || >= 3.6.0-beta || >= 3.7.0-dev || >= 3.7.0-beta'
    dependencies:
      tslib: 1.14.1
      typescript: 4.8.4_cooyevkj4js3zgkcwfb6v3qsqu
    dev: true

  /tsx/3.12.2:
    resolution: {integrity: sha512-ykAEkoBg30RXxeOMVeZwar+JH632dZn9EUJVyJwhfag62k6UO/dIyJEV58YuLF6e5BTdV/qmbQrpkWqjq9cUnQ==}
    hasBin: true
    dependencies:
      '@esbuild-kit/cjs-loader': 2.4.1
      '@esbuild-kit/core-utils': 3.0.0
      '@esbuild-kit/esm-loader': 2.5.4
    optionalDependencies:
      fsevents: 2.3.2
    dev: true

  /tunnel-agent/0.6.0:
    resolution: {integrity: sha512-McnNiV1l8RYeY8tBgEpuodCC1mLUdbSN+CYBL7kJsJNInOP8UjDDEwdk6Mw60vdLLrr5NHKZhMAOSrR2NZuQ+w==}
    dependencies:
      safe-buffer: 5.2.1

  /turbo-darwin-64/1.8.3:
    resolution: {integrity: sha512-bLM084Wr17VAAY/EvCWj7+OwYHvI9s/NdsvlqGp8iT5HEYVimcornCHespgJS/yvZDfC+mX9EQkn3V2JmYgGGw==}
    cpu: [x64]
    os: [darwin]
    requiresBuild: true
    dev: true
    optional: true

  /turbo-darwin-arm64/1.8.3:
    resolution: {integrity: sha512-4oZjXtzakopMK110kue3z/hqu3WLv+eDLZOX1NGdo49gqca9BeD8GbH+sXpAp6tqyeuzpss+PIliVYuyt7LgbA==}
    cpu: [arm64]
    os: [darwin]
    requiresBuild: true
    dev: true
    optional: true

  /turbo-linux-64/1.8.3:
    resolution: {integrity: sha512-uvX2VKotf5PU14FCxJA5iHItPQno2JWzerMd+g3/h/Asay6dvxvtVjc39MQeGT0H5njSvzVKFkT+3/5q8lgOEg==}
    cpu: [x64]
    os: [linux]
    requiresBuild: true
    dev: true
    optional: true

  /turbo-linux-arm64/1.8.3:
    resolution: {integrity: sha512-E1p+oH3XKMaPS4rqWhYsL4j2Pzc0d/9P5KU7Kn1kqVLo2T3iRA7n2KVULEieUNE0nTH+aIJPXYXOpqCI5wFJaA==}
    cpu: [arm64]
    os: [linux]
    requiresBuild: true
    dev: true
    optional: true

  /turbo-windows-64/1.8.3:
    resolution: {integrity: sha512-cnzAytHtoLXd0J7aNzRpZFpL/GTjcBmkvAPlbOdf/Pl1iwS4qzGrudZQ+OM1lmLgLIfBPIavsGHBknTwTNib4A==}
    cpu: [x64]
    os: [win32]
    requiresBuild: true
    dev: true
    optional: true

  /turbo-windows-arm64/1.8.3:
    resolution: {integrity: sha512-ulIiItNm2w/zYJdD5/oAzjzNns1IjbpweRzpsE8tLXaWwo6+fnXXkyloUug0IUhcd2k6fJXfoiDZfygqpOVuXg==}
    cpu: [arm64]
    os: [win32]
    requiresBuild: true
    dev: true
    optional: true

  /turbo/1.8.3:
    resolution: {integrity: sha512-zGrkU1EuNFmkq6iky6LcMqD4h0OLE8XysVFxQWRIZbcTNnf0XAycbsbeEyiJpiWeqb7qtg2bVuY9EYcNoNhVuQ==}
    hasBin: true
    requiresBuild: true
    optionalDependencies:
      turbo-darwin-64: 1.8.3
      turbo-darwin-arm64: 1.8.3
      turbo-linux-64: 1.8.3
      turbo-linux-arm64: 1.8.3
      turbo-windows-64: 1.8.3
      turbo-windows-arm64: 1.8.3
    dev: true

  /tweetnacl/0.14.5:
    resolution: {integrity: sha512-KXXFFdAbFXY4geFIwoyNK+f5Z1b7swfXABfL7HXCmoIWMKU3dmS26672A4EeQtDzLKy7SXmfBu51JolvEKwtGA==}
    dev: false

  /type-check/0.4.0:
    resolution: {integrity: sha512-XleUoc9uwGXqjWwXaUTZAmzMcFZ5858QA2vvx1Ur5xIcixXIP+8LnFDgRplU30us6teqdlskFfu+ae4K79Ooew==}
    engines: {node: '>= 0.8.0'}
    dependencies:
      prelude-ls: 1.2.1
    dev: true

  /type-fest/0.13.1:
    resolution: {integrity: sha512-34R7HTnG0XIJcBSn5XhDd7nNFPRcXYRZrBB2O2jdKqYODldSzBAqzsWoZYYvduky73toYS/ESqxPvkDf/F0XMg==}
    engines: {node: '>=10'}
    dev: true

  /type-fest/0.20.2:
    resolution: {integrity: sha512-Ne+eE4r0/iWnpAxD852z3A+N0Bt5RN//NjJwRd2VFHEmrywxf5vsZlh4R6lixl6B+wz/8d+maTSAkN1FIkI3LQ==}
    engines: {node: '>=10'}
    dev: true

  /type-is/1.6.18:
    resolution: {integrity: sha512-TkRKr9sUTxEH8MdfuCSP7VizJyzRNMjj2J2do2Jr3Kym598JVdEksuzPQCnlFPW4ky9Q+iA+ma9BGm06XQBy8g==}
    engines: {node: '>= 0.6'}
    dependencies:
      media-typer: 0.3.0
      mime-types: 2.1.35
    dev: false

  /type/1.2.0:
    resolution: {integrity: sha512-+5nt5AAniqsCnu2cEQQdpzCAh33kVx8n0VoFidKpB1dVVLAN/F+bgVOqOJqOnEnrhp222clB5p3vUlD+1QAnfg==}
    dev: true

  /type/2.7.2:
    resolution: {integrity: sha512-dzlvlNlt6AXU7EBSfpAscydQ7gXB+pPGsPnfJnZpiNJBDj7IaJzQlBZYGdEi4R9HmPdBv2XmWJ6YUtoTa7lmCw==}
    dev: true

  /typed-array-length/1.0.4:
    resolution: {integrity: sha512-KjZypGq+I/H7HI5HlOoGHkWUUGq+Q0TPhQurLbyrVrvnKTBgzLhIJ7j6J/XTQOi0d1RjyZ0wdas8bKs2p0x3Ng==}
    dependencies:
      call-bind: 1.0.2
      for-each: 0.3.3
      is-typed-array: 1.1.10
    dev: true

  /typescript/4.8.4_cooyevkj4js3zgkcwfb6v3qsqu:
    resolution: {integrity: sha512-QCh+85mCy+h0IGff8r5XWzOVSbBO+KfeYrMQh7NJ58QujwcE22u+NUSmUxqF+un70P9GXKxa2HCNiTTMJknyjQ==}
    engines: {node: '>=4.2.0'}
    hasBin: true
    dev: true
    patched: true

  /typescript/4.9.5:
    resolution: {integrity: sha512-1FXk9E2Hm+QzZQ7z+McJiHL4NW1F2EzMu9Nq9i3zAaGqibafqYwCVU6WyWAuyQRRzOlxou8xZSyXLEN8oKj24g==}
    engines: {node: '>=4.2.0'}
    hasBin: true
    dev: true

  /unbox-primitive/1.0.2:
    resolution: {integrity: sha512-61pPlCD9h51VoreyJ0BReideM3MDKMKnh6+V9L08331ipq6Q8OFXZYiqP6n/tbHx4s5I9uRhcye6BrbkizkBDw==}
    dependencies:
      call-bind: 1.0.2
      has-bigints: 1.0.2
      has-symbols: 1.0.3
      which-boxed-primitive: 1.0.2
    dev: true

  /undici/5.9.1:
    resolution: {integrity: sha512-6fB3a+SNnWEm4CJbgo0/CWR8RGcOCQP68SF4X0mxtYTq2VNN8T88NYrWVBAeSX+zb7bny2dx2iYhP3XHi00omg==}
    engines: {node: '>=12.18'}
    dev: true

  /unique-filename/1.1.1:
    resolution: {integrity: sha512-Vmp0jIp2ln35UTXuryvjzkjGdRyf9b2lTXuSYUiPmzRcl3FDtYqAwOnTJkAngD9SWhnoJzDbTKwaOrZ+STtxNQ==}
    dependencies:
      unique-slug: 2.0.2
    optional: true

  /unique-slug/2.0.2:
    resolution: {integrity: sha512-zoWr9ObaxALD3DOPfjPSqxt4fnZiWblxHIgeWqW8x7UqDzEtHEQLzji2cuJYQFCU6KmoJikOYAZlrTHHebjx2w==}
    dependencies:
      imurmurhash: 0.1.4
    optional: true

  /unpipe/1.0.0:
    resolution: {integrity: sha512-pjy2bYhSsufwWlKwPc+l3cN7+wuJlK6uz0YdJEOlQDbl6jo/YlPi4mb8agUkVC8BF7V8NuzeyPNqRksA3hztKQ==}
    engines: {node: '>= 0.8'}
    dev: false

  /uri-js/4.4.1:
    resolution: {integrity: sha512-7rKUyy33Q1yc98pQ1DAmLtwX109F7TIfWlW1Ydo8Wl1ii1SeHieeh0HHfPeL2fMXK6z0s8ecKs9frCuLJvndBg==}
    dependencies:
      punycode: 2.3.0
    dev: true

  /urlpattern-polyfill/4.0.3:
    resolution: {integrity: sha512-DOE84vZT2fEcl9gqCUTcnAw5ZY5Id55ikUcziSUntuEFL3pRvavg5kwDmTEUJkeCHInTlV/HexFomgYnzO5kdQ==}
    dev: true

  /util-deprecate/1.0.2:
    resolution: {integrity: sha512-EPD5q1uXyFxJpCrLnCc1nHnq3gOa6DZBocAIiI2TaSCA7VCJ1UJDMagCzIkXNsUYfD1daK//LTEQ8xiIbrHtcw==}

  /utils-merge/1.0.1:
    resolution: {integrity: sha512-pMZTvIkT1d+TFGvDOqodOclx0QWkkgi6Tdoa8gC8ffGAAqz9pzPTZWAybbsHHoED/ztMtkv/VoYTYyShUn81hA==}
    engines: {node: '>= 0.4.0'}
    dev: false

  /uuid/8.3.2:
    resolution: {integrity: sha512-+NYs2QeMWy+GWFOEm9xnn6HCDp0l7QBD7ml8zLUmJ+93Q5NF0NocErnwkTkXVFNiX3/fpC6afS8Dhb/gz7R7eg==}
    hasBin: true

  /uuid/9.0.0:
    resolution: {integrity: sha512-MXcSTerfPa4uqyzStbRoTgt5XIe3x5+42+q1sDuy3R5MDk66URdLMOZe5aPX/SQd+kuYAh0FdP/pO28IkQyTeg==}
    hasBin: true
    dev: false

  /uvu/0.5.6:
    resolution: {integrity: sha512-+g8ENReyr8YsOc6fv/NVJs2vFdHBnBNdfE49rshrTzDWOlUx4Gq7KOS2GD8eqhy2j+Ejq29+SbKH8yjkAqXqoA==}
    engines: {node: '>=8'}
    hasBin: true
    dependencies:
      dequal: 2.0.3
      diff: 5.1.0
      kleur: 4.1.5
      sade: 1.8.1
    dev: false

  /validate-npm-package-name/4.0.0:
    resolution: {integrity: sha512-mzR0L8ZDktZjpX4OB46KT+56MAhl4EIazWP/+G/HPGuvfdaqg4YsCdtOm6U9+LOFyYDoh4dpnpxZRB9MQQns5Q==}
    engines: {node: ^12.13.0 || ^14.15.0 || >=16.0.0}
    dependencies:
      builtins: 5.0.1
    dev: true

  /vary/1.1.2:
    resolution: {integrity: sha512-BNGbWLfd0eUPabhkXUVm0j8uuvREyTh5ovRa/dyow/BqAbZJyC+5fU+IzQOzmAKzYqYRAISoRhdQr3eIZ/PXqg==}
    engines: {node: '>= 0.8'}
    dev: false

  /webidl-conversions/3.0.1:
    resolution: {integrity: sha512-2JAn3z8AR6rjK8Sm8orRC0h/bcl/DqL7tRPdGZ4I1CjdF+EaMLmYxBHyXuKL849eucPFhvBoxMsflfOb8kxaeQ==}

  /well-known-symbols/2.0.0:
    resolution: {integrity: sha512-ZMjC3ho+KXo0BfJb7JgtQ5IBuvnShdlACNkKkdsqBmYw3bPAaJfPeYUo6tLUaT5tG/Gkh7xkpBhKRQ9e7pyg9Q==}
    engines: {node: '>=6'}
    dev: true

  /whatwg-url/5.0.0:
    resolution: {integrity: sha512-saE57nupxk6v3HY35+jzBwYa0rKSy0XR8JSxZPwgLr7ys0IBzhGviA1/TUGJLmSVqs8pb9AnvICXEuOHLprYTw==}
    dependencies:
      tr46: 0.0.3
      webidl-conversions: 3.0.1

  /which-boxed-primitive/1.0.2:
    resolution: {integrity: sha512-bwZdv0AKLpplFY2KZRX6TvyuN7ojjr7lwkg6ml0roIy9YeuSr7JS372qlNW18UQYzgYK9ziGcerWqZOmEn9VNg==}
    dependencies:
      is-bigint: 1.0.4
      is-boolean-object: 1.1.2
      is-number-object: 1.0.7
      is-string: 1.0.7
      is-symbol: 1.0.4
    dev: true

  /which-typed-array/1.1.9:
    resolution: {integrity: sha512-w9c4xkx6mPidwp7180ckYWfMmvxpjlZuIudNtDf4N/tTAUB8VJbX25qZoAsrtGuYNnGw3pa0AXgbGKRB8/EceA==}
    engines: {node: '>= 0.4'}
    dependencies:
      available-typed-arrays: 1.0.5
      call-bind: 1.0.2
      for-each: 0.3.3
      gopd: 1.0.1
      has-tostringtag: 1.0.0
      is-typed-array: 1.1.10
    dev: true

  /which/2.0.2:
    resolution: {integrity: sha512-BLI3Tl1TW3Pvl70l3yq3Y64i+awpwXqsGBYWkkqMtnbXgrMD+yj7rhW0kuEDxzJaYXGjEW5ogapKNMEKNMjibA==}
    engines: {node: '>= 8'}
    hasBin: true
    dependencies:
      isexe: 2.0.0

  /wide-align/1.1.5:
    resolution: {integrity: sha512-eDMORYaPNZ4sQIuuYPDHdQvf4gyCF9rEEV/yPxGfwPkRodwEgiMUUXTx/dex+Me0wxx53S+NgUHaP7y3MGlDmg==}
    dependencies:
      string-width: 4.2.3

  /word-wrap/1.2.3:
    resolution: {integrity: sha512-Hz/mrNwitNRh/HUAtM/VT/5VH+ygD6DV7mYKZAtHOrbs8U7lvPS6xf7EJKMF0uW1KJCl0H701g3ZGus+muE5vQ==}
    engines: {node: '>=0.10.0'}
    dev: true

  /wordwrap/1.0.0:
    resolution: {integrity: sha512-gvVzJFlPycKc5dZN4yPkP8w7Dc37BtP1yczEneOb4uq34pXZcvrtRTmWV8W+Ume+XCxKgbjM+nevkyFPMybd4Q==}
    dev: true

  /wrangler/2.9.0:
    resolution: {integrity: sha512-5nyyR4bXKG/Rwz0dH+nOx4SWvJWmTZVSbceLyTV+ZOH1sd2vvPnnW14NUzTNEjY3XaT93XH+28mc5+UNSYsFHw==}
    engines: {node: '>=16.13.0'}
    hasBin: true
    dependencies:
      '@cloudflare/kv-asset-handler': 0.2.0
      '@esbuild-plugins/node-globals-polyfill': 0.1.1_esbuild@0.14.51
      '@esbuild-plugins/node-modules-polyfill': 0.1.4_esbuild@0.14.51
      '@miniflare/core': 2.11.0
      '@miniflare/d1': 2.11.0
      '@miniflare/durable-objects': 2.11.0
      blake3-wasm: 2.1.5
      chokidar: 3.5.3
      esbuild: 0.14.51
      miniflare: 2.11.0
      nanoid: 3.3.4
      path-to-regexp: 6.2.1
      selfsigned: 2.1.1
      source-map: 0.7.4
      xxhash-wasm: 1.0.2
    optionalDependencies:
      fsevents: 2.3.2
    transitivePeerDependencies:
      - '@miniflare/storage-redis'
      - bufferutil
      - cron-schedule
      - ioredis
      - utf-8-validate
    dev: true

  /wrap-ansi/7.0.0:
    resolution: {integrity: sha512-YVGIj2kamLSTxw6NsZjoBxfSwsn0ycdesmc4p+Q21c5zPuZ1pl+NfxVdxPtdHvmNVOQ6XSYG4AUtyt/Fi7D16Q==}
    engines: {node: '>=10'}
    dependencies:
      ansi-styles: 4.3.0
      string-width: 4.2.3
      strip-ansi: 6.0.1
    dev: true

  /wrappy/1.0.2:
    resolution: {integrity: sha512-l4Sp/DRseor9wL6EvV2+TuQn63dMkPjZ/sp9XkghTEbV9KlPS1xUsZ3u7/IQO4wxtcFB4bgpQPRcR3QCvezPcQ==}

  /write-file-atomic/5.0.0:
    resolution: {integrity: sha512-R7NYMnHSlV42K54lwY9lvW6MnSm1HSJqZL3xiSgi9E7//FYaI74r2G0rd+/X6VAMkHEdzxQaU5HUOXWUz5kA/w==}
    engines: {node: ^14.17.0 || ^16.13.0 || >=18.0.0}
    dependencies:
      imurmurhash: 0.1.4
      signal-exit: 3.0.7
    dev: true

  /ws/8.12.0:
    resolution: {integrity: sha512-kU62emKIdKVeEIOIKVegvqpXMSTAMLJozpHZaJNDYqBjzlSYXQGviYwN1osDLJ9av68qHd4a2oSjd7yD4pacig==}
    engines: {node: '>=10.0.0'}
    peerDependencies:
      bufferutil: ^4.0.1
      utf-8-validate: '>=5.0.2'
    peerDependenciesMeta:
      bufferutil:
        optional: true
      utf-8-validate:
        optional: true
    dev: true

  /xtend/4.0.2:
    resolution: {integrity: sha512-LKYU1iAXJXUgAXn9URjiu+MWhyUXHsvfp7mcuYm9dSUKK0/CjtrUwFAxD82/mCWbtLsGjFIad0wIsod4zrTAEQ==}
    engines: {node: '>=0.4'}

  /xxhash-wasm/1.0.2:
    resolution: {integrity: sha512-ibF0Or+FivM9lNrg+HGJfVX8WJqgo+kCLDc4vx6xMeTce7Aj+DLttKbxxRR/gNLSAelRc1omAPlJ77N/Jem07A==}
    dev: true

  /y18n/5.0.8:
    resolution: {integrity: sha512-0pfFzegeDWJHJIAmTLRP2DwHjdF5s7jo9tuztdQxAhINCdvS+3nGINqPd00AphqJR/0LhANUS6/+7SCb98YOfA==}
    engines: {node: '>=10'}
    dev: true

  /yallist/4.0.0:
    resolution: {integrity: sha512-3wdGidZyq5PB084XLES5TpOSRA3wjXAlIWMhum2kRcv/41Sn2emQ0dycQW4uZXLejwKvg6EsvbdlVL+FYEct7A==}

  /yargs-parser/21.1.1:
    resolution: {integrity: sha512-tVpsJW7DdjecAiFpbIB1e3qxIQsE6NoPc5/eTdrbbIC4h0LVsWhnoa3g+m2HclBIujHzsxZ4VJVA+GUuc2/LBw==}
    engines: {node: '>=12'}
    dev: true

  /yargs/17.6.2:
    resolution: {integrity: sha512-1/9UrdHjDZc0eOU0HxOHoS78C69UD3JRMvzlJ7S79S2nTaWRA/whGCTV8o9e/N/1Va9YIV7Q4sOxD8VV4pCWOw==}
    engines: {node: '>=12'}
    dependencies:
      cliui: 8.0.1
      escalade: 3.1.1
      get-caller-file: 2.0.5
      require-directory: 2.1.1
      string-width: 4.2.3
      y18n: 5.0.8
      yargs-parser: 21.1.1
    dev: true

  /yauzl/2.10.0:
    resolution: {integrity: sha512-p4a9I6X6nu6IhoGmBqAcbJy1mlC4j27vEPZX9F4L4/vZT3Lyq1VkFHw/V/PUcB9Buo+DG3iHkT0x3Qya58zc3g==}
    dependencies:
      buffer-crc32: 0.2.13
      fd-slicer: 1.1.0
    dev: true

  /yocto-queue/0.1.0:
    resolution: {integrity: sha512-rVksvsnNCdJ/ohGc6xgPwyN8eheCxsiLM8mxuE/t/mOVqJewPuO1miLpTHQiRgTKCLexL4MeAFVagts7HmNZ2Q==}
    engines: {node: '>=10'}
    dev: true

  /yocto-queue/1.0.0:
    resolution: {integrity: sha512-9bnSc/HEW2uRy67wc+T8UwauLuPJVn28jb+GtJY16iiKWyvmYJRXVT4UamsAEGQfPohgr2q4Tq0sQbQlxTfi1g==}
    engines: {node: '>=12.20'}
    dev: true

  /youch/2.2.2:
    resolution: {integrity: sha512-/FaCeG3GkuJwaMR34GHVg0l8jCbafZLHiFowSjqLlqhC6OMyf2tPJBu8UirF7/NI9X/R5ai4QfEKUCOxMAGxZQ==}
    dependencies:
      '@types/stack-trace': 0.0.29
      cookie: 0.4.2
      mustache: 4.2.0
      stack-trace: 0.0.10
    dev: true

  /zod/3.20.2:
    resolution: {integrity: sha512-1MzNQdAvO+54H+EaK5YpyEy0T+Ejo/7YLHS93G3RnYWh5gaotGHwGeN/ZO687qEDU2y4CdStQYXVHIgrUl5UVQ==}<|MERGE_RESOLUTION|>--- conflicted
+++ resolved
@@ -93,7 +93,7 @@
       typescript: ^4.9.3
       wrangler: ^2.4.2
     dependencies:
-      drizzle-orm: link:../../drizzle-orm
+      drizzle-orm: 0.21.1_27b2h2slopopwvfslnxxgxyhnm
       itty-router: 2.6.6
       itty-router-extras: 0.4.2
     devDependencies:
@@ -1022,7 +1022,6 @@
 
   /@cloudflare/workers-types/3.19.0:
     resolution: {integrity: sha512-0FRcsz7Ea3jT+gc5gKPIYciykm1bbAaTpygdzpCwGt0RL+V83zWnYN30NWDW4rIHj/FHtz+MIuBKS61C8l7AzQ==}
-    dev: true
 
   /@esbuild-kit/cjs-loader/2.4.1:
     resolution: {integrity: sha512-lhc/XLith28QdW0HpHZvZKkorWgmCNT7sVelMHDj3HFdTfdqkwEKvT+aXVQtNAmCC39VJhunDkWhONWB7335mg==}
@@ -1974,7 +1973,6 @@
     dependencies:
       bindings: 1.5.0
       prebuild-install: 7.1.1
-    dev: true
 
   /binary-extensions/2.2.0:
     resolution: {integrity: sha512-jDctJ/IVQbZoJykoeHbhXpOlNBqGNcwXJKJog42E5HDPUwQTSdjCHdihjj0DlnheQ7blbT6dHOafNAiS8ooQKA==}
@@ -2135,18 +2133,11 @@
     engines: {node: '>=12.20'}
     dev: true
 
-<<<<<<< HEAD
-=======
   /camelcase/7.0.1:
     resolution: {integrity: sha512-xlx1yCK2Oc1APsPXDL2LdlNP6+uu8OCDdhOBSVT279M/S+y75O30C2VuD8T2ogdePBBl7PfPF4504tnLgX3zfw==}
     engines: {node: '>=14.16'}
     dev: true
 
-  /caniuse-lite/1.0.30001450:
-    resolution: {integrity: sha512-qMBmvmQmFXaSxexkjjfMvD5rnDL0+m+dUMZKoDYsGG8iZN29RuYh9eRoMvKsT6uMAWlyUUGDEQGJJYjzCIO9ew==}
-    dev: true
-
->>>>>>> e874a18e
   /cbor/8.1.0:
     resolution: {integrity: sha512-DwGjNW9omn6EwP70aXsn7FQJx5kO12tX0bZkaTjzdVFM6/7nhA4t0EENocKGx6D2Bch9PE2KzCUf5SceBdeijg==}
     engines: {node: '>=12.19'}
@@ -2629,6 +2620,57 @@
     transitivePeerDependencies:
       - supports-color
     dev: true
+
+  /drizzle-orm/0.21.1_27b2h2slopopwvfslnxxgxyhnm:
+    resolution: {integrity: sha512-un8I72NdjiBsS1i31AcfN93s5F3v24CL2RavqsWstuPoBwZy3cTFUcF8c0sUa9y29oQ4jKSchetf5MiZt1Mofg==}
+    peerDependencies:
+      '@aws-sdk/client-rds-data': '>=3 <4'
+      '@cloudflare/workers-types': '>=3'
+      '@neondatabase/serverless': '>=0.1 <0.2'
+      '@planetscale/database': '>=1 <2'
+      '@types/better-sqlite3': '*'
+      '@types/pg': '*'
+      '@types/sql.js': '*'
+      better-sqlite3: '>=7 <9'
+      bun-types: '*'
+      mysql2: '>=2 <3'
+      pg: '>=8 <9'
+      postgres: '>=3 <4'
+      sql.js: '>=1 <2'
+      sqlite3: '>=5 <6'
+    peerDependenciesMeta:
+      '@aws-sdk/client-rds-data':
+        optional: true
+      '@cloudflare/workers-types':
+        optional: true
+      '@neondatabase/serverless':
+        optional: true
+      '@planetscale/database':
+        optional: true
+      '@types/better-sqlite3':
+        optional: true
+      '@types/pg':
+        optional: true
+      '@types/sql.js':
+        optional: true
+      better-sqlite3:
+        optional: true
+      bun-types:
+        optional: true
+      mysql2:
+        optional: true
+      pg:
+        optional: true
+      postgres:
+        optional: true
+      sql.js:
+        optional: true
+      sqlite3:
+        optional: true
+    dependencies:
+      '@cloudflare/workers-types': 3.19.0
+      better-sqlite3: 8.0.1
+    dev: false
 
   /eastasianwidth/0.2.0:
     resolution: {integrity: sha512-I88TYZWc9XiYHRQ4/3c5rjjfgkjhLyW2luGIheGERbNQ6OY7yTybanSpDXZa8y7VUP9YmDcYa+eyq4ca7iLqWA==}
@@ -3853,17 +3895,12 @@
   /graceful-fs/4.2.10:
     resolution: {integrity: sha512-9ByhssR2fPVsNZj478qUUbKfmL0+t5BDVyjShtyZZLiK7ZDAArFFfopyOTj0M05wE2tJPisA4iTnnXl2YoPvOA==}
 
-<<<<<<< HEAD
   /grapheme-splitter/1.0.4:
     resolution: {integrity: sha512-bzh50DW9kTPM00T8y4o8vQg89Di9oLJVLW/KaOGIXJWP/iqCN6WKYkbNOF04vFLJhwcpYUh9ydh/+5vpOqV4YQ==}
     dev: true
 
-  /hanji/0.0.3:
-    resolution: {integrity: sha512-bo0TEFtnBU9FLgQqRWlKBjzWntHcJ7GNQUEXgnV//YKhX9rLWrP8FNxwrRDR44n4I6rFC+UmMhRIRGbHVl/Z3w==}
-=======
   /hanji/0.0.5:
     resolution: {integrity: sha512-Abxw1Lq+TnYiL4BueXqMau222fPSPMFtya8HdpWsz/xVAhifXou71mPh/kY2+08RgFcVccjG3uZHs6K5HAe3zw==}
->>>>>>> e874a18e
     dependencies:
       lodash.throttle: 4.1.1
       sisteransi: 1.0.5
