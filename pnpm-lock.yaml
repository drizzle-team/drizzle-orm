--- conflicted
+++ resolved
@@ -64,16 +64,11 @@
         specifier: ^0.1.6
         version: 0.1.6
       '@neondatabase/serverless':
-<<<<<<< HEAD
-        specifier: ^0.2.9
-        version: 0.2.9
+        specifier: ^0.4.8
+        version: 0.4.8
       '@opentelemetry/api':
         specifier: ^1.4.1
         version: 1.4.1
-=======
-        specifier: ^0.4.8
-        version: 0.4.8
->>>>>>> dab4904e
       '@originjs/vite-plugin-commonjs':
         specifier: ^1.0.3
         version: 1.0.3
@@ -82,14 +77,7 @@
         version: 1.7.0
       '@rollup/plugin-json':
         specifier: ^6.0.0
-<<<<<<< HEAD
-        version: 6.0.0(rollup@3.20.7)
-      '@rollup/plugin-replace':
-        specifier: ^5.0.2
-        version: 5.0.2(rollup@3.20.7)
-=======
         version: 6.0.0(rollup@3.23.0)
->>>>>>> dab4904e
       '@rollup/plugin-typescript':
         specifier: ^11.1.1
         version: 11.1.1(rollup@3.23.0)(tslib@2.5.2)(typescript@5.0.3)
@@ -112,16 +100,11 @@
         specifier: ^8.4.0
         version: 8.4.0
       bun-types:
-<<<<<<< HEAD
-        specifier: ^0.5.8
-        version: 0.5.8
+        specifier: ^0.6.4
+        version: 0.6.4
       concurrently:
         specifier: ^8.0.1
         version: 8.0.1
-=======
-        specifier: ^0.6.4
-        version: 0.6.4
->>>>>>> dab4904e
       knex:
         specifier: ^2.4.2
         version: 2.4.2(better-sqlite3@8.4.0)(mysql2@3.3.3)(pg@8.11.0)(sqlite3@5.1.6)
@@ -1638,20 +1621,6 @@
       rollup: 3.23.0
     dev: true
 
-  /@rollup/plugin-replace@5.0.2(rollup@3.20.7):
-    resolution: {integrity: sha512-M9YXNekv/C/iHHK+cvORzfRYfPbq0RDD8r0G+bMiTXjNGKulPnCT9O3Ss46WfhI6ZOCgApOP7xAdmCQJ+U2LAA==}
-    engines: {node: '>=14.0.0'}
-    peerDependencies:
-      rollup: ^1.20.0||^2.0.0||^3.0.0
-    peerDependenciesMeta:
-      rollup:
-        optional: true
-    dependencies:
-      '@rollup/pluginutils': 5.0.2(rollup@3.20.7)
-      magic-string: 0.27.0
-      rollup: 3.20.7
-    dev: true
-
   /@rollup/plugin-terser@0.4.1(rollup@3.20.7):
     resolution: {integrity: sha512-aKS32sw5a7hy+fEXVy+5T95aDIwjpGHCTv833HXVtyKMDoVS7pBr5K3L9hEQoNqbJFjfANPrNpIXlTQ7is00eA==}
     engines: {node: '>=14.0.0'}
@@ -2895,7 +2864,7 @@
       spawn-command: 0.0.2-1
       supports-color: 8.1.1
       tree-kill: 1.2.2
-      yargs: 17.7.1
+      yargs: 17.7.2
     dev: true
 
   /console-control-strings@1.1.0:
@@ -5189,13 +5158,6 @@
       es5-ext: 0.10.62
     dev: true
 
-  /magic-string@0.27.0:
-    resolution: {integrity: sha512-8UnnX2PeRAPZuN12svgR9j7M1uWMovg/CEnIwIG0LFkXSJJe4PdfUGiTGl8V9bsBHFUtfVINcSyYxd7q+kx9fA==}
-    engines: {node: '>=12'}
-    dependencies:
-      '@jridgewell/sourcemap-codec': 1.4.15
-    dev: true
-
   /magic-string@0.30.0:
     resolution: {integrity: sha512-LA+31JYDJLs82r2ScLrlz1GjSgu66ZV518eyWT+S8VhyQn/JL0u9MeBOvQMGYiPk1DBiSN9DDMOcXvigJZaViQ==}
     engines: {node: '>=12'}
@@ -6674,7 +6636,7 @@
     dependencies:
       eastasianwidth: 0.2.0
       emoji-regex: 9.2.2
-      strip-ansi: 7.0.1
+      strip-ansi: 7.1.0
     dev: true
 
   /string.prototype.trimend@1.0.6:
@@ -6754,7 +6716,7 @@
       indent-string: 5.0.0
       js-yaml: 3.14.1
       serialize-error: 7.0.1
-      strip-ansi: 7.0.1
+      strip-ansi: 7.1.0
     dev: true
 
   /supports-color@5.5.0:
