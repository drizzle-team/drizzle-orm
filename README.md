--- conflicted
+++ resolved
@@ -435,9 +435,5 @@
 
 ##### Execute custom raw query
 ```typescript
-<<<<<<< HEAD
-const res: QueryResult<any> = await db.session().execute('SELECT * FROM users');
-=======
 const res: QueryResult<any> = await db.session().execute('SELECT * FROM users WHERE user.id = $1', [1]);
->>>>>>> eebda7fe
 ```