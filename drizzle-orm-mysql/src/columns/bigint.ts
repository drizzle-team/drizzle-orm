--- conflicted
+++ resolved
@@ -1,10 +1,4 @@
-import {
-	ColumnData,
-	ColumnDriverParam,
-	ColumnHasDefault,
-	ColumnNotNull,
-	TableName,
-} from 'drizzle-orm/branded-types';
+import { ColumnData, ColumnDriverParam, ColumnHasDefault, ColumnNotNull, TableName } from 'drizzle-orm/branded-types';
 
 import { AnyMySqlTable } from '~/table';
 
@@ -70,23 +64,10 @@
 }
 
 export class MySqlBigInt64<
-<<<<<<< HEAD
-	TTableName extends TableName,
-	TNotNull extends ColumnNotNull,
-	THasDefault extends ColumnHasDefault,
-> extends MySqlColumn<
-	TTableName,
-	ColumnData<bigint>,
-	ColumnDriverParam<string>,
-	TNotNull,
-	THasDefault
-> {
-=======
 	TTableName extends string,
 	TNotNull extends boolean,
 	THasDefault extends boolean,
 > extends MySqlColumn<TTableName, ColumnData<bigint>, ColumnDriverParam<string>, TNotNull, THasDefault> {
->>>>>>> 4a23c2e5
 	brand!: 'MySqlBigInt64';
 
 	getSQLType(): string {
