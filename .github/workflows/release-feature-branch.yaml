--- conflicted
+++ resolved
@@ -398,10 +398,4 @@
           echo "npm: \`${{ matrix.package }}@$tag | ${{ matrix.package }}@$version\`" >> $GITHUB_STEP_SUMMARY
 
           # Post release message to Discord
-<<<<<<< HEAD
           # curl -X POST -H "Content-Type: application/json" -d "{\"embeds\": [{\"title\": \"New \`${{ matrix.package }}\` release! 🎉\", \"url\": \"https://www.npmjs.com/package/${{ matrix.package }}/v/$version\", \"color\": \"12907856\", \"fields\": [{\"name\": \"Version\", \"value\": \"\`$version\`\"}, {\"name\": \"Tag\", \"value\": \"\`$tag\`\"}]}]}" ${{ secrets.DISCORD_DEV_RELEASE_WEBHOOK_URL }}
-=======
-          # curl -X POST -H "Content-Type: application/json" -d "{\"embeds\": [{\"title\": \"New \`${{ matrix.package }}\` release! 🎉\", \"url\": \"https://www.npmjs.com/package/${{ matrix.package }}/v/$version\", \"color\": \"12907856\", \"fields\": [{\"name\": \"Version\", \"value\": \"\`$version\`\"}, {\"name\": \"Tag\", \"value\": \"\`$tag\`\"}]}]}" ${{ secrets.DISCORD_DEV_RELEASE_WEBHOOK_URL }}
-        working-directory: ${{ matrix.package }}
-        shell: bash
->>>>>>> c66862c5
