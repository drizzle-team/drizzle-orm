name: Release (feature branch)

on:
  push:
    branches-ignore:
      - main
  pull_request: {}

jobs:
  test:
    # only run on all pushes or pull requests from forks
    if: github.event_name == 'push' || github.event.pull_request.head.repo.full_name != github.repository
    strategy:
      matrix:
        shard:
          - gel
          - planetscale
          - singlestore-core
          - singlestore-proxy
          - singlestore-prefixed
          - singlestore-custom
          - neon-http
          - neon-serverless
          - drizzle-orm
          - drizzle-kit
          - drizzle-zod
          - drizzle-seed
          - drizzle-typebox
          - drizzle-valibot
          - drizzle-arktype
          - other
    runs-on: ubuntu-22.04
    services:
      postgres-postgis:
        image: postgis/postgis:16-3.4
        env:
          POSTGRES_USER: postgres
          POSTGRES_PASSWORD: postgres
          POSTGRES_DB: drizzle
        options: >-
          --health-cmd pg_isready
          --health-interval 10s
          --health-timeout 5s
          --health-retries 5
        ports:
          - 54322:5432
      postgres-vector:
        image: pgvector/pgvector:pg16
        env:
          POSTGRES_USER: postgres
          POSTGRES_PASSWORD: postgres
          POSTGRES_DB: drizzle
        options: >-
          --health-cmd pg_isready
          --health-interval 10s
          --health-timeout 5s
          --health-retries 5
        ports:
          - 54321:5432
      postgres:
        image: postgres:14
        env:
          POSTGRES_USER: postgres
          POSTGRES_PASSWORD: postgres
          POSTGRES_DB: drizzle
        options: >-
          --health-cmd pg_isready
          --health-interval 10s
          --health-timeout 5s
          --health-retries 5
        ports:
          - 55433:5432
      mysql:
        image: mysql:8
        env:
          MYSQL_ROOT_PASSWORD: root
          MYSQL_DATABASE: drizzle
        options: >-
          --health-cmd "mysqladmin ping"
          --health-interval 10s
          --health-timeout 5s
          --health-retries 5
        ports:
          - 33306:3306
      singlestore:
        image: ghcr.io/singlestore-labs/singlestoredb-dev:latest
        env:
          ROOT_PASSWORD: singlestore
        ports:
          - 33307:3306
    steps:
      - uses: actions/checkout@v4

      - uses: actions/setup-node@v4
        with:
          node-version: '20.19'
          registry-url: 'https://registry.npmjs.org'

      - uses: pnpm/action-setup@v3
        name: Install pnpm
        id: pnpm-install
        with:
          version: latest
          run_install: false

      - name: Get pnpm store directory
        id: pnpm-cache
        shell: bash
        run: |
          echo "STORE_PATH=$(pnpm store path --silent)" >> $GITHUB_OUTPUT

      - uses: actions/cache@v4
        name: Setup pnpm cache
        with:
          path: ${{ steps.pnpm-cache.outputs.STORE_PATH }}
          key: ${{ runner.os }}-pnpm-store-${{ hashFiles('**/pnpm-lock.yaml') }}
          restore-keys: |
            ${{ runner.os }}-pnpm-store-

      - name: Install dependencies
        run: pnpm install

      - name: Build Prisma client
        working-directory: drizzle-orm
        run: pnpm prisma generate --schema src/prisma/schema.prisma

      - name: Build
        run: pnpm build

      - name: Run tests
        env:
          PG_CONNECTION_STRING: postgres://postgres:postgres@localhost:55433/drizzle
          PG_VECTOR_CONNECTION_STRING: postgres://postgres:postgres@localhost:54321/drizzle
          PG_POSTGIS_CONNECTION_STRING: postgres://postgres:postgres@localhost:54322/drizzle
          MYSQL_CONNECTION_STRING: mysql://root:root@localhost:33306/drizzle
          PLANETSCALE_CONNECTION_STRING: ${{ secrets.PLANETSCALE_CONNECTION_STRING }}
          NEON_CONNECTION_STRING: ${{ secrets.NEON_CONNECTION_STRING }}
          # NEON_HTTP_CONNECTION_STRING: postgres://postgres:postgres@db.localtest.me:5432/postgres
          NEON_HTTP_CONNECTION_STRING: ${{ secrets.NEON_CONNECTION_STRING }}
          NEON_SERVERLESS_CONNECTION_STRING: postgres://postgres:postgres@localhost:5445/postgres
          TIDB_CONNECTION_STRING: ${{ secrets.TIDB_CONNECTION_STRING }}
          XATA_API_KEY: ${{ secrets.XATA_API_KEY }}
          XATA_BRANCH: ${{ secrets.XATA_BRANCH }}
          LIBSQL_URL: file:local.db
          LIBSQL_REMOTE_URL: ${{ secrets.LIBSQL_REMOTE_URL }}
          LIBSQL_REMOTE_TOKEN: ${{ secrets.LIBSQL_REMOTE_TOKEN }}
          SINGLESTORE_CONNECTION_STRING: singlestore://root:singlestore@localhost:33307/
        working-directory: integration-tests
        run: |
          if [[ ${{ github.event_name }} != "push" && "${{ github.event.pull_request.head.repo.full_name }}" != "${{ github.repository }}" ]]; then
            export SKIP_EXTERNAL_DB_TESTS=1
          fi

          case ${{ matrix.shard }} in

            gel)
              if [[ -z "$SKIP_EXTERNAL_DB_TESTS" ]]; then
                pnpm vitest run tests/gel
              fi
            ;;

            planetscale)
              if [[ -z "$SKIP_EXTERNAL_DB_TESTS" ]]; then
                pnpm vitest run \
                  tests/mysql/mysql-planetscale.test.ts \
                  tests/relational/mysql.planetscale-v1.test.ts \
                  tests/relational/mysql.planetscale.test.ts
              fi
            ;;

            singlestore-core)
              pnpm vitest run tests/singlestore/singlestore.test.ts
            ;;

            singlestore-proxy)
              pnpm vitest run tests/singlestore/singlestore-proxy.test.ts
            ;;

            singlestore-prefixed)
              pnpm vitest run tests/singlestore/singlestore-prefixed.test.ts
            ;;

            singlestore-custom)
              pnpm vitest run tests/singlestore/singlestore-custom.test.ts
            ;;

            neon-http)
              if [[ -z "$SKIP_EXTERNAL_DB_TESTS" ]]; then
                pnpm vitest run tests/pg/neon-http.test.ts tests/pg/neon-http-batch.test.ts
              fi
            ;;

            neon-serverless)
              docker compose -f docker-neon.yml up -d
              pnpm vitest run --config=./vitest-ci.config.ts tests/pg/neon-serverless.test.ts
              docker compose -f docker-neon.yml down
            ;;

            drizzle-orm|drizzle-kit|drizzle-zod|drizzle-seed|drizzle-typebox|drizzle-valibot|drizzle-arktype)
              (cd .. && pnpm test --filter ${{ matrix.shard }})
            ;;

            other)
              pnpm vitest run \
                --exclude tests/gel \
                --exclude tests/mysql/mysql-planetscale.test.ts \
                --exclude tests/relational/mysql.planetscale-v1.test.ts \
                --exclude tests/relational/mysql.planetscale.test.ts \
                --exclude tests/singlestore/singlestore.test.ts \
                --exclude tests/singlestore/singlestore-proxy.test.ts \
                --exclude tests/singlestore/singlestore-prefixed.test.ts \
                --exclude tests/singlestore/singlestore-custom.test.ts \
                --exclude tests/pg/neon-http.test.ts \
                --exclude tests/pg/neon-http-batch.test.ts \
                --exclude tests/pg/neon-serverless.test.ts
            ;;

          esac

  attw:
    # only run on all pushes or pull requests from forks
    if: github.event_name == 'push' || github.event.pull_request.head.repo.full_name != github.repository
    strategy:
      matrix:
        package:
          - drizzle-orm
          - drizzle-kit
          - drizzle-zod
          - drizzle-seed
          - drizzle-typebox
          - drizzle-valibot
          - drizzle-arktype
          - eslint-plugin-drizzle
    runs-on: ubuntu-22.04
    steps:
      - uses: actions/checkout@v4

      - uses: actions/setup-node@v4
        with:
          node-version: '18.18'
          registry-url: 'https://registry.npmjs.org'

      - uses: pnpm/action-setup@v3
        name: Install pnpm
        id: pnpm-install
        with:
          version: latest
          run_install: false

      - name: Get pnpm store directory
        id: pnpm-cache
        shell: bash
        run: |
          echo "STORE_PATH=$(pnpm store path --silent)" >> $GITHUB_OUTPUT

      - uses: actions/cache@v4
        name: Setup pnpm cache
        with:
          path: ${{ steps.pnpm-cache.outputs.STORE_PATH }}
          key: ${{ runner.os }}-pnpm-store-${{ hashFiles('**/pnpm-lock.yaml') }}
          restore-keys: |
            ${{ runner.os }}-pnpm-store-

      - name: Install dependencies
        run: pnpm install

      - name: Install Bun
        uses: oven-sh/setup-bun@v2

      - name: Check preconditions
        id: checks
        shell: bash
        working-directory: ${{ matrix.package }}
        run: |
          old_version="$(jq -r .version package.json)"
          version="$old_version-$(git rev-parse --short HEAD)"
          npm version $version
          tag="${{ github.ref_name }}"
          is_version_published="$(npm view ${{ matrix.package }} versions --json | jq -r '.[] | select(. == "'$version'") | . == "'$version'"')"

          if [[ "$is_version_published" == "true" ]]; then
            echo "\`${{ matrix.package }}$version\` already published, adding tag \`$tag\`" >> $GITHUB_STEP_SUMMARY
            npm dist-tag add ${{ matrix.package }}@$version $tag
          else
            {
              echo "version=$version"
              echo "tag=$tag"
              echo "has_new_release=true"
            } >> $GITHUB_OUTPUT
          fi

      - name: Build Prisma client
        if: steps.checks.outputs.has_new_release == 'true'
        working-directory: drizzle-orm
        run: pnpm prisma generate --schema src/prisma/schema.prisma

      - name: Build
        if: steps.checks.outputs.has_new_release == 'true'
        run: pnpm build
      
      - name: Pack
        if: steps.checks.outputs.has_new_release == 'true'
        working-directory: ${{ matrix.package }}
        run: npm run pack
  
      - name: Run @arethetypeswrong/cli
        if: steps.checks.outputs.has_new_release == 'true'
        working-directory: ${{ matrix.package }}
        run: bunx attw package.tgz

  release:
    # only run on all pushes or pull requests from forks
    if: github.event_name == 'push' || github.event.pull_request.head.repo.full_name != github.repository
    needs:
      - test
      - attw
    strategy:
      matrix:
        package:
          - drizzle-orm
          - drizzle-kit
          - drizzle-zod
          - drizzle-seed
          - drizzle-typebox
          - drizzle-valibot
          - drizzle-arktype
          - eslint-plugin-drizzle
    runs-on: ubuntu-22.04
    permissions:
      contents: read
      id-token: write
    steps:
      - uses: actions/checkout@v4

      - uses: actions/setup-node@v4
        with:
<<<<<<< HEAD
          node-version: '22'
=======
          node-version: '18.18'
>>>>>>> 9e81def6
          registry-url: 'https://registry.npmjs.org'

      - uses: pnpm/action-setup@v3
        name: Install pnpm
        id: pnpm-install
        with:
          version: latest
          run_install: false

      - name: Get pnpm store directory
        id: pnpm-cache
        shell: bash
        run: |
          echo "STORE_PATH=$(pnpm store path --silent)" >> $GITHUB_OUTPUT

      - uses: actions/cache@v4
        name: Setup pnpm cache
        with:
          path: ${{ steps.pnpm-cache.outputs.STORE_PATH }}
          key: ${{ runner.os }}-pnpm-store-${{ hashFiles('**/pnpm-lock.yaml') }}
          restore-keys: |
            ${{ runner.os }}-pnpm-store-

      - name: Install dependencies
        run: pnpm install

      - name: Check preconditions
        id: checks
        shell: bash
        working-directory: ${{ matrix.package }}
        run: |
          old_version="$(jq -r .version package.json)"
          version="$old_version-$(git rev-parse --short HEAD)"
          npm version $version
          tag="${{ github.ref_name }}"
          is_version_published="$(npm view ${{ matrix.package }} versions --json | jq -r '.[] | select(. == "'$version'") | . == "'$version'"')"

          if [[ "$is_version_published" == "true" ]]; then
            echo "\`${{ matrix.package }}$version\` already published, adding tag \`$tag\`" >> $GITHUB_STEP_SUMMARY
            npm dist-tag add ${{ matrix.package }}@$version $tag
          else
            {
              echo "version=$version"
              echo "tag=$tag"
              echo "has_new_release=true"
            } >> $GITHUB_OUTPUT
          fi

      - name: Build Prisma client
        working-directory: drizzle-orm
        run: pnpm prisma generate --schema src/prisma/schema.prisma

      - name: Build
        if: steps.checks.outputs.has_new_release == 'true'
        run: pnpm build

      - name: Pack
        if: steps.checks.outputs.has_new_release == 'true'
        working-directory: ${{ matrix.package }}
        shell: bash
        env:
          NODE_AUTH_TOKEN: ${{ secrets.NPM_ACCESS_TOKEN }}
        run: npm run pack

      - name: Publish
        if: github.event_name == 'push' && steps.checks.outputs.has_new_release == 'true'
        run: |
          tag="${{ steps.checks.outputs.tag }}"
          version="${{ steps.checks.outputs.version }}"

          echo "Publishing ${{ matrix.package }}@$tag using version $version"
          npm run publish -- --tag $tag

          echo "npm: \`${{ matrix.package }}@$tag | ${{ matrix.package }}@$version\`" >> $GITHUB_STEP_SUMMARY

          # Post release message to Discord
          # curl -X POST -H "Content-Type: application/json" -d "{\"embeds\": [{\"title\": \"New \`${{ matrix.package }}\` release! 🎉\", \"url\": \"https://www.npmjs.com/package/${{ matrix.package }}/v/$version\", \"color\": \"12907856\", \"fields\": [{\"name\": \"Version\", \"value\": \"\`$version\`\"}, {\"name\": \"Tag\", \"value\": \"\`$tag\`\"}]}]}" ${{ secrets.DISCORD_DEV_RELEASE_WEBHOOK_URL }}
        working-directory: ${{ matrix.package }}
        shell: bash
        env:
          NODE_AUTH_TOKEN: ${{ secrets.NPM_ACCESS_TOKEN }}<|MERGE_RESOLUTION|>--- conflicted
+++ resolved
@@ -237,7 +237,7 @@
 
       - uses: actions/setup-node@v4
         with:
-          node-version: '18.18'
+          node-version: '22'
           registry-url: 'https://registry.npmjs.org'
 
       - uses: pnpm/action-setup@v3
@@ -334,11 +334,7 @@
 
       - uses: actions/setup-node@v4
         with:
-<<<<<<< HEAD
           node-version: '22'
-=======
-          node-version: '18.18'
->>>>>>> 9e81def6
           registry-url: 'https://registry.npmjs.org'
 
       - uses: pnpm/action-setup@v3
