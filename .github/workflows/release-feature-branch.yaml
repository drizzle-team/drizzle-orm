--- conflicted
+++ resolved
@@ -115,10 +115,7 @@
           PLANETSCALE_CONNECTION_STRING: ${{ secrets.PLANETSCALE_CONNECTION_STRING }}
           NEON_CONNECTION_STRING: ${{ secrets.NEON_CONNECTION_STRING }}
           XATA_API_KEY: ${{ secrets.XATA_API_KEY }}
-<<<<<<< HEAD
-=======
           XATA_BRANCH: ${{ secrets.XATA_BRANCH }}
->>>>>>> ab9feb7a
           LIBSQL_URL: file:local.db
         run: |
           if [[ ${{ github.event_name }} != "push" && "${{ github.event.pull_request.head.repo.full_name }}" != "${{ github.repository }}" ]]; then
