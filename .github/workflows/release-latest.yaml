name: Release (latest)

on:
  workflow_call:
    secrets:
      PLANETSCALE_CONNECTION_STRING:
        required: true
      NEON_CONNECTION_STRING:
        required: true
      NEON_HTTP_CONNECTION_STRING:
        required: true
      TIDB_CONNECTION_STRING:
        required: true
      XATA_API_KEY:
        required: true
      XATA_BRANCH:
        required: true
      LIBSQL_REMOTE_URL:
        required: true
      LIBSQL_REMOTE_TOKEN:
        required: true
      SQLITE_CLOUD_CONNECTION_STRING:
        required: true

jobs:
  test:
    strategy:
      matrix:
        shard:
          - gel
          - planetscale
          - singlestore-core
          - singlestore-proxy
          - singlestore-prefixed
          - singlestore-custom
          - neon-http
          - neon-serverless
          - cockroach
          - mssql
          - drizzle-orm
          - drizzle-kit
          - drizzle-kit-cockroach 
          - drizzle-kit-mssql 
          - drizzle-zod
          - drizzle-seed
          - drizzle-typebox
          - drizzle-valibot
          - drizzle-arktype
          - other
    runs-on: ubuntu-22.04
    services:
      postgres-postgis:
        image: postgis/postgis:16-3.4
        env:
          POSTGRES_USER: postgres
          POSTGRES_PASSWORD: postgres
          POSTGRES_DB: drizzle
        options: >-
          --health-cmd pg_isready
          --health-interval 10s
          --health-timeout 5s
          --health-retries 5
        ports:
          - 54322:5432
      postgres-vector:
        image: pgvector/pgvector:pg16
        env:
          POSTGRES_USER: postgres
          POSTGRES_PASSWORD: postgres
          POSTGRES_DB: drizzle
        options: >-
          --health-cmd pg_isready
          --health-interval 10s
          --health-timeout 5s
          --health-retries 5
        ports:
          - 54321:5432
      postgres:
        image: postgres:14
        env:
          POSTGRES_USER: postgres
          POSTGRES_PASSWORD: postgres
          POSTGRES_DB: drizzle
        options: >-
          --health-cmd pg_isready
          --health-interval 10s
          --health-timeout 5s
          --health-retries 5
        ports:
          - 55433:5432
      mysql:
        image: mysql:8
        env:
          MYSQL_ROOT_PASSWORD: root
          MYSQL_DATABASE: drizzle
        options: >-
          --health-cmd "mysqladmin ping"
          --health-interval 10s
          --health-timeout 5s
          --health-retries 5
        ports:
          - 33306:3306
      singlestore:
        image: ghcr.io/singlestore-labs/singlestoredb-dev:latest
        env:
          ROOT_PASSWORD: singlestore
        ports:
          - 33307:3306
      mssql:
        image: mcr.microsoft.com/azure-sql-edge
        env:
          ACCEPT_EULA: 1
          MSSQL_SA_PASSWORD: drizzle123PASSWORD!
        ports:
          - 1433:1433
      cockroachdb:
        image: sukairo02/cockroachdb-launched:latest
        ports:
          - 26257:26257
    steps:
      - uses: actions/checkout@v4

      - uses: actions/setup-node@v4
        with:
          node-version: '20.19'
          registry-url: 'https://registry.npmjs.org'

      - uses: pnpm/action-setup@v3
        name: Install pnpm
        id: pnpm-install
        with:
          version: latest
          run_install: false

      - name: Get pnpm store directory
        id: pnpm-cache
        shell: bash
        run: |
          echo "STORE_PATH=$(pnpm store path --silent)" >> $GITHUB_OUTPUT

      - uses: actions/cache@v4
        name: Setup pnpm cache
        with:
          path: ${{ steps.pnpm-cache.outputs.STORE_PATH }}
          key: ${{ runner.os }}-pnpm-store-${{ hashFiles('**/pnpm-lock.yaml') }}
          restore-keys: |
            ${{ runner.os }}-pnpm-store-

      - name: Install dependencies
        run: pnpm install

      - name: Build Prisma client
        working-directory: drizzle-orm
        run: pnpm prisma generate --schema src/prisma/schema.prisma

      - name: Build
        run: pnpm build

      - name: Run tests
        env:
          PG_CONNECTION_STRING: postgres://postgres:postgres@localhost:55433/drizzle
          PG_VECTOR_CONNECTION_STRING: postgres://postgres:postgres@localhost:54321/drizzle
          PG_POSTGIS_CONNECTION_STRING: postgres://postgres:postgres@localhost:54322/drizzle
          MYSQL_CONNECTION_STRING: mysql://root:root@localhost:33306/drizzle
          PLANETSCALE_CONNECTION_STRING: ${{ secrets.PLANETSCALE_CONNECTION_STRING }}
          NEON_CONNECTION_STRING: ${{ secrets.NEON_CONNECTION_STRING }}
          # NEON_HTTP_CONNECTION_STRING: postgres://postgres:postgres@db.localtest.me:5432/postgres
          NEON_HTTP_CONNECTION_STRING: ${{ secrets.NEON_CONNECTION_STRING }}
          NEON_CONNECTION_STRING: postgres://postgres:postgres@localhost:5445/postgres
          TIDB_CONNECTION_STRING: ${{ secrets.TIDB_CONNECTION_STRING }}
          XATA_API_KEY: ${{ secrets.XATA_API_KEY }}
          XATA_BRANCH: ${{ secrets.XATA_BRANCH }}
          LIBSQL_URL: file:local.db
          LIBSQL_REMOTE_URL: ${{ secrets.LIBSQL_REMOTE_URL }}
          LIBSQL_REMOTE_TOKEN: ${{ secrets.LIBSQL_REMOTE_TOKEN }}
          SINGLESTORE_CONNECTION_STRING: singlestore://root:singlestore@localhost:33307/
<<<<<<< HEAD
          COCKROACH_CONNECTION_STRING: postgresql://root@127.0.0.1:26257/defaultdb?sslmode=disable
          MSSQL_CONNECTION_STRING: mssql://SA:drizzle123PASSWORD!@localhost:1433?encrypt=true&trustServerCertificate=true
          TEST_CONFIG_PATH_PREFIX: ./tests/cli/
=======
          SQLITE_CLOUD_CONNECTION_STRING: ${{ secrets.SQLITE_CLOUD_CONNECTION_STRING }}
>>>>>>> 5772d828
        working-directory: integration-tests
        run: |
          case ${{ matrix.shard }} in

            gel)
              pnpm --stream vitest --reporter=verbose --silent=false run tests/gel
            ;;

            planetscale)
              pnpm --stream vitest --reporter=verbose --silent=false run \
                tests/mysql/mysql-planetscale.test.ts \
                tests/relational/mysql.planetscale-v1.test.ts \
                tests/relational/mysql.planetscale.test.ts
            ;;

            singlestore-core)
              pnpm --stream vitest --reporter=verbose --silent=false run tests/singlestore/singlestore.test.ts
            ;;

            singlestore-proxy)
              pnpm --stream vitest --reporter=verbose --silent=false run tests/singlestore/singlestore-proxy.test.ts
            ;;

            singlestore-prefixed)
              pnpm --stream vitest --reporter=verbose --silent=false run tests/singlestore/singlestore-prefixed.test.ts
            ;;

            singlestore-custom)
              pnpm --stream vitest --reporter=verbose --silent=false run tests/singlestore/singlestore-custom.test.ts
            ;;

            neon-http)
              pnpm --stream vitest --reporter=verbose --silent=false run tests/pg/neon-http.test.ts tests/pg/neon-http-batch.test.ts
            ;;

            neon-serverless)
              docker compose -f docker-neon.yml up -d
              pnpm --stream vitest --reporter=verbose --silent=false run tests/pg/neon-serverless.test.ts
              docker compose -f docker-neon.yml down
            ;;

            cockroach)
              pnpm --stream vitest --reporter=verbose --silent=false run tests/cockroach
            ;;

            mssql)
              pnpm --stream vitest --reporter=verbose --silent=false run tests/mssql
            ;;

            drizzle-kit)
              cd ../drizzle-kit
              pnpm test:types
              pnpm --stream vitest --reporter=verbose --silent=false run\
              --exclude tests/cockroach \
              --exclude tests/mssql
            ;;

            drizzle-kit-cockroach)
              cd ../drizzle-kit
              pnpm --stream vitest --reporter=verbose --silent=false run tests/cockroach
            ;;

            drizzle-kit-mssql)
              cd ../drizzle-kit
              pnpm --stream vitest --reporter=verbose --silent=false run tests/mssql
            ;;

            drizzle-orm|drizzle-zod|drizzle-seed|drizzle-typebox|drizzle-valibot|drizzle-arktype)
              (cd .. && pnpm test --filter ${{ matrix.shard }})
            ;;

            other)
              pnpm --stream vitest --reporter=verbose --silent=false run \
                --exclude tests/gel \
                --exclude tests/mysql/mysql-planetscale.test.ts \
                --exclude tests/relational/mysql.planetscale-v1.test.ts \
                --exclude tests/relational/mysql.planetscale.test.ts \
                --exclude tests/singlestore/singlestore.test.ts \
                --exclude tests/singlestore/singlestore-proxy.test.ts \
                --exclude tests/singlestore/singlestore-prefixed.test.ts \
                --exclude tests/singlestore/singlestore-custom.test.ts \
                --exclude tests/pg/neon-http.test.ts \
                --exclude tests/pg/neon-http-batch.test.ts \
                --exclude tests/pg/neon-serverless.test.ts \
                --exclude tests/cockroach \
                --exclude tests/mssql
            ;;

          esac

  attw:
    strategy:
      matrix:
        package:
          - drizzle-kit
          - drizzle-zod
          - drizzle-seed
          - drizzle-typebox
          - drizzle-valibot
          - drizzle-arktype
          - eslint-plugin-drizzle
    runs-on: ubuntu-22.04
    permissions:
      id-token: write
    # force empty so npm can use OIDC
    env:
      NODE_AUTH_TOKEN: ""   
      NPM_TOKEN: ""
    steps:
      - uses: actions/checkout@v4

      - uses: actions/setup-node@v4
        with:
          node-version: '18.18'
          registry-url: 'https://registry.npmjs.org'

      - uses: pnpm/action-setup@v3
        name: Install pnpm
        id: pnpm-install
        with:
          version: latest
          run_install: false

      - name: Get pnpm store directory
        id: pnpm-cache
        shell: bash
        run: |
          echo "STORE_PATH=$(pnpm store path --silent)" >> $GITHUB_OUTPUT

      - uses: actions/cache@v4
        name: Setup pnpm cache
        with:
          path: ${{ steps.pnpm-cache.outputs.STORE_PATH }}
          key: ${{ runner.os }}-pnpm-store-${{ hashFiles('**/pnpm-lock.yaml') }}
          restore-keys: |
            ${{ runner.os }}-pnpm-store-

      - name: Install dependencies
        run: pnpm install

      - name: Install Bun
        uses: oven-sh/setup-bun@v2

      # >= 11.5.1 for trusted publishing
      - name: Update NPM
        run: npm install -g npm@latest

      # nuke, so npm can use OIDC
      - name: Remove temp npmrc
        run: rm -f "$NPM_CONFIG_USERCONFIG"

      - name: Check preconditions
        id: checks
        shell: bash
        working-directory: ${{ matrix.package }}
        run: |
          latest="$(npm view --json ${{ matrix.package }} dist-tags.latest | jq -r)"
          version="$(jq -r .version package.json)"
          is_version_published="$(npm view ${{ matrix.package }} versions --json | jq -r '.[] | select(. == "'$version'") | . == "'$version'"')"

          if [[ "$is_version_published" == "false" && "$latest" != "$version" ]]; then
            {
              echo "version=$version"
              echo "has_new_release=true"
              echo "changelog_path=$changelogPath"
            } >> $GITHUB_OUTPUT
          fi

      - name: Build Prisma client
        if: steps.checks.outputs.has_new_release == 'true'
        working-directory: drizzle-orm
        run: pnpm prisma generate --schema src/prisma/schema.prisma

      - name: Build
        if: steps.checks.outputs.has_new_release == 'true'
        run: pnpm build
      
      - name: Pack
        if: steps.checks.outputs.has_new_release == 'true'
        working-directory: ${{ matrix.package }}
        run: npm run pack
  
      - name: Run @arethetypeswrong/cli
        if: steps.checks.outputs.has_new_release == 'true'
        working-directory: ${{ matrix.package }}
        run: bun --bun run ../attw-fork/src/run.ts package.tgz


  attw-orm:
    strategy:
      matrix:
        shard:
          - node10
          - node16-cjs
          - node16-esm
          - bundler
    runs-on: ubuntu-22.04
    steps:
      - uses: actions/checkout@v4

      - uses: actions/setup-node@v4
        with:
          node-version: '22'
          registry-url: 'https://registry.npmjs.org'

      - uses: pnpm/action-setup@v3
        name: Install pnpm
        id: pnpm-install
        with:
          version: latest
          run_install: false

      - name: Get pnpm store directory
        id: pnpm-cache
        shell: bash
        run: |
          echo "STORE_PATH=$(pnpm store path --silent)" >> $GITHUB_OUTPUT

      - uses: actions/cache@v4
        name: Setup pnpm cache
        with:
          path: ${{ steps.pnpm-cache.outputs.STORE_PATH }}
          key: ${{ runner.os }}-pnpm-store-${{ hashFiles('**/pnpm-lock.yaml') }}
          restore-keys: |
            ${{ runner.os }}-pnpm-store-

      - name: Install dependencies
        run: pnpm install

      - name: Install Bun
        uses: oven-sh/setup-bun@v2

      - name: Check preconditions
        id: checks
        shell: bash
        working-directory: drizzle-orm
        run: |
          old_version="$(jq -r .version package.json)"
          version="$old_version-$(git rev-parse --short HEAD)"
          npm version $version
          tag="${{ github.ref_name }}"
          is_version_published="$(npm view drizzle-orm versions --json | jq -r '.[] | select(. == "'$version'") | . == "'$version'"')"

          if [[ "$is_version_published" == "true" ]]; then
            echo "\`drizzle-orm$version\` already published, adding tag \`$tag\`" >> $GITHUB_STEP_SUMMARY
            npm dist-tag add drizzle-orm@$version $tag
          else
            {
              echo "version=$version"
              echo "tag=$tag"
              echo "has_new_release=true"
            } >> $GITHUB_OUTPUT
          fi

      - name: Build Prisma client
        if: steps.checks.outputs.has_new_release == 'true'
        working-directory: drizzle-orm
        run: pnpm prisma generate --schema src/prisma/schema.prisma

      - name: Build
        if: steps.checks.outputs.has_new_release == 'true'
        run: pnpm build
      
      - name: Pack
        if: steps.checks.outputs.has_new_release == 'true'
        working-directory: drizzle-orm
        run: npm run pack
  
      - name: Run @arethetypeswrong/cli
        if: steps.checks.outputs.has_new_release == 'true'
        working-directory: drizzle-orm
        run: bun --bun run ../attw-fork/src/run.ts package.tgz ${{ matrix.shard }}

  release:
    permissions:
      contents: read
      id-token: write
    needs:
      - test
      - attw
      - attw-orm
    strategy:
      fail-fast: false
      matrix:
        package:
          - drizzle-orm
          - drizzle-kit
          - drizzle-zod
          - drizzle-seed
          - drizzle-typebox
          - drizzle-valibot
          - drizzle-arktype
          - eslint-plugin-drizzle
    runs-on: ubuntu-22.04
<<<<<<< HEAD
=======
    # force empty so npm can use OIDC
    env:
      NODE_AUTH_TOKEN: ""
      NPM_TOKEN: ""
    services:
      postgres-postgis:
        image: postgis/postgis:16-3.4
        env:
          POSTGRES_USER: postgres
          POSTGRES_PASSWORD: postgres
          POSTGRES_DB: drizzle
        options: >-
          --health-cmd pg_isready
          --health-interval 10s
          --health-timeout 5s
          --health-retries 5
        ports:
          - 54322:5432
      postgres-vector:
        image: pgvector/pgvector:pg16
        env:
          POSTGRES_USER: postgres
          POSTGRES_PASSWORD: postgres
          POSTGRES_DB: drizzle
        options: >-
          --health-cmd pg_isready
          --health-interval 10s
          --health-timeout 5s
          --health-retries 5
        ports:
          - 54321:5432
      postgres:
        image: postgres:14
        env:
          POSTGRES_USER: postgres
          POSTGRES_PASSWORD: postgres
          POSTGRES_DB: drizzle
        options: >-
          --health-cmd pg_isready
          --health-interval 10s
          --health-timeout 5s
          --health-retries 5
        ports:
          - 55433:5432
      mysql:
        image: mysql:8
        env:
          MYSQL_ROOT_PASSWORD: root
          MYSQL_DATABASE: drizzle
        options: >-
          --health-cmd "mysqladmin ping"
          --health-interval 10s
          --health-timeout 5s
          --health-retries 5
        ports:
          - 33306:3306
>>>>>>> 5772d828
    steps:
      - uses: actions/checkout@v5
      - uses: pnpm/action-setup@v4
        with: { run_install: false }
      - uses: actions/setup-node@v6
        with: { node-version: '24', cache: 'pnpm', cache-dependency-path: pnpm-lock.yaml }
      - run: pnpm install --frozen-lockfile --prefer-offline
    
      # >= 11.5.1 for trusted publishing
      - name: Update NPM
        run: npm install -g npm@latest

      # nuke, so npm can use OIDC
      - name: Remove temp npmrc
        run: rm -f "$NPM_CONFIG_USERCONFIG"

      - name: Check preconditions
        id: checks
        shell: bash
        working-directory: ${{ matrix.package }}
        run: |
          latest="$(npm view --json ${{ matrix.package }} dist-tags.latest | jq -r)"
          version="$(jq -r .version package.json)"
          is_version_published="$(npm view ${{ matrix.package }} versions --json | jq -r '.[] | select(. == "'$version'") | . == "'$version'"')"

          if [[ "$is_version_published" == "true" ]]; then
            echo "\`${{ matrix.package }}@$version\` already published, adding tag \`latest\`" >> $GITHUB_STEP_SUMMARY
          elif [[ "$latest" != "$version" ]]; then
            echo "Latest:  $latest"
            echo "Current: $version"

            changelogPath=$(node -e "console.log(require('path').resolve('..', 'changelogs', '${{ matrix.package }}', '$version.md'))")
            if [[ ! -f "$changelogPath" ]]; then
              echo "::error::Changelog for version $version not found: $changelogPath"
              exit 1
            fi

            {
              echo "version=$version"
              echo "has_new_release=true"
              echo "changelog_path=$changelogPath"
            } >> $GITHUB_OUTPUT
          else
            echo "Already up to date: $version"
            echo "\`$version\` is already latest on NPM" >> $GITHUB_STEP_SUMMARY
          fi

      - name: Build Prisma client
        if: steps.checks.outputs.has_new_release == 'true'
        working-directory: drizzle-orm
        run: pnpm prisma generate --schema src/prisma/schema.prisma

      - name: Build
        if: steps.checks.outputs.has_new_release == 'true'
        run: pnpm build

      - name: Pack
        if: steps.checks.outputs.has_new_release == 'true'
        working-directory: ${{ matrix.package }}
        shell: bash
        run: npm run pack
      
      - name: Publish
        if: steps.checks.outputs.has_new_release == 'true'
        working-directory: ${{ matrix.package }}
        shell: bash
        run: |
          version="${{ steps.checks.outputs.version }}"

          echo "Publishing ${{ matrix.package }}@$version"
          npm run publish

          echo "npm: \`+ ${{ matrix.package }}@$version\`" >> $GITHUB_STEP_SUMMARY

          # Post release message to Discord
          # curl -X POST -H "Content-Type: application/json" -d "{\"embeds\": [{\"title\": \"New \`${{ matrix.package }}\` release! 🎉\", \"url\": \"https://www.npmjs.com/package/${{ matrix.package }}\", \"color\": \"12907856\", \"fields\": [{\"name\": \"Tag\", \"value\": \"\`$tag\`\"}]}]}" ${{ secrets.DISCORD_RELEASE_WEBHOOK_URL }}

      - name: Create GitHub release for ORM package
        uses: actions/github-script@v6
        if: matrix.package == 'drizzle-orm' && steps.checks.outputs.has_new_release == 'true'
        with:
          github-token: ${{ secrets.GITHUB_TOKEN }}
          script: |
            try {
              const fs = require("fs");
              const path = require("path");

              const version = "${{ steps.checks.outputs.version }}";
              const changelog = fs.readFileSync("${{ steps.checks.outputs.changelog_path }}", "utf8");

              const release = await github.rest.repos.createRelease({
                owner: context.repo.owner,
                repo: context.repo.repo,
                tag_name: `${version}`,
                name: `${version}`,
                body: changelog,
              });

              await github.rest.repos.uploadReleaseAsset({
                owner: context.repo.owner,
                repo: context.repo.repo,
                release_id: release.data.id,
                name: `${{ matrix.package }}-${version}-dist.tgz`,
                data: fs.readFileSync(path.resolve("${{ matrix.package }}", "package.tgz")),
              });
            } catch (e) {
              core.setFailed(e.message);
            }

      - name: Create GitHub release for KIT package
        uses: actions/github-script@v6
        if: matrix.package == 'drizzle-kit' && steps.checks.outputs.has_new_release == 'true'
        with:
          github-token: ${{ secrets.GITHUB_TOKEN }}
          script: |
            try {
              const fs = require("fs");
              const path = require("path");

              const version = "${{ steps.checks.outputs.version }}";
              const changelog = fs.readFileSync("${{ steps.checks.outputs.changelog_path }}", "utf8");

              const release = await github.rest.repos.createRelease({
                owner: context.repo.owner,
                repo: context.repo.repo,
                tag_name: `drizzle-kit@${version}`,
                name: `drizzle-kit@${version}`,
                body: changelog,
              });

              await github.rest.repos.uploadReleaseAsset({
                owner: context.repo.owner,
                repo: context.repo.repo,
                release_id: release.data.id,
                name: `${{ matrix.package }}-${version}-dist.tgz`,
                data: fs.readFileSync(path.resolve("${{ matrix.package }}", "package.tgz")),
              });
            } catch (e) {
              core.setFailed(e.message);
            }<|MERGE_RESOLUTION|>--- conflicted
+++ resolved
@@ -174,13 +174,10 @@
           LIBSQL_REMOTE_URL: ${{ secrets.LIBSQL_REMOTE_URL }}
           LIBSQL_REMOTE_TOKEN: ${{ secrets.LIBSQL_REMOTE_TOKEN }}
           SINGLESTORE_CONNECTION_STRING: singlestore://root:singlestore@localhost:33307/
-<<<<<<< HEAD
           COCKROACH_CONNECTION_STRING: postgresql://root@127.0.0.1:26257/defaultdb?sslmode=disable
           MSSQL_CONNECTION_STRING: mssql://SA:drizzle123PASSWORD!@localhost:1433?encrypt=true&trustServerCertificate=true
           TEST_CONFIG_PATH_PREFIX: ./tests/cli/
-=======
           SQLITE_CLOUD_CONNECTION_STRING: ${{ secrets.SQLITE_CLOUD_CONNECTION_STRING }}
->>>>>>> 5772d828
         working-directory: integration-tests
         run: |
           case ${{ matrix.shard }} in
@@ -475,65 +472,6 @@
           - drizzle-arktype
           - eslint-plugin-drizzle
     runs-on: ubuntu-22.04
-<<<<<<< HEAD
-=======
-    # force empty so npm can use OIDC
-    env:
-      NODE_AUTH_TOKEN: ""
-      NPM_TOKEN: ""
-    services:
-      postgres-postgis:
-        image: postgis/postgis:16-3.4
-        env:
-          POSTGRES_USER: postgres
-          POSTGRES_PASSWORD: postgres
-          POSTGRES_DB: drizzle
-        options: >-
-          --health-cmd pg_isready
-          --health-interval 10s
-          --health-timeout 5s
-          --health-retries 5
-        ports:
-          - 54322:5432
-      postgres-vector:
-        image: pgvector/pgvector:pg16
-        env:
-          POSTGRES_USER: postgres
-          POSTGRES_PASSWORD: postgres
-          POSTGRES_DB: drizzle
-        options: >-
-          --health-cmd pg_isready
-          --health-interval 10s
-          --health-timeout 5s
-          --health-retries 5
-        ports:
-          - 54321:5432
-      postgres:
-        image: postgres:14
-        env:
-          POSTGRES_USER: postgres
-          POSTGRES_PASSWORD: postgres
-          POSTGRES_DB: drizzle
-        options: >-
-          --health-cmd pg_isready
-          --health-interval 10s
-          --health-timeout 5s
-          --health-retries 5
-        ports:
-          - 55433:5432
-      mysql:
-        image: mysql:8
-        env:
-          MYSQL_ROOT_PASSWORD: root
-          MYSQL_DATABASE: drizzle
-        options: >-
-          --health-cmd "mysqladmin ping"
-          --health-interval 10s
-          --health-timeout 5s
-          --health-retries 5
-        ports:
-          - 33306:3306
->>>>>>> 5772d828
     steps:
       - uses: actions/checkout@v5
       - uses: pnpm/action-setup@v4
