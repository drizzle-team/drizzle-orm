--- conflicted
+++ resolved
@@ -1,9 +1,6 @@
 import type { Assume, Column, ColumnTypeData, ExtractColumnTypeData } from 'drizzle-orm';
 import type { z } from 'zod/v4';
-<<<<<<< HEAD
-=======
 import type { bigintStringModeSchema, unsignedBigintStringModeSchema } from './column.ts';
->>>>>>> b782ae1c
 import type { CoerceOptions } from './schema.types.ts';
 import type { Json } from './utils.ts';
 
@@ -43,15 +40,8 @@
 	: TType['type'] extends 'string'
 		? TType['constraint'] extends 'uuid' ? z.ZodUUID : TCanCoerce extends true ? z.coerce.ZodCoercedString
 		: TType['constraint'] extends 'enum' ? z.ZodEnum<{ [K in Assume<TColumn['_']['enumValues'], string[]>[number]]: K }>
-<<<<<<< HEAD
-		: TType['constraint'] extends 'int64' ? z.ZodPipe<
-				z.ZodPipe<z.ZodPipe<z.ZodString, z.ZodTransform<bigint, string>>, z.ZodBigInt>,
-				z.ZodTransform<string, bigint>
-			>
-=======
 		: TType['constraint'] extends 'int64' ? typeof bigintStringModeSchema
 		: TType['constraint'] extends 'uint64' ? typeof unsignedBigintStringModeSchema
->>>>>>> b782ae1c
 		: z.ZodString
 	: z.ZodType;
 
