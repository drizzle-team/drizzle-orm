--- conflicted
+++ resolved
@@ -24,22 +24,15 @@
 	TType extends 'select' | 'insert' | 'update',
 	TRefinement,
 	TColumn extends Column,
-<<<<<<< HEAD
-> = TRefinement extends (schema: any) => z.ZodTypeAny ? (TColumn['_']['notNull'] extends true ? ReturnType<TRefinement>
-		: z.ZodNullable<ReturnType<TRefinement>>) extends infer TSchema
-		? TType extends 'update' ? z.ZodOptional<Assume<TSchema, z.ZodTypeAny>>
+> = TRefinement extends (schema: any) => z.ZodType ? (TColumn['_']['notNull'] extends true ? ReturnType<TRefinement>
+		: z.ZodNullable<ReturnType<TRefinement>>) extends infer TSchema extends z.ZodType
+		? TType extends 'update' ? z.ZodOptional<TSchema>
 		: TType extends 'insert'
 			? TColumn['_']['notNull'] extends true
-				? TColumn['_']['hasDefault'] extends true ? z.ZodOptional<Assume<TSchema, z.ZodTypeAny>> : TSchema
-			: z.ZodOptional<Assume<TSchema, z.ZodTypeAny>>
+				? TColumn['_']['hasDefault'] extends true ? z.ZodOptional<TSchema> : TSchema
+			: z.ZodOptional<TSchema>
 		: TSchema
-	: z.ZodTypeAny
-=======
-> = TRefinement extends (schema: any) => z.ZodType ? (TColumn['_']['notNull'] extends true ? ReturnType<TRefinement>
-		: z.ZodNullable<ReturnType<TRefinement>>) extends infer TSchema extends z.ZodType
-		? TType extends 'update' ? z.ZodOptional<TSchema> : TSchema
 	: z.ZodType
->>>>>>> 8e9e8ed4
 	: TRefinement;
 
 type IsRefinementDefined<
