<<<<<<< HEAD
import type { Column, ColumnBaseConfig } from 'drizzle-orm';
import type {
	CockroachArray,
	CockroachBigInt53,
	CockroachBinaryVector,
	CockroachChar,
	CockroachFloat,
	CockroachGeometry,
	CockroachGeometryObject,
	CockroachInteger,
	CockroachReal,
	CockroachSmallInt,
	CockroachString,
	CockroachUUID,
	CockroachVarchar,
	CockroachVector,
} from 'drizzle-orm/cockroach-core';
import type {
	MsSqlBigInt,
	MsSqlChar,
	MsSqlFloat,
	MsSqlInt,
	MsSqlReal,
	MsSqlSmallInt,
	MsSqlTinyInt,
	MsSqlVarChar,
} from 'drizzle-orm/mssql-core';
import type {
	MySqlBigInt53,
	MySqlChar,
	MySqlDecimalNumber,
	MySqlDouble,
	MySqlFloat,
	MySqlInt,
	MySqlMediumInt,
	MySqlReal,
	MySqlSerial,
	MySqlSmallInt,
	MySqlText,
	MySqlTinyInt,
	MySqlVarChar,
	MySqlYear,
} from 'drizzle-orm/mysql-core';
import type {
	PgArray,
	PgBigInt53,
	PgBigSerial53,
	PgBinaryVector,
	PgChar,
	PgDoublePrecision,
	PgGeometry,
	PgGeometryObject,
	PgHalfVector,
	PgInteger,
	PgLineABC,
	PgLineTuple,
	PgPointObject,
	PgPointTuple,
	PgReal,
	PgSerial,
	PgSmallInt,
	PgSmallSerial,
	PgUUID,
	PgVarchar,
	PgVector,
} from 'drizzle-orm/pg-core';
import type {
	SingleStoreBigInt53,
	SingleStoreChar,
	SingleStoreDecimalNumber,
	SingleStoreDouble,
	SingleStoreFloat,
	SingleStoreInt,
	SingleStoreMediumInt,
	SingleStoreReal,
	SingleStoreSerial,
	SingleStoreSmallInt,
	SingleStoreText,
	SingleStoreTinyInt,
	SingleStoreVarChar,
	SingleStoreVector,
	SingleStoreYear,
} from 'drizzle-orm/singlestore-core';
import type { SQLiteInteger, SQLiteReal, SQLiteText } from 'drizzle-orm/sqlite-core';
=======
import {
	type Column,
	type ColumnDataArrayConstraint,
	type ColumnDataBigIntConstraint,
	type ColumnDataNumberConstraint,
	type ColumnDataObjectConstraint,
	type ColumnDataStringConstraint,
	extractExtendedColumnType,
	getColumnTable,
	getTableName,
} from 'drizzle-orm';
>>>>>>> 578e9fd2
import { z as zod } from 'zod/v4';
import { CONSTANTS } from './constants.ts';
import type { CoerceOptions, FactoryOptions } from './schema.types.ts';
import type { Json } from './utils.ts';

export const literalSchema = zod.union([zod.string(), zod.number(), zod.boolean(), zod.null()]);
export const jsonSchema: zod.ZodType<Json> = zod.union([
	literalSchema,
	zod.record(zod.string(), zod.any()),
	zod.array(zod.any()),
]);
export const bufferSchema: zod.ZodType<Buffer> = zod.custom<Buffer>((v) => v instanceof Buffer); // eslint-disable-line no-instanceof/no-instanceof

export function columnToSchema(
	column: Column,
	factory:
		| FactoryOptions
		| undefined,
): zod.ZodType {
	const z: typeof zod = factory?.zodInstance ?? zod;
	const coerce = factory?.coerce ?? {};
	let schema!: zod.ZodType;
	const { type, constraint } = extractExtendedColumnType(column);

<<<<<<< HEAD
	if (isWithEnum(column)) {
		schema = column.enumValues.length ? z.enum(column.enumValues) : z.string();
	}

	if (!schema) {
		// Handle specific types
		if (
			isColumnType<PgGeometry<any> | PgPointTuple<any> | CockroachGeometry<any>>(column, [
				'PgGeometry',
				'PgPointTuple',
				'CockroachGeometry',
			])
		) {
			schema = z.tuple([z.number(), z.number()]);
		} else if (
			isColumnType<PgPointObject<any> | PgGeometryObject<any> | CockroachGeometryObject<any>>(column, [
				'PgGeometryObject',
				'PgPointObject',
				'CockroachGeometryObject',
			])
		) {
			schema = z.object({ x: z.number(), y: z.number() });
		} else if (
			isColumnType<PgHalfVector<any> | PgVector<any> | SingleStoreVector<any> | CockroachVector<any>>(column, [
				'PgHalfVector',
				'PgVector',
				'SingleStoreVector',
				'CockroachVector',
			])
		) {
			schema = z.array(z.number());
			schema = column.dimensions ? (schema as zod.ZodArray<any>).length(column.dimensions) : schema;
		} else if (isColumnType<PgLineTuple<any>>(column, ['PgLine'])) {
			schema = z.tuple([z.number(), z.number(), z.number()]);
		} else if (isColumnType<PgLineABC<any>>(column, ['PgLineABC'])) {
			schema = z.object({
				a: z.number(),
				b: z.number(),
				c: z.number(),
			});
		} // Handle other types
		else if (isColumnType<PgArray<any, any> | CockroachArray<any, any>>(column, ['PgArray', 'CockroachArray'])) {
			schema = z.array(columnToSchema(column.baseColumn, factory));
			schema = column.size ? (schema as zod.ZodArray<any>).length(column.size) : schema;
		} else if (column.dataType === 'array') {
			schema = z.array(z.any());
		} else if (column.dataType === 'number') {
			schema = numberColumnToSchema(column, z, coerce);
		} else if (column.dataType === 'bigint') {
			schema = bigintColumnToSchema(column, z, coerce);
		} else if (column.dataType === 'boolean') {
=======
	switch (type) {
		case 'array': {
			schema = arrayColumnToSchema(column, constraint, z, coerce);
			break;
		}
		case 'object': {
			schema = objectColumnToSchema(column, constraint, z, coerce);
			break;
		}
		case 'number': {
			schema = numberColumnToSchema(column, constraint, z, coerce);
			break;
		}
		case 'bigint': {
			schema = bigintColumnToSchema(column, constraint, z, coerce);
			break;
		}
		case 'boolean': {
>>>>>>> 578e9fd2
			schema = coerce === true || coerce.boolean ? z.coerce.boolean() : z.boolean();
			break;
		}
		case 'string': {
			schema = stringColumnToSchema(column, constraint, z, coerce);
			break;
		}
		case 'custom': {
			schema = z.any();
			break;
		}
		default: {
			schema = z.any();
		}
	}

	return schema;
}

function numberColumnToSchema(
	column: Column,
	constraint: ColumnDataNumberConstraint | undefined,
	z: typeof zod,
	coerce: CoerceOptions,
): zod.ZodType {
<<<<<<< HEAD
	let unsigned = column.getSQLType().includes('unsigned') || isColumnType(column, ['MsSqlTinyInt']);
=======
>>>>>>> 578e9fd2
	let min!: number;
	let max!: number;
	let integer = false;

<<<<<<< HEAD
	if (
		isColumnType<MySqlTinyInt<any> | SingleStoreTinyInt<any> | MsSqlTinyInt<any>>(column, [
			'MySqlTinyInt',
			'SingleStoreTinyInt',
			'MsSqlTinyInt',
		])
	) {
		min = unsigned ? 0 : CONSTANTS.INT8_MIN;
		max = unsigned ? CONSTANTS.INT8_UNSIGNED_MAX : CONSTANTS.INT8_MAX;
		integer = true;
	} else if (
		isColumnType<
			| PgSmallInt<any>
			| PgSmallSerial<any>
			| MySqlSmallInt<any>
			| SingleStoreSmallInt<any>
			| MsSqlSmallInt<any>
			| CockroachSmallInt<any>
		>(column, [
			'PgSmallInt',
			'PgSmallSerial',
			'MySqlSmallInt',
			'SingleStoreSmallInt',
			'MsSqlSmallInt',
			'CockroachSmallInt',
		])
	) {
		min = unsigned ? 0 : CONSTANTS.INT16_MIN;
		max = unsigned ? CONSTANTS.INT16_UNSIGNED_MAX : CONSTANTS.INT16_MAX;
		integer = true;
	} else if (
		isColumnType<
			| PgReal<any>
			| MySqlFloat<any>
			| MySqlMediumInt<any>
			| SingleStoreMediumInt<any>
			| SingleStoreFloat<any>
			| MsSqlReal<any>
			| CockroachReal<any>
		>(column, [
			'PgReal',
			'MySqlFloat',
			'MySqlMediumInt',
			'SingleStoreMediumInt',
			'SingleStoreFloat',
			'MsSqlReal',
			'CockroachReal',
		])
	) {
		min = unsigned ? 0 : CONSTANTS.INT24_MIN;
		max = unsigned ? CONSTANTS.INT24_UNSIGNED_MAX : CONSTANTS.INT24_MAX;
		integer = isColumnType(column, ['MySqlMediumInt', 'SingleStoreMediumInt']);
	} else if (
		isColumnType<
			PgInteger<any> | PgSerial<any> | MySqlInt<any> | SingleStoreInt<any> | MsSqlInt<any> | CockroachInteger<any>
		>(column, [
			'PgInteger',
			'PgSerial',
			'MySqlInt',
			'SingleStoreInt',
			'MsSqlInt',
			'CockroachInteger',
		])
	) {
		min = unsigned ? 0 : CONSTANTS.INT32_MIN;
		max = unsigned ? CONSTANTS.INT32_UNSIGNED_MAX : CONSTANTS.INT32_MAX;
		integer = true;
	} else if (
		isColumnType<
			| PgDoublePrecision<any>
			| MySqlReal<any>
			| MySqlDouble<any>
			| SingleStoreReal<any>
			| SingleStoreDouble<any>
			| SQLiteReal<any>
			| MsSqlFloat<any>
			| CockroachFloat<any>
		>(column, [
			'PgDoublePrecision',
			'MySqlReal',
			'MySqlDouble',
			'SingleStoreReal',
			'SingleStoreDouble',
			'SQLiteReal',
			'MsSqlFloat',
			'CockroachFloat',
		])
	) {
		min = unsigned ? 0 : CONSTANTS.INT48_MIN;
		max = unsigned ? CONSTANTS.INT48_UNSIGNED_MAX : CONSTANTS.INT48_MAX;
	} else if (
		isColumnType<
			| PgBigInt53<any>
			| PgBigSerial53<any>
			| MySqlBigInt53<any>
			| MySqlSerial<any>
			| MySqlDecimalNumber<any>
			| SingleStoreBigInt53<any>
			| SingleStoreSerial<any>
			| SingleStoreDecimalNumber<any>
			| SQLiteInteger<any>
			| CockroachBigInt53<any>
		>(
			column,
			[
				'PgBigInt53',
				'PgBigSerial53',
				'MySqlBigInt53',
				'MySqlSerial',
				'MySqlDecimalNumber',
				'SingleStoreBigInt53',
				'SingleStoreSerial',
				'SingleStoreDecimalNumber',
				'SQLiteInteger',
				'CockroachBigInt53',
			],
		)
		|| (isColumnType<MsSqlBigInt<any>>(column, ['MsSqlBigInt']) && (column as MsSqlBigInt<any>).mode === 'number')
	) {
		unsigned = unsigned || isColumnType(column, ['MySqlSerial', 'SingleStoreSerial']);
		min = unsigned ? 0 : Number.MIN_SAFE_INTEGER;
		max = Number.MAX_SAFE_INTEGER;
		integer = !isColumnType(column, ['MySqlDecimalNumber', 'SingleStoreDecimalNumber']);
	} else if (isColumnType<MySqlYear<any> | SingleStoreYear<any>>(column, ['MySqlYear', 'SingleStoreYear'])) {
		min = 1901;
		max = 2155;
		integer = true;
	} else {
		min = Number.MIN_SAFE_INTEGER;
		max = Number.MAX_SAFE_INTEGER;
=======
	switch (constraint) {
		case 'int8': {
			min = CONSTANTS.INT8_MIN;
			max = CONSTANTS.INT8_MAX;
			integer = true;
			break;
		}
		case 'uint8': {
			min = 0;
			max = CONSTANTS.INT8_UNSIGNED_MAX;
			integer = true;
			break;
		}
		case 'int16': {
			min = CONSTANTS.INT16_MIN;
			max = CONSTANTS.INT16_MAX;
			integer = true;
			break;
		}
		case 'uint16': {
			min = 0;
			max = CONSTANTS.INT16_UNSIGNED_MAX;
			integer = true;
			break;
		}
		case 'int24': {
			min = CONSTANTS.INT24_MIN;
			max = CONSTANTS.INT24_MAX;
			integer = true;
			break;
		}
		case 'uint24': {
			min = 0;
			max = CONSTANTS.INT24_UNSIGNED_MAX;
			integer = true;
			break;
		}
		case 'int32': {
			min = CONSTANTS.INT32_MIN;
			max = CONSTANTS.INT32_MAX;
			integer = true;
			break;
		}
		case 'uint32': {
			min = 0;
			max = CONSTANTS.INT32_UNSIGNED_MAX;
			integer = true;
			break;
		}
		case 'int53': {
			min = Number.MIN_SAFE_INTEGER;
			max = Number.MAX_SAFE_INTEGER;
			integer = true;
			break;
		}
		case 'uint53': {
			min = 0;
			max = Number.MAX_SAFE_INTEGER;
			integer = true;
			break;
		}
		case 'float': {
			min = CONSTANTS.INT24_MIN;
			max = CONSTANTS.INT24_MAX;
			break;
		}
		case 'ufloat': {
			min = 0;
			max = CONSTANTS.INT24_UNSIGNED_MAX;
			break;
		}
		case 'double': {
			min = CONSTANTS.INT48_MIN;
			max = CONSTANTS.INT48_MAX;
			break;
		}
		case 'udouble': {
			min = 0;
			max = CONSTANTS.INT48_UNSIGNED_MAX;
			break;
		}
		case 'year': {
			min = 1901;
			max = 2155;
			integer = true;
			break;
		}
		default: {
			min = Number.MIN_SAFE_INTEGER;
			max = Number.MAX_SAFE_INTEGER;
			break;
		}
>>>>>>> 578e9fd2
	}

	let schema = coerce === true || coerce?.number
		? integer ? z.coerce.number().int() : z.coerce.number()
		: integer
		? z.int()
		: z.number();
	schema = schema.gte(min).lte(max);
	return schema;
}

/** @internal */
export const bigintStringModeSchema = zod.string().regex(/^-?\d+$/).transform(BigInt).pipe(
	zod.bigint().gte(CONSTANTS.INT64_MIN).lte(CONSTANTS.INT64_MAX),
).transform(String);

function bigintColumnToSchema(
	column: Column,
	constraint: ColumnDataBigIntConstraint | undefined,
	z: typeof zod,
	coerce: CoerceOptions,
): zod.ZodType {
<<<<<<< HEAD
	if (isColumnType<MsSqlBigInt<any>>(column, ['MsSqlBigInt'])) {
		if (column.mode === 'string') {
			return bigintStringModeSchema;
		} else if (column.mode === 'number') {
			return numberColumnToSchema(column, z, coerce);
		}
	}

	const unsigned = column.getSQLType().includes('unsigned');
	const min = unsigned ? 0n : CONSTANTS.INT64_MIN;
	const max = unsigned ? CONSTANTS.INT64_UNSIGNED_MAX : CONSTANTS.INT64_MAX;
=======
	let min!: bigint | undefined;
	let max!: bigint | undefined;
>>>>>>> 578e9fd2

	switch (constraint) {
		case 'int64': {
			min = CONSTANTS.INT64_MIN;
			max = CONSTANTS.INT64_MAX;
			break;
		}
		case 'uint64': {
			min = 0n;
			max = CONSTANTS.INT64_UNSIGNED_MAX;
			break;
		}
	}

	let schema = coerce === true || coerce?.bigint ? z.coerce.bigint() : z.bigint();

	if (min !== undefined) schema = schema.min(min);
	if (max !== undefined) schema = schema.max(max);
	return schema;
}

function arrayColumnToSchema(
	column: Column,
	constraint: ColumnDataArrayConstraint | undefined,
	z: typeof zod,
	coerce: CoerceOptions,
): zod.ZodType {
<<<<<<< HEAD
	if (
		isColumnType<
			PgUUID<ColumnBaseConfig<'string', 'PgUUID'>> | CockroachUUID<ColumnBaseConfig<'string', 'CockroachUUID'>>
		>(column, ['PgUUID', 'CockroachUUID'])
	) {
		return z.uuid();
=======
	switch (constraint) {
		case 'geometry':
		case 'point': {
			return z.tuple([z.number(), z.number()]);
		}
		case 'line': {
			return z.tuple([z.number(), z.number(), z.number()]);
		}
		case 'vector':
		case 'halfvector': {
			const length = column.length;
			return length
				? z.array(z.number()).length(length)
				: z.array(z.number());
		}
		case 'basecolumn': {
			const length = column.length;
			const schema = (<{ baseColumn?: Column }> column).baseColumn
				? z.array(columnToSchema((<{ baseColumn?: Column }> column).baseColumn!, {
					zodInstance: z,
					coerce,
				}))
				: z.array(z.any());
			if (length) return schema.length(length);
			return schema;
		}
		default: {
			return z.array(z.any());
		}
>>>>>>> 578e9fd2
	}
}

<<<<<<< HEAD
	let max: number | undefined;
	let regex: RegExp | undefined;
	let fixed = false;

	// Char columns are padded to a fixed length. The input can be equal or less than the set length
	if (
		isColumnType<
			| PgVarchar<any>
			| SQLiteText<any>
			| PgChar<any>
			| MySqlChar<any>
			| SingleStoreChar<any>
			| MsSqlChar<any>
			| MsSqlVarChar<any>
			| CockroachChar<any>
			| CockroachVarchar<any>
			| CockroachString<any>
		>(column, [
			'PgVarchar',
			'SQLiteText',
			'PgChar',
			'MySqlChar',
			'SingleStoreChar',
			'MsSqlChar',
			'MsSqlVarChar',
			'CockroachChar',
			'CockroachVarchar',
			'CockroachString',
		])
	) {
		max = column.length;
	} else if (
		isColumnType<MySqlVarChar<any> | SingleStoreVarChar<any>>(column, ['MySqlVarChar', 'SingleStoreVarChar'])
	) {
		max = column.length ?? CONSTANTS.INT16_UNSIGNED_MAX;
	} else if (isColumnType<MySqlText<any> | SingleStoreText<any>>(column, ['MySqlText', 'SingleStoreText'])) {
		if (column.textType === 'longtext') {
			max = CONSTANTS.INT32_UNSIGNED_MAX;
		} else if (column.textType === 'mediumtext') {
			max = CONSTANTS.INT24_UNSIGNED_MAX;
		} else if (column.textType === 'text') {
			max = CONSTANTS.INT16_UNSIGNED_MAX;
		} else {
			max = CONSTANTS.INT8_UNSIGNED_MAX;
=======
function objectColumnToSchema(
	column: Column,
	constraint: ColumnDataObjectConstraint | undefined,
	z: typeof zod,
	coerce: CoerceOptions,
): zod.ZodType {
	switch (constraint) {
		case 'buffer': {
			return bufferSchema;
		}
		case 'date': {
			return coerce === true || coerce?.date ? z.coerce.date() : z.date();
		}
		case 'geometry':
		case 'point': {
			return z.object({
				x: z.number(),
				y: z.number(),
			});
		}
		case 'json': {
			return jsonSchema;
		}
		case 'line': {
			return z.object({
				a: z.number(),
				b: z.number(),
				c: z.number(),
			});
		}
		default: {
			return z.looseObject({});
>>>>>>> 578e9fd2
		}
	}
}

<<<<<<< HEAD
	if (
		isColumnType<PgBinaryVector<any> | CockroachBinaryVector<any>>(column, ['PgBinaryVector', 'CockroachBinaryVector'])
	) {
		regex = /^[01]+$/;
		max = column.dimensions;
=======
function stringColumnToSchema(
	column: Column<any>,
	constraint: ColumnDataStringConstraint | undefined,
	z: typeof zod,
	coerce: CoerceOptions,
): zod.ZodType {
	const { name: columnName, length, isLengthExact } = column;
	let regex: RegExp | undefined;

	if (constraint === 'binary') {
		regex = /^[01]*$/;
	}
	if (constraint === 'uuid') return z.uuid();
	if (constraint === 'enum') {
		const enumValues = column.enumValues;
		if (!enumValues) {
			throw new Error(
				`Column "${getTableName(getColumnTable(column))}"."${columnName}" is of 'enum' type, but lacks enum values`,
			);
		}
		return z.enum(enumValues);
>>>>>>> 578e9fd2
	}

	let schema = coerce === true || coerce?.string ? z.coerce.string() : z.string();
	schema = regex ? schema.regex(regex) : schema;
	return length && isLengthExact ? schema.length(length) : length ? schema.max(length) : schema;
}<|MERGE_RESOLUTION|>--- conflicted
+++ resolved
@@ -1,89 +1,3 @@
-<<<<<<< HEAD
-import type { Column, ColumnBaseConfig } from 'drizzle-orm';
-import type {
-	CockroachArray,
-	CockroachBigInt53,
-	CockroachBinaryVector,
-	CockroachChar,
-	CockroachFloat,
-	CockroachGeometry,
-	CockroachGeometryObject,
-	CockroachInteger,
-	CockroachReal,
-	CockroachSmallInt,
-	CockroachString,
-	CockroachUUID,
-	CockroachVarchar,
-	CockroachVector,
-} from 'drizzle-orm/cockroach-core';
-import type {
-	MsSqlBigInt,
-	MsSqlChar,
-	MsSqlFloat,
-	MsSqlInt,
-	MsSqlReal,
-	MsSqlSmallInt,
-	MsSqlTinyInt,
-	MsSqlVarChar,
-} from 'drizzle-orm/mssql-core';
-import type {
-	MySqlBigInt53,
-	MySqlChar,
-	MySqlDecimalNumber,
-	MySqlDouble,
-	MySqlFloat,
-	MySqlInt,
-	MySqlMediumInt,
-	MySqlReal,
-	MySqlSerial,
-	MySqlSmallInt,
-	MySqlText,
-	MySqlTinyInt,
-	MySqlVarChar,
-	MySqlYear,
-} from 'drizzle-orm/mysql-core';
-import type {
-	PgArray,
-	PgBigInt53,
-	PgBigSerial53,
-	PgBinaryVector,
-	PgChar,
-	PgDoublePrecision,
-	PgGeometry,
-	PgGeometryObject,
-	PgHalfVector,
-	PgInteger,
-	PgLineABC,
-	PgLineTuple,
-	PgPointObject,
-	PgPointTuple,
-	PgReal,
-	PgSerial,
-	PgSmallInt,
-	PgSmallSerial,
-	PgUUID,
-	PgVarchar,
-	PgVector,
-} from 'drizzle-orm/pg-core';
-import type {
-	SingleStoreBigInt53,
-	SingleStoreChar,
-	SingleStoreDecimalNumber,
-	SingleStoreDouble,
-	SingleStoreFloat,
-	SingleStoreInt,
-	SingleStoreMediumInt,
-	SingleStoreReal,
-	SingleStoreSerial,
-	SingleStoreSmallInt,
-	SingleStoreText,
-	SingleStoreTinyInt,
-	SingleStoreVarChar,
-	SingleStoreVector,
-	SingleStoreYear,
-} from 'drizzle-orm/singlestore-core';
-import type { SQLiteInteger, SQLiteReal, SQLiteText } from 'drizzle-orm/sqlite-core';
-=======
 import {
 	type Column,
 	type ColumnDataArrayConstraint,
@@ -95,7 +9,6 @@
 	getColumnTable,
 	getTableName,
 } from 'drizzle-orm';
->>>>>>> 578e9fd2
 import { z as zod } from 'zod/v4';
 import { CONSTANTS } from './constants.ts';
 import type { CoerceOptions, FactoryOptions } from './schema.types.ts';
@@ -120,59 +33,6 @@
 	let schema!: zod.ZodType;
 	const { type, constraint } = extractExtendedColumnType(column);
 
-<<<<<<< HEAD
-	if (isWithEnum(column)) {
-		schema = column.enumValues.length ? z.enum(column.enumValues) : z.string();
-	}
-
-	if (!schema) {
-		// Handle specific types
-		if (
-			isColumnType<PgGeometry<any> | PgPointTuple<any> | CockroachGeometry<any>>(column, [
-				'PgGeometry',
-				'PgPointTuple',
-				'CockroachGeometry',
-			])
-		) {
-			schema = z.tuple([z.number(), z.number()]);
-		} else if (
-			isColumnType<PgPointObject<any> | PgGeometryObject<any> | CockroachGeometryObject<any>>(column, [
-				'PgGeometryObject',
-				'PgPointObject',
-				'CockroachGeometryObject',
-			])
-		) {
-			schema = z.object({ x: z.number(), y: z.number() });
-		} else if (
-			isColumnType<PgHalfVector<any> | PgVector<any> | SingleStoreVector<any> | CockroachVector<any>>(column, [
-				'PgHalfVector',
-				'PgVector',
-				'SingleStoreVector',
-				'CockroachVector',
-			])
-		) {
-			schema = z.array(z.number());
-			schema = column.dimensions ? (schema as zod.ZodArray<any>).length(column.dimensions) : schema;
-		} else if (isColumnType<PgLineTuple<any>>(column, ['PgLine'])) {
-			schema = z.tuple([z.number(), z.number(), z.number()]);
-		} else if (isColumnType<PgLineABC<any>>(column, ['PgLineABC'])) {
-			schema = z.object({
-				a: z.number(),
-				b: z.number(),
-				c: z.number(),
-			});
-		} // Handle other types
-		else if (isColumnType<PgArray<any, any> | CockroachArray<any, any>>(column, ['PgArray', 'CockroachArray'])) {
-			schema = z.array(columnToSchema(column.baseColumn, factory));
-			schema = column.size ? (schema as zod.ZodArray<any>).length(column.size) : schema;
-		} else if (column.dataType === 'array') {
-			schema = z.array(z.any());
-		} else if (column.dataType === 'number') {
-			schema = numberColumnToSchema(column, z, coerce);
-		} else if (column.dataType === 'bigint') {
-			schema = bigintColumnToSchema(column, z, coerce);
-		} else if (column.dataType === 'boolean') {
-=======
 	switch (type) {
 		case 'array': {
 			schema = arrayColumnToSchema(column, constraint, z, coerce);
@@ -191,7 +51,6 @@
 			break;
 		}
 		case 'boolean': {
->>>>>>> 578e9fd2
 			schema = coerce === true || coerce.boolean ? z.coerce.boolean() : z.boolean();
 			break;
 		}
@@ -217,146 +76,10 @@
 	z: typeof zod,
 	coerce: CoerceOptions,
 ): zod.ZodType {
-<<<<<<< HEAD
-	let unsigned = column.getSQLType().includes('unsigned') || isColumnType(column, ['MsSqlTinyInt']);
-=======
->>>>>>> 578e9fd2
 	let min!: number;
 	let max!: number;
 	let integer = false;
 
-<<<<<<< HEAD
-	if (
-		isColumnType<MySqlTinyInt<any> | SingleStoreTinyInt<any> | MsSqlTinyInt<any>>(column, [
-			'MySqlTinyInt',
-			'SingleStoreTinyInt',
-			'MsSqlTinyInt',
-		])
-	) {
-		min = unsigned ? 0 : CONSTANTS.INT8_MIN;
-		max = unsigned ? CONSTANTS.INT8_UNSIGNED_MAX : CONSTANTS.INT8_MAX;
-		integer = true;
-	} else if (
-		isColumnType<
-			| PgSmallInt<any>
-			| PgSmallSerial<any>
-			| MySqlSmallInt<any>
-			| SingleStoreSmallInt<any>
-			| MsSqlSmallInt<any>
-			| CockroachSmallInt<any>
-		>(column, [
-			'PgSmallInt',
-			'PgSmallSerial',
-			'MySqlSmallInt',
-			'SingleStoreSmallInt',
-			'MsSqlSmallInt',
-			'CockroachSmallInt',
-		])
-	) {
-		min = unsigned ? 0 : CONSTANTS.INT16_MIN;
-		max = unsigned ? CONSTANTS.INT16_UNSIGNED_MAX : CONSTANTS.INT16_MAX;
-		integer = true;
-	} else if (
-		isColumnType<
-			| PgReal<any>
-			| MySqlFloat<any>
-			| MySqlMediumInt<any>
-			| SingleStoreMediumInt<any>
-			| SingleStoreFloat<any>
-			| MsSqlReal<any>
-			| CockroachReal<any>
-		>(column, [
-			'PgReal',
-			'MySqlFloat',
-			'MySqlMediumInt',
-			'SingleStoreMediumInt',
-			'SingleStoreFloat',
-			'MsSqlReal',
-			'CockroachReal',
-		])
-	) {
-		min = unsigned ? 0 : CONSTANTS.INT24_MIN;
-		max = unsigned ? CONSTANTS.INT24_UNSIGNED_MAX : CONSTANTS.INT24_MAX;
-		integer = isColumnType(column, ['MySqlMediumInt', 'SingleStoreMediumInt']);
-	} else if (
-		isColumnType<
-			PgInteger<any> | PgSerial<any> | MySqlInt<any> | SingleStoreInt<any> | MsSqlInt<any> | CockroachInteger<any>
-		>(column, [
-			'PgInteger',
-			'PgSerial',
-			'MySqlInt',
-			'SingleStoreInt',
-			'MsSqlInt',
-			'CockroachInteger',
-		])
-	) {
-		min = unsigned ? 0 : CONSTANTS.INT32_MIN;
-		max = unsigned ? CONSTANTS.INT32_UNSIGNED_MAX : CONSTANTS.INT32_MAX;
-		integer = true;
-	} else if (
-		isColumnType<
-			| PgDoublePrecision<any>
-			| MySqlReal<any>
-			| MySqlDouble<any>
-			| SingleStoreReal<any>
-			| SingleStoreDouble<any>
-			| SQLiteReal<any>
-			| MsSqlFloat<any>
-			| CockroachFloat<any>
-		>(column, [
-			'PgDoublePrecision',
-			'MySqlReal',
-			'MySqlDouble',
-			'SingleStoreReal',
-			'SingleStoreDouble',
-			'SQLiteReal',
-			'MsSqlFloat',
-			'CockroachFloat',
-		])
-	) {
-		min = unsigned ? 0 : CONSTANTS.INT48_MIN;
-		max = unsigned ? CONSTANTS.INT48_UNSIGNED_MAX : CONSTANTS.INT48_MAX;
-	} else if (
-		isColumnType<
-			| PgBigInt53<any>
-			| PgBigSerial53<any>
-			| MySqlBigInt53<any>
-			| MySqlSerial<any>
-			| MySqlDecimalNumber<any>
-			| SingleStoreBigInt53<any>
-			| SingleStoreSerial<any>
-			| SingleStoreDecimalNumber<any>
-			| SQLiteInteger<any>
-			| CockroachBigInt53<any>
-		>(
-			column,
-			[
-				'PgBigInt53',
-				'PgBigSerial53',
-				'MySqlBigInt53',
-				'MySqlSerial',
-				'MySqlDecimalNumber',
-				'SingleStoreBigInt53',
-				'SingleStoreSerial',
-				'SingleStoreDecimalNumber',
-				'SQLiteInteger',
-				'CockroachBigInt53',
-			],
-		)
-		|| (isColumnType<MsSqlBigInt<any>>(column, ['MsSqlBigInt']) && (column as MsSqlBigInt<any>).mode === 'number')
-	) {
-		unsigned = unsigned || isColumnType(column, ['MySqlSerial', 'SingleStoreSerial']);
-		min = unsigned ? 0 : Number.MIN_SAFE_INTEGER;
-		max = Number.MAX_SAFE_INTEGER;
-		integer = !isColumnType(column, ['MySqlDecimalNumber', 'SingleStoreDecimalNumber']);
-	} else if (isColumnType<MySqlYear<any> | SingleStoreYear<any>>(column, ['MySqlYear', 'SingleStoreYear'])) {
-		min = 1901;
-		max = 2155;
-		integer = true;
-	} else {
-		min = Number.MIN_SAFE_INTEGER;
-		max = Number.MAX_SAFE_INTEGER;
-=======
 	switch (constraint) {
 		case 'int8': {
 			min = CONSTANTS.INT8_MIN;
@@ -444,12 +167,16 @@
 			integer = true;
 			break;
 		}
+		case 'unsigned': {
+			min = 0;
+			max = Number.MAX_SAFE_INTEGER;
+			break;
+		}
 		default: {
 			min = Number.MIN_SAFE_INTEGER;
 			max = Number.MAX_SAFE_INTEGER;
 			break;
 		}
->>>>>>> 578e9fd2
 	}
 
 	let schema = coerce === true || coerce?.number
@@ -472,22 +199,8 @@
 	z: typeof zod,
 	coerce: CoerceOptions,
 ): zod.ZodType {
-<<<<<<< HEAD
-	if (isColumnType<MsSqlBigInt<any>>(column, ['MsSqlBigInt'])) {
-		if (column.mode === 'string') {
-			return bigintStringModeSchema;
-		} else if (column.mode === 'number') {
-			return numberColumnToSchema(column, z, coerce);
-		}
-	}
-
-	const unsigned = column.getSQLType().includes('unsigned');
-	const min = unsigned ? 0n : CONSTANTS.INT64_MIN;
-	const max = unsigned ? CONSTANTS.INT64_UNSIGNED_MAX : CONSTANTS.INT64_MAX;
-=======
 	let min!: bigint | undefined;
 	let max!: bigint | undefined;
->>>>>>> 578e9fd2
 
 	switch (constraint) {
 		case 'int64': {
@@ -515,14 +228,6 @@
 	z: typeof zod,
 	coerce: CoerceOptions,
 ): zod.ZodType {
-<<<<<<< HEAD
-	if (
-		isColumnType<
-			PgUUID<ColumnBaseConfig<'string', 'PgUUID'>> | CockroachUUID<ColumnBaseConfig<'string', 'CockroachUUID'>>
-		>(column, ['PgUUID', 'CockroachUUID'])
-	) {
-		return z.uuid();
-=======
 	switch (constraint) {
 		case 'geometry':
 		case 'point': {
@@ -537,6 +242,12 @@
 			return length
 				? z.array(z.number()).length(length)
 				: z.array(z.number());
+		}
+		case 'int64vector': {
+			const length = column.length;
+			return length
+				? z.array(z.bigint().min(CONSTANTS.INT64_MIN).max(CONSTANTS.INT64_MAX)).length(length)
+				: z.array(z.bigint().min(CONSTANTS.INT64_MIN).max(CONSTANTS.INT64_MAX));
 		}
 		case 'basecolumn': {
 			const length = column.length;
@@ -552,56 +263,9 @@
 		default: {
 			return z.array(z.any());
 		}
->>>>>>> 578e9fd2
-	}
-}
-
-<<<<<<< HEAD
-	let max: number | undefined;
-	let regex: RegExp | undefined;
-	let fixed = false;
-
-	// Char columns are padded to a fixed length. The input can be equal or less than the set length
-	if (
-		isColumnType<
-			| PgVarchar<any>
-			| SQLiteText<any>
-			| PgChar<any>
-			| MySqlChar<any>
-			| SingleStoreChar<any>
-			| MsSqlChar<any>
-			| MsSqlVarChar<any>
-			| CockroachChar<any>
-			| CockroachVarchar<any>
-			| CockroachString<any>
-		>(column, [
-			'PgVarchar',
-			'SQLiteText',
-			'PgChar',
-			'MySqlChar',
-			'SingleStoreChar',
-			'MsSqlChar',
-			'MsSqlVarChar',
-			'CockroachChar',
-			'CockroachVarchar',
-			'CockroachString',
-		])
-	) {
-		max = column.length;
-	} else if (
-		isColumnType<MySqlVarChar<any> | SingleStoreVarChar<any>>(column, ['MySqlVarChar', 'SingleStoreVarChar'])
-	) {
-		max = column.length ?? CONSTANTS.INT16_UNSIGNED_MAX;
-	} else if (isColumnType<MySqlText<any> | SingleStoreText<any>>(column, ['MySqlText', 'SingleStoreText'])) {
-		if (column.textType === 'longtext') {
-			max = CONSTANTS.INT32_UNSIGNED_MAX;
-		} else if (column.textType === 'mediumtext') {
-			max = CONSTANTS.INT24_UNSIGNED_MAX;
-		} else if (column.textType === 'text') {
-			max = CONSTANTS.INT16_UNSIGNED_MAX;
-		} else {
-			max = CONSTANTS.INT8_UNSIGNED_MAX;
-=======
+	}
+}
+
 function objectColumnToSchema(
 	column: Column,
 	constraint: ColumnDataObjectConstraint | undefined,
@@ -634,18 +298,10 @@
 		}
 		default: {
 			return z.looseObject({});
->>>>>>> 578e9fd2
-		}
-	}
-}
-
-<<<<<<< HEAD
-	if (
-		isColumnType<PgBinaryVector<any> | CockroachBinaryVector<any>>(column, ['PgBinaryVector', 'CockroachBinaryVector'])
-	) {
-		regex = /^[01]+$/;
-		max = column.dimensions;
-=======
+		}
+	}
+}
+
 function stringColumnToSchema(
 	column: Column<any>,
 	constraint: ColumnDataStringConstraint | undefined,
@@ -667,7 +323,9 @@
 			);
 		}
 		return z.enum(enumValues);
->>>>>>> 578e9fd2
+	}
+	if (constraint === 'int64') {
+		return bigintStringModeSchema;
 	}
 
 	let schema = coerce === true || coerce?.string ? z.coerce.string() : z.string();
