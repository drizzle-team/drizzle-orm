--- conflicted
+++ resolved
@@ -76,13 +76,8 @@
 		"rimraf": "^5.0.0",
 		"rollup": "^3.29.5",
 		"vite-tsconfig-paths": "^4.3.2",
-<<<<<<< HEAD
-		"vitest": "^1.6.0",
+		"vitest": "^3.1.3",
 		"zod": "3.25.0-beta.20250516T044623",
-=======
-		"vitest": "^3.1.3",
-		"zod": "^3.24.1",
->>>>>>> 08944daf
 		"zx": "^7.2.2"
 	}
 }