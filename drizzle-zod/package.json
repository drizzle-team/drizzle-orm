--- conflicted
+++ resolved
@@ -65,11 +65,7 @@
 	"license": "Apache-2.0",
 	"peerDependencies": {
 		"drizzle-orm": ">=0.36.0",
-<<<<<<< HEAD
 		"zod": "^3.25.1 || ^4.0.0"
-=======
-		"zod": "^3.25.0 || ^4.0.0"
->>>>>>> 33f0374e
 	},
 	"devDependencies": {
 		"@rollup/plugin-typescript": "^11.1.0",
