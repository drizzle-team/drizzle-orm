<<<<<<< HEAD
import test from 'ava';
import { bigint, char, date, integer, pgEnum, pgTable, serial, text, timestamp, varchar } from 'drizzle-orm/pg-core';
import { z } from 'zod';
import { createInsertSchema, createSelectSchema } from '../src';
import { expectSchemaShape } from './utils';
=======
import { type Equal, sql } from 'drizzle-orm';
import {
	customType,
	integer,
	json,
	jsonb,
	pgEnum,
	pgMaterializedView,
	pgSchema,
	pgTable,
	pgView,
	serial,
	text,
} from 'drizzle-orm/pg-core';
import type { TopLevelCondition } from 'json-rules-engine';
import { test } from 'vitest';
import { z } from 'zod/v4';
import { jsonSchema } from '~/column.ts';
import { CONSTANTS } from '~/constants.ts';
import { createInsertSchema, createSchemaFactory, createSelectSchema, createUpdateSchema } from '../src';
import { Expect, expectEnumValues, expectSchemaShape } from './utils.ts';
>>>>>>> fca6ce71

const integerSchema = z.int().gte(CONSTANTS.INT32_MIN).lte(CONSTANTS.INT32_MAX);
const textSchema = z.string();

<<<<<<< HEAD
const users = pgTable('users', {
	a: integer('a').array(),
	id: serial('id').primaryKey(),
	name: text('name'),
	email: text('email').notNull(),
	bigint: bigint('bigint', { mode: 'bigint' }).notNull(),
	bigintNumber: bigint('bigint_number', { mode: 'number' }).notNull(),
	bigintString: bigint('bigint_string', { mode: 'string' }).notNull(),
	birthdayString: date('birthday_string').notNull(),
	birthdayDate: date('birthday_date', { mode: 'date' }).notNull(),
	createdAt: timestamp('created_at').notNull().defaultNow(),
	role: roleEnum('role').notNull(),
	roleText: text('role1', { enum: ['admin', 'user'] }).notNull(),
	roleText2: text('role2', { enum: ['admin', 'user'] }).notNull().default('user'),
	profession: varchar('profession', { length: 20 }).notNull(),
	initials: char('initials', { length: 2 }).notNull(),
});

const testUser = {
	a: [1, 2, 3],
	id: 1,
	name: 'John Doe',
	email: 'john.doe@example.com',
	bigint: 100n,
	bigintNumber: 100,
	bigintString: '100',
	birthdayString: '1990-01-01',
	birthdayDate: new Date('1990-01-01'),
	createdAt: new Date(),
	role: 'admin',
	roleText: 'admin',
	roleText2: 'admin',
	profession: 'Software Engineer',
	initials: 'JD',
};
=======
test('table - select', (t) => {
	const table = pgTable('test', {
		id: integer().primaryKey(),
		generated: integer().generatedAlwaysAsIdentity(),
		name: text().notNull(),
	});

	const result = createSelectSchema(table);
	const expected = z.object({ id: integerSchema, generated: integerSchema, name: textSchema });
	expectSchemaShape(t, expected).from(result);
	Expect<Equal<typeof result, typeof expected>>();
});

test('table in schema - select', (tc) => {
	const schema = pgSchema('test');
	const table = schema.table('test', {
		id: serial().primaryKey(),
		name: text().notNull(),
	});

	const result = createSelectSchema(table);
	const expected = z.object({ id: integerSchema, name: textSchema });
	expectSchemaShape(tc, expected).from(result);
	Expect<Equal<typeof result, typeof expected>>();
});

test('table - insert', (t) => {
	const table = pgTable('test', {
		id: integer().generatedAlwaysAsIdentity().primaryKey(),
		name: text().notNull(),
		age: integer(),
	});

	const result = createInsertSchema(table);
	const expected = z.object({ name: textSchema, age: integerSchema.nullable().optional() });
	expectSchemaShape(t, expected).from(result);
	Expect<Equal<typeof result, typeof expected>>();
});

test('table - update', (t) => {
	const table = pgTable('test', {
		id: integer().generatedAlwaysAsIdentity().primaryKey(),
		name: text().notNull(),
		age: integer(),
	});

	const result = createUpdateSchema(table);
	const expected = z.object({
		name: textSchema.optional(),
		age: integerSchema.nullable().optional(),
	});
	expectSchemaShape(t, expected).from(result);
	Expect<Equal<typeof result, typeof expected>>();
});

test('view qb - select', (t) => {
	const table = pgTable('test', {
		id: serial().primaryKey(),
		name: text().notNull(),
	});
	const view = pgView('test').as((qb) => qb.select({ id: table.id, age: sql``.as('age') }).from(table));

	const result = createSelectSchema(view);
	const expected = z.object({ id: integerSchema, age: z.any() });
	expectSchemaShape(t, expected).from(result);
	Expect<Equal<typeof result, typeof expected>>();
});

test('view columns - select', (t) => {
	const view = pgView('test', {
		id: serial().primaryKey(),
		name: text().notNull(),
	}).as(sql``);

	const result = createSelectSchema(view);
	const expected = z.object({ id: integerSchema, name: textSchema });
	expectSchemaShape(t, expected).from(result);
	Expect<Equal<typeof result, typeof expected>>();
});

test('materialized view qb - select', (t) => {
	const table = pgTable('test', {
		id: serial().primaryKey(),
		name: text().notNull(),
	});
	const view = pgMaterializedView('test').as((qb) => qb.select({ id: table.id, age: sql``.as('age') }).from(table));

	const result = createSelectSchema(view);
	const expected = z.object({ id: integerSchema, age: z.any() });
	expectSchemaShape(t, expected).from(result);
	Expect<Equal<typeof result, typeof expected>>();
});
>>>>>>> fca6ce71

test('materialized view columns - select', (t) => {
	const view = pgView('test', {
		id: serial().primaryKey(),
		name: text().notNull(),
	}).as(sql``);

	const result = createSelectSchema(view);
	const expected = z.object({ id: integerSchema, name: textSchema });
	expectSchemaShape(t, expected).from(result);
	Expect<Equal<typeof result, typeof expected>>();
});

test('view with nested fields - select', (t) => {
	const table = pgTable('test', {
		id: serial().primaryKey(),
		name: text().notNull(),
	});
	const view = pgMaterializedView('test').as((qb) =>
		qb.select({
			id: table.id,
			nested: {
				name: table.name,
				age: sql``.as('age'),
			},
			table,
		}).from(table)
	);

	const result = createSelectSchema(view);
	const expected = z.object({
		id: integerSchema,
		nested: z.object({ name: textSchema, age: z.any() }),
		table: z.object({ id: integerSchema, name: textSchema }),
	});
	expectSchemaShape(t, expected).from(result);
	Expect<Equal<typeof result, typeof expected>>();
});

test('enum - select', (t) => {
	const enum_ = pgEnum('test', ['a', 'b', 'c']);

	const result = createSelectSchema(enum_);
	const expected = z.enum(['a', 'b', 'c']);
	expectEnumValues(t, expected).from(result);
	Expect<Equal<typeof result, typeof expected>>();
});

test('nullability - select', (t) => {
	const table = pgTable('test', {
		c1: integer(),
		c2: integer().notNull(),
		c3: integer().default(1),
		c4: integer().notNull().default(1),
	});

	const result = createSelectSchema(table);
	const expected = z.object({
		c1: integerSchema.nullable(),
		c2: integerSchema,
		c3: integerSchema.nullable(),
		c4: integerSchema,
	});
	expectSchemaShape(t, expected).from(result);
	Expect<Equal<typeof result, typeof expected>>();
});

test('nullability - insert', (t) => {
	const table = pgTable('test', {
		c1: integer(),
		c2: integer().notNull(),
		c3: integer().default(1),
		c4: integer().notNull().default(1),
		c5: integer().generatedAlwaysAs(1),
		c6: integer().generatedAlwaysAsIdentity(),
		c7: integer().generatedByDefaultAsIdentity(),
	});

	const result = createInsertSchema(table);
	const expected = z.object({
		c1: integerSchema.nullable().optional(),
		c2: integerSchema,
		c3: integerSchema.nullable().optional(),
		c4: integerSchema.optional(),
		c7: integerSchema.optional(),
	});
	expectSchemaShape(t, expected).from(result);
});

test('nullability - update', (t) => {
	const table = pgTable('test', {
		c1: integer(),
		c2: integer().notNull(),
		c3: integer().default(1),
		c4: integer().notNull().default(1),
		c5: integer().generatedAlwaysAs(1),
		c6: integer().generatedAlwaysAsIdentity(),
		c7: integer().generatedByDefaultAsIdentity(),
	});

	const result = createUpdateSchema(table);
	const expected = z.object({
		c1: integerSchema.nullable().optional(),
		c2: integerSchema.optional(),
		c3: integerSchema.nullable().optional(),
		c4: integerSchema.optional(),
		c7: integerSchema.optional(),
	});
	expectSchemaShape(t, expected).from(result);
	Expect<Equal<typeof result, typeof expected>>();
});

test('refine table - select', (t) => {
	const table = pgTable('test', {
		c1: integer(),
		c2: integer().notNull(),
		c3: integer().notNull(),
	});

	const result = createSelectSchema(table, {
		c2: (schema) => schema.lte(1000),
		c3: z.string().transform(Number),
	});
	const expected = z.object({
		c1: integerSchema.nullable(),
		c2: integerSchema.lte(1000),
		c3: z.string().transform(Number),
	});
	expectSchemaShape(t, expected).from(result);
	Expect<Equal<typeof result, typeof expected>>();
});

test('refine table - select with custom data type', (t) => {
	const customText = customType({ dataType: () => 'text' });
	const table = pgTable('test', {
		c1: integer(),
		c2: integer().notNull(),
		c3: integer().notNull(),
		c4: customText(),
	});

	const customTextSchema = z.string().min(1).max(100);
	const result = createSelectSchema(table, {
		c2: (schema) => schema.lte(1000),
		c3: z.string().transform(Number),
		c4: customTextSchema,
	});
	const expected = z.object({
<<<<<<< HEAD
		a: z.array(z.number()).nullable().optional(),
		id: z.number().positive().optional(),
		name: z.string().nullable().optional(),
		email: z.string().email(),
		bigint: z.bigint(),
		bigintNumber: z.number(),
		bigintString: z.string(),
		birthdayString: z.string(),
		birthdayDate: z.date(),
		createdAt: z.date().optional(),
		role: z.enum(['admin', 'user']),
		roleText: z.enum(['user', 'manager', 'admin']),
		roleText2: z.enum(['admin', 'user']).optional(),
		profession: z.string().max(20).min(1),
		initials: z.string().max(2).min(1),
=======
		c1: integerSchema.nullable(),
		c2: integerSchema.lte(1000),
		c3: z.string().transform(Number),
		c4: customTextSchema,
>>>>>>> fca6ce71
	});

	expectSchemaShape(t, expected).from(result);
	Expect<Equal<typeof result, typeof expected>>();
});

test('refine table - insert', (t) => {
	const table = pgTable('test', {
		c1: integer(),
		c2: integer().notNull(),
		c3: integer().notNull(),
		c4: integer().generatedAlwaysAs(1),
	});

	const result = createInsertSchema(table, {
		c2: (schema) => schema.lte(1000),
		c3: z.string().transform(Number),
	});
	const expected = z.object({
<<<<<<< HEAD
		a: z.array(z.number()).nullable().optional(),
		id: z.number().optional(),
		name: z.string().nullable().optional(),
		email: z.string(),
		bigint: z.bigint(),
		bigintNumber: z.number(),
		bigintString: z.string(),
		birthdayString: z.string(),
		birthdayDate: z.date(),
		createdAt: z.date().optional(),
		role: z.enum(['admin', 'user']),
		roleText: z.enum(['admin', 'user']),
		roleText2: z.enum(['admin', 'user']).optional(),
		profession: z.string().max(20).min(1),
		initials: z.string().max(2).min(1),
=======
		c1: integerSchema.nullable().optional(),
		c2: integerSchema.lte(1000),
		c3: z.string().transform(Number),
>>>>>>> fca6ce71
	});
	expectSchemaShape(t, expected).from(result);
	Expect<Equal<typeof result, typeof expected>>();
});

test('refine table - update', (t) => {
	const table = pgTable('test', {
		c1: integer(),
		c2: integer().notNull(),
		c3: integer().notNull(),
		c4: integer().generatedAlwaysAs(1),
	});

	const result = createUpdateSchema(table, {
		c2: (schema) => schema.lte(1000),
		c3: z.string().transform(Number),
	});
	const expected = z.object({
		c1: integerSchema.nullable().optional(),
		c2: integerSchema.lte(1000).optional(),
		c3: z.string().transform(Number),
	});
	expectSchemaShape(t, expected).from(result);
	Expect<Equal<typeof result, typeof expected>>();
});

test('refine view - select', (t) => {
	const table = pgTable('test', {
		c1: integer(),
		c2: integer(),
		c3: integer(),
		c4: integer(),
		c5: integer(),
		c6: integer(),
	});
	const view = pgView('test').as((qb) =>
		qb.select({
			c1: table.c1,
			c2: table.c2,
			c3: table.c3,
			nested: {
				c4: table.c4,
				c5: table.c5,
				c6: table.c6,
			},
			table,
		}).from(table)
	);

	const result = createSelectSchema(view, {
		c2: (schema) => schema.lte(1000),
		c3: z.string().transform(Number),
		nested: {
			c5: (schema) => schema.lte(1000),
			c6: z.string().transform(Number),
		},
		table: {
			c2: (schema) => schema.lte(1000),
			c3: z.string().transform(Number),
		},
	});
	const expected = z.object({
		c1: integerSchema.nullable(),
		c2: integerSchema.lte(1000).nullable(),
		c3: z.string().transform(Number),
		nested: z.object({
			c4: integerSchema.nullable(),
			c5: integerSchema.lte(1000).nullable(),
			c6: z.string().transform(Number),
		}),
		table: z.object({
			c1: integerSchema.nullable(),
			c2: integerSchema.lte(1000).nullable(),
			c3: z.string().transform(Number),
			c4: integerSchema.nullable(),
			c5: integerSchema.nullable(),
			c6: integerSchema.nullable(),
		}),
	});
	expectSchemaShape(t, expected).from(result);
	Expect<Equal<typeof result, typeof expected>>();
});

test('all data types', (t) => {
	const table = pgTable('test', ({
		bigint,
		bigserial,
		bit,
		boolean,
		date,
		char,
		cidr,
		doublePrecision,
		geometry,
		halfvec,
		inet,
		integer,
		interval,
		json,
		jsonb,
		line,
		macaddr,
		macaddr8,
		numeric,
		point,
		real,
		serial,
		smallint,
		smallserial,
		text,
		sparsevec,
		time,
		timestamp,
		uuid,
		varchar,
		vector,
	}) => ({
		bigint1: bigint({ mode: 'number' }).notNull(),
		bigint2: bigint({ mode: 'bigint' }).notNull(),
		bigserial1: bigserial({ mode: 'number' }).notNull(),
		bigserial2: bigserial({ mode: 'bigint' }).notNull(),
		bit: bit({ dimensions: 5 }).notNull(),
		boolean: boolean().notNull(),
		date1: date({ mode: 'date' }).notNull(),
		date2: date({ mode: 'string' }).notNull(),
		char1: char({ length: 10 }).notNull(),
		char2: char({ length: 1, enum: ['a', 'b', 'c'] }).notNull(),
		cidr: cidr().notNull(),
		doublePrecision: doublePrecision().notNull(),
		geometry1: geometry({ type: 'point', mode: 'tuple' }).notNull(),
		geometry2: geometry({ type: 'point', mode: 'xy' }).notNull(),
		halfvec: halfvec({ dimensions: 3 }).notNull(),
		inet: inet().notNull(),
		integer: integer().notNull(),
		interval: interval().notNull(),
		json: json().notNull(),
		jsonb: jsonb().notNull(),
		line1: line({ mode: 'abc' }).notNull(),
		line2: line({ mode: 'tuple' }).notNull(),
		macaddr: macaddr().notNull(),
		macaddr8: macaddr8().notNull(),
		numeric: numeric().notNull(),
		point1: point({ mode: 'xy' }).notNull(),
		point2: point({ mode: 'tuple' }).notNull(),
		real: real().notNull(),
		serial: serial().notNull(),
		smallint: smallint().notNull(),
		smallserial: smallserial().notNull(),
		text1: text().notNull(),
		text2: text({ enum: ['a', 'b', 'c'] }).notNull(),
		sparsevec: sparsevec({ dimensions: 3 }).notNull(),
		time: time().notNull(),
		timestamp1: timestamp({ mode: 'date' }).notNull(),
		timestamp2: timestamp({ mode: 'string' }).notNull(),
		uuid: uuid().notNull(),
		varchar1: varchar({ length: 10 }).notNull(),
		varchar2: varchar({ length: 1, enum: ['a', 'b', 'c'] }).notNull(),
		vector: vector({ dimensions: 3 }).notNull(),
		array1: integer().array().notNull(),
		array2: integer().array().array(2).notNull(),
		array3: varchar({ length: 10 }).array().array(2).notNull(),
	}));

	const result = createSelectSchema(table);
	const expected = z.object({
<<<<<<< HEAD
		a: z.array(z.number()).nullable(),
		id: z.number().positive(),
		name: z.string().nullable(),
		email: z.string().email(),
		bigint: z.bigint(),
		bigintNumber: z.number(),
		bigintString: z.string(),
		birthdayString: z.string(),
		birthdayDate: z.date(),
		createdAt: z.date(),
		role: z.enum(['admin', 'user']),
		roleText: z.enum(['user', 'manager', 'admin']),
		roleText2: z.enum(['admin', 'user']),
		profession: z.string().max(20).min(1),
		initials: z.string().max(2).min(1),
=======
		bigint1: z.int().gte(Number.MIN_SAFE_INTEGER).lte(Number.MAX_SAFE_INTEGER),
		bigint2: z.bigint().gte(CONSTANTS.INT64_MIN).lte(CONSTANTS.INT64_MAX),
		bigserial1: z.int().gte(Number.MIN_SAFE_INTEGER).lte(Number.MAX_SAFE_INTEGER),
		bigserial2: z.bigint().gte(CONSTANTS.INT64_MIN).lte(CONSTANTS.INT64_MAX),
		bit: z.string().regex(/^[01]*$/).length(5),
		boolean: z.boolean(),
		date1: z.date(),
		date2: z.string(),
		char1: z.string().length(10),
		char2: z.enum(['a', 'b', 'c']),
		cidr: z.string(),
		doublePrecision: z.number().gte(CONSTANTS.INT48_MIN).lte(CONSTANTS.INT48_MAX),
		geometry1: z.tuple([z.number(), z.number()]),
		geometry2: z.object({ x: z.number(), y: z.number() }),
		halfvec: z.array(z.number()).length(3),
		inet: z.string(),
		integer: z.int().gte(CONSTANTS.INT32_MIN).lte(CONSTANTS.INT32_MAX),
		interval: z.string(),
		json: jsonSchema,
		jsonb: jsonSchema,
		line1: z.object({ a: z.number(), b: z.number(), c: z.number() }),
		line2: z.tuple([z.number(), z.number(), z.number()]),
		macaddr: z.string(),
		macaddr8: z.string(),
		numeric: z.string(),
		point1: z.object({ x: z.number(), y: z.number() }),
		point2: z.tuple([z.number(), z.number()]),
		real: z.number().gte(CONSTANTS.INT24_MIN).lte(CONSTANTS.INT24_MAX),
		serial: z.int().gte(CONSTANTS.INT32_MIN).lte(CONSTANTS.INT32_MAX),
		smallint: z.int().gte(CONSTANTS.INT16_MIN).lte(CONSTANTS.INT16_MAX),
		smallserial: z.int().gte(CONSTANTS.INT16_MIN).lte(CONSTANTS.INT16_MAX),
		text1: z.string(),
		text2: z.enum(['a', 'b', 'c']),
		sparsevec: z.string(),
		time: z.string(),
		timestamp1: z.date(),
		timestamp2: z.string(),
		uuid: z.uuid(),
		varchar1: z.string().max(10),
		varchar2: z.enum(['a', 'b', 'c']),
		vector: z.array(z.number()).length(3),
		array1: z.array(integerSchema),
		array2: z.array(z.array(integerSchema).length(2)),
		array3: z.array(z.array(z.string().max(10)).length(2)),
>>>>>>> fca6ce71
	});

	expectSchemaShape(t, expected).from(result);
	Expect<Equal<typeof result, typeof expected>>();
});

test('type coercion - all', (t) => {
	const table = pgTable('test', ({
		bigint,
		boolean,
		timestamp,
		integer,
		text,
	}) => ({
		bigint: bigint({ mode: 'bigint' }).notNull(),
		boolean: boolean().notNull(),
		timestamp: timestamp().notNull(),
		integer: integer().notNull(),
		text: text().notNull(),
	}));

	const { createSelectSchema } = createSchemaFactory({
		coerce: true,
	});
	const result = createSelectSchema(table);
	const expected = z.object({
<<<<<<< HEAD
		a: z.array(z.number()).nullable(),
		id: z.number(),
		name: z.string().nullable(),
		email: z.string(),
		bigint: z.bigint(),
		bigintNumber: z.number(),
		bigintString: z.string(),
		birthdayString: z.string(),
		birthdayDate: z.date(),
		createdAt: z.date(),
		role: z.enum(['admin', 'user']),
		roleText: z.enum(['admin', 'user']),
		roleText2: z.enum(['admin', 'user']),
		profession: z.string().max(20).min(1),
		initials: z.string().max(2).min(1),
	});

	expectSchemaShape(t, expected).from(actual);
});
=======
		bigint: z.coerce.bigint().gte(CONSTANTS.INT64_MIN).lte(CONSTANTS.INT64_MAX),
		boolean: z.coerce.boolean(),
		timestamp: z.coerce.date(),
		integer: z.coerce.number().gte(CONSTANTS.INT32_MIN).lte(CONSTANTS.INT32_MAX).int(),
		text: z.coerce.string(),
	});
	expectSchemaShape(t, expected).from(result);
	Expect<Equal<typeof result, typeof expected>>();
});

test('type coercion - mixed', (t) => {
	const table = pgTable('test', ({
		timestamp,
		integer,
	}) => ({
		timestamp: timestamp().notNull(),
		integer: integer().notNull(),
	}));

	const { createSelectSchema } = createSchemaFactory({
		coerce: {
			date: true,
		},
	});
	const result = createSelectSchema(table);
	const expected = z.object({
		timestamp: z.coerce.date(),
		integer: z.int().gte(CONSTANTS.INT32_MIN).lte(CONSTANTS.INT32_MAX),
	});
	expectSchemaShape(t, expected).from(result);
	Expect<Equal<typeof result, typeof expected>>();
});

/* Infinitely recursive type */ {
	const TopLevelCondition: z.ZodType<TopLevelCondition> = z.custom<TopLevelCondition>().superRefine(() => {});
	const table = pgTable('test', {
		json: json().$type<TopLevelCondition>().notNull(),
		jsonb: jsonb().$type<TopLevelCondition>(),
	});
	const result = createSelectSchema(table);
	const expected = z.object({
		json: TopLevelCondition,
		jsonb: z.nullable(TopLevelCondition),
	});
	Expect<Equal<z.infer<typeof result>, z.infer<typeof expected>>>();
}

/* Disallow unknown keys in table refinement - select */ {
	const table = pgTable('test', { id: integer() });
	// @ts-expect-error
	createSelectSchema(table, { unknown: z.string() });
}

/* Disallow unknown keys in table refinement - insert */ {
	const table = pgTable('test', { id: integer() });
	// @ts-expect-error
	createInsertSchema(table, { unknown: z.string() });
}

/* Disallow unknown keys in table refinement - update */ {
	const table = pgTable('test', { id: integer() });
	// @ts-expect-error
	createUpdateSchema(table, { unknown: z.string() });
}

/* Disallow unknown keys in view qb - select */ {
	const table = pgTable('test', { id: integer() });
	const view = pgView('test').as((qb) => qb.select().from(table));
	const mView = pgMaterializedView('test').as((qb) => qb.select().from(table));
	const nestedSelect = pgView('test').as((qb) => qb.select({ table }).from(table));
	// @ts-expect-error
	createSelectSchema(view, { unknown: z.string() });
	// @ts-expect-error
	createSelectSchema(mView, { unknown: z.string() });
	// @ts-expect-error
	createSelectSchema(nestedSelect, { table: { unknown: z.string() } });
}

/* Disallow unknown keys in view columns - select */ {
	const view = pgView('test', { id: integer() }).as(sql``);
	const mView = pgView('test', { id: integer() }).as(sql``);
	// @ts-expect-error
	createSelectSchema(view, { unknown: z.string() });
	// @ts-expect-error
	createSelectSchema(mView, { unknown: z.string() });
}
>>>>>>> fca6ce71
<|MERGE_RESOLUTION|>--- conflicted
+++ resolved
@@ -1,10 +1,3 @@
-<<<<<<< HEAD
-import test from 'ava';
-import { bigint, char, date, integer, pgEnum, pgTable, serial, text, timestamp, varchar } from 'drizzle-orm/pg-core';
-import { z } from 'zod';
-import { createInsertSchema, createSelectSchema } from '../src';
-import { expectSchemaShape } from './utils';
-=======
 import { type Equal, sql } from 'drizzle-orm';
 import {
 	customType,
@@ -26,48 +19,10 @@
 import { CONSTANTS } from '~/constants.ts';
 import { createInsertSchema, createSchemaFactory, createSelectSchema, createUpdateSchema } from '../src';
 import { Expect, expectEnumValues, expectSchemaShape } from './utils.ts';
->>>>>>> fca6ce71
 
 const integerSchema = z.int().gte(CONSTANTS.INT32_MIN).lte(CONSTANTS.INT32_MAX);
 const textSchema = z.string();
 
-<<<<<<< HEAD
-const users = pgTable('users', {
-	a: integer('a').array(),
-	id: serial('id').primaryKey(),
-	name: text('name'),
-	email: text('email').notNull(),
-	bigint: bigint('bigint', { mode: 'bigint' }).notNull(),
-	bigintNumber: bigint('bigint_number', { mode: 'number' }).notNull(),
-	bigintString: bigint('bigint_string', { mode: 'string' }).notNull(),
-	birthdayString: date('birthday_string').notNull(),
-	birthdayDate: date('birthday_date', { mode: 'date' }).notNull(),
-	createdAt: timestamp('created_at').notNull().defaultNow(),
-	role: roleEnum('role').notNull(),
-	roleText: text('role1', { enum: ['admin', 'user'] }).notNull(),
-	roleText2: text('role2', { enum: ['admin', 'user'] }).notNull().default('user'),
-	profession: varchar('profession', { length: 20 }).notNull(),
-	initials: char('initials', { length: 2 }).notNull(),
-});
-
-const testUser = {
-	a: [1, 2, 3],
-	id: 1,
-	name: 'John Doe',
-	email: 'john.doe@example.com',
-	bigint: 100n,
-	bigintNumber: 100,
-	bigintString: '100',
-	birthdayString: '1990-01-01',
-	birthdayDate: new Date('1990-01-01'),
-	createdAt: new Date(),
-	role: 'admin',
-	roleText: 'admin',
-	roleText2: 'admin',
-	profession: 'Software Engineer',
-	initials: 'JD',
-};
-=======
 test('table - select', (t) => {
 	const table = pgTable('test', {
 		id: integer().primaryKey(),
@@ -160,7 +115,6 @@
 	expectSchemaShape(t, expected).from(result);
 	Expect<Equal<typeof result, typeof expected>>();
 });
->>>>>>> fca6ce71
 
 test('materialized view columns - select', (t) => {
 	const view = pgView('test', {
@@ -309,28 +263,10 @@
 		c4: customTextSchema,
 	});
 	const expected = z.object({
-<<<<<<< HEAD
-		a: z.array(z.number()).nullable().optional(),
-		id: z.number().positive().optional(),
-		name: z.string().nullable().optional(),
-		email: z.string().email(),
-		bigint: z.bigint(),
-		bigintNumber: z.number(),
-		bigintString: z.string(),
-		birthdayString: z.string(),
-		birthdayDate: z.date(),
-		createdAt: z.date().optional(),
-		role: z.enum(['admin', 'user']),
-		roleText: z.enum(['user', 'manager', 'admin']),
-		roleText2: z.enum(['admin', 'user']).optional(),
-		profession: z.string().max(20).min(1),
-		initials: z.string().max(2).min(1),
-=======
 		c1: integerSchema.nullable(),
 		c2: integerSchema.lte(1000),
 		c3: z.string().transform(Number),
 		c4: customTextSchema,
->>>>>>> fca6ce71
 	});
 
 	expectSchemaShape(t, expected).from(result);
@@ -350,27 +286,9 @@
 		c3: z.string().transform(Number),
 	});
 	const expected = z.object({
-<<<<<<< HEAD
-		a: z.array(z.number()).nullable().optional(),
-		id: z.number().optional(),
-		name: z.string().nullable().optional(),
-		email: z.string(),
-		bigint: z.bigint(),
-		bigintNumber: z.number(),
-		bigintString: z.string(),
-		birthdayString: z.string(),
-		birthdayDate: z.date(),
-		createdAt: z.date().optional(),
-		role: z.enum(['admin', 'user']),
-		roleText: z.enum(['admin', 'user']),
-		roleText2: z.enum(['admin', 'user']).optional(),
-		profession: z.string().max(20).min(1),
-		initials: z.string().max(2).min(1),
-=======
 		c1: integerSchema.nullable().optional(),
 		c2: integerSchema.lte(1000),
 		c3: z.string().transform(Number),
->>>>>>> fca6ce71
 	});
 	expectSchemaShape(t, expected).from(result);
 	Expect<Equal<typeof result, typeof expected>>();
@@ -490,6 +408,7 @@
 	}) => ({
 		bigint1: bigint({ mode: 'number' }).notNull(),
 		bigint2: bigint({ mode: 'bigint' }).notNull(),
+		bigint3: bigint({ mode: 'string' }).notNull(),
 		bigserial1: bigserial({ mode: 'number' }).notNull(),
 		bigserial2: bigserial({ mode: 'bigint' }).notNull(),
 		bit: bit({ dimensions: 5 }).notNull(),
@@ -536,25 +455,9 @@
 
 	const result = createSelectSchema(table);
 	const expected = z.object({
-<<<<<<< HEAD
-		a: z.array(z.number()).nullable(),
-		id: z.number().positive(),
-		name: z.string().nullable(),
-		email: z.string().email(),
-		bigint: z.bigint(),
-		bigintNumber: z.number(),
-		bigintString: z.string(),
-		birthdayString: z.string(),
-		birthdayDate: z.date(),
-		createdAt: z.date(),
-		role: z.enum(['admin', 'user']),
-		roleText: z.enum(['user', 'manager', 'admin']),
-		roleText2: z.enum(['admin', 'user']),
-		profession: z.string().max(20).min(1),
-		initials: z.string().max(2).min(1),
-=======
 		bigint1: z.int().gte(Number.MIN_SAFE_INTEGER).lte(Number.MAX_SAFE_INTEGER),
 		bigint2: z.bigint().gte(CONSTANTS.INT64_MIN).lte(CONSTANTS.INT64_MAX),
+		bigint3: z.string(),
 		bigserial1: z.int().gte(Number.MIN_SAFE_INTEGER).lte(Number.MAX_SAFE_INTEGER),
 		bigserial2: z.bigint().gte(CONSTANTS.INT64_MIN).lte(CONSTANTS.INT64_MAX),
 		bit: z.string().regex(/^[01]*$/).length(5),
@@ -597,7 +500,6 @@
 		array1: z.array(integerSchema),
 		array2: z.array(z.array(integerSchema).length(2)),
 		array3: z.array(z.array(z.string().max(10)).length(2)),
->>>>>>> fca6ce71
 	});
 
 	expectSchemaShape(t, expected).from(result);
@@ -624,27 +526,6 @@
 	});
 	const result = createSelectSchema(table);
 	const expected = z.object({
-<<<<<<< HEAD
-		a: z.array(z.number()).nullable(),
-		id: z.number(),
-		name: z.string().nullable(),
-		email: z.string(),
-		bigint: z.bigint(),
-		bigintNumber: z.number(),
-		bigintString: z.string(),
-		birthdayString: z.string(),
-		birthdayDate: z.date(),
-		createdAt: z.date(),
-		role: z.enum(['admin', 'user']),
-		roleText: z.enum(['admin', 'user']),
-		roleText2: z.enum(['admin', 'user']),
-		profession: z.string().max(20).min(1),
-		initials: z.string().max(2).min(1),
-	});
-
-	expectSchemaShape(t, expected).from(actual);
-});
-=======
 		bigint: z.coerce.bigint().gte(CONSTANTS.INT64_MIN).lte(CONSTANTS.INT64_MAX),
 		boolean: z.coerce.boolean(),
 		timestamp: z.coerce.date(),
@@ -730,5 +611,4 @@
 	createSelectSchema(view, { unknown: z.string() });
 	// @ts-expect-error
 	createSelectSchema(mView, { unknown: z.string() });
-}
->>>>>>> fca6ce71
+}