import { type Equal, sql } from 'drizzle-orm';
import {
	customType,
	integer,
	json,
	jsonb,
	pgEnum,
	pgMaterializedView,
	pgSchema,
	pgTable,
	pgView,
	serial,
	text,
} from 'drizzle-orm/pg-core';
import type { TopLevelCondition } from 'json-rules-engine';
import { test } from 'vitest';
import { z } from 'zod/v4';
import { jsonSchema } from '~/column.ts';
import { CONSTANTS } from '~/constants.ts';
import { createInsertSchema, createSchemaFactory, createSelectSchema, createUpdateSchema } from '../src';
import { Expect, expectEnumValues, expectSchemaShape } from './utils.ts';

const integerSchema = z.int().gte(CONSTANTS.INT32_MIN).lte(CONSTANTS.INT32_MAX);
const textSchema = z.string();

test('table - select', (t) => {
	const table = pgTable('test', {
		id: serial().primaryKey(),
		name: text().notNull(),
	});

	const result = createSelectSchema(table);
	const expected = z.object({ id: integerSchema, name: textSchema });
	expectSchemaShape(t, expected).from(result);
	Expect<Equal<typeof result, typeof expected>>();
});

test('table in schema - select', (tc) => {
	const schema = pgSchema('test');
	const table = schema.table('test', {
		id: serial().primaryKey(),
		name: text().notNull(),
	});

	const result = createSelectSchema(table);
	const expected = z.object({ id: integerSchema, name: textSchema });
	expectSchemaShape(tc, expected).from(result);
	Expect<Equal<typeof result, typeof expected>>();
});

test('table - insert', (t) => {
	const table = pgTable('test', {
		id: integer().generatedAlwaysAsIdentity().primaryKey(),
		name: text().notNull(),
		age: integer(),
	});

	const result = createInsertSchema(table);
	const expected = z.object({ name: textSchema, age: integerSchema.nullable().optional() });
	expectSchemaShape(t, expected).from(result);
	Expect<Equal<typeof result, typeof expected>>();
});

test('table - update', (t) => {
	const table = pgTable('test', {
		id: integer().generatedAlwaysAsIdentity().primaryKey(),
		name: text().notNull(),
		age: integer(),
	});

	const result = createUpdateSchema(table);
	const expected = z.object({
		name: textSchema.optional(),
		age: integerSchema.nullable().optional(),
	});
	expectSchemaShape(t, expected).from(result);
	Expect<Equal<typeof result, typeof expected>>();
});

test('view qb - select', (t) => {
	const table = pgTable('test', {
		id: serial().primaryKey(),
		name: text().notNull(),
	});
	const view = pgView('test').as((qb) => qb.select({ id: table.id, age: sql``.as('age') }).from(table));

	const result = createSelectSchema(view);
	const expected = z.object({ id: integerSchema, age: z.any() });
	expectSchemaShape(t, expected).from(result);
	Expect<Equal<typeof result, typeof expected>>();
});

test('view columns - select', (t) => {
	const view = pgView('test', {
		id: serial().primaryKey(),
		name: text().notNull(),
	}).as(sql``);

	const result = createSelectSchema(view);
	const expected = z.object({ id: integerSchema, name: textSchema });
	expectSchemaShape(t, expected).from(result);
	Expect<Equal<typeof result, typeof expected>>();
});

test('materialized view qb - select', (t) => {
	const table = pgTable('test', {
		id: serial().primaryKey(),
		name: text().notNull(),
	});
	const view = pgMaterializedView('test').as((qb) => qb.select({ id: table.id, age: sql``.as('age') }).from(table));

	const result = createSelectSchema(view);
	const expected = z.object({ id: integerSchema, age: z.any() });
	expectSchemaShape(t, expected).from(result);
	Expect<Equal<typeof result, typeof expected>>();
});

test('materialized view columns - select', (t) => {
	const view = pgView('test', {
		id: serial().primaryKey(),
		name: text().notNull(),
	}).as(sql``);

	const result = createSelectSchema(view);
	const expected = z.object({ id: integerSchema, name: textSchema });
	expectSchemaShape(t, expected).from(result);
	Expect<Equal<typeof result, typeof expected>>();
});

test('view with nested fields - select', (t) => {
	const table = pgTable('test', {
		id: serial().primaryKey(),
		name: text().notNull(),
	});
	const view = pgMaterializedView('test').as((qb) =>
		qb.select({
			id: table.id,
			nested: {
				name: table.name,
				age: sql``.as('age'),
			},
			table,
		}).from(table)
	);

	const result = createSelectSchema(view);
	const expected = z.object({
		id: integerSchema,
		nested: z.object({ name: textSchema, age: z.any() }),
		table: z.object({ id: integerSchema, name: textSchema }),
	});
	expectSchemaShape(t, expected).from(result);
	Expect<Equal<typeof result, typeof expected>>();
});

test('enum - select', (t) => {
	const enum_ = pgEnum('test', ['a', 'b', 'c']);

	const result = createSelectSchema(enum_);
	const expected = z.enum(['a', 'b', 'c']);
	expectEnumValues(t, expected).from(result);
	Expect<Equal<typeof result, typeof expected>>();
});

test('nullability - select', (t) => {
	const table = pgTable('test', {
		c1: integer(),
		c2: integer().notNull(),
		c3: integer().default(1),
		c4: integer().notNull().default(1),
	});

	const result = createSelectSchema(table);
	const expected = z.object({
		c1: integerSchema.nullable(),
		c2: integerSchema,
		c3: integerSchema.nullable(),
		c4: integerSchema,
	});
	expectSchemaShape(t, expected).from(result);
	Expect<Equal<typeof result, typeof expected>>();
});

test('nullability - insert', (t) => {
	const table = pgTable('test', {
		c1: integer(),
		c2: integer().notNull(),
		c3: integer().default(1),
		c4: integer().notNull().default(1),
		c5: integer().generatedAlwaysAs(1),
		c6: integer().generatedAlwaysAsIdentity(),
		c7: integer().generatedByDefaultAsIdentity(),
	});

	const result = createInsertSchema(table);
	const expected = z.object({
		c1: integerSchema.nullable().optional(),
		c2: integerSchema,
		c3: integerSchema.nullable().optional(),
		c4: integerSchema.optional(),
		c7: integerSchema.optional(),
	});
	expectSchemaShape(t, expected).from(result);
});

test('nullability - update', (t) => {
	const table = pgTable('test', {
		c1: integer(),
		c2: integer().notNull(),
		c3: integer().default(1),
		c4: integer().notNull().default(1),
		c5: integer().generatedAlwaysAs(1),
		c6: integer().generatedAlwaysAsIdentity(),
		c7: integer().generatedByDefaultAsIdentity(),
	});

	const result = createUpdateSchema(table);
	const expected = z.object({
		c1: integerSchema.nullable().optional(),
		c2: integerSchema.optional(),
		c3: integerSchema.nullable().optional(),
		c4: integerSchema.optional(),
		c7: integerSchema.optional(),
	});
	expectSchemaShape(t, expected).from(result);
	Expect<Equal<typeof result, typeof expected>>();
});

test('refine table - select', (t) => {
	const table = pgTable('test', {
		c1: integer(),
		c2: integer().notNull(),
		c3: integer().notNull(),
	});

	const result = createSelectSchema(table, {
		c2: (schema) => schema.lte(1000),
		c3: z.string().transform(Number),
	});
	const expected = z.object({
		c1: integerSchema.nullable(),
		c2: integerSchema.lte(1000),
		c3: z.string().transform(Number),
	});
	expectSchemaShape(t, expected).from(result);
	Expect<Equal<typeof result, typeof expected>>();
});

test('refine table - select with custom data type', (t) => {
	const customText = customType({ dataType: () => 'text' });
	const table = pgTable('test', {
		c1: integer(),
		c2: integer().notNull(),
		c3: integer().notNull(),
		c4: customText(),
	});

	const customTextSchema = z.string().min(1).max(100);
	const result = createSelectSchema(table, {
		c2: (schema) => schema.lte(1000),
		c3: z.string().transform(Number),
		c4: customTextSchema,
	});
	const expected = z.object({
		c1: integerSchema.nullable(),
		c2: integerSchema.lte(1000),
		c3: z.string().transform(Number),
		c4: customTextSchema,
	});

	expectSchemaShape(t, expected).from(result);
	Expect<Equal<typeof result, typeof expected>>();
});

test('refine table - insert', (t) => {
	const table = pgTable('test', {
		c1: integer(),
		c2: integer(),
		c3: integer().notNull(),
		c4: integer().notNull().default(1),
		c5: integer().notNull(),
		c6: integer().generatedAlwaysAs(1),
	});

	const result = createInsertSchema(table, {
<<<<<<< HEAD
		c2: (schema) => schema.max(1000),
		c3: (schema) => schema.max(1000),
		c4: (schema) => schema.max(1000),
		c5: z.string().transform(Number),
	});
	const expected = z.object({
		c1: integerSchema.nullable().optional(),
		c2: integerSchema.max(1000).nullable().optional(),
		c3: integerSchema.max(1000),
		c4: integerSchema.max(1000).optional(),
		c5: z.string().transform(Number),
=======
		c2: (schema) => schema.lte(1000),
		c3: z.string().transform(Number),
	});
	const expected = z.object({
		c1: integerSchema.nullable().optional(),
		c2: integerSchema.lte(1000),
		c3: z.string().transform(Number),
>>>>>>> 8e9e8ed4
	});
	expectSchemaShape(t, expected).from(result);
	Expect<Equal<typeof result, typeof expected>>();
});

test('refine table - update', (t) => {
	const table = pgTable('test', {
		c1: integer(),
		c2: integer().notNull(),
		c3: integer().notNull(),
		c4: integer().generatedAlwaysAs(1),
	});

	const result = createUpdateSchema(table, {
		c2: (schema) => schema.lte(1000),
		c3: z.string().transform(Number),
	});
	const expected = z.object({
		c1: integerSchema.nullable().optional(),
		c2: integerSchema.lte(1000).optional(),
		c3: z.string().transform(Number),
	});
	expectSchemaShape(t, expected).from(result);
	Expect<Equal<typeof result, typeof expected>>();
});

test('refine view - select', (t) => {
	const table = pgTable('test', {
		c1: integer(),
		c2: integer(),
		c3: integer(),
		c4: integer(),
		c5: integer(),
		c6: integer(),
	});
	const view = pgView('test').as((qb) =>
		qb.select({
			c1: table.c1,
			c2: table.c2,
			c3: table.c3,
			nested: {
				c4: table.c4,
				c5: table.c5,
				c6: table.c6,
			},
			table,
		}).from(table)
	);

	const result = createSelectSchema(view, {
		c2: (schema) => schema.lte(1000),
		c3: z.string().transform(Number),
		nested: {
			c5: (schema) => schema.lte(1000),
			c6: z.string().transform(Number),
		},
		table: {
			c2: (schema) => schema.lte(1000),
			c3: z.string().transform(Number),
		},
	});
	const expected = z.object({
		c1: integerSchema.nullable(),
		c2: integerSchema.lte(1000).nullable(),
		c3: z.string().transform(Number),
		nested: z.object({
			c4: integerSchema.nullable(),
			c5: integerSchema.lte(1000).nullable(),
			c6: z.string().transform(Number),
		}),
		table: z.object({
			c1: integerSchema.nullable(),
			c2: integerSchema.lte(1000).nullable(),
			c3: z.string().transform(Number),
			c4: integerSchema.nullable(),
			c5: integerSchema.nullable(),
			c6: integerSchema.nullable(),
		}),
	});
	expectSchemaShape(t, expected).from(result);
	Expect<Equal<typeof result, typeof expected>>();
});

test('all data types', (t) => {
	const table = pgTable('test', ({
		bigint,
		bigserial,
		bit,
		boolean,
		date,
		char,
		cidr,
		doublePrecision,
		geometry,
		halfvec,
		inet,
		integer,
		interval,
		json,
		jsonb,
		line,
		macaddr,
		macaddr8,
		numeric,
		point,
		real,
		serial,
		smallint,
		smallserial,
		text,
		sparsevec,
		time,
		timestamp,
		uuid,
		varchar,
		vector,
	}) => ({
		bigint1: bigint({ mode: 'number' }).notNull(),
		bigint2: bigint({ mode: 'bigint' }).notNull(),
		bigserial1: bigserial({ mode: 'number' }).notNull(),
		bigserial2: bigserial({ mode: 'bigint' }).notNull(),
		bit: bit({ dimensions: 5 }).notNull(),
		boolean: boolean().notNull(),
		date1: date({ mode: 'date' }).notNull(),
		date2: date({ mode: 'string' }).notNull(),
		char1: char({ length: 10 }).notNull(),
		char2: char({ length: 1, enum: ['a', 'b', 'c'] }).notNull(),
		cidr: cidr().notNull(),
		doublePrecision: doublePrecision().notNull(),
		geometry1: geometry({ type: 'point', mode: 'tuple' }).notNull(),
		geometry2: geometry({ type: 'point', mode: 'xy' }).notNull(),
		halfvec: halfvec({ dimensions: 3 }).notNull(),
		inet: inet().notNull(),
		integer: integer().notNull(),
		interval: interval().notNull(),
		json: json().notNull(),
		jsonb: jsonb().notNull(),
		line1: line({ mode: 'abc' }).notNull(),
		line2: line({ mode: 'tuple' }).notNull(),
		macaddr: macaddr().notNull(),
		macaddr8: macaddr8().notNull(),
		numeric: numeric().notNull(),
		point1: point({ mode: 'xy' }).notNull(),
		point2: point({ mode: 'tuple' }).notNull(),
		real: real().notNull(),
		serial: serial().notNull(),
		smallint: smallint().notNull(),
		smallserial: smallserial().notNull(),
		text1: text().notNull(),
		text2: text({ enum: ['a', 'b', 'c'] }).notNull(),
		sparsevec: sparsevec({ dimensions: 3 }).notNull(),
		time: time().notNull(),
		timestamp1: timestamp({ mode: 'date' }).notNull(),
		timestamp2: timestamp({ mode: 'string' }).notNull(),
		uuid: uuid().notNull(),
		varchar1: varchar({ length: 10 }).notNull(),
		varchar2: varchar({ length: 1, enum: ['a', 'b', 'c'] }).notNull(),
		vector: vector({ dimensions: 3 }).notNull(),
		array1: integer().array().notNull(),
		array2: integer().array().array(2).notNull(),
		array3: varchar({ length: 10 }).array().array(2).notNull(),
	}));

	const result = createSelectSchema(table);
	const expected = z.object({
		bigint1: z.int().gte(Number.MIN_SAFE_INTEGER).lte(Number.MAX_SAFE_INTEGER),
		bigint2: z.bigint().gte(CONSTANTS.INT64_MIN).lte(CONSTANTS.INT64_MAX),
		bigserial1: z.int().gte(Number.MIN_SAFE_INTEGER).lte(Number.MAX_SAFE_INTEGER),
		bigserial2: z.bigint().gte(CONSTANTS.INT64_MIN).lte(CONSTANTS.INT64_MAX),
		bit: z.string().regex(/^[01]+$/).max(5),
		boolean: z.boolean(),
		date1: z.date(),
		date2: z.string(),
		char1: z.string().length(10),
		char2: z.enum(['a', 'b', 'c']),
		cidr: z.string(),
		doublePrecision: z.number().gte(CONSTANTS.INT48_MIN).lte(CONSTANTS.INT48_MAX),
		geometry1: z.tuple([z.number(), z.number()]),
		geometry2: z.object({ x: z.number(), y: z.number() }),
		halfvec: z.array(z.number()).length(3),
		inet: z.string(),
		integer: z.int().gte(CONSTANTS.INT32_MIN).lte(CONSTANTS.INT32_MAX),
		interval: z.string(),
		json: jsonSchema,
		jsonb: jsonSchema,
		line1: z.object({ a: z.number(), b: z.number(), c: z.number() }),
		line2: z.tuple([z.number(), z.number(), z.number()]),
		macaddr: z.string(),
		macaddr8: z.string(),
		numeric: z.string(),
		point1: z.object({ x: z.number(), y: z.number() }),
		point2: z.tuple([z.number(), z.number()]),
		real: z.number().gte(CONSTANTS.INT24_MIN).lte(CONSTANTS.INT24_MAX),
		serial: z.int().gte(CONSTANTS.INT32_MIN).lte(CONSTANTS.INT32_MAX),
		smallint: z.int().gte(CONSTANTS.INT16_MIN).lte(CONSTANTS.INT16_MAX),
		smallserial: z.int().gte(CONSTANTS.INT16_MIN).lte(CONSTANTS.INT16_MAX),
		text1: z.string(),
		text2: z.enum(['a', 'b', 'c']),
		sparsevec: z.string(),
		time: z.string(),
		timestamp1: z.date(),
		timestamp2: z.string(),
		uuid: z.uuid(),
		varchar1: z.string().max(10),
		varchar2: z.enum(['a', 'b', 'c']),
		vector: z.array(z.number()).length(3),
		array1: z.array(integerSchema),
		array2: z.array(z.array(integerSchema).length(2)),
		array3: z.array(z.array(z.string().max(10)).length(2)),
	});

	expectSchemaShape(t, expected).from(result);
	Expect<Equal<typeof result, typeof expected>>();
});

test('type coercion - all', (t) => {
	const table = pgTable('test', ({
		bigint,
		boolean,
		timestamp,
		integer,
		text,
	}) => ({
		bigint: bigint({ mode: 'bigint' }).notNull(),
		boolean: boolean().notNull(),
		timestamp: timestamp().notNull(),
		integer: integer().notNull(),
		text: text().notNull(),
	}));

	const { createSelectSchema } = createSchemaFactory({
		coerce: true,
	});
	const result = createSelectSchema(table);
	const expected = z.object({
		bigint: z.coerce.bigint().gte(CONSTANTS.INT64_MIN).lte(CONSTANTS.INT64_MAX),
		boolean: z.coerce.boolean(),
		timestamp: z.coerce.date(),
		integer: z.coerce.number().gte(CONSTANTS.INT32_MIN).lte(CONSTANTS.INT32_MAX).int(),
		text: z.coerce.string(),
	});
	expectSchemaShape(t, expected).from(result);
	Expect<Equal<typeof result, typeof expected>>();
});

test('type coercion - mixed', (t) => {
	const table = pgTable('test', ({
		timestamp,
		integer,
	}) => ({
		timestamp: timestamp().notNull(),
		integer: integer().notNull(),
	}));

	const { createSelectSchema } = createSchemaFactory({
		coerce: {
			date: true,
		},
	});
	const result = createSelectSchema(table);
	const expected = z.object({
		timestamp: z.coerce.date(),
		integer: z.int().gte(CONSTANTS.INT32_MIN).lte(CONSTANTS.INT32_MAX),
	});
	expectSchemaShape(t, expected).from(result);
	Expect<Equal<typeof result, typeof expected>>();
});

/* Infinitely recursive type */ {
	const TopLevelCondition: z.ZodType<TopLevelCondition> = z.custom<TopLevelCondition>().superRefine(() => {});
	const table = pgTable('test', {
		json: json().$type<TopLevelCondition>().notNull(),
		jsonb: jsonb().$type<TopLevelCondition>(),
	});
	const result = createSelectSchema(table);
	const expected = z.object({
		json: TopLevelCondition,
		jsonb: z.nullable(TopLevelCondition),
	});
	Expect<Equal<z.infer<typeof result>, z.infer<typeof expected>>>();
}

/* Disallow unknown keys in table refinement - select */ {
	const table = pgTable('test', { id: integer() });
	// @ts-expect-error
	createSelectSchema(table, { unknown: z.string() });
}

/* Disallow unknown keys in table refinement - insert */ {
	const table = pgTable('test', { id: integer() });
	// @ts-expect-error
	createInsertSchema(table, { unknown: z.string() });
}

/* Disallow unknown keys in table refinement - update */ {
	const table = pgTable('test', { id: integer() });
	// @ts-expect-error
	createUpdateSchema(table, { unknown: z.string() });
}

/* Disallow unknown keys in view qb - select */ {
	const table = pgTable('test', { id: integer() });
	const view = pgView('test').as((qb) => qb.select().from(table));
	const mView = pgMaterializedView('test').as((qb) => qb.select().from(table));
	const nestedSelect = pgView('test').as((qb) => qb.select({ table }).from(table));
	// @ts-expect-error
	createSelectSchema(view, { unknown: z.string() });
	// @ts-expect-error
	createSelectSchema(mView, { unknown: z.string() });
	// @ts-expect-error
	createSelectSchema(nestedSelect, { table: { unknown: z.string() } });
}

/* Disallow unknown keys in view columns - select */ {
	const view = pgView('test', { id: integer() }).as(sql``);
	const mView = pgView('test', { id: integer() }).as(sql``);
	// @ts-expect-error
	createSelectSchema(view, { unknown: z.string() });
	// @ts-expect-error
	createSelectSchema(mView, { unknown: z.string() });
}<|MERGE_RESOLUTION|>--- conflicted
+++ resolved
@@ -283,27 +283,17 @@
 	});
 
 	const result = createInsertSchema(table, {
-<<<<<<< HEAD
-		c2: (schema) => schema.max(1000),
-		c3: (schema) => schema.max(1000),
-		c4: (schema) => schema.max(1000),
+		c2: (schema) => schema.lte(1000),
+		c3: (schema) => schema.lte(1000),
+		c4: (schema) => schema.lte(1000),
 		c5: z.string().transform(Number),
 	});
 	const expected = z.object({
 		c1: integerSchema.nullable().optional(),
-		c2: integerSchema.max(1000).nullable().optional(),
-		c3: integerSchema.max(1000),
-		c4: integerSchema.max(1000).optional(),
+		c2: integerSchema.lte(1000).nullable().optional(),
+		c3: integerSchema.lte(1000),
+		c4: integerSchema.lte(1000).optional(),
 		c5: z.string().transform(Number),
-=======
-		c2: (schema) => schema.lte(1000),
-		c3: z.string().transform(Number),
-	});
-	const expected = z.object({
-		c1: integerSchema.nullable().optional(),
-		c2: integerSchema.lte(1000),
-		c3: z.string().transform(Number),
->>>>>>> 8e9e8ed4
 	});
 	expectSchemaShape(t, expected).from(result);
 	Expect<Equal<typeof result, typeof expected>>();
