import { type Static, Type as t } from '@sinclair/typebox';
import { type Equal, sql } from 'drizzle-orm';
import { customType, int, json, mysqlSchema, mysqlTable, mysqlView, serial, text } from 'drizzle-orm/mysql-core';
import type { TopLevelCondition } from 'json-rules-engine';
import { test } from 'vitest';
import { jsonSchema } from '~/column.ts';
import { CONSTANTS } from '~/constants.ts';
import { createInsertSchema, createSelectSchema, createUpdateSchema, type GenericSchema } from '../src';
import { Expect, expectSchemaShape } from './utils.ts';

const intSchema = t.Integer({
	minimum: CONSTANTS.INT32_MIN,
	maximum: CONSTANTS.INT32_MAX,
});
const serialNumberModeSchema = t.Integer({
	minimum: 0,
	maximum: Number.MAX_SAFE_INTEGER,
});
const textSchema = t.String({ maxLength: CONSTANTS.INT16_UNSIGNED_MAX });

<<<<<<< HEAD
const testTable = mysqlTable('test', {
	bigint: bigint('bigint', { mode: 'bigint' }).notNull(),
	bigintNumber: bigint('bigint_number', { mode: 'number' }).notNull(),
	bigintString: bigint('bigint_string', { mode: 'string' }).notNull(),
	binary: binary('binary').notNull(),
	boolean: boolean('boolean').notNull(),
	char: char('char', { length: 4 }).notNull(),
	charEnum: char('char', { enum: ['a', 'b', 'c'] }).notNull(),
	customInt: customInt('customInt').notNull(),
	date: date('date').notNull(),
	dateString: date('dateString', { mode: 'string' }).notNull(),
	datetime: datetime('datetime').notNull(),
	datetimeString: datetime('datetimeString', { mode: 'string' }).notNull(),
	decimal: decimal('decimal').notNull(),
	double: double('double').notNull(),
	enum: mysqlEnum('enum', ['a', 'b', 'c']).notNull(),
	float: float('float').notNull(),
	int: int('int').notNull(),
	json: json('json').notNull(),
	mediumint: mediumint('mediumint').notNull(),
	real: real('real').notNull(),
	serial: serial('serial').notNull(),
	smallint: smallint('smallint').notNull(),
	text: text('text').notNull(),
	textEnum: text('textEnum', { enum: ['a', 'b', 'c'] }).notNull(),
	tinytext: tinytext('tinytext').notNull(),
	tinytextEnum: tinytext('tinytextEnum', { enum: ['a', 'b', 'c'] }).notNull(),
	mediumtext: mediumtext('mediumtext').notNull(),
	mediumtextEnum: mediumtext('mediumtextEnum', {
		enum: ['a', 'b', 'c'],
	}).notNull(),
	longtext: longtext('longtext').notNull(),
	longtextEnum: longtext('longtextEnum', { enum: ['a', 'b', 'c'] }).notNull(),
	time: time('time').notNull(),
	timestamp: timestamp('timestamp').notNull(),
	timestampString: timestamp('timestampString', { mode: 'string' }).notNull(),
	tinyint: tinyint('tinyint').notNull(),
	varbinary: varbinary('varbinary', { length: 200 }).notNull(),
	varchar: varchar('varchar', { length: 200 }).notNull(),
	varcharEnum: varchar('varcharEnum', {
		length: 1,
		enum: ['a', 'b', 'c'],
	}).notNull(),
	year: year('year').notNull(),
	autoIncrement: int('autoIncrement').notNull().autoincrement(),
});

const testTableRow = {
	bigint: BigInt(1),
	bigintNumber: 1,
	bigintString: '1',
	binary: 'binary',
	boolean: true,
	char: 'char',
	charEnum: 'a',
	customInt: { data: 1 },
	date: new Date(),
	dateString: new Date().toISOString(),
	datetime: new Date(),
	datetimeString: new Date().toISOString(),
	decimal: '1.1',
	double: 1.1,
	enum: 'a',
	float: 1.1,
	int: 1,
	json: { data: 1 },
	mediumint: 1,
	real: 1.1,
	serial: 1,
	smallint: 1,
	text: 'text',
	textEnum: 'a',
	tinytext: 'tinytext',
	tinytextEnum: 'a',
	mediumtext: 'mediumtext',
	mediumtextEnum: 'a',
	longtext: 'longtext',
	longtextEnum: 'a',
	time: '00:00:00',
	timestamp: new Date(),
	timestampString: new Date().toISOString(),
	tinyint: 1,
	varbinary: 'A'.repeat(200),
	varchar: 'A'.repeat(200),
	varcharEnum: 'a',
	year: 2021,
	autoIncrement: 1,
};

test('insert valid row', (t) => {
	const schema = createInsertSchema(testTable);

	t.is(
		Value.Check(
			schema,
			testTableRow,
		),
		true,
	);
=======
test('table - select', (tc) => {
	const table = mysqlTable('test', {
		id: serial().primaryKey(),
		name: text().notNull(),
	});

	const result = createSelectSchema(table);
	const expected = t.Object({ id: serialNumberModeSchema, name: textSchema });
	expectSchemaShape(tc, expected).from(result);
	Expect<Equal<typeof result, typeof expected>>();
});

test('table in schema - select', (tc) => {
	const schema = mysqlSchema('test');
	const table = schema.table('test', {
		id: serial().primaryKey(),
		name: text().notNull(),
	});

	const result = createSelectSchema(table);
	const expected = t.Object({ id: serialNumberModeSchema, name: textSchema });
	expectSchemaShape(tc, expected).from(result);
	Expect<Equal<typeof result, typeof expected>>();
});

test('table - insert', (tc) => {
	const table = mysqlTable('test', {
		id: serial().primaryKey(),
		name: text().notNull(),
		age: int(),
	});

	const result = createInsertSchema(table);
	const expected = t.Object({
		id: t.Optional(serialNumberModeSchema),
		name: textSchema,
		age: t.Optional(t.Union([intSchema, t.Null()])),
	});
	expectSchemaShape(tc, expected).from(result);
	Expect<Equal<typeof result, typeof expected>>();
});

test('table - update', (tc) => {
	const table = mysqlTable('test', {
		id: serial().primaryKey(),
		name: text().notNull(),
		age: int(),
	});

	const result = createUpdateSchema(table);
	const expected = t.Object({
		id: t.Optional(serialNumberModeSchema),
		name: t.Optional(textSchema),
		age: t.Optional(t.Union([intSchema, t.Null()])),
	});
	expectSchemaShape(tc, expected).from(result);
	Expect<Equal<typeof result, typeof expected>>();
>>>>>>> fca6ce71
});

test('view qb - select', (tc) => {
	const table = mysqlTable('test', {
		id: serial().primaryKey(),
		name: text().notNull(),
	});
	const view = mysqlView('test').as((qb) => qb.select({ id: table.id, age: sql``.as('age') }).from(table));

	const result = createSelectSchema(view);
	const expected = t.Object({ id: serialNumberModeSchema, age: t.Any() });
	expectSchemaShape(tc, expected).from(result);
	Expect<Equal<typeof result, typeof expected>>();
});

test('view columns - select', (tc) => {
	const view = mysqlView('test', {
		id: serial().primaryKey(),
		name: text().notNull(),
	}).as(sql``);

	const result = createSelectSchema(view);
	const expected = t.Object({ id: serialNumberModeSchema, name: textSchema });
	expectSchemaShape(tc, expected).from(result);
	Expect<Equal<typeof result, typeof expected>>();
});

test('view with nested fields - select', (tc) => {
	const table = mysqlTable('test', {
		id: serial().primaryKey(),
		name: text().notNull(),
	});
	const view = mysqlView('test').as((qb) =>
		qb.select({
			id: table.id,
			nested: {
				name: table.name,
				age: sql``.as('age'),
			},
			table,
		}).from(table)
	);

	const result = createSelectSchema(view);
	const expected = t.Object({
		id: serialNumberModeSchema,
		nested: t.Object({ name: textSchema, age: t.Any() }),
		table: t.Object({ id: serialNumberModeSchema, name: textSchema }),
	});
	expectSchemaShape(tc, expected).from(result);
	Expect<Equal<typeof result, typeof expected>>();
});

test('nullability - select', (tc) => {
	const table = mysqlTable('test', {
		c1: int(),
		c2: int().notNull(),
		c3: int().default(1),
		c4: int().notNull().default(1),
	});

	const result = createSelectSchema(table);
	const expected = t.Object({
		c1: t.Union([intSchema, t.Null()]),
		c2: intSchema,
		c3: t.Union([intSchema, t.Null()]),
		c4: intSchema,
	});
	expectSchemaShape(tc, expected).from(result);
	Expect<Equal<typeof result, typeof expected>>();
});

test('nullability - insert', (tc) => {
	const table = mysqlTable('test', {
		c1: int(),
		c2: int().notNull(),
		c3: int().default(1),
		c4: int().notNull().default(1),
		c5: int().generatedAlwaysAs(1),
	});

	const result = createInsertSchema(table);
	const expected = t.Object({
		c1: t.Optional(t.Union([intSchema, t.Null()])),
		c2: intSchema,
		c3: t.Optional(t.Union([intSchema, t.Null()])),
		c4: t.Optional(intSchema),
	});
	expectSchemaShape(tc, expected).from(result);
	Expect<Equal<typeof result, typeof expected>>();
});

test('nullability - update', (tc) => {
	const table = mysqlTable('test', {
		c1: int(),
		c2: int().notNull(),
		c3: int().default(1),
		c4: int().notNull().default(1),
		c5: int().generatedAlwaysAs(1),
	});

	const result = createUpdateSchema(table);
	const expected = t.Object({
		c1: t.Optional(t.Union([intSchema, t.Null()])),
		c2: t.Optional(intSchema),
		c3: t.Optional(t.Union([intSchema, t.Null()])),
		c4: t.Optional(intSchema),
	});
	expectSchemaShape(tc, expected).from(result);
	Expect<Equal<typeof result, typeof expected>>();
});

test('refine table - select', (tc) => {
	const table = mysqlTable('test', {
		c1: int(),
		c2: int().notNull(),
		c3: int().notNull(),
	});

	const result = createSelectSchema(table, {
		c2: (schema) => t.Integer({ minimum: schema.minimum, maximum: 1000 }),
		c3: t.Integer({ minimum: 1, maximum: 10 }),
	});
	const expected = t.Object({
		c1: t.Union([intSchema, t.Null()]),
		c2: t.Integer({ minimum: CONSTANTS.INT32_MIN, maximum: 1000 }),
		c3: t.Integer({ minimum: 1, maximum: 10 }),
	});

	expectSchemaShape(tc, expected).from(result);
	Expect<Equal<typeof result, typeof expected>>();
});

test('refine table - select with custom data type', (tc) => {
	const customText = customType({ dataType: () => 'text' });
	const table = mysqlTable('test', {
		c1: int(),
		c2: int().notNull(),
		c3: int().notNull(),
		c4: customText(),
	});

	const customTextSchema = t.String({ minLength: 1, maxLength: 100 });
	const result = createSelectSchema(table, {
		c2: (schema) => t.Integer({ minimum: schema.minimum, maximum: 1000 }),
		c3: t.Integer({ minimum: 1, maximum: 10 }),
		c4: customTextSchema,
	});
	const expected = t.Object({
		c1: t.Union([intSchema, t.Null()]),
		c2: t.Integer({ minimum: CONSTANTS.INT32_MIN, maximum: 1000 }),
		c3: t.Integer({ minimum: 1, maximum: 10 }),
		c4: customTextSchema,
	});

	expectSchemaShape(tc, expected).from(result);
	Expect<Equal<typeof result, typeof expected>>();
});

test('refine table - insert', (tc) => {
	const table = mysqlTable('test', {
		c1: int(),
		c2: int().notNull(),
		c3: int().notNull(),
		c4: int().generatedAlwaysAs(1),
	});

	const result = createInsertSchema(table, {
		c2: (schema) => t.Integer({ minimum: schema.minimum, maximum: 1000 }),
		c3: t.Integer({ minimum: 1, maximum: 10 }),
	});
	const expected = t.Object({
		c1: t.Optional(t.Union([intSchema, t.Null()])),
		c2: t.Integer({ minimum: CONSTANTS.INT32_MIN, maximum: 1000 }),
		c3: t.Integer({ minimum: 1, maximum: 10 }),
	});
	expectSchemaShape(tc, expected).from(result);
	Expect<Equal<typeof result, typeof expected>>();
});

test('refine table - update', (tc) => {
	const table = mysqlTable('test', {
		c1: int(),
		c2: int().notNull(),
		c3: int().notNull(),
		c4: int().generatedAlwaysAs(1),
	});

	const result = createUpdateSchema(table, {
		c2: (schema) => t.Integer({ minimum: schema.minimum, maximum: 1000 }),
		c3: t.Integer({ minimum: 1, maximum: 10 }),
	});
	const expected = t.Object({
		c1: t.Optional(t.Union([intSchema, t.Null()])),
		c2: t.Optional(t.Integer({ minimum: CONSTANTS.INT32_MIN, maximum: 1000 })),
		c3: t.Integer({ minimum: 1, maximum: 10 }),
	});
	expectSchemaShape(tc, expected).from(result);
	Expect<Equal<typeof result, typeof expected>>();
});

test('refine view - select', (tc) => {
	const table = mysqlTable('test', {
		c1: int(),
		c2: int(),
		c3: int(),
		c4: int(),
		c5: int(),
		c6: int(),
	});
	const view = mysqlView('test').as((qb) =>
		qb.select({
			c1: table.c1,
			c2: table.c2,
			c3: table.c3,
			nested: {
				c4: table.c4,
				c5: table.c5,
				c6: table.c6,
			},
			table,
		}).from(table)
	);

	const result = createSelectSchema(view, {
		c2: (schema) => t.Integer({ minimum: schema.minimum, maximum: 1000 }),
		c3: t.Integer({ minimum: 1, maximum: 10 }),
		nested: {
			c5: (schema) => t.Integer({ minimum: schema.minimum, maximum: 1000 }),
			c6: t.Integer({ minimum: 1, maximum: 10 }),
		},
		table: {
			c2: (schema) => t.Integer({ minimum: schema.minimum, maximum: 1000 }),
			c3: t.Integer({ minimum: 1, maximum: 10 }),
		},
	});
	const expected = t.Object({
		c1: t.Union([intSchema, t.Null()]),
		c2: t.Union([t.Integer({ minimum: CONSTANTS.INT32_MIN, maximum: 1000 }), t.Null()]),
		c3: t.Integer({ minimum: 1, maximum: 10 }),
		nested: t.Object({
			c4: t.Union([intSchema, t.Null()]),
			c5: t.Union([t.Integer({ minimum: CONSTANTS.INT32_MIN, maximum: 1000 }), t.Null()]),
			c6: t.Integer({ minimum: 1, maximum: 10 }),
		}),
		table: t.Object({
			c1: t.Union([intSchema, t.Null()]),
			c2: t.Union([t.Integer({ minimum: CONSTANTS.INT32_MIN, maximum: 1000 }), t.Null()]),
			c3: t.Integer({ minimum: 1, maximum: 10 }),
			c4: t.Union([intSchema, t.Null()]),
			c5: t.Union([intSchema, t.Null()]),
			c6: t.Union([intSchema, t.Null()]),
		}),
	});
	expectSchemaShape(tc, expected).from(result);
	Expect<Equal<typeof result, typeof expected>>();
});

<<<<<<< HEAD
test('select schema w/ refine', (t) => {
	const actual = createSelectSchema(testTable, {
		bigint: (_) => Type.BigInt({ minimum: 0n }),
	});

	const expected = Type.Object({
		bigint: Type.BigInt({ minimum: 0n }),
		bigintNumber: Type.Number(),
		bigintString: Type.String(),
		binary: Type.String(),
		boolean: Type.Boolean(),
		char: Type.String({ minLength: 5, maxLength: 5 }),
		charEnum: Type.Union([Type.Literal('a'), Type.Literal('b'), Type.Literal('c')]),
		customInt: Type.Any(),
		date: Type.Date(),
		dateString: Type.String(),
		datetime: Type.Date(),
		datetimeString: Type.String(),
		decimal: Type.String(),
		double: Type.Number(),
		enum: Type.Union([
			Type.Literal('a'),
			Type.Literal('b'),
			Type.Literal('c'),
		]),
		float: Type.Number(),
		int: Type.Number(),
=======
test('all data types', (tc) => {
	const table = mysqlTable('test', ({
		bigint,
		binary,
		boolean,
		char,
		date,
		datetime,
		decimal,
		double,
		float,
		int,
		json,
		mediumint,
		mysqlEnum,
		real,
		serial,
		smallint,
		text,
		time,
		timestamp,
		tinyint,
		varchar,
		varbinary,
		year,
		longtext,
		mediumtext,
		tinytext,
	}) => ({
		bigint1: bigint({ mode: 'number' }).notNull(),
		bigint2: bigint({ mode: 'bigint' }).notNull(),
		bigint3: bigint({ unsigned: true, mode: 'number' }).notNull(),
		bigint4: bigint({ unsigned: true, mode: 'bigint' }).notNull(),
		binary: binary({ length: 10 }).notNull(),
		boolean: boolean().notNull(),
		char1: char({ length: 10 }).notNull(),
		char2: char({ length: 1, enum: ['a', 'b', 'c'] }).notNull(),
		date1: date({ mode: 'date' }).notNull(),
		date2: date({ mode: 'string' }).notNull(),
		datetime1: datetime({ mode: 'date' }).notNull(),
		datetime2: datetime({ mode: 'string' }).notNull(),
		decimal1: decimal().notNull(),
		decimal2: decimal({ unsigned: true }).notNull(),
		double1: double().notNull(),
		double2: double({ unsigned: true }).notNull(),
		float1: float().notNull(),
		float2: float({ unsigned: true }).notNull(),
		int1: int().notNull(),
		int2: int({ unsigned: true }).notNull(),
		json: json().notNull(),
		mediumint1: mediumint().notNull(),
		mediumint2: mediumint({ unsigned: true }).notNull(),
		enum: mysqlEnum('enum', ['a', 'b', 'c']).notNull(),
		real: real().notNull(),
		serial: serial().notNull(),
		smallint1: smallint().notNull(),
		smallint2: smallint({ unsigned: true }).notNull(),
		text1: text().notNull(),
		text2: text({ enum: ['a', 'b', 'c'] }).notNull(),
		time: time().notNull(),
		timestamp1: timestamp({ mode: 'date' }).notNull(),
		timestamp2: timestamp({ mode: 'string' }).notNull(),
		tinyint1: tinyint().notNull(),
		tinyint2: tinyint({ unsigned: true }).notNull(),
		varchar1: varchar({ length: 10 }).notNull(),
		varchar2: varchar({ length: 1, enum: ['a', 'b', 'c'] }).notNull(),
		varbinary: varbinary({ length: 10 }).notNull(),
		year: year().notNull(),
		longtext1: longtext().notNull(),
		longtext2: longtext({ enum: ['a', 'b', 'c'] }).notNull(),
		mediumtext1: mediumtext().notNull(),
		mediumtext2: mediumtext({ enum: ['a', 'b', 'c'] }).notNull(),
		tinytext1: tinytext().notNull(),
		tinytext2: tinytext({ enum: ['a', 'b', 'c'] }).notNull(),
	}));

	const result = createSelectSchema(table);
	const expected = t.Object({
		bigint1: t.Integer({ minimum: Number.MIN_SAFE_INTEGER, maximum: Number.MAX_SAFE_INTEGER }),
		bigint2: t.BigInt({ minimum: CONSTANTS.INT64_MIN, maximum: CONSTANTS.INT64_MAX }),
		bigint3: t.Integer({ minimum: 0, maximum: Number.MAX_SAFE_INTEGER }),
		bigint4: t.BigInt({ minimum: 0n, maximum: CONSTANTS.INT64_UNSIGNED_MAX }),
		binary: t.RegExp(/^[01]*$/, { minLength: 10, maxLength: 10 }),
		boolean: t.Boolean(),
		char1: t.String({ minLength: 10, maxLength: 10 }),
		char2: t.Enum({ a: 'a', b: 'b', c: 'c' }),
		date1: t.Date(),
		date2: t.String(),
		datetime1: t.Date(),
		datetime2: t.String(),
		decimal1: t.String(),
		decimal2: t.String(),
		double1: t.Number({ minimum: CONSTANTS.INT48_MIN, maximum: CONSTANTS.INT48_MAX }),
		double2: t.Number({ minimum: 0, maximum: CONSTANTS.INT48_UNSIGNED_MAX }),
		float1: t.Number({ minimum: CONSTANTS.INT24_MIN, maximum: CONSTANTS.INT24_MAX }),
		float2: t.Number({ minimum: 0, maximum: CONSTANTS.INT24_UNSIGNED_MAX }),
		int1: t.Integer({ minimum: CONSTANTS.INT32_MIN, maximum: CONSTANTS.INT32_MAX }),
		int2: t.Integer({ minimum: 0, maximum: CONSTANTS.INT32_UNSIGNED_MAX }),
>>>>>>> fca6ce71
		json: jsonSchema,
		mediumint1: t.Integer({ minimum: CONSTANTS.INT24_MIN, maximum: CONSTANTS.INT24_MAX }),
		mediumint2: t.Integer({ minimum: 0, maximum: CONSTANTS.INT24_UNSIGNED_MAX }),
		enum: t.Enum({ a: 'a', b: 'b', c: 'c' }),
		real: t.Number({ minimum: CONSTANTS.INT48_MIN, maximum: CONSTANTS.INT48_MAX }),
		serial: t.Integer({ minimum: 0, maximum: Number.MAX_SAFE_INTEGER }),
		smallint1: t.Integer({ minimum: CONSTANTS.INT16_MIN, maximum: CONSTANTS.INT16_MAX }),
		smallint2: t.Integer({ minimum: 0, maximum: CONSTANTS.INT16_UNSIGNED_MAX }),
		text1: t.String({ maxLength: CONSTANTS.INT16_UNSIGNED_MAX }),
		text2: t.Enum({ a: 'a', b: 'b', c: 'c' }),
		time: t.String(),
		timestamp1: t.Date(),
		timestamp2: t.String(),
		tinyint1: t.Integer({ minimum: CONSTANTS.INT8_MIN, maximum: CONSTANTS.INT8_MAX }),
		tinyint2: t.Integer({ minimum: 0, maximum: CONSTANTS.INT8_UNSIGNED_MAX }),
		varchar1: t.String({ maxLength: 10 }),
		varchar2: t.Enum({ a: 'a', b: 'b', c: 'c' }),
		varbinary: t.RegExp(/^[01]*$/, { maxLength: 10 }),
		year: t.Integer({ minimum: 1901, maximum: 2155 }),
		longtext1: t.String({ maxLength: CONSTANTS.INT32_UNSIGNED_MAX }),
		longtext2: t.Enum({ a: 'a', b: 'b', c: 'c' }),
		mediumtext1: t.String({ maxLength: CONSTANTS.INT24_UNSIGNED_MAX }),
		mediumtext2: t.Enum({ a: 'a', b: 'b', c: 'c' }),
		tinytext1: t.String({ maxLength: CONSTANTS.INT8_UNSIGNED_MAX }),
		tinytext2: t.Enum({ a: 'a', b: 'b', c: 'c' }),
	});
	expectSchemaShape(tc, expected).from(result);
	Expect<Equal<typeof result, typeof expected>>();
});

/* Infinitely recursive type */ {
	const TopLevelCondition: GenericSchema<TopLevelCondition> = t.Any() as any;
	const table = mysqlTable('test', {
		json: json().$type<TopLevelCondition>(),
	});
	const result = createSelectSchema(table);
	const expected = t.Object({
		json: t.Union([TopLevelCondition, t.Null()]),
	});
	Expect<Equal<Static<typeof result>, Static<typeof expected>>>();
}

/* Disallow unknown keys in table refinement - select */ {
	const table = mysqlTable('test', { id: int() });
	// @ts-expect-error
	createSelectSchema(table, { unknown: t.String() });
}

/* Disallow unknown keys in table refinement - insert */ {
	const table = mysqlTable('test', { id: int() });
	// @ts-expect-error
	createInsertSchema(table, { unknown: t.String() });
}

/* Disallow unknown keys in table refinement - update */ {
	const table = mysqlTable('test', { id: int() });
	// @ts-expect-error
	createUpdateSchema(table, { unknown: t.String() });
}

/* Disallow unknown keys in view qb - select */ {
	const table = mysqlTable('test', { id: int() });
	const view = mysqlView('test').as((qb) => qb.select().from(table));
	const nestedSelect = mysqlView('test').as((qb) => qb.select({ table }).from(table));
	// @ts-expect-error
	createSelectSchema(view, { unknown: t.String() });
	// @ts-expect-error
	createSelectSchema(nestedSelect, { table: { unknown: t.String() } });
}

/* Disallow unknown keys in view columns - select */ {
	const view = mysqlView('test', { id: int() }).as(sql``);
	// @ts-expect-error
	createSelectSchema(view, { unknown: t.String() });
}<|MERGE_RESOLUTION|>--- conflicted
+++ resolved
@@ -18,107 +18,6 @@
 });
 const textSchema = t.String({ maxLength: CONSTANTS.INT16_UNSIGNED_MAX });
 
-<<<<<<< HEAD
-const testTable = mysqlTable('test', {
-	bigint: bigint('bigint', { mode: 'bigint' }).notNull(),
-	bigintNumber: bigint('bigint_number', { mode: 'number' }).notNull(),
-	bigintString: bigint('bigint_string', { mode: 'string' }).notNull(),
-	binary: binary('binary').notNull(),
-	boolean: boolean('boolean').notNull(),
-	char: char('char', { length: 4 }).notNull(),
-	charEnum: char('char', { enum: ['a', 'b', 'c'] }).notNull(),
-	customInt: customInt('customInt').notNull(),
-	date: date('date').notNull(),
-	dateString: date('dateString', { mode: 'string' }).notNull(),
-	datetime: datetime('datetime').notNull(),
-	datetimeString: datetime('datetimeString', { mode: 'string' }).notNull(),
-	decimal: decimal('decimal').notNull(),
-	double: double('double').notNull(),
-	enum: mysqlEnum('enum', ['a', 'b', 'c']).notNull(),
-	float: float('float').notNull(),
-	int: int('int').notNull(),
-	json: json('json').notNull(),
-	mediumint: mediumint('mediumint').notNull(),
-	real: real('real').notNull(),
-	serial: serial('serial').notNull(),
-	smallint: smallint('smallint').notNull(),
-	text: text('text').notNull(),
-	textEnum: text('textEnum', { enum: ['a', 'b', 'c'] }).notNull(),
-	tinytext: tinytext('tinytext').notNull(),
-	tinytextEnum: tinytext('tinytextEnum', { enum: ['a', 'b', 'c'] }).notNull(),
-	mediumtext: mediumtext('mediumtext').notNull(),
-	mediumtextEnum: mediumtext('mediumtextEnum', {
-		enum: ['a', 'b', 'c'],
-	}).notNull(),
-	longtext: longtext('longtext').notNull(),
-	longtextEnum: longtext('longtextEnum', { enum: ['a', 'b', 'c'] }).notNull(),
-	time: time('time').notNull(),
-	timestamp: timestamp('timestamp').notNull(),
-	timestampString: timestamp('timestampString', { mode: 'string' }).notNull(),
-	tinyint: tinyint('tinyint').notNull(),
-	varbinary: varbinary('varbinary', { length: 200 }).notNull(),
-	varchar: varchar('varchar', { length: 200 }).notNull(),
-	varcharEnum: varchar('varcharEnum', {
-		length: 1,
-		enum: ['a', 'b', 'c'],
-	}).notNull(),
-	year: year('year').notNull(),
-	autoIncrement: int('autoIncrement').notNull().autoincrement(),
-});
-
-const testTableRow = {
-	bigint: BigInt(1),
-	bigintNumber: 1,
-	bigintString: '1',
-	binary: 'binary',
-	boolean: true,
-	char: 'char',
-	charEnum: 'a',
-	customInt: { data: 1 },
-	date: new Date(),
-	dateString: new Date().toISOString(),
-	datetime: new Date(),
-	datetimeString: new Date().toISOString(),
-	decimal: '1.1',
-	double: 1.1,
-	enum: 'a',
-	float: 1.1,
-	int: 1,
-	json: { data: 1 },
-	mediumint: 1,
-	real: 1.1,
-	serial: 1,
-	smallint: 1,
-	text: 'text',
-	textEnum: 'a',
-	tinytext: 'tinytext',
-	tinytextEnum: 'a',
-	mediumtext: 'mediumtext',
-	mediumtextEnum: 'a',
-	longtext: 'longtext',
-	longtextEnum: 'a',
-	time: '00:00:00',
-	timestamp: new Date(),
-	timestampString: new Date().toISOString(),
-	tinyint: 1,
-	varbinary: 'A'.repeat(200),
-	varchar: 'A'.repeat(200),
-	varcharEnum: 'a',
-	year: 2021,
-	autoIncrement: 1,
-};
-
-test('insert valid row', (t) => {
-	const schema = createInsertSchema(testTable);
-
-	t.is(
-		Value.Check(
-			schema,
-			testTableRow,
-		),
-		true,
-	);
-=======
 test('table - select', (tc) => {
 	const table = mysqlTable('test', {
 		id: serial().primaryKey(),
@@ -176,7 +75,6 @@
 	});
 	expectSchemaShape(tc, expected).from(result);
 	Expect<Equal<typeof result, typeof expected>>();
->>>>>>> fca6ce71
 });
 
 test('view qb - select', (tc) => {
@@ -435,35 +333,6 @@
 	Expect<Equal<typeof result, typeof expected>>();
 });
 
-<<<<<<< HEAD
-test('select schema w/ refine', (t) => {
-	const actual = createSelectSchema(testTable, {
-		bigint: (_) => Type.BigInt({ minimum: 0n }),
-	});
-
-	const expected = Type.Object({
-		bigint: Type.BigInt({ minimum: 0n }),
-		bigintNumber: Type.Number(),
-		bigintString: Type.String(),
-		binary: Type.String(),
-		boolean: Type.Boolean(),
-		char: Type.String({ minLength: 5, maxLength: 5 }),
-		charEnum: Type.Union([Type.Literal('a'), Type.Literal('b'), Type.Literal('c')]),
-		customInt: Type.Any(),
-		date: Type.Date(),
-		dateString: Type.String(),
-		datetime: Type.Date(),
-		datetimeString: Type.String(),
-		decimal: Type.String(),
-		double: Type.Number(),
-		enum: Type.Union([
-			Type.Literal('a'),
-			Type.Literal('b'),
-			Type.Literal('c'),
-		]),
-		float: Type.Number(),
-		int: Type.Number(),
-=======
 test('all data types', (tc) => {
 	const table = mysqlTable('test', ({
 		bigint,
@@ -497,6 +366,8 @@
 		bigint2: bigint({ mode: 'bigint' }).notNull(),
 		bigint3: bigint({ unsigned: true, mode: 'number' }).notNull(),
 		bigint4: bigint({ unsigned: true, mode: 'bigint' }).notNull(),
+		bigint5: bigint({ mode: 'string' }).notNull(),
+		bigint6: bigint({ unsigned: true, mode: 'string' }).notNull(),
 		binary: binary({ length: 10 }).notNull(),
 		boolean: boolean().notNull(),
 		char1: char({ length: 10 }).notNull(),
@@ -546,6 +417,8 @@
 		bigint2: t.BigInt({ minimum: CONSTANTS.INT64_MIN, maximum: CONSTANTS.INT64_MAX }),
 		bigint3: t.Integer({ minimum: 0, maximum: Number.MAX_SAFE_INTEGER }),
 		bigint4: t.BigInt({ minimum: 0n, maximum: CONSTANTS.INT64_UNSIGNED_MAX }),
+		bigint5: t.String(),
+		bigint6: t.String(),
 		binary: t.RegExp(/^[01]*$/, { minLength: 10, maxLength: 10 }),
 		boolean: t.Boolean(),
 		char1: t.String({ minLength: 10, maxLength: 10 }),
@@ -562,7 +435,6 @@
 		float2: t.Number({ minimum: 0, maximum: CONSTANTS.INT24_UNSIGNED_MAX }),
 		int1: t.Integer({ minimum: CONSTANTS.INT32_MIN, maximum: CONSTANTS.INT32_MAX }),
 		int2: t.Integer({ minimum: 0, maximum: CONSTANTS.INT32_UNSIGNED_MAX }),
->>>>>>> fca6ce71
 		json: jsonSchema,
 		mediumint1: t.Integer({ minimum: CONSTANTS.INT24_MIN, maximum: CONSTANTS.INT24_MAX }),
 		mediumint2: t.Integer({ minimum: 0, maximum: CONSTANTS.INT24_UNSIGNED_MAX }),
