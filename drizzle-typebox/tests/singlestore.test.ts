import { type Static, Type as t } from '@sinclair/typebox';
import type { Equal } from 'drizzle-orm';
import { customType, int, json, serial, singlestoreSchema, singlestoreTable, text } from 'drizzle-orm/singlestore-core';
import type { TopLevelCondition } from 'json-rules-engine';
import { test } from 'vitest';
import { jsonSchema } from '~/column.ts';
import { CONSTANTS } from '~/constants.ts';
import { createInsertSchema, createSelectSchema, createUpdateSchema, type GenericSchema } from '../src';
import { Expect, expectSchemaShape } from './utils.ts';

const intSchema = t.Integer({
	minimum: CONSTANTS.INT32_MIN,
	maximum: CONSTANTS.INT32_MAX,
});
const intNullableSchema = t.Union([intSchema, t.Null()]);
const intOptionalSchema = t.Optional(intSchema);
const intNullableOptionalSchema = t.Optional(t.Union([intSchema, t.Null()]));

const serialSchema = t.Integer({
	minimum: 0,
	maximum: Number.MAX_SAFE_INTEGER,
});
const serialOptionalSchema = t.Optional(serialSchema);

const textSchema = t.String({ maxLength: CONSTANTS.INT16_UNSIGNED_MAX });
const textOptionalSchema = t.Optional(textSchema);

// const anySchema = t.Any();

const extendedSchema = t.Integer({ minimum: CONSTANTS.INT32_MIN, maximum: 1000 });
// const extendedNullableSchema = t.Union([extendedSchema, t.Null()]);
const extendedOptionalSchema = t.Optional(extendedSchema);

const customSchema = t.Integer({ minimum: 1, maximum: 10 });

test('table - select', (tc) => {
	const table = singlestoreTable('test', {
		id: serial().primaryKey(),
		name: text().notNull(),
	});

	const result = createSelectSchema(table);
	const expected = t.Object({ id: serialSchema, name: textSchema });
	expectSchemaShape(tc, expected).from(result);
	Expect<Equal<typeof result, typeof expected>>();
});

test('table in schema - select', (tc) => {
	const schema = singlestoreSchema('test');
	const table = schema.table('test', {
		id: serial().primaryKey(),
		name: text().notNull(),
	});

	const result = createSelectSchema(table);
	const expected = t.Object({ id: serialSchema, name: textSchema });
	expectSchemaShape(tc, expected).from(result);
	Expect<Equal<typeof result, typeof expected>>();
});

test('table - insert', (tc) => {
	const table = singlestoreTable('test', {
		id: serial().primaryKey(),
		name: text().notNull(),
		age: int(),
	});

	const result = createInsertSchema(table);
	const expected = t.Object({
		id: serialOptionalSchema,
		name: textSchema,
		age: intNullableOptionalSchema,
	});
	expectSchemaShape(tc, expected).from(result);
	Expect<Equal<typeof result, typeof expected>>();
});

test('table - update', (tc) => {
	const table = singlestoreTable('test', {
		id: serial().primaryKey(),
		name: text().notNull(),
		age: int(),
	});

	const result = createUpdateSchema(table);
	const expected = t.Object({
		id: serialOptionalSchema,
		name: textOptionalSchema,
		age: intNullableOptionalSchema,
	});
	expectSchemaShape(tc, expected).from(result);
	Expect<Equal<typeof result, typeof expected>>();
});

// TODO: SingleStore doesn't support views yet. Add these tests when they're added

// test('view qb - select', (tc) => {
// 	const table = singlestoreTable('test', {
// 		id: serial().primaryKey(),
// 		name: text().notNull(),
// 	});
// 	const view = mysqlView('test').as((qb) => qb.select({ id: table.id, age: sql``.as('age') }).from(table));

// 	const result = createSelectSchema(view);
// 	const expected = t.Object({ id: serialSchema, age: anySchema });
// 	expectSchemaShape(tc, expected).from(result);
// 	Expect<Equal<typeof result, typeof expected>>();
// });

// test('view columns - select', (tc) => {
// 	const view = mysqlView('test', {
// 		id: serial().primaryKey(),
// 		name: text().notNull(),
// 	}).as(sql``);

// 	const result = createSelectSchema(view);
// 	const expected = t.Object({ id: serialSchema, name: textSchema });
// 	expectSchemaShape(tc, expected).from(result);
// 	Expect<Equal<typeof result, typeof expected>>();
// });

// test('view with nested fields - select', (tc) => {
// 	const table = singlestoreTable('test', {
// 		id: serial().primaryKey(),
// 		name: text().notNull(),
// 	});
// 	const view = mysqlView('test').as((qb) =>
// 		qb.select({
// 			id: table.id,
// 			nested: {
// 				name: table.name,
// 				age: sql``.as('age'),
// 			},
// 			table,
// 		}).from(table)
// 	);

// 	const result = createSelectSchema(view);
// 	const expected = t.Object({
// 		id: serialNumberModeSchema,
// 		nested: t.Object({ name: textSchema, age: anySchema }),
// 		table: t.Object({ id: serialSchema, name: textSchema }),
// 	});
// 	expectSchemaShape(tc, expected).from(result);
// 	Expect<Equal<typeof result, typeof expected>>();
// });

test('nullability - select', (tc) => {
	const table = singlestoreTable('test', {
		c1: int(),
		c2: int().notNull(),
		c3: int().default(1),
		c4: int().notNull().default(1),
	});

	const result = createSelectSchema(table);
	const expected = t.Object({
		c1: intNullableSchema,
		c2: intSchema,
		c3: intNullableSchema,
		c4: intSchema,
	});
	expectSchemaShape(tc, expected).from(result);
	Expect<Equal<typeof result, typeof expected>>();
});

test('nullability - insert', (tc) => {
	const table = singlestoreTable('test', {
		c1: int(),
		c2: int().notNull(),
		c3: int().default(1),
		c4: int().notNull().default(1),
		c5: int().generatedAlwaysAs(1),
	});

	const result = createInsertSchema(table);
	const expected = t.Object({
		c1: intNullableOptionalSchema,
		c2: intSchema,
		c3: intNullableOptionalSchema,
		c4: intOptionalSchema,
	});
	expectSchemaShape(tc, expected).from(result);
	Expect<Equal<typeof result, typeof expected>>();
});

test('nullability - update', (tc) => {
	const table = singlestoreTable('test', {
		c1: int(),
		c2: int().notNull(),
		c3: int().default(1),
		c4: int().notNull().default(1),
		c5: int().generatedAlwaysAs(1),
	});

	const result = createUpdateSchema(table);
	const expected = t.Object({
		c1: intNullableOptionalSchema,
		c2: intOptionalSchema,
		c3: intNullableOptionalSchema,
		c4: intOptionalSchema,
	});
	expectSchemaShape(tc, expected).from(result);
	Expect<Equal<typeof result, typeof expected>>();
});

test('refine table - select', (tc) => {
	const table = singlestoreTable('test', {
		c1: int(),
		c2: int().notNull(),
		c3: int().notNull(),
	});

	const result = createSelectSchema(table, {
		c2: (schema) => t.Integer({ minimum: schema.minimum, maximum: 1000 }),
		c3: t.Integer({ minimum: 1, maximum: 10 }),
	});
	const expected = t.Object({
		c1: intNullableSchema,
		c2: extendedSchema,
		c3: customSchema,
	});

	expectSchemaShape(tc, expected).from(result);
	Expect<Equal<typeof result, typeof expected>>();
});

test('refine table - select with custom data type', (tc) => {
	const customText = customType({ dataType: () => 'text' });
	const table = singlestoreTable('test', {
		c1: int(),
		c2: int().notNull(),
		c3: int().notNull(),
		c4: customText(),
	});

	const customTextSchema = t.String({ minLength: 1, maxLength: 100 });
	const result = createSelectSchema(table, {
		c2: (schema) => t.Integer({ minimum: schema.minimum, maximum: 1000 }),
		c3: t.Integer({ minimum: 1, maximum: 10 }),
		c4: customTextSchema,
	});
	const expected = t.Object({
		c1: intNullableSchema,
		c2: extendedSchema,
		c3: customSchema,
		c4: customTextSchema,
	});

	expectSchemaShape(tc, expected).from(result);
	Expect<Equal<typeof result, typeof expected>>();
});

test('refine table - insert', (tc) => {
	const table = singlestoreTable('test', {
		c1: int(),
		c2: int().notNull(),
		c3: int().notNull(),
		c4: int().generatedAlwaysAs(1),
	});

	const result = createInsertSchema(table, {
		c2: (schema) => t.Integer({ minimum: schema.minimum, maximum: 1000 }),
		c3: t.Integer({ minimum: 1, maximum: 10 }),
	});
	const expected = t.Object({
		c1: intNullableOptionalSchema,
		c2: extendedSchema,
		c3: customSchema,
	});
	expectSchemaShape(tc, expected).from(result);
	Expect<Equal<typeof result, typeof expected>>();
});

test('refine table - update', (tc) => {
	const table = singlestoreTable('test', {
		c1: int(),
		c2: int().notNull(),
		c3: int().notNull(),
		c4: int().generatedAlwaysAs(1),
	});

	const result = createUpdateSchema(table, {
		c2: (schema) => t.Integer({ minimum: schema.minimum, maximum: 1000 }),
		c3: t.Integer({ minimum: 1, maximum: 10 }),
	});
	const expected = t.Object({
		c1: intNullableOptionalSchema,
		c2: extendedOptionalSchema,
		c3: customSchema,
	});
	expectSchemaShape(tc, expected).from(result);
	Expect<Equal<typeof result, typeof expected>>();
});

// test('refine view - select', (tc) => {
// 	const table = singlestoreTable('test', {
// 		c1: int(),
// 		c2: int(),
// 		c3: int(),
// 		c4: int(),
// 		c5: int(),
// 		c6: int(),
// 	});
// 	const view = mysqlView('test').as((qb) =>
// 		qb.select({
// 			c1: table.c1,
// 			c2: table.c2,
// 			c3: table.c3,
// 			nested: {
// 				c4: table.c4,
// 				c5: table.c5,
// 				c6: table.c6,
// 			},
// 			table,
// 		}).from(table)
// 	);

// 	const result = createSelectSchema(view, {
// 		c2: (schema) => t.Integer({ minimum: schema.minimum, maximum: 1000 }),
// 		c3: t.Integer({ minimum: 1, maximum: 10 }),
// 		nested: {
// 			c5: (schema) => t.Integer({ minimum: schema.minimum, maximum: 1000 }),
// 			c6: t.Integer({ minimum: 1, maximum: 10 }),
// 		},
// 		table: {
// 			c2: (schema) => t.Integer({ minimum: schema.minimum, maximum: 1000 }),
// 			c3: t.Integer({ minimum: 1, maximum: 10 }),
// 		},
// 	});
// 	const expected = t.Object({
// 		c1: intNullableSchema,
// 		c2: extendedNullableSchema,
// 		c3: customSchema,
// 		nested: t.Object({
// 			c4: intNullableSchema,
// 			c5: extendedNullableSchema,
// 			c6: customSchema,
// 		}),
// 		table: t.Object({
// 			c1: intNullableSchema,
// 			c2: extendedNullableSchema,
// 			c3: customSchema,
// 			c4: intNullableSchema,
// 			c5: intNullableSchema,
// 			c6: intNullableSchema,
// 		}),
// 	});
// 	expectSchemaShape(tc, expected).from(result);
// 	Expect<Equal<typeof result, typeof expected>>();
// });

test('all data types', (tc) => {
	const table = singlestoreTable('test', ({
		bigint,
		binary,
		boolean,
		char,
		date,
		datetime,
		decimal,
		double,
		float,
		int,
		json,
		mediumint,
		singlestoreEnum,
		real,
		serial,
		smallint,
		text,
		time,
		timestamp,
		tinyint,
		varchar,
		varbinary,
		year,
		longtext,
		mediumtext,
		tinytext,
		vector,
	}) => ({
		bigint1: bigint({ mode: 'number' }).notNull(),
		bigint2: bigint({ mode: 'bigint' }).notNull(),
		bigint3: bigint({ unsigned: true, mode: 'number' }).notNull(),
		bigint4: bigint({ unsigned: true, mode: 'bigint' }).notNull(),
		bigint5: bigint({ mode: 'string' }).notNull(),
		bigint6: bigint({ unsigned: true, mode: 'string' }).notNull(),
		binary: binary({ length: 10 }).notNull(),
		boolean: boolean().notNull(),
		char1: char({ length: 10 }).notNull(),
		char2: char({ length: 1, enum: ['a', 'b', 'c'] }).notNull(),
		date1: date({ mode: 'date' }).notNull(),
		date2: date({ mode: 'string' }).notNull(),
		datetime1: datetime({ mode: 'date' }).notNull(),
		datetime2: datetime({ mode: 'string' }).notNull(),
		decimal1: decimal({ mode: 'number' }).notNull(),
		decimal2: decimal({ mode: 'number', unsigned: true }).notNull(),
		decimal3: decimal({ mode: 'bigint' }).notNull(),
		decimal4: decimal({ mode: 'bigint', unsigned: true }).notNull(),
		decimal5: decimal({ mode: 'string' }).notNull(),
		decimal6: decimal({ mode: 'string', unsigned: true }).notNull(),
		double1: double().notNull(),
		double2: double({ unsigned: true }).notNull(),
		float1: float().notNull(),
		float2: float({ unsigned: true }).notNull(),
		int1: int().notNull(),
		int2: int({ unsigned: true }).notNull(),
		json: json().notNull(),
		mediumint1: mediumint().notNull(),
		mediumint2: mediumint({ unsigned: true }).notNull(),
		enum: singlestoreEnum('enum', ['a', 'b', 'c']).notNull(),
		real: real().notNull(),
		serial: serial().notNull(),
		smallint1: smallint().notNull(),
		smallint2: smallint({ unsigned: true }).notNull(),
		text1: text().notNull(),
		text2: text({ enum: ['a', 'b', 'c'] }).notNull(),
		time: time().notNull(),
		timestamp1: timestamp({ mode: 'date' }).notNull(),
		timestamp2: timestamp({ mode: 'string' }).notNull(),
		tinyint1: tinyint().notNull(),
		tinyint2: tinyint({ unsigned: true }).notNull(),
		varchar1: varchar({ length: 10 }).notNull(),
		varchar2: varchar({ length: 1, enum: ['a', 'b', 'c'] }).notNull(),
		varbinary: varbinary({ length: 10 }).notNull(),
		year: year().notNull(),
		longtext1: longtext().notNull(),
		longtext2: longtext({ enum: ['a', 'b', 'c'] }).notNull(),
		mediumtext1: mediumtext().notNull(),
		mediumtext2: mediumtext({ enum: ['a', 'b', 'c'] }).notNull(),
		tinytext1: tinytext().notNull(),
		tinytext2: tinytext({ enum: ['a', 'b', 'c'] }).notNull(),
		vector: vector({
			dimensions: 3,
			elementType: 'F32',
		}).notNull(),
		vector2: vector({
			dimensions: 2,
			elementType: 'I64',
		}).notNull(),
	}));

	const result = createSelectSchema(table);
	const expected = t.Object({
		bigint1: t.Integer({ minimum: Number.MIN_SAFE_INTEGER, maximum: Number.MAX_SAFE_INTEGER }),
		bigint2: t.BigInt({ minimum: CONSTANTS.INT64_MIN, maximum: CONSTANTS.INT64_MAX }),
		bigint3: t.Integer({ minimum: 0, maximum: Number.MAX_SAFE_INTEGER }),
		bigint4: t.BigInt({ minimum: 0n, maximum: CONSTANTS.INT64_UNSIGNED_MAX }),
<<<<<<< HEAD
		binary: t.RegExp(/^[01]*$/, { maxLength: 10 }),
=======
		bigint5: t.String(),
		bigint6: t.String(),
		binary: t.RegExp(/^[01]*$/, { minLength: 10, maxLength: 10 }),
>>>>>>> 7722e6ab
		boolean: t.Boolean(),
		char1: t.String({ maxLength: 10 }),
		char2: t.Enum({ a: 'a', b: 'b', c: 'c' }),
		date1: t.Date(),
		date2: t.String(),
		datetime1: t.Date(),
		datetime2: t.String(),
		decimal1: t.Number({ minimum: Number.MIN_SAFE_INTEGER, maximum: Number.MAX_SAFE_INTEGER }),
		decimal2: t.Number({ minimum: 0, maximum: Number.MAX_SAFE_INTEGER }),
		decimal3: t.BigInt({ minimum: CONSTANTS.INT64_MIN, maximum: CONSTANTS.INT64_MAX }),
		decimal4: t.BigInt({ minimum: 0n, maximum: CONSTANTS.INT64_UNSIGNED_MAX }),
		decimal5: t.String(),
		decimal6: t.String(),
		double1: t.Number({ minimum: CONSTANTS.INT48_MIN, maximum: CONSTANTS.INT48_MAX }),
		double2: t.Number({ minimum: 0, maximum: CONSTANTS.INT48_UNSIGNED_MAX }),
		float1: t.Number({ minimum: CONSTANTS.INT24_MIN, maximum: CONSTANTS.INT24_MAX }),
		float2: t.Number({ minimum: 0, maximum: CONSTANTS.INT24_UNSIGNED_MAX }),
		int1: t.Integer({ minimum: CONSTANTS.INT32_MIN, maximum: CONSTANTS.INT32_MAX }),
		int2: t.Integer({ minimum: 0, maximum: CONSTANTS.INT32_UNSIGNED_MAX }),
		json: jsonSchema,
		mediumint1: t.Integer({ minimum: CONSTANTS.INT24_MIN, maximum: CONSTANTS.INT24_MAX }),
		mediumint2: t.Integer({ minimum: 0, maximum: CONSTANTS.INT24_UNSIGNED_MAX }),
		enum: t.Enum({ a: 'a', b: 'b', c: 'c' }),
		real: t.Number({ minimum: CONSTANTS.INT48_MIN, maximum: CONSTANTS.INT48_MAX }),
		serial: t.Integer({ minimum: 0, maximum: Number.MAX_SAFE_INTEGER }),
		smallint1: t.Integer({ minimum: CONSTANTS.INT16_MIN, maximum: CONSTANTS.INT16_MAX }),
		smallint2: t.Integer({ minimum: 0, maximum: CONSTANTS.INT16_UNSIGNED_MAX }),
		text1: t.String({ maxLength: CONSTANTS.INT16_UNSIGNED_MAX }),
		text2: t.Enum({ a: 'a', b: 'b', c: 'c' }),
		time: t.String(),
		timestamp1: t.Date(),
		timestamp2: t.String(),
		tinyint1: t.Integer({ minimum: CONSTANTS.INT8_MIN, maximum: CONSTANTS.INT8_MAX }),
		tinyint2: t.Integer({ minimum: 0, maximum: CONSTANTS.INT8_UNSIGNED_MAX }),
		varchar1: t.String({ maxLength: 10 }),
		varchar2: t.Enum({ a: 'a', b: 'b', c: 'c' }),
		varbinary: t.RegExp(/^[01]*$/, { maxLength: 10 }),
		year: t.Integer({ minimum: 1901, maximum: 2155 }),
		longtext1: t.String({ maxLength: CONSTANTS.INT32_UNSIGNED_MAX }),
		longtext2: t.Enum({ a: 'a', b: 'b', c: 'c' }),
		mediumtext1: t.String({ maxLength: CONSTANTS.INT24_UNSIGNED_MAX }),
		mediumtext2: t.Enum({ a: 'a', b: 'b', c: 'c' }),
		tinytext1: t.String({ maxLength: CONSTANTS.INT8_UNSIGNED_MAX }),
		tinytext2: t.Enum({ a: 'a', b: 'b', c: 'c' }),
		vector: t.Array(t.Number(), { minItems: 3, maxItems: 3 }),
		vector2: t.Array(t.BigInt({ minimum: CONSTANTS.INT64_MIN, maximum: CONSTANTS.INT64_MAX }), {
			minItems: 2,
			maxItems: 2,
		}),
	});
	expectSchemaShape(tc, expected).from(result);
	Expect<Equal<typeof result, typeof expected>>();
});

/* Infinitely recursive type */ {
	const TopLevelCondition: GenericSchema<TopLevelCondition> = t.Any() as any;
	const table = singlestoreTable('test', {
		json: json().$type<TopLevelCondition>(),
	});
	const result = createSelectSchema(table);
	const expected = t.Object({
		json: t.Union([TopLevelCondition, t.Null()]),
	});
	Expect<Equal<Static<typeof result>, Static<typeof expected>>>();
}

/* Disallow unknown keys in table refinement - select */ {
	const table = singlestoreTable('test', { id: int() });
	// @ts-expect-error
	createSelectSchema(table, { unknown: t.String() });
}

/* Disallow unknown keys in table refinement - insert */ {
	const table = singlestoreTable('test', { id: int() });
	// @ts-expect-error
	createInsertSchema(table, { unknown: t.String() });
}

/* Disallow unknown keys in table refinement - update */ {
	const table = singlestoreTable('test', { id: int() });
	// @ts-expect-error
	createUpdateSchema(table, { unknown: t.String() });
}

// /* Disallow unknown keys in view qb - select */ {
// 	const table = singlestoreTable('test', { id: int() });
// 	const view = mysqlView('test').as((qb) => qb.select().from(table));
// 	const nestedSelect = mysqlView('test').as((qb) => qb.select({ table }).from(table));
// 	// @ts-expect-error
// 	createSelectSchema(view, { unknown: t.String() });
// 	// @ts-expect-error
// 	createSelectSchema(nestedSelect, { table: { unknown: t.String() } });
// }

// /* Disallow unknown keys in view columns - select */ {
// 	const view = mysqlView('test', { id: int() }).as(sql``);
// 	// @ts-expect-error
// 	createSelectSchema(view, { unknown: t.String() });
// }<|MERGE_RESOLUTION|>--- conflicted
+++ resolved
@@ -447,13 +447,9 @@
 		bigint2: t.BigInt({ minimum: CONSTANTS.INT64_MIN, maximum: CONSTANTS.INT64_MAX }),
 		bigint3: t.Integer({ minimum: 0, maximum: Number.MAX_SAFE_INTEGER }),
 		bigint4: t.BigInt({ minimum: 0n, maximum: CONSTANTS.INT64_UNSIGNED_MAX }),
-<<<<<<< HEAD
-		binary: t.RegExp(/^[01]*$/, { maxLength: 10 }),
-=======
 		bigint5: t.String(),
 		bigint6: t.String(),
-		binary: t.RegExp(/^[01]*$/, { minLength: 10, maxLength: 10 }),
->>>>>>> 7722e6ab
+		binary: t.RegExp(/^[01]*$/, { maxLength: 10 }),
 		boolean: t.Boolean(),
 		char1: t.String({ maxLength: 10 }),
 		char2: t.Enum({ a: 'a', b: 'b', c: 'c' }),
