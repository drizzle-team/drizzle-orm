{
<<<<<<< HEAD
  "name": "drizzle-typebox",
  "version": "0.1.1",
  "description": "Generate Typebox schemas from Drizzle ORM schemas",
  "type": "module",
  "scripts": {
    "build": "tsx scripts/build.ts",
    "b": "pnpm build",
    "test:types": "cd tests && tsc",
    "pack": "(cd dist && npm pack --pack-destination ..) && rm -f package.tgz && mv *.tgz package.tgz",
    "publish": "npm publish package.tgz",
    "test": "NODE_OPTIONS='--loader=tsx --no-warnings' ava"
  },
  "exports": {
    ".": {
      "import": {
        "types": "./index.d.mts",
        "default": "./index.mjs"
      },
      "require": {
        "types": "./index.d.cjs",
        "default": "./index.cjs"
      },
      "types": "./index.d.ts",
      "default": "./index.mjs"
    }
  },
  "main": "./index.cjs",
  "module": "./index.mjs",
  "types": "./index.d.ts",
  "publishConfig": {
    "provenance": true
  },
  "repository": {
    "type": "git",
    "url": "git+https://github.com/drizzle-team/drizzle-orm.git"
  },
  "ava": {
    "files": [
      "tests/**/*.test.ts",
      "!tests/bun/**/*"
    ],
    "extensions": {
      "ts": "module"
    },
    "nodeArguments": [
      "--loader=tsx"
    ]
  },
  "keywords": [
    "typebox",
    "validate",
    "validation",
    "schema",
    "drizzle",
    "orm",
    "pg",
    "mysql",
    "postgresql",
    "postgres",
    "sqlite",
    "database",
    "sql",
    "typescript",
    "ts"
  ],
  "author": "Drizzle Team",
  "license": "Apache-2.0",
  "peerDependencies": {
    "@sinclair/typebox": ">=0.17.6",
    "drizzle-orm": ">=0.23.13"
  },
  "devDependencies": {
    "@rollup/plugin-terser": "^0.4.1",
    "@rollup/plugin-typescript": "^11.1.0",
    "@sinclair/typebox": "^0.29.6",
    "@types/node": "^18.15.10",
    "ava": "^5.1.0",
    "cpy": "^10.1.0",
    "drizzle-orm": "link:../drizzle-orm/dist",
    "rimraf": "^5.0.0",
    "rollup": "^3.20.7",
    "tsx": "^3.12.2",
    "zx": "^7.2.2"
  }
=======
	"name": "drizzle-typebox",
	"version": "0.3.3",
	"description": "Generate Typebox schemas from Drizzle ORM schemas",
	"type": "module",
	"scripts": {
		"build": "tsx scripts/build.ts",
		"b": "pnpm build",
		"test:types": "cd tests && tsc",
		"pack": "(cd dist && npm pack --pack-destination ..) && rm -f package.tgz && mv *.tgz package.tgz",
		"publish": "npm publish package.tgz",
		"test": "vitest run"
	},
	"exports": {
		".": {
			"import": {
				"types": "./index.d.mts",
				"default": "./index.mjs"
			},
			"require": {
				"types": "./index.d.cjs",
				"default": "./index.cjs"
			},
			"types": "./index.d.ts",
			"default": "./index.mjs"
		}
	},
	"main": "./index.cjs",
	"module": "./index.mjs",
	"types": "./index.d.ts",
	"publishConfig": {
		"provenance": true
	},
	"repository": {
		"type": "git",
		"url": "git+https://github.com/drizzle-team/drizzle-orm.git"
	},
	"keywords": [
		"typebox",
		"validate",
		"validation",
		"schema",
		"drizzle",
		"orm",
		"pg",
		"mysql",
		"postgresql",
		"postgres",
		"sqlite",
		"database",
		"sql",
		"typescript",
		"ts"
	],
	"author": "Drizzle Team",
	"license": "Apache-2.0",
	"peerDependencies": {
		"@sinclair/typebox": ">=0.34.8",
		"drizzle-orm": ">=0.36.0"
	},
	"devDependencies": {
		"@rollup/plugin-typescript": "^11.1.0",
		"@sinclair/typebox": "^0.34.8",
		"@types/node": "^18.15.10",
		"cpy": "^10.1.0",
		"drizzle-orm": "link:../drizzle-orm/dist",
		"json-rules-engine": "^7.3.1",
		"rimraf": "^5.0.0",
		"rollup": "^3.29.5",
		"vite-tsconfig-paths": "^4.3.2",
		"vitest": "^3.1.3",
		"zx": "^7.2.2"
	}
>>>>>>> ce85ad2b
}<|MERGE_RESOLUTION|>--- conflicted
+++ resolved
@@ -1,90 +1,4 @@
 {
-<<<<<<< HEAD
-  "name": "drizzle-typebox",
-  "version": "0.1.1",
-  "description": "Generate Typebox schemas from Drizzle ORM schemas",
-  "type": "module",
-  "scripts": {
-    "build": "tsx scripts/build.ts",
-    "b": "pnpm build",
-    "test:types": "cd tests && tsc",
-    "pack": "(cd dist && npm pack --pack-destination ..) && rm -f package.tgz && mv *.tgz package.tgz",
-    "publish": "npm publish package.tgz",
-    "test": "NODE_OPTIONS='--loader=tsx --no-warnings' ava"
-  },
-  "exports": {
-    ".": {
-      "import": {
-        "types": "./index.d.mts",
-        "default": "./index.mjs"
-      },
-      "require": {
-        "types": "./index.d.cjs",
-        "default": "./index.cjs"
-      },
-      "types": "./index.d.ts",
-      "default": "./index.mjs"
-    }
-  },
-  "main": "./index.cjs",
-  "module": "./index.mjs",
-  "types": "./index.d.ts",
-  "publishConfig": {
-    "provenance": true
-  },
-  "repository": {
-    "type": "git",
-    "url": "git+https://github.com/drizzle-team/drizzle-orm.git"
-  },
-  "ava": {
-    "files": [
-      "tests/**/*.test.ts",
-      "!tests/bun/**/*"
-    ],
-    "extensions": {
-      "ts": "module"
-    },
-    "nodeArguments": [
-      "--loader=tsx"
-    ]
-  },
-  "keywords": [
-    "typebox",
-    "validate",
-    "validation",
-    "schema",
-    "drizzle",
-    "orm",
-    "pg",
-    "mysql",
-    "postgresql",
-    "postgres",
-    "sqlite",
-    "database",
-    "sql",
-    "typescript",
-    "ts"
-  ],
-  "author": "Drizzle Team",
-  "license": "Apache-2.0",
-  "peerDependencies": {
-    "@sinclair/typebox": ">=0.17.6",
-    "drizzle-orm": ">=0.23.13"
-  },
-  "devDependencies": {
-    "@rollup/plugin-terser": "^0.4.1",
-    "@rollup/plugin-typescript": "^11.1.0",
-    "@sinclair/typebox": "^0.29.6",
-    "@types/node": "^18.15.10",
-    "ava": "^5.1.0",
-    "cpy": "^10.1.0",
-    "drizzle-orm": "link:../drizzle-orm/dist",
-    "rimraf": "^5.0.0",
-    "rollup": "^3.20.7",
-    "tsx": "^3.12.2",
-    "zx": "^7.2.2"
-  }
-=======
 	"name": "drizzle-typebox",
 	"version": "0.3.3",
 	"description": "Generate Typebox schemas from Drizzle ORM schemas",
@@ -157,5 +71,4 @@
 		"vitest": "^3.1.3",
 		"zx": "^7.2.2"
 	}
->>>>>>> ce85ad2b
 }