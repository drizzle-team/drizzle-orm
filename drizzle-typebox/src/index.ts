<<<<<<< HEAD
import type {
	TAny,
	TArray,
	TBigInt,
	TBoolean,
	TDate,
	TLiteral,
	TNull,
	TNumber,
	TObject,
	TOptional,
	TSchema,
	TString,
	TUnion,
} from '@sinclair/typebox';
import { Type } from '@sinclair/typebox';
import {
	type AnyColumn,
	type Assume,
	type Column,
	type DrizzleTypeError,
	type Equal,
	getTableColumns,
	is,
	type Simplify,
	type Table,
} from 'drizzle-orm';
import { MySqlChar, MySqlVarBinary, MySqlVarChar } from 'drizzle-orm/mysql-core';
import { type PgArray, PgChar, PgUUID, PgVarchar } from 'drizzle-orm/pg-core';
import { SQLiteText } from 'drizzle-orm/sqlite-core';

type TUnionLiterals<T extends string[]> = T extends readonly [
	infer U extends string,
	...infer Rest extends string[],
] ? [TLiteral<U>, ...TUnionLiterals<Rest>]
	: [];

const literalSchema = Type.Union([
	Type.String(),
	Type.Number(),
	Type.Boolean(),
	Type.Null(),
]);

type Json = typeof jsonSchema;

export const jsonSchema = Type.Union([
	literalSchema,
	Type.Array(Type.Any()),
	Type.Record(Type.String(), Type.Any()),
]);

type TNullable<TType extends TSchema> = TUnion<[TType, TNull]>;

type MapInsertColumnToTypebox<
	TColumn extends Column,
	TType extends TSchema,
> = TColumn['_']['notNull'] extends false ? TOptional<TNullable<TType>>
	: TColumn['_']['hasDefault'] extends true ? TOptional<TType>
	: TType;

type MapSelectColumnToTypebox<
	TColumn extends Column,
	TType extends TSchema,
> = TColumn['_']['notNull'] extends false ? TNullable<TType> : TType;

type MapColumnToTypebox<
	TColumn extends Column,
	TType extends TSchema,
	TMode extends 'insert' | 'select',
> = TMode extends 'insert' ? MapInsertColumnToTypebox<TColumn, TType>
	: MapSelectColumnToTypebox<TColumn, TType>;

type MaybeOptional<
	TColumn extends Column,
	TType extends TSchema,
	TMode extends 'insert' | 'select',
	TNoOptional extends boolean,
> = TNoOptional extends true ? TType
	: MapColumnToTypebox<TColumn, TType, TMode>;

type GetTypeboxType<TColumn extends Column> = TColumn['_']['dataType'] extends infer TDataType
	? TDataType extends 'custom' ? TAny
	: TDataType extends 'json' ? Json
	: TColumn extends { enumValues: [string, ...string[]] }
		? Equal<TColumn['enumValues'], [string, ...string[]]> extends true ? TString
		: TUnion<TUnionLiterals<TColumn['enumValues']>>
	: TDataType extends 'array' ? TArray<
			GetTypeboxType<
				Assume<
					TColumn['_'],
					{ baseColumn: Column }
				>['baseColumn']
			>
		>
	: TDataType extends 'bigint' ? TBigInt
	: TDataType extends 'number' ? TNumber
	: TDataType extends 'string' ? TString
	: TDataType extends 'boolean' ? TBoolean
	: TDataType extends 'date' ? TDate
	: TAny
	: never;

type ValueOrUpdater<T, TUpdaterArg> = T | ((arg: TUpdaterArg) => T);

type UnwrapValueOrUpdater<T> = T extends ValueOrUpdater<infer U, any> ? U
	: never;

export type Refine<TTable extends Table, TMode extends 'select' | 'insert'> = {
	[K in keyof TTable['_']['columns']]?: ValueOrUpdater<
		TSchema,
		TMode extends 'select' ? BuildSelectSchema<TTable, {}, true>
			: BuildInsertSchema<TTable, {}, true>
	>;
};

export type BuildInsertSchema<
	TTable extends Table,
	TRefine extends Refine<TTable, 'insert'> | {},
	TNoOptional extends boolean = false,
> = TTable['_']['columns'] extends infer TColumns extends Record<
	string,
	Column<any>
> ? {
		[K in keyof TColumns & string]: MaybeOptional<
			TColumns[K],
			K extends keyof TRefine ? Assume<UnwrapValueOrUpdater<TRefine[K]>, TSchema>
				: GetTypeboxType<TColumns[K]>,
			'insert',
			TNoOptional
		>;
	}
	: never;

export type BuildSelectSchema<
	TTable extends Table,
	TRefine extends Refine<TTable, 'select'>,
	TNoOptional extends boolean = false,
> = Simplify<
	{
		[K in keyof TTable['_']['columns']]: MaybeOptional<
			TTable['_']['columns'][K],
			K extends keyof TRefine ? Assume<UnwrapValueOrUpdater<TRefine[K]>, TSchema>
				: GetTypeboxType<TTable['_']['columns'][K]>,
			'select',
			TNoOptional
		>;
	}
>;

export const Nullable = <T extends TSchema>(schema: T) => Type.Union([schema, Type.Null()]);

export function createInsertSchema<
	TTable extends Table,
	TRefine extends Refine<TTable, 'insert'> = Refine<TTable, 'insert'>,
>(
	table: TTable,
	/**
	 * @param refine Refine schema fields
	 */
	refine?: {
		[K in keyof TRefine]: K extends keyof TTable['_']['columns'] ? TRefine[K]
			: DrizzleTypeError<
				`Column '${
					& K
					& string}' does not exist in table '${TTable['_']['name']}'`
			>;
	},
	//
): TObject<
	BuildInsertSchema<
		TTable,
		Equal<TRefine, Refine<TTable, 'insert'>> extends true ? {} : TRefine
	>
> {
	const columns = getTableColumns(table);
	const columnEntries = Object.entries(columns);

	let schemaEntries = Object.fromEntries(
		columnEntries.map(([name, column]) => {
			return [name, mapColumnToSchema(column)];
		}),
	);

	if (refine) {
		schemaEntries = Object.assign(
			schemaEntries,
			Object.fromEntries(
				Object.entries(refine).map(([name, refineColumn]) => {
					return [
						name,
						typeof refineColumn === 'function'
							? refineColumn(
								schemaEntries as BuildInsertSchema<
									TTable,
									{},
									true
								>,
							)
							: refineColumn,
					];
				}),
			),
		);
	}

	for (const [name, column] of columnEntries) {
		if (!column.notNull) {
			schemaEntries[name] = Type.Optional(Nullable(schemaEntries[name]!));
		} else if (column.hasDefault) {
			schemaEntries[name] = Type.Optional(schemaEntries[name]!);
		}
	}

	return Type.Object(schemaEntries) as any;
}

export function createSelectSchema<
	TTable extends Table,
	TRefine extends Refine<TTable, 'select'> = Refine<TTable, 'select'>,
>(
	table: TTable,
	/**
	 * @param refine Refine schema fields
	 */
	refine?: {
		[K in keyof TRefine]: K extends keyof TTable['_']['columns'] ? TRefine[K]
			: DrizzleTypeError<
				`Column '${
					& K
					& string}' does not exist in table '${TTable['_']['name']}'`
			>;
	},
): TObject<
	BuildSelectSchema<
		TTable,
		Equal<TRefine, Refine<TTable, 'select'>> extends true ? {} : TRefine
	>
> {
	const columns = getTableColumns(table);
	const columnEntries = Object.entries(columns);

	let schemaEntries = Object.fromEntries(
		columnEntries.map(([name, column]) => {
			return [name, mapColumnToSchema(column)];
		}),
	);

	if (refine) {
		schemaEntries = Object.assign(
			schemaEntries,
			Object.fromEntries(
				Object.entries(refine).map(([name, refineColumn]) => {
					return [
						name,
						typeof refineColumn === 'function'
							? refineColumn(
								schemaEntries as BuildSelectSchema<
									TTable,
									{},
									true
								>,
							)
							: refineColumn,
					];
				}),
			),
		);
	}

	for (const [name, column] of columnEntries) {
		if (!column.notNull) {
			schemaEntries[name] = Nullable(schemaEntries[name]!);
		}
	}

	return Type.Object(schemaEntries) as any;
}

function isWithEnum(
	column: AnyColumn,
): column is typeof column & { enumValues: [string, ...string[]] } {
	return (
		'enumValues' in column
		&& Array.isArray(column.enumValues)
		&& column.enumValues.length > 0
	);
}

const uuidPattern = /^[\dA-Fa-f]{8}(?:-[\dA-Fa-f]{4}){3}-[\dA-Fa-f]{12}$/;

export function mapColumnToSchema(column: Column): TSchema {
	let type: TSchema | undefined;

	if (isWithEnum(column)) {
		type = column.enumValues?.length
			? Type.Union(column.enumValues.map((value) => Type.Literal(value)))
			: Type.String();
	}

	if (!type) {
		if (column.dataType === 'custom') {
			type = Type.Any();
		} else if (column.dataType === 'json') {
			type = jsonSchema;
		} else if (column.dataType === 'array') {
			type = Type.Array(
				mapColumnToSchema((column as PgArray<any, any>).baseColumn),
			);
		} else if (column.dataType === 'number') {
			type = Type.Number();
		} else if (column.dataType === 'bigint') {
			type = Type.BigInt();
		} else if (column.dataType === 'boolean') {
			type = Type.Boolean();
		} else if (column.dataType === 'date') {
			type = Type.Date();
		} else if (column.dataType === 'string') {
			const sType = Type.String();

			if (
				(is(column, PgChar)
					|| is(column, PgVarchar)
					|| is(column, MySqlVarChar)
					|| is(column, MySqlVarBinary)
					|| is(column, MySqlChar)
					|| is(column, SQLiteText))
				&& typeof column.length === 'number'
			) {
				sType.maxLength = column.length;
			}

			type = sType;
		} else if (is(column, PgUUID)) {
			type = Type.RegEx(uuidPattern);
		}
	}

	if (!type) {
		type = Type.Any();
	}

	return type;
}
=======
export { bufferSchema, jsonSchema, literalSchema } from './column.ts';
export * from './column.types.ts';
export * from './schema.ts';
export * from './schema.types.internal.ts';
export * from './schema.types.ts';
export * from './utils.ts';
>>>>>>> 4676e1d1
<|MERGE_RESOLUTION|>--- conflicted
+++ resolved
@@ -1,353 +1,6 @@
-<<<<<<< HEAD
-import type {
-	TAny,
-	TArray,
-	TBigInt,
-	TBoolean,
-	TDate,
-	TLiteral,
-	TNull,
-	TNumber,
-	TObject,
-	TOptional,
-	TSchema,
-	TString,
-	TUnion,
-} from '@sinclair/typebox';
-import { Type } from '@sinclair/typebox';
-import {
-	type AnyColumn,
-	type Assume,
-	type Column,
-	type DrizzleTypeError,
-	type Equal,
-	getTableColumns,
-	is,
-	type Simplify,
-	type Table,
-} from 'drizzle-orm';
-import { MySqlChar, MySqlVarBinary, MySqlVarChar } from 'drizzle-orm/mysql-core';
-import { type PgArray, PgChar, PgUUID, PgVarchar } from 'drizzle-orm/pg-core';
-import { SQLiteText } from 'drizzle-orm/sqlite-core';
-
-type TUnionLiterals<T extends string[]> = T extends readonly [
-	infer U extends string,
-	...infer Rest extends string[],
-] ? [TLiteral<U>, ...TUnionLiterals<Rest>]
-	: [];
-
-const literalSchema = Type.Union([
-	Type.String(),
-	Type.Number(),
-	Type.Boolean(),
-	Type.Null(),
-]);
-
-type Json = typeof jsonSchema;
-
-export const jsonSchema = Type.Union([
-	literalSchema,
-	Type.Array(Type.Any()),
-	Type.Record(Type.String(), Type.Any()),
-]);
-
-type TNullable<TType extends TSchema> = TUnion<[TType, TNull]>;
-
-type MapInsertColumnToTypebox<
-	TColumn extends Column,
-	TType extends TSchema,
-> = TColumn['_']['notNull'] extends false ? TOptional<TNullable<TType>>
-	: TColumn['_']['hasDefault'] extends true ? TOptional<TType>
-	: TType;
-
-type MapSelectColumnToTypebox<
-	TColumn extends Column,
-	TType extends TSchema,
-> = TColumn['_']['notNull'] extends false ? TNullable<TType> : TType;
-
-type MapColumnToTypebox<
-	TColumn extends Column,
-	TType extends TSchema,
-	TMode extends 'insert' | 'select',
-> = TMode extends 'insert' ? MapInsertColumnToTypebox<TColumn, TType>
-	: MapSelectColumnToTypebox<TColumn, TType>;
-
-type MaybeOptional<
-	TColumn extends Column,
-	TType extends TSchema,
-	TMode extends 'insert' | 'select',
-	TNoOptional extends boolean,
-> = TNoOptional extends true ? TType
-	: MapColumnToTypebox<TColumn, TType, TMode>;
-
-type GetTypeboxType<TColumn extends Column> = TColumn['_']['dataType'] extends infer TDataType
-	? TDataType extends 'custom' ? TAny
-	: TDataType extends 'json' ? Json
-	: TColumn extends { enumValues: [string, ...string[]] }
-		? Equal<TColumn['enumValues'], [string, ...string[]]> extends true ? TString
-		: TUnion<TUnionLiterals<TColumn['enumValues']>>
-	: TDataType extends 'array' ? TArray<
-			GetTypeboxType<
-				Assume<
-					TColumn['_'],
-					{ baseColumn: Column }
-				>['baseColumn']
-			>
-		>
-	: TDataType extends 'bigint' ? TBigInt
-	: TDataType extends 'number' ? TNumber
-	: TDataType extends 'string' ? TString
-	: TDataType extends 'boolean' ? TBoolean
-	: TDataType extends 'date' ? TDate
-	: TAny
-	: never;
-
-type ValueOrUpdater<T, TUpdaterArg> = T | ((arg: TUpdaterArg) => T);
-
-type UnwrapValueOrUpdater<T> = T extends ValueOrUpdater<infer U, any> ? U
-	: never;
-
-export type Refine<TTable extends Table, TMode extends 'select' | 'insert'> = {
-	[K in keyof TTable['_']['columns']]?: ValueOrUpdater<
-		TSchema,
-		TMode extends 'select' ? BuildSelectSchema<TTable, {}, true>
-			: BuildInsertSchema<TTable, {}, true>
-	>;
-};
-
-export type BuildInsertSchema<
-	TTable extends Table,
-	TRefine extends Refine<TTable, 'insert'> | {},
-	TNoOptional extends boolean = false,
-> = TTable['_']['columns'] extends infer TColumns extends Record<
-	string,
-	Column<any>
-> ? {
-		[K in keyof TColumns & string]: MaybeOptional<
-			TColumns[K],
-			K extends keyof TRefine ? Assume<UnwrapValueOrUpdater<TRefine[K]>, TSchema>
-				: GetTypeboxType<TColumns[K]>,
-			'insert',
-			TNoOptional
-		>;
-	}
-	: never;
-
-export type BuildSelectSchema<
-	TTable extends Table,
-	TRefine extends Refine<TTable, 'select'>,
-	TNoOptional extends boolean = false,
-> = Simplify<
-	{
-		[K in keyof TTable['_']['columns']]: MaybeOptional<
-			TTable['_']['columns'][K],
-			K extends keyof TRefine ? Assume<UnwrapValueOrUpdater<TRefine[K]>, TSchema>
-				: GetTypeboxType<TTable['_']['columns'][K]>,
-			'select',
-			TNoOptional
-		>;
-	}
->;
-
-export const Nullable = <T extends TSchema>(schema: T) => Type.Union([schema, Type.Null()]);
-
-export function createInsertSchema<
-	TTable extends Table,
-	TRefine extends Refine<TTable, 'insert'> = Refine<TTable, 'insert'>,
->(
-	table: TTable,
-	/**
-	 * @param refine Refine schema fields
-	 */
-	refine?: {
-		[K in keyof TRefine]: K extends keyof TTable['_']['columns'] ? TRefine[K]
-			: DrizzleTypeError<
-				`Column '${
-					& K
-					& string}' does not exist in table '${TTable['_']['name']}'`
-			>;
-	},
-	//
-): TObject<
-	BuildInsertSchema<
-		TTable,
-		Equal<TRefine, Refine<TTable, 'insert'>> extends true ? {} : TRefine
-	>
-> {
-	const columns = getTableColumns(table);
-	const columnEntries = Object.entries(columns);
-
-	let schemaEntries = Object.fromEntries(
-		columnEntries.map(([name, column]) => {
-			return [name, mapColumnToSchema(column)];
-		}),
-	);
-
-	if (refine) {
-		schemaEntries = Object.assign(
-			schemaEntries,
-			Object.fromEntries(
-				Object.entries(refine).map(([name, refineColumn]) => {
-					return [
-						name,
-						typeof refineColumn === 'function'
-							? refineColumn(
-								schemaEntries as BuildInsertSchema<
-									TTable,
-									{},
-									true
-								>,
-							)
-							: refineColumn,
-					];
-				}),
-			),
-		);
-	}
-
-	for (const [name, column] of columnEntries) {
-		if (!column.notNull) {
-			schemaEntries[name] = Type.Optional(Nullable(schemaEntries[name]!));
-		} else if (column.hasDefault) {
-			schemaEntries[name] = Type.Optional(schemaEntries[name]!);
-		}
-	}
-
-	return Type.Object(schemaEntries) as any;
-}
-
-export function createSelectSchema<
-	TTable extends Table,
-	TRefine extends Refine<TTable, 'select'> = Refine<TTable, 'select'>,
->(
-	table: TTable,
-	/**
-	 * @param refine Refine schema fields
-	 */
-	refine?: {
-		[K in keyof TRefine]: K extends keyof TTable['_']['columns'] ? TRefine[K]
-			: DrizzleTypeError<
-				`Column '${
-					& K
-					& string}' does not exist in table '${TTable['_']['name']}'`
-			>;
-	},
-): TObject<
-	BuildSelectSchema<
-		TTable,
-		Equal<TRefine, Refine<TTable, 'select'>> extends true ? {} : TRefine
-	>
-> {
-	const columns = getTableColumns(table);
-	const columnEntries = Object.entries(columns);
-
-	let schemaEntries = Object.fromEntries(
-		columnEntries.map(([name, column]) => {
-			return [name, mapColumnToSchema(column)];
-		}),
-	);
-
-	if (refine) {
-		schemaEntries = Object.assign(
-			schemaEntries,
-			Object.fromEntries(
-				Object.entries(refine).map(([name, refineColumn]) => {
-					return [
-						name,
-						typeof refineColumn === 'function'
-							? refineColumn(
-								schemaEntries as BuildSelectSchema<
-									TTable,
-									{},
-									true
-								>,
-							)
-							: refineColumn,
-					];
-				}),
-			),
-		);
-	}
-
-	for (const [name, column] of columnEntries) {
-		if (!column.notNull) {
-			schemaEntries[name] = Nullable(schemaEntries[name]!);
-		}
-	}
-
-	return Type.Object(schemaEntries) as any;
-}
-
-function isWithEnum(
-	column: AnyColumn,
-): column is typeof column & { enumValues: [string, ...string[]] } {
-	return (
-		'enumValues' in column
-		&& Array.isArray(column.enumValues)
-		&& column.enumValues.length > 0
-	);
-}
-
-const uuidPattern = /^[\dA-Fa-f]{8}(?:-[\dA-Fa-f]{4}){3}-[\dA-Fa-f]{12}$/;
-
-export function mapColumnToSchema(column: Column): TSchema {
-	let type: TSchema | undefined;
-
-	if (isWithEnum(column)) {
-		type = column.enumValues?.length
-			? Type.Union(column.enumValues.map((value) => Type.Literal(value)))
-			: Type.String();
-	}
-
-	if (!type) {
-		if (column.dataType === 'custom') {
-			type = Type.Any();
-		} else if (column.dataType === 'json') {
-			type = jsonSchema;
-		} else if (column.dataType === 'array') {
-			type = Type.Array(
-				mapColumnToSchema((column as PgArray<any, any>).baseColumn),
-			);
-		} else if (column.dataType === 'number') {
-			type = Type.Number();
-		} else if (column.dataType === 'bigint') {
-			type = Type.BigInt();
-		} else if (column.dataType === 'boolean') {
-			type = Type.Boolean();
-		} else if (column.dataType === 'date') {
-			type = Type.Date();
-		} else if (column.dataType === 'string') {
-			const sType = Type.String();
-
-			if (
-				(is(column, PgChar)
-					|| is(column, PgVarchar)
-					|| is(column, MySqlVarChar)
-					|| is(column, MySqlVarBinary)
-					|| is(column, MySqlChar)
-					|| is(column, SQLiteText))
-				&& typeof column.length === 'number'
-			) {
-				sType.maxLength = column.length;
-			}
-
-			type = sType;
-		} else if (is(column, PgUUID)) {
-			type = Type.RegEx(uuidPattern);
-		}
-	}
-
-	if (!type) {
-		type = Type.Any();
-	}
-
-	return type;
-}
-=======
 export { bufferSchema, jsonSchema, literalSchema } from './column.ts';
 export * from './column.types.ts';
 export * from './schema.ts';
 export * from './schema.types.internal.ts';
 export * from './schema.types.ts';
-export * from './utils.ts';
->>>>>>> 4676e1d1
+export * from './utils.ts';