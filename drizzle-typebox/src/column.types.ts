--- conflicted
+++ resolved
@@ -1,16 +1,7 @@
 import type * as t from '@sinclair/typebox';
-<<<<<<< HEAD
-import type { Assume, Column } from 'drizzle-orm';
-import type { BigIntStringModeSchema, BufferSchema, IsEnumDefined, IsNever, JsonSchema } from './utils.ts';
-
-type HasBaseColumn<TColumn> = TColumn extends { _: { baseColumn: Column | undefined } }
-	? IsNever<TColumn['_']['baseColumn']> extends false ? true
-	: false
-	: false;
-=======
 import type { Assume, Column, ColumnTypeData, ExtractColumnTypeData } from 'drizzle-orm';
+import type { bigintStringModeSchema } from './column.ts';
 import type { BufferSchema, JsonSchema } from './utils.ts';
->>>>>>> 578e9fd2
 
 export type EnumValuesToEnum<TEnumValues extends [string, ...string[]]> = { [K in TEnumValues[number]]: K };
 
@@ -18,78 +9,6 @@
 	static: T;
 }
 
-<<<<<<< HEAD
-type IsBigIntStringMode<TColumn extends Column> = TColumn['_']['columnType'] extends 'MsSqlBigInt'
-	? TColumn['_']['data'] extends string ? true
-	: false
-	: false;
-
-type IsIntegerColumnType<TData, TColumnType> = TColumnType extends
-	| 'MySqlTinyInt'
-	| 'SingleStoreTinyInt'
-	| 'PgSmallInt'
-	| 'PgSmallSerial'
-	| 'MySqlSmallInt'
-	| 'MySqlMediumInt'
-	| 'SingleStoreSmallInt'
-	| 'SingleStoreMediumInt'
-	| 'PgInteger'
-	| 'PgSerial'
-	| 'MySqlInt'
-	| 'SingleStoreInt'
-	| 'PgBigInt53'
-	| 'PgBigSerial53'
-	| 'MySqlBigInt53'
-	| 'MySqlSerial'
-	| 'SingleStoreBigInt53'
-	| 'SingleStoreSerial'
-	| 'SQLiteInteger'
-	| 'MySqlYear'
-	| 'SingleStoreYear'
-	| 'MsSqlTinyInt'
-	| 'MsSqlSmallInt'
-	| 'MsSqlInt'
-	| 'CockroachInteger'
-	| 'CockroachBigInt53'
-	| 'CockroachSmallInt' ? true
-	: TColumnType extends 'MsSqlBigInt' ? TData extends number ? true
-		: false
-	: false;
-
-export type GetTypeboxType<
-	TColumn extends Column,
-> = IsBigIntStringMode<TColumn> extends true ? BigIntStringModeSchema
-	: IsIntegerColumnType<TColumn['_']['data'], TColumn['_']['columnType']> extends true ? t.TInteger
-	: TColumn['_']['columnType'] extends 'PgBinaryVector' | 'CockroachBinaryVector' ? t.TRegExp
-	: HasBaseColumn<TColumn> extends true ? t.TArray<
-			GetTypeboxType<Assume<TColumn['_']['baseColumn'], Column>>
-		>
-	: IsEnumDefined<TColumn['_']['enumValues']> extends true
-		? t.TEnum<{ [K in Assume<TColumn['_']['enumValues'], string[]>[number]]: K }>
-	: TColumn['_']['columnType'] extends 'PgGeometry' | 'PgPointTuple' | 'CockroachGeometry'
-		? t.TTuple<[t.TNumber, t.TNumber]>
-	: TColumn['_']['columnType'] extends 'PgLine' ? t.TTuple<[t.TNumber, t.TNumber, t.TNumber]>
-	: TColumn['_']['data'] extends Date ? t.TDate
-	: TColumn['_']['data'] extends Buffer ? BufferSchema
-	: TColumn['_']['dataType'] extends 'array'
-		? t.TArray<GetTypeboxPrimitiveType<Assume<TColumn['_']['data'], any[]>[number]>>
-	: TColumn['_']['data'] extends Record<string, any> ? TColumn['_']['columnType'] extends
-			| 'PgJson'
-			| 'PgJsonb'
-			| 'MySqlJson'
-			| 'SingleStoreJson'
-			| 'SQLiteTextJson'
-			| 'SQLiteBlobJson'
-			| 'CockroachJsonb' ? GenericSchema<TColumn['_']['data']>
-		: t.TObject<{ [K in keyof TColumn['_']['data']]: GetTypeboxPrimitiveType<TColumn['_']['data'][K]> }>
-	: TColumn['_']['dataType'] extends 'json' ? JsonSchema
-	: GetTypeboxPrimitiveType<TColumn['_']['data']>;
-
-type GetTypeboxPrimitiveType<TData> = TData extends number ? t.TNumber
-	: TData extends bigint ? t.TBigInt
-	: TData extends boolean ? t.TBoolean
-	: TData extends string ? t.TString
-=======
 export type GetTypeboxType<
 	TColumn extends Column,
 	TType extends ColumnTypeData = ExtractColumnTypeData<TColumn['_']['dataType']>,
@@ -99,6 +18,7 @@
 	: TType['constraint'] extends 'geometry' | 'point' ? t.TTuple<[t.TNumber, t.TNumber]>
 	: TType['constraint'] extends 'line' ? t.TTuple<[t.TNumber, t.TNumber, t.TNumber]>
 	: TType['constraint'] extends 'vector' | 'halfvector' ? t.TArray<t.TNumber>
+	: TType['constraint'] extends 'int64vector' ? t.TArray<t.TBigInt>
 	: t.TArray<t.TAny>
 	: TType['type'] extends 'object'
 		? TType['constraint'] extends 'geometry' | 'point' ? t.TObject<{ x: t.TNumber; y: t.TNumber }>
@@ -117,9 +37,9 @@
 	: TType['type'] extends 'bigint' ? t.TBigInt
 	: TType['type'] extends 'boolean' ? t.TBoolean
 	: TType['type'] extends 'string' ? TType['constraint'] extends 'binary' | 'varbinary' ? t.TRegExp
+		: TType['constraint'] extends 'int64' ? typeof bigintStringModeSchema
 		: TType['constraint'] extends 'enum' ? t.TEnum<{ [K in Assume<TColumn['_']['enumValues'], string[]>[number]]: K }>
 		: t.TString
->>>>>>> 578e9fd2
 	: t.TAny;
 
 type HandleSelectColumn<
