--- conflicted
+++ resolved
@@ -1,21 +1,10 @@
 import 'dotenv/config';
-<<<<<<< HEAD
-import { viteCommonjs } from '@originjs/vite-plugin-commonjs';
-=======
->>>>>>> ce85ad2b
 import tsconfigPaths from 'vite-tsconfig-paths';
 import { defineConfig } from 'vitest/config';
 
 export default defineConfig({
 	test: {
 		include: [
-<<<<<<< HEAD
-			'tests/relational/**/*.test.ts',
-			'tests/libsql-batch.test.ts',
-			'tests/d1-batch.test.ts',
-			'tests/replicas/**/*',
-			'tests/imports/**/*',
-=======
 			'tests/seeder/**/*.test.ts',
 			'tests/extensions/postgis/**/*',
 			'tests/relational/**/*.test.ts',
@@ -32,7 +21,6 @@
 			'js-tests/driver-init/commonjs/*.test.cjs',
 			'js-tests/driver-init/module/*.test.mjs',
 			'tests/gel/**/*.test.ts',
->>>>>>> ce85ad2b
 		],
 		exclude: [
 			...(process.env.SKIP_EXTERNAL_DB_TESTS
