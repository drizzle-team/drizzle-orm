--- conflicted
+++ resolved
@@ -1,18 +1,8 @@
-<<<<<<< HEAD
-import { connect, param, sql } from 'drizzle-orm';
-=======
-import { table } from 'console';
-import { connect, migrate, sql } from 'drizzle-orm';
->>>>>>> 9bf27d1e
+import { connect, migrate, param, sql } from 'drizzle-orm';
 import { constraint, foreignKey, index, InferModel, PgConnector, pgTable } from 'drizzle-orm-pg';
 import { integer, interval, numeric, serial, text, timestamp } from 'drizzle-orm-pg/columns';
 import { PgTestConnector } from 'drizzle-orm-pg/testing';
-<<<<<<< HEAD
 import { and, asc, desc, eq, or } from 'drizzle-orm/expressions';
-=======
-import { getTableColumns } from 'drizzle-orm-pg/utils';
-import { and, asc, desc, eq, max, or, plus } from 'drizzle-orm/expressions';
->>>>>>> 9bf27d1e
 import { Pool } from 'pg';
 
 export const users = pgTable(
@@ -72,28 +62,23 @@
 async function main() {
 	const pool = new Pool({
 		user: 'postgres',
-		password: '',
+		password: 'postgres',
 		host: 'localhost',
-		port: 5432,
-		database: 'new-migr',
+		port: 5433,
+		database: 'postgres',
 	});
 	const client = await pool.connect();
-<<<<<<< HEAD
-	const realDb = await connect(new PgConnector(client, { users, cities }));
-	const db = await connect(new PgTestConnector({ users, cities, classes }));
-=======
 	const connector = new PgConnector(client, { users, cities });
-	const db = await connect(new PgConnector(client, { users, cities }));
+	const realDb = await connect(connector);
 
 	// const db = await connect(new PgTestConnector(client, { users, cities }));
-	await migrate(connector, { migrationsFolder: 'drizzle' });
+	// await migrate(connector, { migrationsFolder: 'drizzle' });
 	// drizzle.migrate(db, './');
 
 	// const pgConnector = new PgTestConnector(client);
 	// drizzle.migrate(pgConnector, './');
 
-	// const db = await connect(new PgTestConnector({ users, cities, classes }));
->>>>>>> 9bf27d1e
+	const db = await connect(new PgTestConnector({ users, cities, classes }));
 
 	const numericTest = await realDb.users.select({ num: users.testNumeric }).execute();
 	console.log(numericTest);
@@ -119,7 +104,6 @@
 	// 	.leftJoin(cities, (joins) => eq(users.homeCity, joins.cities1.id))
 	// 	.execute();
 
-<<<<<<< HEAD
 	const newUser: InsertUser = {
 		testNumeric: '1.23',
 		name: 'John',
@@ -136,87 +120,61 @@
 		serial2: users.serial2,
 		lowerClass: sql.response`lower(${users.class})`,
 	}).execute();
-=======
-	// const newUser: InsertUser = {
-	// 	homeCity: 1,
-	// 	class: 'A',
-	// 	age1: 1,
-	// };
-
-	// const insertResult = await db.users
-	// 	.insert(newUser)
-	// 	.returning({
-	// 		id: users.id,
-	// 		id2: users.id,
-	// 		serial1: users.serial1,
-	// 		serial2: users.serial2,
-	// 		lowerClass: sql.response<string>(users.class)`lower(${users.class})`,
-	// 	})
-	// 	.execute();
->>>>>>> 9bf27d1e
-
-	// const result1 = await db.users.insert(newUser).execute();
-
-	// const result2 = await db.users.delete().where(eq(users.id, 1)).execute();
-
-	// console.log(result1);
-
-	// db.users.insert([newUser, newUser]).execute();
-	// db.users.insert(newUser).returning().execute();
-	// db.users.insert([newUser, newUser]).returning({ id: users.id }).execute();
-	// db.users.insert(newUser).returning().execute();
-
-	// db.users.insert(newUser).onConflictDoNothing().execute();
-	// db.users
-	// 	.insert(newUser)
-	// 	.onConflictDoNothing((c) => c.legalAge)
-	// 	.execute();
-	// db.users
-	// 	.insert(newUser)
-	// 	.onConflictDoUpdate((c) => c.legalAge, { age1: 21 })
-	// 	.returning()
-	// 	.execute();
-	// const insertExample = await db.users
-	// 	.insert(newUser)
-	// 	.onConflictDoUpdate(sql`(name) where name is not null`, { age1: 21 })
-	// 	.returning()
-	// 	.execute();
-
-	// const update1 = await db.users
-	// 	.update()
-	// 	.set({
-	// 		id: 1,
-	// 		name: 'qwe',
-	// 		name1: sql`${users.name} || 'qwe'`,
-	// 	})
-	// 	.where(
-	// 		or(
-	// 			and(eq(users.class, 'A'), eq(users.subClass, 'B')),
-	// 			and(eq(users.class, 'C'), eq(users.subClass, 'D')),
-	// 			// and(eq(cities.name, 'New York')),
-	// 		),
-	// 	)
-	// 	.returning({ id: users.id })
-	// 	.execute();
-
-<<<<<<< HEAD
+
+	const result1 = await db.users.insert(newUser).execute();
+
+	const result2 = await db.users.delete().where(eq(users.id, 1)).execute();
+
+	console.log(result1);
+
+	db.users.insert([newUser, newUser]).execute();
+	db.users.insert(newUser).returning().execute();
+	db.users.insert([newUser, newUser]).returning({ id: users.id }).execute();
+	db.users.insert(newUser).returning().execute();
+
+	db.users.insert(newUser).onConflictDoNothing().execute();
+	db.users
+		.insert(newUser)
+		.onConflictDoNothing((c) => c.legalAge)
+		.execute();
+	db.users
+		.insert(newUser)
+		.onConflictDoUpdate((c) => c.legalAge, { age1: 21 })
+		.returning()
+		.execute();
+	const insertExample = await db.users
+		.insert(newUser)
+		.onConflictDoUpdate(sql`(name) where name is not null`, { age1: 21 })
+		.returning()
+		.execute();
+
+	const update1 = await db.users
+		.update()
+		.set({
+			id: 1,
+			name: 'qwe',
+			name1: sql`${users.name} || 'qwe'`,
+		})
+		.where(
+			or(
+				and(eq(users.class, 'A'), eq(users.subClass, 'B')),
+				and(eq(users.class, 'C'), eq(users.subClass, 'D')),
+				// and(eq(cities.name, 'New York')),
+			),
+		)
+		.returning({ id: users.id })
+		.execute();
+
 	const join1 = await db.users
 		.select({ id: users.id, maxAge: sql.response`max(${users.age1})` })
 		.where(sql`${users.age1} > 0`)
 		.execute();
-=======
-	// const join1 = await db.users
-	// 	.select({ id: users.id, maxAge: max(users.age1) })
-	// 	.where(sql`${users.age1} > 0`)
-	// 	.execute();
->>>>>>> 9bf27d1e
-
-	// const join2 = await db.users
-	// 	.select()
-	// 	.where(sql`${users.age1} > 0`)
-	// 	.execute();
-
-<<<<<<< HEAD
+
+	const join2 = await db.users
+		.select()
+		.where(sql`${users.age1} > 0`)
+		.execute();
+
 	db.users
 		.select({ id: users.homeCity })
 		.innerJoin(
@@ -288,82 +246,11 @@
 		.innerJoin(cities, (joins) => sql`${users.class} = ${joins.cities4.id}`)
 		.where((joins) => sql`${users.age1} > 0`)
 		.execute();
-=======
-	// db.users
-	// 	.select({ id: users.homeCity })
-	// 	.innerJoin(
-	// 		cities,
-	// 		(joins) => eq(joins.cities1.id, users.id),
-	// 		(table) => ({ id: table.id }),
-	// 	)
-	// 	.innerJoin(
-	// 		cities,
-	// 		(joins) => eq(joins.cities1.id, users.id),
-	// 		(table) => ({ name23: table.id }),
-	// 	)
-	// 	.innerJoin(
-	// 		cities,
-	// 		(joins) => eq(joins.cities2.id, users.id),
-	// 		(table) => ({ id: table.id }),
-	// 	)
-	// 	.innerJoin(
-	// 		cities,
-	// 		(joins) => eq(joins.cities4.id, users.id),
-	// 		(table) => ({ id: table.id }),
-	// 	)
-	// 	.where((joins) => sql`${users.age1} > 12`)
-	// 	// .orderBy(desc(users.id))
-	// 	.limit(1)
-	// 	.offset(2)
-	// 	.execute();
-
-	// db.users
-	// 	.select({ id: users.id })
-	// 	// .leftJoin/rightJoin/fullJoin/innerJoin
-	// 	.innerJoin(
-	// 		cities,
-	// 		(joins) => sql`${users.id} = ${joins.cities1.id}`,
-	// 		(cities) => ({
-	// 			id: cities.id,
-	// 		}),
-	// 	)
-	// 	.innerJoin(cities, (joins) => sql`${joins.cities1.id} = ${joins.cities2.id}`)
-	// 	.where(sql`${users.age1} > 0`)
-	// 	// .where((joins) => sql`${joins.users.age1} > 0`)
-	// 	// .where(eq(users.age1, 1))
-	// 	// .where((joins) => eqjoins.users.age1, 1))
-	// 	.orderBy(asc(users.id), desc(users.name))
-	// 	// .orderBy((joins) => [asc(users.id), desc(joins.cities1.id)])
-	// 	// .orderBy((joins) => sql`${users.age1} ASC`)
-	// 	// .orderBy(sql`${users.age1} ASC`)
-	// 	.execute();
-
-	// const megaJoin = await db.users
-	// 	.select({ id: users.id, maxAge: sql.response<number>(users.age1)`max(${users.age1})` })
-	// 	.innerJoin(
-	// 		cities,
-	// 		(joins) => sql`${users.id} = ${joins.cities1.id}`,
-	// 		(cities) => ({
-	// 			id: cities.id,
-	// 		}),
-	// 	)
-	// 	.innerJoin(cities, (joins) => sql`${joins.cities1.id} = ${joins.cities1.id}`)
-	// 	// .innerJoin(classes, (joins) => eq(joins.cities1.id, joins.cities2.id))
-	// 	// .innerJoin(classes, (joins) => sql`${joins.classes1.id} = ${joins.classes2.id}`)
-	// 	// .innerJoin(classes, (joins) => sql`${users.class} = ${joins.classes3.id}`)
-	// 	.innerJoin(users, (joins) => sql`${users.class} = ${joins.users1.id}`)
-	// 	// .innerJoin(cities, (joins) => sql`${joins.cities1.id} = ${joins.classes1.id}`)
-	// 	.innerJoin(users, (joins) => sql`${users.class} = ${joins.users2.id}`)
-	// 	// .innerJoin(cities, (joins) => sql`${users.class} = ${joins.cities4.id}`)
-	// 	.where((joins) => sql`${users.age1} > 0`)
-	// 	.execute();
->>>>>>> 9bf27d1e
-
-	// const userId = 5;
+
+	const userId = 5;
 
 	// const test = sql`lower(${users.currentCity})`;
 
-<<<<<<< HEAD
 	const update = await db.users
 		.update()
 		.set({
@@ -374,40 +261,28 @@
 		.where(eq(users.id, 1))
 		// .returning({ id: users.id })
 		.execute();
-=======
-	// const update = await db.users
-	// 	.update()
-	// 	.set({
-	// 		id: userId,
-	// 		age1: plus(users.age1, 1),
-	// 		currentCity: sql`lower(${users.currentCity})`,
-	// 	})
-	// 	.where(eq(users.id, 1))
-	// 	// .returning({ id: users.id })
-	// 	.execute();
->>>>>>> 9bf27d1e
-
-	// // const query = realDb.users.delete().where(eq(users.id, 2)).getQuery();
-	// // realDb.execute(query);
-	// // realDb.execute(sql`delete from ${users} where ${users.id} = 2`);
-	// db.users
-	// 	.delete()
-	// 	.where(sql`${users.id} = ${2}`)
-	// 	.returning()
-	// 	.execute();
-	// // 2 won't be in prepared statement params
-	// const deleteRes = await db.users
-	// 	.delete()
-	// 	.where(sql`${users.id} = 2`)
-	// 	.returning({ id: users.id })
-	// 	.execute();
-
-	// db.users.delete().returning().execute();
-
-	// db.users.delete().execute();
-
-	// client.release();
-	// await pool.end();
+
+	// const query = realDb.users.delete().where(eq(users.id, 2)).getQuery();
+	// realDb.execute(query);
+	// realDb.execute(sql`delete from ${users} where ${users.id} = 2`);
+	db.users
+		.delete()
+		.where(sql`${users.id} = ${2}`)
+		.returning()
+		.execute();
+	// 2 won't be in prepared statement params
+	const deleteRes = await db.users
+		.delete()
+		.where(sql`${users.id} = 2`)
+		.returning({ id: users.id })
+		.execute();
+
+	db.users.delete().returning().execute();
+
+	db.users.delete().execute();
+
+	client.release();
+	await pool.end();
 }
 
 main().catch((e) => {
