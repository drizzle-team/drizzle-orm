import {
	alias,
	type AnyMySqlColumn,
	bigint,
	binary,
	boolean,
<<<<<<< HEAD
	char,
	date,
	datetime,
	decimal,
	double,
	float,
	int,
	json,
	mediumint,
	mysqlEnum,
=======
>>>>>>> f39f8857
	mysqlSchema,
	mysqlTable,
	mysqlView,
	primaryKey,
	real,
	serial,
	smallint,
	text,
	time,
	timestamp,
	tinyint,
	varbinary,
	varchar,
	year,
} from 'drizzle-orm/mysql-core';

import { eq, getTableColumns, ne, sql } from 'drizzle-orm';
import { relations } from 'drizzle-orm/_relations';

export const usersTable = mysqlTable('users', {
	id: serial().primaryKey(),
	name: text().notNull(),
	verified: boolean().notNull().default(false),
	invitedBy: bigint({ mode: 'number' }).references(
		(): AnyMySqlColumn => usersTable.id,
	),
});

const schemaV1 = mysqlSchema('schemaV1');

export const usersV1 = schemaV1.table('usersV1', {
	id: serial('id').primaryKey(),
	name: text('name').notNull(),
	verified: boolean('verified').notNull().default(false),
	invitedBy: bigint('invited_by', { mode: 'number' }),
});

export const usersTableV1 = schemaV1.table('users_table_V1', {
	id: serial('id').primaryKey(),
	name: text('name').notNull(),
	verified: boolean('verified').notNull().default(false),
	invitedBy: bigint('invited_by', { mode: 'number' }),
});

export const usersConfig = relations(usersTable, ({ one, many }) => ({
	invitee: one(usersTable, {
		fields: [usersTable.invitedBy],
		references: [usersTable.id],
	}),
	usersToGroups: many(usersToGroupsTable),
	posts: many(postsTable),
	comments: many(commentsTable),
}));

export const groupsTable = mysqlTable('groups', {
	id: serial().primaryKey(),
	name: text().notNull(),
	description: text(),
});
export const groupsConfig = relations(groupsTable, ({ many }) => ({
	usersToGroups: many(usersToGroupsTable),
}));

export const usersToGroupsTable = mysqlTable(
	'users_to_groups',
	{
		id: serial().primaryKey(),
		userId: bigint({ mode: 'number' }).notNull().references(
			() => usersTable.id,
		),
		groupId: bigint({ mode: 'number' }).notNull().references(
			() => groupsTable.id,
		),
	},
	(t) => ({
		pk: primaryKey(t.userId, t.groupId),
	}),
);
export const usersToGroupsConfig = relations(usersToGroupsTable, ({ one }) => ({
	group: one(groupsTable, {
		fields: [usersToGroupsTable.groupId],
		references: [groupsTable.id],
	}),
	user: one(usersTable, {
		fields: [usersToGroupsTable.userId],
		references: [usersTable.id],
	}),
}));

export const postsTable = mysqlTable('posts', {
	id: serial().primaryKey(),
	content: text().notNull(),
	ownerId: bigint({ mode: 'number' }).references(
		() => usersTable.id,
	),
	createdAt: timestamp()
		.notNull()
		.defaultNow(),
});
export const postsConfig = relations(postsTable, ({ one, many }) => ({
	author: one(usersTable, {
		fields: [postsTable.ownerId],
		references: [usersTable.id],
	}),
	comments: many(commentsTable),
}));

export const usersView = mysqlView('rqb_users_view').as((qb) =>
	qb.select({
		...getTableColumns(usersTable),
		postContent: postsTable.content,
		createdAt: postsTable.createdAt,
		counter: sql<string>`(select count(*) from ${usersTable} as ${alias(usersTable, 'count_source')} where ${
			ne(usersTable.id, 2)
		})`
			.mapWith((data) => {
				return data === '0' || data === 0 ? null : Number(data);
			}).as('count'),
	})
		.from(usersTable).leftJoin(postsTable, eq(usersTable.id, postsTable.ownerId))
);

export const commentsTable = mysqlTable('comments', {
	id: serial().primaryKey(),
	content: text().notNull(),
	creator: bigint({ mode: 'number' }).references(
		() => usersTable.id,
	),
	postId: bigint({ mode: 'number' }).references(() => postsTable.id),
	createdAt: timestamp()
		.notNull()
		.defaultNow(),
});
export const commentsConfig = relations(commentsTable, ({ one, many }) => ({
	post: one(postsTable, {
		fields: [commentsTable.postId],
		references: [postsTable.id],
	}),
	author: one(usersTable, {
		fields: [commentsTable.creator],
		references: [usersTable.id],
	}),
	likes: many(commentLikesTable),
}));

export const commentLikesTable = mysqlTable('comment_likes', {
	id: serial().primaryKey(),
	creator: bigint({ mode: 'number' }).references(
		() => usersTable.id,
	),
	commentId: bigint({ mode: 'number' }).references(
		() => commentsTable.id,
	),
	createdAt: timestamp()
		.notNull()
		.defaultNow(),
});
export const commentLikesConfig = relations(commentLikesTable, ({ one }) => ({
	comment: one(commentsTable, {
		fields: [commentLikesTable.commentId],
		references: [commentsTable.id],
	}),
	author: one(usersTable, {
		fields: [commentLikesTable.creator],
		references: [usersTable.id],
	}),
}));

export const rqbSchema = mysqlSchema('rqb_test_schema');

export const schemaUsers = rqbSchema.table('users', {
	id: serial().primaryKey(),
	name: text().notNull(),
	verified: boolean().notNull().default(false),
	invitedBy: bigint({ mode: 'number' }).references(
		(): AnyMySqlColumn => schemaUsers.id,
	),
});

export const schemaPosts = rqbSchema.table('posts', {
	id: serial().primaryKey(),
	content: text().notNull(),
	ownerId: bigint({ mode: 'number' }).references(
		() => schemaUsers.id,
	),
	createdAt: timestamp()
		.notNull()
		.defaultNow(),
});

export const schemaGroups = rqbSchema.table('groups', {
	id: serial().primaryKey(),
	name: text().notNull(),
	description: text(),
});

export const schemaUsersToGroups = rqbSchema.table(
	'users_to_groups',
	{
		id: serial().primaryKey(),
		userId: bigint({ mode: 'number' }).notNull().references(
			() => schemaUsers.id,
		),
		groupId: bigint({ mode: 'number' }).notNull().references(
			() => schemaGroups.id,
		),
	},
	(t) => ({
		pk: primaryKey(t.userId, t.groupId),
	}),
);

export const schemaUsersView = rqbSchema.view('users_sch_view').as((qb) =>
	qb.select({
		...getTableColumns(schemaUsers),
		postContent: schemaPosts.content,
		createdAt: schemaPosts.createdAt,
		counter: sql<string>`(select count(*) from ${schemaUsers} as ${alias(schemaUsers, 'count_source')} where ${
			ne(schemaUsers.id, 2)
		})`
			.mapWith((data) => {
				return data === '0' || data === 0 ? null : Number(data);
			}).as('count'),
	})
		.from(schemaUsers).leftJoin(schemaPosts, eq(schemaUsers.id, schemaPosts.ownerId))
);

export const allTypesTable = mysqlTable('all_types', {
	serial: serial(),
	bigint53: bigint({
		mode: 'number',
	}),
	bigint64: bigint({
		mode: 'bigint',
	}),
	binary: binary(),
	boolean: boolean(),
	char: char(),
	date: date({
		mode: 'date',
	}),
	dateStr: date({
		mode: 'string',
	}),
	datetime: datetime({
		mode: 'date',
	}),
	datetimeStr: datetime({
		mode: 'string',
	}),
	decimal: decimal(),
	double: double(),
	float: float(),
	int: int(),
	json: json(),
	medInt: mediumint(),
	smallInt: smallint(),
	real: real(),
	text: text(),
	time: time(),
	timestamp: timestamp({
		mode: 'date',
	}),
	timestampStr: timestamp({
		mode: 'string',
	}),
	tinyInt: tinyint(),
	varbin: varbinary({
		length: 16,
	}),
	varchar: varchar({
		length: 255,
	}),
	year: year(),
	enum: mysqlEnum(['enV1', 'enV2']),
});

export const students = mysqlTable('students', {
	studentId: serial('student_id').primaryKey().notNull(),
	name: text().notNull(),
});

export const courseOfferings = mysqlTable('course_offerings', {
	courseId: int('course_id').notNull(),
	semester: varchar({ length: 10 }).notNull(),
});

export const studentGrades = mysqlTable('student_grades', {
	studentId: int('student_id').notNull(),
	courseId: int('course_id').notNull(),
	semester: varchar({ length: 10 }).notNull(),
	grade: char({ length: 2 }),
});<|MERGE_RESOLUTION|>--- conflicted
+++ resolved
@@ -4,7 +4,6 @@
 	bigint,
 	binary,
 	boolean,
-<<<<<<< HEAD
 	char,
 	date,
 	datetime,
@@ -15,8 +14,6 @@
 	json,
 	mediumint,
 	mysqlEnum,
-=======
->>>>>>> f39f8857
 	mysqlSchema,
 	mysqlTable,
 	mysqlView,
