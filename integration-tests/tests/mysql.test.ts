import 'dotenv/config';

import type { TestFn } from 'ava';
import anyTest from 'ava';
import Docker from 'dockerode';
import {
	and,
	asc,
	avg,
	avgDistinct,
	count,
	countDistinct,
	DefaultLogger,
	eq,
	exists,
	getTableColumns,
	gt,
	gte,
	inArray,
	type InferModel,
	lt,
	max,
	min,
	Name,
	placeholder,
	sql,
	sum,
	sumDistinct,
	TransactionRollbackError,
	leneq,
	lengt,
	lengte,
	lenlt,
	lenlte,
} from 'drizzle-orm';
import {
	alias,
	bigint,
	boolean,
	date,
	datetime,
	decimal,
	except,
	exceptAll,
	foreignKey,
	getTableConfig,
	getViewConfig,
	int,
	intersect,
	intersectAll,
	json,
	mediumint,
	mysqlEnum,
	mysqlTable,
	mysqlTableCreator,
	mysqlView,
	primaryKey,
	serial,
	smallint,
	text,
	time,
	timestamp,
	tinyint,
	union,
	unionAll,
	unique,
	uniqueIndex,
	uniqueKeyName,
	year,
} from 'drizzle-orm/mysql-core';
import type { MySql2Database } from 'drizzle-orm/mysql2';
import { drizzle } from 'drizzle-orm/mysql2';
import { migrate } from 'drizzle-orm/mysql2/migrator';
import getPort from 'get-port';
import * as mysql from 'mysql2/promise';
import { v4 as uuid } from 'uuid';
import { type Equal, Expect, toLocalDate } from './utils.ts';

const ENABLE_LOGGING = false;

const usersTable = mysqlTable('userstest', {
	id: serial('id').primaryKey(),
	name: text('name').notNull(),
	verified: boolean('verified').notNull().default(false),
	jsonb: json('jsonb').$type<string[]>(),
	createdAt: timestamp('created_at', { fsp: 2 }).notNull().defaultNow(),
});

const users2Table = mysqlTable('users2', {
	id: serial('id').primaryKey(),
	name: text('name').notNull(),
	cityId: int('city_id').references(() => citiesTable.id),
});

const citiesTable = mysqlTable('cities', {
	id: serial('id').primaryKey(),
	name: text('name').notNull(),
});

const usersOnUpdate = mysqlTable('users_on_update', {
	id: serial('id').primaryKey(),
	name: text('name').notNull(),
	updateCounter: int('update_counter').default(sql`1`).$onUpdateFn(() => sql`update_counter + 1`),
	updatedAt: datetime('updated_at', { mode: 'date', fsp: 3 }).$onUpdate(() => new Date()),
	uppercaseName: text('uppercase_name').$onUpdateFn(() => sql`upper(name)`),
	alwaysNull: text('always_null').$type<string | null>().$onUpdateFn(() => null), // need to add $type because $onUpdate add a default value
});

const datesTable = mysqlTable('datestable', {
	date: date('date'),
	dateAsString: date('date_as_string', { mode: 'string' }),
	time: time('time', { fsp: 1 }),
	datetime: datetime('datetime', { fsp: 2 }),
	datetimeAsString: datetime('datetime_as_string', { fsp: 2, mode: 'string' }),
	timestamp: timestamp('timestamp', { fsp: 3 }),
	timestampAsString: timestamp('timestamp_as_string', { fsp: 3, mode: 'string' }),
	year: year('year'),
});

const coursesTable = mysqlTable('courses', {
	id: serial('id').primaryKey(),
	name: text('name').notNull(),
	categoryId: int('category_id').references(() => courseCategoriesTable.id),
});

const courseCategoriesTable = mysqlTable('course_categories', {
	id: serial('id').primaryKey(),
	name: text('name').notNull(),
});

const orders = mysqlTable('orders', {
	id: serial('id').primaryKey(),
	region: text('region').notNull(),
	product: text('product').notNull().$default(() => 'random_string'),
	amount: int('amount').notNull(),
	quantity: int('quantity').notNull(),
});

const usersMigratorTable = mysqlTable('users12', {
	id: serial('id').primaryKey(),
	name: text('name').notNull(),
	email: text('email').notNull(),
}, (table) => {
	return {
		name: uniqueIndex('').on(table.name).using('btree'),
	};
});

// To test aggregate functions
const aggregateTable = mysqlTable('aggregate_table', {
	id: serial('id').notNull(),
	name: text('name').notNull(),
	a: int('a'),
	b: int('b'),
	c: int('c'),
	nullOnly: int('null_only'),
});

// To test length conditions
const lengthTable = mysqlTable('length_table', {
  id: serial('id').primaryKey(),
  name: text('name').notNull(),
});

interface Context {
	docker: Docker;
	mysqlContainer: Docker.Container;
	db: MySql2Database;
	client: mysql.Connection;
}

const test = anyTest as TestFn<Context>;

async function createDockerDB(ctx: Context): Promise<string> {
	const docker = (ctx.docker = new Docker());
	const port = await getPort({ port: 3306 });
	const image = 'mysql:8';

	const pullStream = await docker.pull(image);
	await new Promise((resolve, reject) =>
		docker.modem.followProgress(pullStream, (err) => (err ? reject(err) : resolve(err)))
	);

	ctx.mysqlContainer = await docker.createContainer({
		Image: image,
		Env: ['MYSQL_ROOT_PASSWORD=mysql', 'MYSQL_DATABASE=drizzle'],
		name: `drizzle-integration-tests-${uuid()}`,
		HostConfig: {
			AutoRemove: true,
			PortBindings: {
				'3306/tcp': [{ HostPort: `${port}` }],
			},
		},
	});

	await ctx.mysqlContainer.start();

	return `mysql://root:mysql@127.0.0.1:${port}/drizzle`;
}

test.before(async (t) => {
	const ctx = t.context;
	const connectionString = process.env['MYSQL_CONNECTION_STRING'] ?? await createDockerDB(ctx);

	const sleep = 1000;
	let timeLeft = 20000;
	let connected = false;
	let lastError: unknown | undefined;
	do {
		try {
			ctx.client = await mysql.createConnection(connectionString);
			await ctx.client.connect();
			connected = true;
			break;
		} catch (e) {
			lastError = e;
			await new Promise((resolve) => setTimeout(resolve, sleep));
			timeLeft -= sleep;
		}
	} while (timeLeft > 0);
	if (!connected) {
		console.error('Cannot connect to MySQL');
		await ctx.client?.end().catch(console.error);
		await ctx.mysqlContainer?.stop().catch(console.error);
		throw lastError;
	}
	ctx.db = drizzle(ctx.client, { logger: ENABLE_LOGGING ? new DefaultLogger() : undefined });
});

test.after.always(async (t) => {
	const ctx = t.context;
	await ctx.client?.end().catch(console.error);
	await ctx.mysqlContainer?.stop().catch(console.error);
});

test.beforeEach(async (t) => {
	const ctx = t.context;
	await ctx.db.execute(sql`drop table if exists \`userstest\``);
	await ctx.db.execute(sql`drop table if exists \`users2\``);
	await ctx.db.execute(sql`drop table if exists \`cities\``);

	await ctx.db.execute(
		sql`
			create table \`userstest\` (
				\`id\` serial primary key,
				\`name\` text not null,
				\`verified\` boolean not null default false,
				\`jsonb\` json,
				\`created_at\` timestamp not null default now()
			)
		`,
	);

	await ctx.db.execute(
		sql`
			create table \`users2\` (
				\`id\` serial primary key,
				\`name\` text not null,
				\`city_id\` int references \`cities\`(\`id\`)
			)
		`,
	);

	await ctx.db.execute(
		sql`
			create table \`cities\` (
				\`id\` serial primary key,
				\`name\` text not null
			)
		`,
	);
});

async function setupSetOperationTest(db: MySql2Database) {
	await db.execute(sql`drop table if exists \`users2\``);
	await db.execute(sql`drop table if exists \`cities\``);
	await db.execute(
		sql`
			create table \`users2\` (
				\`id\` serial primary key,
				\`name\` text not null,
				\`city_id\` int references \`cities\`(\`id\`)
			)
		`,
	);

	await db.execute(
		sql`
			create table \`cities\` (
				\`id\` serial primary key,
				\`name\` text not null
			)
		`,
	);

	await db.insert(citiesTable).values([
		{ id: 1, name: 'New York' },
		{ id: 2, name: 'London' },
		{ id: 3, name: 'Tampa' },
	]);

	await db.insert(users2Table).values([
		{ id: 1, name: 'John', cityId: 1 },
		{ id: 2, name: 'Jane', cityId: 2 },
		{ id: 3, name: 'Jack', cityId: 3 },
		{ id: 4, name: 'Peter', cityId: 3 },
		{ id: 5, name: 'Ben', cityId: 2 },
		{ id: 6, name: 'Jill', cityId: 1 },
		{ id: 7, name: 'Mary', cityId: 2 },
		{ id: 8, name: 'Sally', cityId: 1 },
	]);
}

async function setupAggregateFunctionsTest(db: MySql2Database) {
	await db.execute(sql`drop table if exists \`aggregate_table\``);
	await db.execute(
		sql`
			create table \`aggregate_table\` (
				\`id\` integer primary key auto_increment not null,
				\`name\` text not null,
				\`a\` integer,
				\`b\` integer,
				\`c\` integer,
				\`null_only\` integer
			);
		`,
	);
	await db.insert(aggregateTable).values([
		{ name: 'value 1', a: 5, b: 10, c: 20 },
		{ name: 'value 1', a: 5, b: 20, c: 30 },
		{ name: 'value 2', a: 10, b: 50, c: 60 },
		{ name: 'value 3', a: 20, b: 20, c: null },
		{ name: 'value 4', a: null, b: 90, c: 120 },
		{ name: 'value 5', a: 80, b: 10, c: null },
		{ name: 'value 6', a: null, b: null, c: 150 },
	]);
}

async function setupLengthConditionsTest(db: MySql2Database) {
  await db.execute(sql`drop table if exists length_table`);
  await db.execute(
    sql`
      create table length_table (
        id serial primary key,
        name text not null
      );
    `
  );
  await db
    .insert(lengthTable)
    .values([
      { name: 'Hello World' },
      { name: '10 letters' },
      { name: 'Test value 1' },
      { name: 'Value 1' },
    ]);
}

test.serial('table config: unsigned ints', async (t) => {
	const unsignedInts = mysqlTable('cities1', {
		bigint: bigint('bigint', { mode: 'number', unsigned: true }),
		int: int('int', { unsigned: true }),
		smallint: smallint('smallint', { unsigned: true }),
		mediumint: mediumint('mediumint', { unsigned: true }),
		tinyint: tinyint('tinyint', { unsigned: true }),
	});

	const tableConfig = getTableConfig(unsignedInts);

	const bigintColumn = tableConfig.columns.find((c) => c.name === 'bigint')!;
	const intColumn = tableConfig.columns.find((c) => c.name === 'int')!;
	const smallintColumn = tableConfig.columns.find((c) => c.name === 'smallint')!;
	const mediumintColumn = tableConfig.columns.find((c) => c.name === 'mediumint')!;
	const tinyintColumn = tableConfig.columns.find((c) => c.name === 'tinyint')!;

	t.is(bigintColumn.getSQLType(), 'bigint unsigned');
	t.is(intColumn.getSQLType(), 'int unsigned');
	t.is(smallintColumn.getSQLType(), 'smallint unsigned');
	t.is(mediumintColumn.getSQLType(), 'mediumint unsigned');
	t.is(tinyintColumn.getSQLType(), 'tinyint unsigned');
});

test.serial('table config: signed ints', async (t) => {
	const unsignedInts = mysqlTable('cities1', {
		bigint: bigint('bigint', { mode: 'number' }),
		int: int('int'),
		smallint: smallint('smallint'),
		mediumint: mediumint('mediumint'),
		tinyint: tinyint('tinyint'),
	});

	const tableConfig = getTableConfig(unsignedInts);

	const bigintColumn = tableConfig.columns.find((c) => c.name === 'bigint')!;
	const intColumn = tableConfig.columns.find((c) => c.name === 'int')!;
	const smallintColumn = tableConfig.columns.find((c) => c.name === 'smallint')!;
	const mediumintColumn = tableConfig.columns.find((c) => c.name === 'mediumint')!;
	const tinyintColumn = tableConfig.columns.find((c) => c.name === 'tinyint')!;

	t.is(bigintColumn.getSQLType(), 'bigint');
	t.is(intColumn.getSQLType(), 'int');
	t.is(smallintColumn.getSQLType(), 'smallint');
	t.is(mediumintColumn.getSQLType(), 'mediumint');
	t.is(tinyintColumn.getSQLType(), 'tinyint');
});

test.serial('table config: foreign keys name', async (t) => {
	const table = mysqlTable('cities', {
		id: serial('id').primaryKey(),
		name: text('name').notNull(),
		state: text('state'),
	}, (t) => ({
		f: foreignKey({ foreignColumns: [t.id], columns: [t.id], name: 'custom_fk' }),
	}));

	const tableConfig = getTableConfig(table);

	t.is(tableConfig.foreignKeys.length, 1);
	t.is(tableConfig.foreignKeys[0]!.getName(), 'custom_fk');
});

test.serial('table config: primary keys name', async (t) => {
	const table = mysqlTable('cities', {
		id: serial('id').primaryKey(),
		name: text('name').notNull(),
		state: text('state'),
	}, (t) => ({
		f: primaryKey({ columns: [t.id, t.name], name: 'custom_pk' }),
	}));

	const tableConfig = getTableConfig(table);

	t.is(tableConfig.primaryKeys.length, 1);
	t.is(tableConfig.primaryKeys[0]!.getName(), 'custom_pk');
});

test.serial('table configs: unique third param', async (t) => {
	const cities1Table = mysqlTable('cities1', {
		id: serial('id').primaryKey(),
		name: text('name').notNull(),
		state: text('state'),
	}, (t) => ({
		f: unique('custom_name').on(t.name, t.state),
		f1: unique('custom_name1').on(t.name, t.state),
	}));

	const tableConfig = getTableConfig(cities1Table);

	t.assert(tableConfig.uniqueConstraints.length === 2);

	t.assert(tableConfig.uniqueConstraints[0]?.name === 'custom_name');
	t.deepEqual(tableConfig.uniqueConstraints[0]?.columns.map((t) => t.name), ['name', 'state']);

	t.assert(tableConfig.uniqueConstraints[1]?.name, 'custom_name1');
	t.deepEqual(tableConfig.uniqueConstraints[1]?.columns.map((t) => t.name), ['name', 'state']);
});

test.serial('table configs: unique in column', async (t) => {
	const cities1Table = mysqlTable('cities1', {
		id: serial('id').primaryKey(),
		name: text('name').notNull().unique(),
		state: text('state').unique('custom'),
		field: text('field').unique('custom_field'),
	});

	const tableConfig = getTableConfig(cities1Table);

	const columnName = tableConfig.columns.find((it) => it.name === 'name');
	t.assert(columnName?.uniqueName === uniqueKeyName(cities1Table, [columnName!.name]));
	t.assert(columnName?.isUnique);

	const columnState = tableConfig.columns.find((it) => it.name === 'state');
	t.assert(columnState?.uniqueName === 'custom');
	t.assert(columnState?.isUnique);

	const columnField = tableConfig.columns.find((it) => it.name === 'field');
	t.assert(columnField?.uniqueName === 'custom_field');
	t.assert(columnField?.isUnique);
});

test.serial('select all fields', async (t) => {
	const { db } = t.context;

	await db.insert(usersTable).values({ name: 'John' });
	const result = await db.select().from(usersTable);

	t.assert(result[0]!.createdAt instanceof Date); // eslint-disable-line no-instanceof/no-instanceof
	// not timezone based timestamp, thats why it should not work here
	// t.assert(Math.abs(result[0]!.createdAt.getTime() - now) < 2000);
	t.deepEqual(result, [{ id: 1, name: 'John', verified: false, jsonb: null, createdAt: result[0]!.createdAt }]);
});

test.serial('select sql', async (t) => {
	const { db } = t.context;

	await db.insert(usersTable).values({ name: 'John' });
	const users = await db.select({
		name: sql`upper(${usersTable.name})`,
	}).from(usersTable);

	t.deepEqual(users, [{ name: 'JOHN' }]);
});

test.serial('select typed sql', async (t) => {
	const { db } = t.context;

	await db.insert(usersTable).values({ name: 'John' });
	const users = await db.select({
		name: sql<string>`upper(${usersTable.name})`,
	}).from(usersTable);

	t.deepEqual(users, [{ name: 'JOHN' }]);
});

test.serial('select distinct', async (t) => {
	const { db } = t.context;

	const usersDistinctTable = mysqlTable('users_distinct', {
		id: int('id').notNull(),
		name: text('name').notNull(),
	});

	await db.execute(sql`drop table if exists ${usersDistinctTable}`);
	await db.execute(sql`create table ${usersDistinctTable} (id int, name text)`);

	await db.insert(usersDistinctTable).values([
		{ id: 1, name: 'John' },
		{ id: 1, name: 'John' },
		{ id: 2, name: 'John' },
		{ id: 1, name: 'Jane' },
	]);
	const users = await db.selectDistinct().from(usersDistinctTable).orderBy(
		usersDistinctTable.id,
		usersDistinctTable.name,
	);

	await db.execute(sql`drop table ${usersDistinctTable}`);

	t.deepEqual(users, [{ id: 1, name: 'Jane' }, { id: 1, name: 'John' }, { id: 2, name: 'John' }]);
});

test.serial('insert returning sql', async (t) => {
	const { db } = t.context;

	const [result, _] = await db.insert(usersTable).values({ name: 'John' });

	t.deepEqual(result.insertId, 1);
});

test.serial('delete returning sql', async (t) => {
	const { db } = t.context;

	await db.insert(usersTable).values({ name: 'John' });
	const users = await db.delete(usersTable).where(eq(usersTable.name, 'John'));

	t.is(users[0].affectedRows, 1);
});

test.serial('update returning sql', async (t) => {
	const { db } = t.context;

	await db.insert(usersTable).values({ name: 'John' });
	const users = await db.update(usersTable).set({ name: 'Jane' }).where(eq(usersTable.name, 'John'));

	t.is(users[0].changedRows, 1);
});

test.serial('update with returning all fields', async (t) => {
	const { db } = t.context;

	await db.insert(usersTable).values({ name: 'John' });
	const updatedUsers = await db.update(usersTable).set({ name: 'Jane' }).where(eq(usersTable.name, 'John'));

	const users = await db.select().from(usersTable).where(eq(usersTable.id, 1));

	t.is(updatedUsers[0].changedRows, 1);

	t.assert(users[0]!.createdAt instanceof Date); // eslint-disable-line no-instanceof/no-instanceof
	// not timezone based timestamp, thats why it should not work here
	// t.assert(Math.abs(users[0]!.createdAt.getTime() - now) < 2000);
	t.deepEqual(users, [{ id: 1, name: 'Jane', verified: false, jsonb: null, createdAt: users[0]!.createdAt }]);
});

test.serial('update with returning partial', async (t) => {
	const { db } = t.context;

	await db.insert(usersTable).values({ name: 'John' });
	const updatedUsers = await db.update(usersTable).set({ name: 'Jane' }).where(eq(usersTable.name, 'John'));

	const users = await db.select({ id: usersTable.id, name: usersTable.name }).from(usersTable).where(
		eq(usersTable.id, 1),
	);

	t.deepEqual(updatedUsers[0].changedRows, 1);

	t.deepEqual(users, [{ id: 1, name: 'Jane' }]);
});

test.serial('delete with returning all fields', async (t) => {
	const { db } = t.context;

	await db.insert(usersTable).values({ name: 'John' });
	const deletedUser = await db.delete(usersTable).where(eq(usersTable.name, 'John'));

	t.is(deletedUser[0].affectedRows, 1);
});

test.serial('delete with returning partial', async (t) => {
	const { db } = t.context;

	await db.insert(usersTable).values({ name: 'John' });
	const deletedUser = await db.delete(usersTable).where(eq(usersTable.name, 'John'));

	t.is(deletedUser[0].affectedRows, 1);
});

test.serial('insert + select', async (t) => {
	const { db } = t.context;

	await db.insert(usersTable).values({ name: 'John' });
	const result = await db.select().from(usersTable);
	t.deepEqual(result, [{ id: 1, name: 'John', verified: false, jsonb: null, createdAt: result[0]!.createdAt }]);

	await db.insert(usersTable).values({ name: 'Jane' });
	const result2 = await db.select().from(usersTable);
	t.deepEqual(result2, [
		{ id: 1, name: 'John', verified: false, jsonb: null, createdAt: result2[0]!.createdAt },
		{ id: 2, name: 'Jane', verified: false, jsonb: null, createdAt: result2[1]!.createdAt },
	]);
});

test.serial('json insert', async (t) => {
	const { db } = t.context;

	await db.insert(usersTable).values({ name: 'John', jsonb: ['foo', 'bar'] });
	const result = await db.select({
		id: usersTable.id,
		name: usersTable.name,
		jsonb: usersTable.jsonb,
	}).from(usersTable);

	t.deepEqual(result, [{ id: 1, name: 'John', jsonb: ['foo', 'bar'] }]);
});

test.serial('insert with overridden default values', async (t) => {
	const { db } = t.context;

	await db.insert(usersTable).values({ name: 'John', verified: true });
	const result = await db.select().from(usersTable);

	t.deepEqual(result, [{ id: 1, name: 'John', verified: true, jsonb: null, createdAt: result[0]!.createdAt }]);
});

test.serial('insert many', async (t) => {
	const { db } = t.context;

	await db.insert(usersTable).values([
		{ name: 'John' },
		{ name: 'Bruce', jsonb: ['foo', 'bar'] },
		{ name: 'Jane' },
		{ name: 'Austin', verified: true },
	]);
	const result = await db.select({
		id: usersTable.id,
		name: usersTable.name,
		jsonb: usersTable.jsonb,
		verified: usersTable.verified,
	}).from(usersTable);

	t.deepEqual(result, [
		{ id: 1, name: 'John', jsonb: null, verified: false },
		{ id: 2, name: 'Bruce', jsonb: ['foo', 'bar'], verified: false },
		{ id: 3, name: 'Jane', jsonb: null, verified: false },
		{ id: 4, name: 'Austin', jsonb: null, verified: true },
	]);
});

test.serial('insert many with returning', async (t) => {
	const { db } = t.context;

	const result = await db.insert(usersTable).values([
		{ name: 'John' },
		{ name: 'Bruce', jsonb: ['foo', 'bar'] },
		{ name: 'Jane' },
		{ name: 'Austin', verified: true },
	]);

	t.is(result[0].affectedRows, 4);
});

test.serial('select with group by as field', async (t) => {
	const { db } = t.context;

	await db.insert(usersTable).values([{ name: 'John' }, { name: 'Jane' }, { name: 'Jane' }]);

	const result = await db.select({ name: usersTable.name }).from(usersTable)
		.groupBy(usersTable.name);

	t.deepEqual(result, [{ name: 'John' }, { name: 'Jane' }]);
});

test.serial('select with exists', async (t) => {
	const { db } = t.context;

	await db.insert(usersTable).values([{ name: 'John' }, { name: 'Jane' }, { name: 'Jane' }]);

	const user = alias(usersTable, 'user');
	const result = await db.select({ name: usersTable.name }).from(usersTable).where(
		exists(db.select({ one: sql`1` }).from(user).where(and(eq(usersTable.name, 'John'), eq(user.id, usersTable.id)))),
	);

	t.deepEqual(result, [{ name: 'John' }]);
});

test.serial('select with group by as sql', async (t) => {
	const { db } = t.context;

	await db.insert(usersTable).values([{ name: 'John' }, { name: 'Jane' }, { name: 'Jane' }]);

	const result = await db.select({ name: usersTable.name }).from(usersTable)
		.groupBy(sql`${usersTable.name}`);

	t.deepEqual(result, [{ name: 'John' }, { name: 'Jane' }]);
});

test.serial('$default function', async (t) => {
	const { db } = t.context;

	await db.execute(sql`drop table if exists \`orders\``);
	await db.execute(
		sql`
			create table \`orders\` (
				\`id\` serial primary key,
				\`region\` text not null,
				\`product\` text not null,
				\`amount\` int not null,
				\`quantity\` int not null
			)
		`,
	);

	await db.insert(orders).values({ id: 1, region: 'Ukraine', amount: 1, quantity: 1 });
	const selectedOrder = await db.select().from(orders);

	t.deepEqual(selectedOrder, [{
		id: 1,
		amount: 1,
		quantity: 1,
		region: 'Ukraine',
		product: 'random_string',
	}]);
});

test.serial('$default with empty array', async (t) => {
	const { db } = t.context;

	await db.execute(sql`drop table if exists \`s_orders\``);
	await db.execute(
		sql`
			create table \`s_orders\` (
				\`id\` serial primary key,
				\`region\` text default ('Ukraine'),
				\`product\` text not null
			)
		`,
	);

	const users = mysqlTable('s_orders', {
		id: serial('id').primaryKey(),
		region: text('region').default('Ukraine'),
		product: text('product').$defaultFn(() => 'random_string'),
	});

	await db.insert(users).values({});
	const selectedOrder = await db.select().from(users);

	t.deepEqual(selectedOrder, [{
		id: 1,
		region: 'Ukraine',
		product: 'random_string',
	}]);
});

test.serial('select with group by as sql + column', async (t) => {
	const { db } = t.context;

	await db.insert(usersTable).values([{ name: 'John' }, { name: 'Jane' }, { name: 'Jane' }]);

	const result = await db.select({ name: usersTable.name }).from(usersTable)
		.groupBy(sql`${usersTable.name}`, usersTable.id);

	t.deepEqual(result, [{ name: 'John' }, { name: 'Jane' }, { name: 'Jane' }]);
});

test.serial('select with group by as column + sql', async (t) => {
	const { db } = t.context;

	await db.insert(usersTable).values([{ name: 'John' }, { name: 'Jane' }, { name: 'Jane' }]);

	const result = await db.select({ name: usersTable.name }).from(usersTable)
		.groupBy(usersTable.id, sql`${usersTable.name}`);

	t.deepEqual(result, [{ name: 'John' }, { name: 'Jane' }, { name: 'Jane' }]);
});

test.serial('select with group by complex query', async (t) => {
	const { db } = t.context;

	await db.insert(usersTable).values([{ name: 'John' }, { name: 'Jane' }, { name: 'Jane' }]);

	const result = await db.select({ name: usersTable.name }).from(usersTable)
		.groupBy(usersTable.id, sql`${usersTable.name}`)
		.orderBy(asc(usersTable.name))
		.limit(1);

	t.deepEqual(result, [{ name: 'Jane' }]);
});

test.serial('build query', async (t) => {
	const { db } = t.context;

	const query = db.select({ id: usersTable.id, name: usersTable.name }).from(usersTable)
		.groupBy(usersTable.id, usersTable.name)
		.toSQL();

	t.deepEqual(query, {
		sql: `select \`id\`, \`name\` from \`userstest\` group by \`userstest\`.\`id\`, \`userstest\`.\`name\``,
		params: [],
	});
});

test.serial('Query check: Insert all defaults in 1 row', async (t) => {
	const { db } = t.context;

	const users = mysqlTable('users', {
		id: serial('id').primaryKey(),
		name: text('name').default('Dan'),
		state: text('state'),
	});

	const query = db
		.insert(users)
		.values({})
		.toSQL();

	t.deepEqual(query, {
		sql: 'insert into `users` (`id`, `name`, `state`) values (default, default, default)',
		params: [],
	});
});

test.serial('Query check: Insert all defaults in multiple rows', async (t) => {
	const { db } = t.context;

	const users = mysqlTable('users', {
		id: serial('id').primaryKey(),
		name: text('name').default('Dan'),
		state: text('state').default('UA'),
	});

	const query = db
		.insert(users)
		.values([{}, {}])
		.toSQL();

	t.deepEqual(query, {
		sql: 'insert into `users` (`id`, `name`, `state`) values (default, default, default), (default, default, default)',
		params: [],
	});
});

test.serial('Insert all defaults in 1 row', async (t) => {
	const { db } = t.context;

	const users = mysqlTable('empty_insert_single', {
		id: serial('id').primaryKey(),
		name: text('name').default('Dan'),
		state: text('state'),
	});

	await db.execute(sql`drop table if exists ${users}`);

	await db.execute(
		sql`create table ${users} (id serial primary key, name text default ('Dan'), state text)`,
	);

	await db.insert(users).values({});

	const res = await db.select().from(users);

	t.deepEqual(res, [{ id: 1, name: 'Dan', state: null }]);
});

test.serial('Insert all defaults in multiple rows', async (t) => {
	const { db } = t.context;

	const users = mysqlTable('empty_insert_multiple', {
		id: serial('id').primaryKey(),
		name: text('name').default('Dan'),
		state: text('state'),
	});

	await db.execute(sql`drop table if exists ${users}`);

	await db.execute(
		sql`create table ${users} (id serial primary key, name text default ('Dan'), state text)`,
	);

	await db.insert(users).values([{}, {}]);

	const res = await db.select().from(users);

	t.deepEqual(res, [{ id: 1, name: 'Dan', state: null }, { id: 2, name: 'Dan', state: null }]);
});

test.serial('build query insert with onDuplicate', async (t) => {
	const { db } = t.context;

	const query = db.insert(usersTable)
		.values({ name: 'John', jsonb: ['foo', 'bar'] })
		.onDuplicateKeyUpdate({ set: { name: 'John1' } })
		.toSQL();

	t.deepEqual(query, {
		sql:
			'insert into `userstest` (`id`, `name`, `verified`, `jsonb`, `created_at`) values (default, ?, default, ?, default) on duplicate key update `name` = ?',
		params: ['John', '["foo","bar"]', 'John1'],
	});
});

test.serial('insert with onDuplicate', async (t) => {
	const { db } = t.context;

	await db.insert(usersTable)
		.values({ name: 'John' });

	await db.insert(usersTable)
		.values({ id: 1, name: 'John' })
		.onDuplicateKeyUpdate({ set: { name: 'John1' } });

	const res = await db.select({ id: usersTable.id, name: usersTable.name }).from(usersTable).where(
		eq(usersTable.id, 1),
	);

	t.deepEqual(res, [{ id: 1, name: 'John1' }]);
});

test.serial('insert conflict', async (t) => {
	const { db } = t.context;

	await db.insert(usersTable)
		.values({ name: 'John' });

	await t.throwsAsync(
		() => db.insert(usersTable).values({ id: 1, name: 'John1' }),
		{
			code: 'ER_DUP_ENTRY',
			message: "Duplicate entry '1' for key 'userstest.PRIMARY'",
		},
	);
});

test.serial('insert conflict with ignore', async (t) => {
	const { db } = t.context;

	await db.insert(usersTable)
		.values({ name: 'John' });

	await db.insert(usersTable)
		.ignore()
		.values({ id: 1, name: 'John1' });

	const res = await db.select({ id: usersTable.id, name: usersTable.name }).from(usersTable).where(
		eq(usersTable.id, 1),
	);

	t.deepEqual(res, [{ id: 1, name: 'John' }]);
});

test.serial('insert sql', async (t) => {
	const { db } = t.context;

	await db.insert(usersTable).values({ name: sql`${'John'}` });
	const result = await db.select({ id: usersTable.id, name: usersTable.name }).from(usersTable);
	t.deepEqual(result, [{ id: 1, name: 'John' }]);
});

test.serial('partial join with alias', async (t) => {
	const { db } = t.context;
	const customerAlias = alias(usersTable, 'customer');

	await db.insert(usersTable).values([{ id: 10, name: 'Ivan' }, { id: 11, name: 'Hans' }]);
	const result = await db
		.select({
			user: {
				id: usersTable.id,
				name: usersTable.name,
			},
			customer: {
				id: customerAlias.id,
				name: customerAlias.name,
			},
		}).from(usersTable)
		.leftJoin(customerAlias, eq(customerAlias.id, 11))
		.where(eq(usersTable.id, 10));

	t.deepEqual(result, [{
		user: { id: 10, name: 'Ivan' },
		customer: { id: 11, name: 'Hans' },
	}]);
});

test.serial('full join with alias', async (t) => {
	const { db } = t.context;

	const mysqlTable = mysqlTableCreator((name) => `prefixed_${name}`);

	const users = mysqlTable('users', {
		id: serial('id').primaryKey(),
		name: text('name').notNull(),
	});

	await db.execute(sql`drop table if exists ${users}`);
	await db.execute(sql`create table ${users} (id serial primary key, name text not null)`);

	const customers = alias(users, 'customer');

	await db.insert(users).values([{ id: 10, name: 'Ivan' }, { id: 11, name: 'Hans' }]);
	const result = await db
		.select().from(users)
		.leftJoin(customers, eq(customers.id, 11))
		.where(eq(users.id, 10));

	t.deepEqual(result, [{
		users: {
			id: 10,
			name: 'Ivan',
		},
		customer: {
			id: 11,
			name: 'Hans',
		},
	}]);

	await db.execute(sql`drop table ${users}`);
});

test.serial('select from alias', async (t) => {
	const { db } = t.context;

	const mysqlTable = mysqlTableCreator((name) => `prefixed_${name}`);

	const users = mysqlTable('users', {
		id: serial('id').primaryKey(),
		name: text('name').notNull(),
	});

	await db.execute(sql`drop table if exists ${users}`);
	await db.execute(sql`create table ${users} (id serial primary key, name text not null)`);

	const user = alias(users, 'user');
	const customers = alias(users, 'customer');

	await db.insert(users).values([{ id: 10, name: 'Ivan' }, { id: 11, name: 'Hans' }]);
	const result = await db
		.select()
		.from(user)
		.leftJoin(customers, eq(customers.id, 11))
		.where(eq(user.id, 10));

	t.deepEqual(result, [{
		user: {
			id: 10,
			name: 'Ivan',
		},
		customer: {
			id: 11,
			name: 'Hans',
		},
	}]);

	await db.execute(sql`drop table ${users}`);
});

test.serial('insert with spaces', async (t) => {
	const { db } = t.context;

	await db.insert(usersTable).values({ name: sql`'Jo   h     n'` });
	const result = await db.select({ id: usersTable.id, name: usersTable.name }).from(usersTable);

	t.deepEqual(result, [{ id: 1, name: 'Jo   h     n' }]);
});

test.serial('prepared statement', async (t) => {
	const { db } = t.context;

	await db.insert(usersTable).values({ name: 'John' });
	const statement = db.select({
		id: usersTable.id,
		name: usersTable.name,
	}).from(usersTable)
		.prepare();
	const result = await statement.execute();

	t.deepEqual(result, [{ id: 1, name: 'John' }]);
});

test.serial('prepared statement reuse', async (t) => {
	const { db } = t.context;

	const stmt = db.insert(usersTable).values({
		verified: true,
		name: placeholder('name'),
	}).prepare();

	for (let i = 0; i < 10; i++) {
		await stmt.execute({ name: `John ${i}` });
	}

	const result = await db.select({
		id: usersTable.id,
		name: usersTable.name,
		verified: usersTable.verified,
	}).from(usersTable);

	t.deepEqual(result, [
		{ id: 1, name: 'John 0', verified: true },
		{ id: 2, name: 'John 1', verified: true },
		{ id: 3, name: 'John 2', verified: true },
		{ id: 4, name: 'John 3', verified: true },
		{ id: 5, name: 'John 4', verified: true },
		{ id: 6, name: 'John 5', verified: true },
		{ id: 7, name: 'John 6', verified: true },
		{ id: 8, name: 'John 7', verified: true },
		{ id: 9, name: 'John 8', verified: true },
		{ id: 10, name: 'John 9', verified: true },
	]);
});

test.serial('prepared statement with placeholder in .where', async (t) => {
	const { db } = t.context;

	await db.insert(usersTable).values({ name: 'John' });
	const stmt = db.select({
		id: usersTable.id,
		name: usersTable.name,
	}).from(usersTable)
		.where(eq(usersTable.id, placeholder('id')))
		.prepare();
	const result = await stmt.execute({ id: 1 });

	t.deepEqual(result, [{ id: 1, name: 'John' }]);
});

test.serial('migrator', async (t) => {
	const { db } = t.context;

	await db.execute(sql`drop table if exists cities_migration`);
	await db.execute(sql`drop table if exists users_migration`);
	await db.execute(sql`drop table if exists users12`);
	await db.execute(sql`drop table if exists __drizzle_migrations`);

	await migrate(db, { migrationsFolder: './drizzle2/mysql' });

	await db.insert(usersMigratorTable).values({ name: 'John', email: 'email' });

	const result = await db.select().from(usersMigratorTable);

	t.deepEqual(result, [{ id: 1, name: 'John', email: 'email' }]);

	await db.execute(sql`drop table cities_migration`);
	await db.execute(sql`drop table users_migration`);
	await db.execute(sql`drop table users12`);
	await db.execute(sql`drop table __drizzle_migrations`);
});

test.serial('insert via db.execute + select via db.execute', async (t) => {
	const { db } = t.context;

	await db.execute(sql`insert into ${usersTable} (${new Name(usersTable.name.name)}) values (${'John'})`);

	const result = await db.execute<{ id: number; name: string }>(sql`select id, name from ${usersTable}`);
	t.deepEqual(result[0], [{ id: 1, name: 'John' }]);
});

test.serial('insert via db.execute w/ query builder', async (t) => {
	const { db } = t.context;

	const inserted = await db.execute(
		db.insert(usersTable).values({ name: 'John' }),
	);
	t.is(inserted[0].affectedRows, 1);
});

test.serial('insert + select all possible dates', async (t) => {
	const { db } = t.context;

	await db.execute(sql`drop table if exists \`datestable\``);
	await db.execute(
		sql`
			create table \`datestable\` (
				\`date\` date,
				\`date_as_string\` date,
				\`time\` time,
				\`datetime\` datetime,
				\`datetime_as_string\` datetime,
				\`timestamp\` timestamp(3),
				\`timestamp_as_string\` timestamp(3),
				\`year\` year
			)
		`,
	);

	const date = new Date('2022-11-11');
	const dateWithMilliseconds = new Date('2022-11-11 12:12:12.123');

	await db.insert(datesTable).values({
		date: date,
		dateAsString: '2022-11-11',
		time: '12:12:12',
		datetime: date,
		year: 22,
		datetimeAsString: '2022-11-11 12:12:12',
		timestamp: dateWithMilliseconds,
		timestampAsString: '2022-11-11 12:12:12.123',
	});

	const res = await db.select().from(datesTable);

	t.assert(res[0]?.date instanceof Date); // eslint-disable-line no-instanceof/no-instanceof
	t.assert(res[0]?.datetime instanceof Date); // eslint-disable-line no-instanceof/no-instanceof
	t.assert(typeof res[0]?.dateAsString === 'string');
	t.assert(typeof res[0]?.datetimeAsString === 'string');

	t.deepEqual(res, [{
		date: toLocalDate(new Date('2022-11-11')),
		dateAsString: '2022-11-11',
		time: '12:12:12',
		datetime: new Date('2022-11-11'),
		year: 2022,
		datetimeAsString: '2022-11-11 12:12:12',
		timestamp: new Date('2022-11-11 12:12:12.123'),
		timestampAsString: '2022-11-11 12:12:12.123',
	}]);

	await db.execute(sql`drop table if exists \`datestable\``);
});

const tableWithEnums = mysqlTable('enums_test_case', {
	id: serial('id').primaryKey(),
	enum1: mysqlEnum('enum1', ['a', 'b', 'c']).notNull(),
	enum2: mysqlEnum('enum2', ['a', 'b', 'c']).default('a'),
	enum3: mysqlEnum('enum3', ['a', 'b', 'c']).notNull().default('b'),
});

test.serial('Mysql enum test case #1', async (t) => {
	const { db } = t.context;

	await db.execute(sql`drop table if exists \`enums_test_case\``);

	await db.execute(sql`
		create table \`enums_test_case\` (
			\`id\` serial primary key,
			\`enum1\` ENUM('a', 'b', 'c') not null,
			\`enum2\` ENUM('a', 'b', 'c') default 'a',
			\`enum3\` ENUM('a', 'b', 'c') not null default 'b'
		)
	`);

	await db.insert(tableWithEnums).values([
		{ id: 1, enum1: 'a', enum2: 'b', enum3: 'c' },
		{ id: 2, enum1: 'a', enum3: 'c' },
		{ id: 3, enum1: 'a' },
	]);

	const res = await db.select().from(tableWithEnums);

	await db.execute(sql`drop table \`enums_test_case\``);

	t.deepEqual(res, [
		{ id: 1, enum1: 'a', enum2: 'b', enum3: 'c' },
		{ id: 2, enum1: 'a', enum2: 'a', enum3: 'c' },
		{ id: 3, enum1: 'a', enum2: 'a', enum3: 'b' },
	]);
});

test.serial('left join (flat object fields)', async (t) => {
	const { db } = t.context;

	await db.insert(citiesTable)
		.values([{ name: 'Paris' }, { name: 'London' }]);

	await db.insert(users2Table).values([{ name: 'John', cityId: 1 }, { name: 'Jane' }]);

	const res = await db.select({
		userId: users2Table.id,
		userName: users2Table.name,
		cityId: citiesTable.id,
		cityName: citiesTable.name,
	}).from(users2Table)
		.leftJoin(citiesTable, eq(users2Table.cityId, citiesTable.id));

	t.deepEqual(res, [
		{ userId: 1, userName: 'John', cityId: 1, cityName: 'Paris' },
		{ userId: 2, userName: 'Jane', cityId: null, cityName: null },
	]);
});

test.serial('left join (grouped fields)', async (t) => {
	const { db } = t.context;

	await db.insert(citiesTable)
		.values([{ name: 'Paris' }, { name: 'London' }]);

	await db.insert(users2Table).values([{ name: 'John', cityId: 1 }, { name: 'Jane' }]);

	const res = await db.select({
		id: users2Table.id,
		user: {
			name: users2Table.name,
			nameUpper: sql<string>`upper(${users2Table.name})`,
		},
		city: {
			id: citiesTable.id,
			name: citiesTable.name,
			nameUpper: sql<string>`upper(${citiesTable.name})`,
		},
	}).from(users2Table)
		.leftJoin(citiesTable, eq(users2Table.cityId, citiesTable.id));

	t.deepEqual(res, [
		{
			id: 1,
			user: { name: 'John', nameUpper: 'JOHN' },
			city: { id: 1, name: 'Paris', nameUpper: 'PARIS' },
		},
		{
			id: 2,
			user: { name: 'Jane', nameUpper: 'JANE' },
			city: null,
		},
	]);
});

test.serial('left join (all fields)', async (t) => {
	const { db } = t.context;

	await db.insert(citiesTable)
		.values([{ name: 'Paris' }, { name: 'London' }]);

	await db.insert(users2Table).values([{ name: 'John', cityId: 1 }, { name: 'Jane' }]);

	const res = await db.select().from(users2Table)
		.leftJoin(citiesTable, eq(users2Table.cityId, citiesTable.id));

	t.deepEqual(res, [
		{
			users2: {
				id: 1,
				name: 'John',
				cityId: 1,
			},
			cities: {
				id: 1,
				name: 'Paris',
			},
		},
		{
			users2: {
				id: 2,
				name: 'Jane',
				cityId: null,
			},
			cities: null,
		},
	]);
});

test.serial('join subquery', async (t) => {
	const { db } = t.context;

	await db.execute(sql`drop table if exists \`courses\``);
	await db.execute(sql`drop table if exists \`course_categories\``);

	await db.execute(
		sql`
			create table \`course_categories\` (
				\`id\` serial primary key,
				\`name\` text not null
			)
		`,
	);

	await db.execute(
		sql`
			create table \`courses\` (
				\`id\` serial primary key,
				\`name\` text not null,
				\`category_id\` int references \`course_categories\`(\`id\`)
			)
		`,
	);

	await db.insert(courseCategoriesTable).values([
		{ name: 'Category 1' },
		{ name: 'Category 2' },
		{ name: 'Category 3' },
		{ name: 'Category 4' },
	]);

	await db.insert(coursesTable).values([
		{ name: 'Development', categoryId: 2 },
		{ name: 'IT & Software', categoryId: 3 },
		{ name: 'Marketing', categoryId: 4 },
		{ name: 'Design', categoryId: 1 },
	]);

	const sq2 = db
		.select({
			categoryId: courseCategoriesTable.id,
			category: courseCategoriesTable.name,
			total: sql<number>`count(${courseCategoriesTable.id})`,
		})
		.from(courseCategoriesTable)
		.groupBy(courseCategoriesTable.id, courseCategoriesTable.name)
		.as('sq2');

	const res = await db
		.select({
			courseName: coursesTable.name,
			categoryId: sq2.categoryId,
		})
		.from(coursesTable)
		.leftJoin(sq2, eq(coursesTable.categoryId, sq2.categoryId))
		.orderBy(coursesTable.name);

	t.deepEqual(res, [
		{ courseName: 'Design', categoryId: 1 },
		{ courseName: 'Development', categoryId: 2 },
		{ courseName: 'IT & Software', categoryId: 3 },
		{ courseName: 'Marketing', categoryId: 4 },
	]);

	await db.execute(sql`drop table if exists \`courses\``);
	await db.execute(sql`drop table if exists \`course_categories\``);
});

test.serial('with ... select', async (t) => {
	const { db } = t.context;

	await db.execute(sql`drop table if exists \`orders\``);
	await db.execute(
		sql`
			create table \`orders\` (
				\`id\` serial primary key,
				\`region\` text not null,
				\`product\` text not null,
				\`amount\` int not null,
				\`quantity\` int not null
			)
		`,
	);

	await db.insert(orders).values([
		{ region: 'Europe', product: 'A', amount: 10, quantity: 1 },
		{ region: 'Europe', product: 'A', amount: 20, quantity: 2 },
		{ region: 'Europe', product: 'B', amount: 20, quantity: 2 },
		{ region: 'Europe', product: 'B', amount: 30, quantity: 3 },
		{ region: 'US', product: 'A', amount: 30, quantity: 3 },
		{ region: 'US', product: 'A', amount: 40, quantity: 4 },
		{ region: 'US', product: 'B', amount: 40, quantity: 4 },
		{ region: 'US', product: 'B', amount: 50, quantity: 5 },
	]);

	const regionalSales = db
		.$with('regional_sales')
		.as(
			db
				.select({
					region: orders.region,
					totalSales: sql<number>`sum(${orders.amount})`.as('total_sales'),
				})
				.from(orders)
				.groupBy(orders.region),
		);

	const topRegions = db
		.$with('top_regions')
		.as(
			db
				.select({
					region: regionalSales.region,
				})
				.from(regionalSales)
				.where(
					gt(
						regionalSales.totalSales,
						db.select({ sales: sql`sum(${regionalSales.totalSales})/10` }).from(regionalSales),
					),
				),
		);

	const result = await db
		.with(regionalSales, topRegions)
		.select({
			region: orders.region,
			product: orders.product,
			productUnits: sql<number>`cast(sum(${orders.quantity}) as unsigned)`,
			productSales: sql<number>`cast(sum(${orders.amount}) as unsigned)`,
		})
		.from(orders)
		.where(inArray(orders.region, db.select({ region: topRegions.region }).from(topRegions)))
		.groupBy(orders.region, orders.product)
		.orderBy(orders.region, orders.product);

	t.deepEqual(result, [
		{
			region: 'Europe',
			product: 'A',
			productUnits: 3,
			productSales: 30,
		},
		{
			region: 'Europe',
			product: 'B',
			productUnits: 5,
			productSales: 50,
		},
		{
			region: 'US',
			product: 'A',
			productUnits: 7,
			productSales: 70,
		},
		{
			region: 'US',
			product: 'B',
			productUnits: 9,
			productSales: 90,
		},
	]);
});

test.serial('with ... update', async (t) => {
	const { db } = t.context;

	const products = mysqlTable('products', {
		id: serial('id').primaryKey(),
		price: decimal('price', {
			precision: 15,
			scale: 2,
		}).notNull(),
		cheap: boolean('cheap').notNull().default(false),
	});

	await db.execute(sql`drop table if exists ${products}`);
	await db.execute(sql`
		create table ${products} (
			id serial primary key,
			price decimal(15, 2) not null,
			cheap boolean not null default false
		)
	`);

	await db.insert(products).values([
		{ price: '10.99' },
		{ price: '25.85' },
		{ price: '32.99' },
		{ price: '2.50' },
		{ price: '4.59' },
	]);

	const averagePrice = db
		.$with('average_price')
		.as(
			db
				.select({
					value: sql`avg(${products.price})`.as('value'),
				})
				.from(products),
		);

	await db
		.with(averagePrice)
		.update(products)
		.set({
			cheap: true,
		})
		.where(lt(products.price, sql`(select * from ${averagePrice})`));

	const result = await db
		.select({
			id: products.id,
		})
		.from(products)
		.where(eq(products.cheap, true));

	t.deepEqual(result, [
		{ id: 1 },
		{ id: 4 },
		{ id: 5 },
	]);
});

test.serial('with ... delete', async (t) => {
	const { db } = t.context;

	await db.execute(sql`drop table if exists \`orders\``);
	await db.execute(
		sql`
			create table \`orders\` (
				\`id\` serial primary key,
				\`region\` text not null,
				\`product\` text not null,
				\`amount\` int not null,
				\`quantity\` int not null
			)
		`,
	);

	await db.insert(orders).values([
		{ region: 'Europe', product: 'A', amount: 10, quantity: 1 },
		{ region: 'Europe', product: 'A', amount: 20, quantity: 2 },
		{ region: 'Europe', product: 'B', amount: 20, quantity: 2 },
		{ region: 'Europe', product: 'B', amount: 30, quantity: 3 },
		{ region: 'US', product: 'A', amount: 30, quantity: 3 },
		{ region: 'US', product: 'A', amount: 40, quantity: 4 },
		{ region: 'US', product: 'B', amount: 40, quantity: 4 },
		{ region: 'US', product: 'B', amount: 50, quantity: 5 },
	]);

	const averageAmount = db
		.$with('average_amount')
		.as(
			db
				.select({
					value: sql`avg(${orders.amount})`.as('value'),
				})
				.from(orders),
		);

	await db
		.with(averageAmount)
		.delete(orders)
		.where(gt(orders.amount, sql`(select * from ${averageAmount})`));

	const result = await db
		.select({
			id: orders.id,
		})
		.from(orders);

	t.deepEqual(result, [
		{ id: 1 },
		{ id: 2 },
		{ id: 3 },
		{ id: 4 },
		{ id: 5 },
	]);
});

test.serial('select from subquery sql', async (t) => {
	const { db } = t.context;

	await db.insert(users2Table).values([{ name: 'John' }, { name: 'Jane' }]);

	const sq = db
		.select({ name: sql<string>`concat(${users2Table.name}, " modified")`.as('name') })
		.from(users2Table)
		.as('sq');

	const res = await db.select({ name: sq.name }).from(sq);

	t.deepEqual(res, [{ name: 'John modified' }, { name: 'Jane modified' }]);
});

test.serial('select a field without joining its table', (t) => {
	const { db } = t.context;

	t.throws(() => db.select({ name: users2Table.name }).from(usersTable).prepare());
});

test.serial('select all fields from subquery without alias', (t) => {
	const { db } = t.context;

	const sq = db.$with('sq').as(db.select({ name: sql<string>`upper(${users2Table.name})` }).from(users2Table));

	t.throws(() => db.select().from(sq).prepare());
});

test.serial('select count()', async (t) => {
	const { db } = t.context;

	await db.insert(usersTable).values([{ name: 'John' }, { name: 'Jane' }]);

	const res = await db.select({ count: sql`count(*)` }).from(usersTable);

	t.deepEqual(res, [{ count: 2 }]);
});

test.serial('select for ...', (t) => {
	const { db } = t.context;

	{
		const query = db.select().from(users2Table).for('update').toSQL();
		t.regex(query.sql, / for update$/);
	}
	{
		const query = db.select().from(users2Table).for('share', { skipLocked: true }).toSQL();
		t.regex(query.sql, / for share skip locked$/);
	}
	{
		const query = db.select().from(users2Table).for('update', { noWait: true }).toSQL();
		t.regex(query.sql, / for update no wait$/);
	}
});

test.serial('having', async (t) => {
	const { db } = t.context;

	await db.insert(citiesTable).values([{ name: 'London' }, { name: 'Paris' }, { name: 'New York' }]);

	await db.insert(users2Table).values([{ name: 'John', cityId: 1 }, { name: 'Jane', cityId: 1 }, {
		name: 'Jack',
		cityId: 2,
	}]);

	const result = await db
		.select({
			id: citiesTable.id,
			name: sql<string>`upper(${citiesTable.name})`.as('upper_name'),
			usersCount: sql<number>`count(${users2Table.id})`.as('users_count'),
		})
		.from(citiesTable)
		.leftJoin(users2Table, eq(users2Table.cityId, citiesTable.id))
		.where(({ name }) => sql`length(${name}) >= 3`)
		.groupBy(citiesTable.id)
		.having(({ usersCount }) => sql`${usersCount} > 0`)
		.orderBy(({ name }) => name);

	t.deepEqual(result, [
		{
			id: 1,
			name: 'LONDON',
			usersCount: 2,
		},
		{
			id: 2,
			name: 'PARIS',
			usersCount: 1,
		},
	]);
});

test.serial('view', async (t) => {
	const { db } = t.context;

	const newYorkers1 = mysqlView('new_yorkers')
		.as((qb) => qb.select().from(users2Table).where(eq(users2Table.cityId, 1)));

	const newYorkers2 = mysqlView('new_yorkers', {
		id: serial('id').primaryKey(),
		name: text('name').notNull(),
		cityId: int('city_id').notNull(),
	}).as(sql`select * from ${users2Table} where ${eq(users2Table.cityId, 1)}`);

	const newYorkers3 = mysqlView('new_yorkers', {
		id: serial('id').primaryKey(),
		name: text('name').notNull(),
		cityId: int('city_id').notNull(),
	}).existing();

	await db.execute(sql`create view new_yorkers as ${getViewConfig(newYorkers1).query}`);

	await db.insert(citiesTable).values([{ name: 'New York' }, { name: 'Paris' }]);

	await db.insert(users2Table).values([
		{ name: 'John', cityId: 1 },
		{ name: 'Jane', cityId: 1 },
		{ name: 'Jack', cityId: 2 },
	]);

	{
		const result = await db.select().from(newYorkers1);
		t.deepEqual(result, [
			{ id: 1, name: 'John', cityId: 1 },
			{ id: 2, name: 'Jane', cityId: 1 },
		]);
	}

	{
		const result = await db.select().from(newYorkers2);
		t.deepEqual(result, [
			{ id: 1, name: 'John', cityId: 1 },
			{ id: 2, name: 'Jane', cityId: 1 },
		]);
	}

	{
		const result = await db.select().from(newYorkers3);
		t.deepEqual(result, [
			{ id: 1, name: 'John', cityId: 1 },
			{ id: 2, name: 'Jane', cityId: 1 },
		]);
	}

	{
		const result = await db.select({ name: newYorkers1.name }).from(newYorkers1);
		t.deepEqual(result, [
			{ name: 'John' },
			{ name: 'Jane' },
		]);
	}

	await db.execute(sql`drop view ${newYorkers1}`);
});

test.serial('select from raw sql', async (t) => {
	const { db } = t.context;

	const result = await db.select({
		id: sql<number>`id`,
		name: sql<string>`name`,
	}).from(sql`(select 1 as id, 'John' as name) as users`);

	Expect<Equal<{ id: number; name: string }[], typeof result>>;

	t.deepEqual(result, [
		{ id: 1, name: 'John' },
	]);
});

test.serial('select from raw sql with joins', async (t) => {
	const { db } = t.context;

	const result = await db
		.select({
			id: sql<number>`users.id`,
			name: sql<string>`users.name`,
			userCity: sql<string>`users.city`,
			cityName: sql<string>`cities.name`,
		})
		.from(sql`(select 1 as id, 'John' as name, 'New York' as city) as users`)
		.leftJoin(sql`(select 1 as id, 'Paris' as name) as cities`, sql`cities.id = users.id`);

	Expect<Equal<{ id: number; name: string; userCity: string; cityName: string }[], typeof result>>;

	t.deepEqual(result, [
		{ id: 1, name: 'John', userCity: 'New York', cityName: 'Paris' },
	]);
});

test.serial('join on aliased sql from select', async (t) => {
	const { db } = t.context;

	const result = await db
		.select({
			userId: sql<number>`users.id`.as('userId'),
			name: sql<string>`users.name`,
			userCity: sql<string>`users.city`,
			cityId: sql<number>`cities.id`.as('cityId'),
			cityName: sql<string>`cities.name`,
		})
		.from(sql`(select 1 as id, 'John' as name, 'New York' as city) as users`)
		.leftJoin(sql`(select 1 as id, 'Paris' as name) as cities`, (cols) => eq(cols.cityId, cols.userId));

	Expect<Equal<{ userId: number; name: string; userCity: string; cityId: number; cityName: string }[], typeof result>>;

	t.deepEqual(result, [
		{ userId: 1, name: 'John', userCity: 'New York', cityId: 1, cityName: 'Paris' },
	]);
});

test.serial('join on aliased sql from with clause', async (t) => {
	const { db } = t.context;

	const users = db.$with('users').as(
		db.select({
			id: sql<number>`id`.as('userId'),
			name: sql<string>`name`.as('userName'),
			city: sql<string>`city`.as('city'),
		}).from(
			sql`(select 1 as id, 'John' as name, 'New York' as city) as users`,
		),
	);

	const cities = db.$with('cities').as(
		db.select({
			id: sql<number>`id`.as('cityId'),
			name: sql<string>`name`.as('cityName'),
		}).from(
			sql`(select 1 as id, 'Paris' as name) as cities`,
		),
	);

	const result = await db
		.with(users, cities)
		.select({
			userId: users.id,
			name: users.name,
			userCity: users.city,
			cityId: cities.id,
			cityName: cities.name,
		})
		.from(users)
		.leftJoin(cities, (cols) => eq(cols.cityId, cols.userId));

	Expect<Equal<{ userId: number; name: string; userCity: string; cityId: number; cityName: string }[], typeof result>>;

	t.deepEqual(result, [
		{ userId: 1, name: 'John', userCity: 'New York', cityId: 1, cityName: 'Paris' },
	]);
});

test.serial('prefixed table', async (t) => {
	const { db } = t.context;

	const mysqlTable = mysqlTableCreator((name) => `myprefix_${name}`);

	const users = mysqlTable('test_prefixed_table_with_unique_name', {
		id: int('id').primaryKey(),
		name: text('name').notNull(),
	});

	await db.execute(sql`drop table if exists ${users}`);

	await db.execute(
		sql`create table myprefix_test_prefixed_table_with_unique_name (id int not null primary key, name text not null)`,
	);

	await db.insert(users).values({ id: 1, name: 'John' });

	const result = await db.select().from(users);

	t.deepEqual(result, [{ id: 1, name: 'John' }]);

	await db.execute(sql`drop table ${users}`);
});

test.serial('orderBy with aliased column', (t) => {
	const { db } = t.context;

	const query = db.select({
		test: sql`something`.as('test'),
	}).from(users2Table).orderBy((fields) => fields.test).toSQL();

	t.deepEqual(query.sql, 'select something as `test` from `users2` order by `test`');
});

test.serial('timestamp timezone', async (t) => {
	const { db } = t.context;

	const date = new Date(Date.parse('2020-01-01T12:34:56+07:00'));

	await db.insert(usersTable).values({ name: 'With default times' });
	await db.insert(usersTable).values({
		name: 'Without default times',
		createdAt: date,
	});
	const users = await db.select().from(usersTable);

	// check that the timestamps are set correctly for default times
	t.assert(Math.abs(users[0]!.createdAt.getTime() - Date.now()) < 2000);

	// check that the timestamps are set correctly for non default times
	t.assert(Math.abs(users[1]!.createdAt.getTime() - date.getTime()) < 2000);
});

test.serial('transaction', async (t) => {
	const { db } = t.context;

	const users = mysqlTable('users_transactions', {
		id: serial('id').primaryKey(),
		balance: int('balance').notNull(),
	});
	const products = mysqlTable('products_transactions', {
		id: serial('id').primaryKey(),
		price: int('price').notNull(),
		stock: int('stock').notNull(),
	});

	await db.execute(sql`drop table if exists ${users}`);
	await db.execute(sql`drop table if exists ${products}`);

	await db.execute(sql`create table users_transactions (id serial not null primary key, balance int not null)`);
	await db.execute(
		sql`create table products_transactions (id serial not null primary key, price int not null, stock int not null)`,
	);

	const [{ insertId: userId }] = await db.insert(users).values({ balance: 100 });
	const user = await db.select().from(users).where(eq(users.id, userId)).then((rows) => rows[0]!);
	const [{ insertId: productId }] = await db.insert(products).values({ price: 10, stock: 10 });
	const product = await db.select().from(products).where(eq(products.id, productId)).then((rows) => rows[0]!);

	await db.transaction(async (tx) => {
		await tx.update(users).set({ balance: user.balance - product.price }).where(eq(users.id, user.id));
		await tx.update(products).set({ stock: product.stock - 1 }).where(eq(products.id, product.id));
	});

	const result = await db.select().from(users);

	t.deepEqual(result, [{ id: 1, balance: 90 }]);

	await db.execute(sql`drop table ${users}`);
	await db.execute(sql`drop table ${products}`);
});

test.serial('transaction rollback', async (t) => {
	const { db } = t.context;

	const users = mysqlTable('users_transactions_rollback', {
		id: serial('id').primaryKey(),
		balance: int('balance').notNull(),
	});

	await db.execute(sql`drop table if exists ${users}`);

	await db.execute(
		sql`create table users_transactions_rollback (id serial not null primary key, balance int not null)`,
	);

	await t.throwsAsync(async () =>
		await db.transaction(async (tx) => {
			await tx.insert(users).values({ balance: 100 });
			tx.rollback();
		}), { instanceOf: TransactionRollbackError });

	const result = await db.select().from(users);

	t.deepEqual(result, []);

	await db.execute(sql`drop table ${users}`);
});

test.serial('nested transaction', async (t) => {
	const { db } = t.context;

	const users = mysqlTable('users_nested_transactions', {
		id: serial('id').primaryKey(),
		balance: int('balance').notNull(),
	});

	await db.execute(sql`drop table if exists ${users}`);

	await db.execute(
		sql`create table users_nested_transactions (id serial not null primary key, balance int not null)`,
	);

	await db.transaction(async (tx) => {
		await tx.insert(users).values({ balance: 100 });

		await tx.transaction(async (tx) => {
			await tx.update(users).set({ balance: 200 });
		});
	});

	const result = await db.select().from(users);

	t.deepEqual(result, [{ id: 1, balance: 200 }]);

	await db.execute(sql`drop table ${users}`);
});

test.serial('nested transaction rollback', async (t) => {
	const { db } = t.context;

	const users = mysqlTable('users_nested_transactions_rollback', {
		id: serial('id').primaryKey(),
		balance: int('balance').notNull(),
	});

	await db.execute(sql`drop table if exists ${users}`);

	await db.execute(
		sql`create table users_nested_transactions_rollback (id serial not null primary key, balance int not null)`,
	);

	await db.transaction(async (tx) => {
		await tx.insert(users).values({ balance: 100 });

		await t.throwsAsync(async () =>
			await tx.transaction(async (tx) => {
				await tx.update(users).set({ balance: 200 });
				tx.rollback();
			}), { instanceOf: TransactionRollbackError });
	});

	const result = await db.select().from(users);

	t.deepEqual(result, [{ id: 1, balance: 100 }]);

	await db.execute(sql`drop table ${users}`);
});

test.serial('join subquery with join', async (t) => {
	const { db } = t.context;

	const internalStaff = mysqlTable('internal_staff', {
		userId: int('user_id').notNull(),
	});

	const customUser = mysqlTable('custom_user', {
		id: int('id').notNull(),
	});

	const ticket = mysqlTable('ticket', {
		staffId: int('staff_id').notNull(),
	});

	await db.execute(sql`drop table if exists ${internalStaff}`);
	await db.execute(sql`drop table if exists ${customUser}`);
	await db.execute(sql`drop table if exists ${ticket}`);

	await db.execute(sql`create table internal_staff (user_id integer not null)`);
	await db.execute(sql`create table custom_user (id integer not null)`);
	await db.execute(sql`create table ticket (staff_id integer not null)`);

	await db.insert(internalStaff).values({ userId: 1 });
	await db.insert(customUser).values({ id: 1 });
	await db.insert(ticket).values({ staffId: 1 });

	const subq = db
		.select()
		.from(internalStaff)
		.leftJoin(customUser, eq(internalStaff.userId, customUser.id))
		.as('internal_staff');

	const mainQuery = await db
		.select()
		.from(ticket)
		.leftJoin(subq, eq(subq.internal_staff.userId, ticket.staffId));

	t.deepEqual(mainQuery, [{
		ticket: { staffId: 1 },
		internal_staff: {
			internal_staff: { userId: 1 },
			custom_user: { id: 1 },
		},
	}]);

	await db.execute(sql`drop table ${internalStaff}`);
	await db.execute(sql`drop table ${customUser}`);
	await db.execute(sql`drop table ${ticket}`);
});

test.serial('subquery with view', async (t) => {
	const { db } = t.context;

	const users = mysqlTable('users_subquery_view', {
		id: serial('id').primaryKey(),
		name: text('name').notNull(),
		cityId: int('city_id').notNull(),
	});

	const newYorkers = mysqlView('new_yorkers').as((qb) => qb.select().from(users).where(eq(users.cityId, 1)));

	await db.execute(sql`drop table if exists ${users}`);
	await db.execute(sql`drop view if exists ${newYorkers}`);

	await db.execute(
		sql`create table ${users} (id serial not null primary key, name text not null, city_id integer not null)`,
	);
	await db.execute(sql`create view ${newYorkers} as select * from ${users} where city_id = 1`);

	await db.insert(users).values([
		{ name: 'John', cityId: 1 },
		{ name: 'Jane', cityId: 2 },
		{ name: 'Jack', cityId: 1 },
		{ name: 'Jill', cityId: 2 },
	]);

	const sq = db.$with('sq').as(db.select().from(newYorkers));
	const result = await db.with(sq).select().from(sq);

	t.deepEqual(result, [
		{ id: 1, name: 'John', cityId: 1 },
		{ id: 3, name: 'Jack', cityId: 1 },
	]);

	await db.execute(sql`drop view ${newYorkers}`);
	await db.execute(sql`drop table ${users}`);
});

test.serial('join view as subquery', async (t) => {
	const { db } = t.context;

	const users = mysqlTable('users_join_view', {
		id: serial('id').primaryKey(),
		name: text('name').notNull(),
		cityId: int('city_id').notNull(),
	});

	const newYorkers = mysqlView('new_yorkers').as((qb) => qb.select().from(users).where(eq(users.cityId, 1)));

	await db.execute(sql`drop table if exists ${users}`);
	await db.execute(sql`drop view if exists ${newYorkers}`);

	await db.execute(
		sql`create table ${users} (id serial not null primary key, name text not null, city_id integer not null)`,
	);
	await db.execute(sql`create view ${newYorkers} as select * from ${users} where city_id = 1`);

	await db.insert(users).values([
		{ name: 'John', cityId: 1 },
		{ name: 'Jane', cityId: 2 },
		{ name: 'Jack', cityId: 1 },
		{ name: 'Jill', cityId: 2 },
	]);

	const sq = db.select().from(newYorkers).as('new_yorkers_sq');

	const result = await db.select().from(users).leftJoin(sq, eq(users.id, sq.id));

	t.deepEqual(result, [
		{
			users_join_view: { id: 1, name: 'John', cityId: 1 },
			new_yorkers_sq: { id: 1, name: 'John', cityId: 1 },
		},
		{
			users_join_view: { id: 2, name: 'Jane', cityId: 2 },
			new_yorkers_sq: null,
		},
		{
			users_join_view: { id: 3, name: 'Jack', cityId: 1 },
			new_yorkers_sq: { id: 3, name: 'Jack', cityId: 1 },
		},
		{
			users_join_view: { id: 4, name: 'Jill', cityId: 2 },
			new_yorkers_sq: null,
		},
	]);

	await db.execute(sql`drop view ${newYorkers}`);
	await db.execute(sql`drop table ${users}`);
});

test.serial('select iterator', async (t) => {
	const { db } = t.context;

	const users = mysqlTable('users_iterator', {
		id: serial('id').primaryKey(),
	});

	await db.execute(sql`drop table if exists ${users}`);
	await db.execute(sql`create table ${users} (id serial not null primary key)`);

	await db.insert(users).values([{}, {}, {}]);

	const iter = db.select().from(users).iterator();
	const result: InferModel<typeof users>[] = [];

	for await (const row of iter) {
		result.push(row);
	}

	t.deepEqual(result, [{ id: 1 }, { id: 2 }, { id: 3 }]);
});

test.serial('select iterator w/ prepared statement', async (t) => {
	const { db } = t.context;

	const users = mysqlTable('users_iterator', {
		id: serial('id').primaryKey(),
	});

	await db.execute(sql`drop table if exists ${users}`);
	await db.execute(sql`create table ${users} (id serial not null primary key)`);

	await db.insert(users).values([{}, {}, {}]);

	const prepared = db.select().from(users).prepare();
	const iter = prepared.iterator();
	const result: InferModel<typeof users>[] = [];

	for await (const row of iter) {
		result.push(row);
	}

	t.deepEqual(result, [{ id: 1 }, { id: 2 }, { id: 3 }]);
});

test.serial('insert undefined', async (t) => {
	const { db } = t.context;

	const users = mysqlTable('users', {
		id: serial('id').primaryKey(),
		name: text('name'),
	});

	await db.execute(sql`drop table if exists ${users}`);

	await db.execute(
		sql`create table ${users} (id serial not null primary key, name text)`,
	);

	await t.notThrowsAsync(async () => await db.insert(users).values({ name: undefined }));

	await db.execute(sql`drop table ${users}`);
});

test.serial('update undefined', async (t) => {
	const { db } = t.context;

	const users = mysqlTable('users', {
		id: serial('id').primaryKey(),
		name: text('name'),
	});

	await db.execute(sql`drop table if exists ${users}`);

	await db.execute(
		sql`create table ${users} (id serial not null primary key, name text)`,
	);

	await t.throwsAsync(async () => await db.update(users).set({ name: undefined }));
	await t.notThrowsAsync(async () => await db.update(users).set({ id: 1, name: undefined }));

	await db.execute(sql`drop table ${users}`);
});

test.serial('utc config for datetime', async (t) => {
	const { db } = t.context;

	await db.execute(sql`drop table if exists \`datestable\``);
	await db.execute(
		sql`
			create table \`datestable\` (
				\`datetime_utc\` datetime(3),
				\`datetime\` datetime(3),
				\`datetime_as_string\` datetime
			)
		`,
	);
	const datesTable = mysqlTable('datestable', {
		datetimeUTC: datetime('datetime_utc', { fsp: 3, mode: 'date' }),
		datetime: datetime('datetime', { fsp: 3 }),
		datetimeAsString: datetime('datetime_as_string', { mode: 'string' }),
	});

	const dateObj = new Date('2022-11-11');
	const dateUtc = new Date('2022-11-11T12:12:12.122Z');

	await db.insert(datesTable).values({
		datetimeUTC: dateUtc,
		datetime: dateObj,
		datetimeAsString: '2022-11-11 12:12:12',
	});

	const res = await db.select().from(datesTable);

	const [rawSelect] = await db.execute(sql`select \`datetime_utc\` from \`datestable\``);
	const selectedRow = (rawSelect as unknown as [{ datetime_utc: string }])[0];

	t.is(selectedRow.datetime_utc, '2022-11-11 12:12:12.122');
	t.deepEqual(new Date(selectedRow.datetime_utc.replace(' ', 'T') + 'Z'), dateUtc);

	t.assert(res[0]?.datetime instanceof Date); // eslint-disable-line no-instanceof/no-instanceof
	t.assert(res[0]?.datetimeUTC instanceof Date); // eslint-disable-line no-instanceof/no-instanceof
	t.assert(typeof res[0]?.datetimeAsString === 'string');

	t.deepEqual(res, [{
		datetimeUTC: dateUtc,
		datetime: new Date('2022-11-11'),
		datetimeAsString: '2022-11-11 12:12:12',
	}]);

	await db.execute(sql`drop table if exists \`datestable\``);
});

test.serial('set operations (union) from query builder with subquery', async (t) => {
	const { db } = t.context;

	await setupSetOperationTest(db);
	const sq = db
		.select({ id: users2Table.id, name: users2Table.name })
		.from(users2Table).as('sq');

	const result = await db
		.select({ id: citiesTable.id, name: citiesTable.name })
		.from(citiesTable).union(
			db.select().from(sq),
		).limit(8);

	t.assert(result.length === 8);

	t.deepEqual(result, [
		{ id: 1, name: 'New York' },
		{ id: 2, name: 'London' },
		{ id: 3, name: 'Tampa' },
		{ id: 1, name: 'John' },
		{ id: 2, name: 'Jane' },
		{ id: 3, name: 'Jack' },
		{ id: 4, name: 'Peter' },
		{ id: 5, name: 'Ben' },
	]);

	// union should throw if selected fields are not in the same order
	t.throws(() =>
		db
			.select({ id: citiesTable.id, name: citiesTable.name })
			.from(citiesTable).union(
				db
					.select({ name: users2Table.name, id: users2Table.id })
					.from(users2Table),
			)
	);
});

test.serial('set operations (union) as function', async (t) => {
	const { db } = t.context;

	await setupSetOperationTest(db);

	const result = await union(
		db
			.select({ id: citiesTable.id, name: citiesTable.name })
			.from(citiesTable).where(eq(citiesTable.id, 1)),
		db
			.select({ id: users2Table.id, name: users2Table.name })
			.from(users2Table).where(eq(users2Table.id, 1)),
		db
			.select({ id: users2Table.id, name: users2Table.name })
			.from(users2Table).where(eq(users2Table.id, 1)),
	);

	t.assert(result.length === 2);

	t.deepEqual(result, [
		{ id: 1, name: 'New York' },
		{ id: 1, name: 'John' },
	]);

	t.throws(() => {
		union(
			db
				.select({ id: citiesTable.id, name: citiesTable.name })
				.from(citiesTable).where(eq(citiesTable.id, 1)),
			db
				.select({ id: users2Table.id, name: users2Table.name })
				.from(users2Table).where(eq(users2Table.id, 1)),
			db
				.select({ name: users2Table.name, id: users2Table.id })
				.from(users2Table).where(eq(users2Table.id, 1)),
		);
	});
});

test.serial('set operations (union all) from query builder', async (t) => {
	const { db } = t.context;

	await setupSetOperationTest(db);

	const result = await db
		.select({ id: citiesTable.id, name: citiesTable.name })
		.from(citiesTable).limit(2).unionAll(
			db
				.select({ id: citiesTable.id, name: citiesTable.name })
				.from(citiesTable).limit(2),
		).orderBy(asc(sql`id`)).limit(3);

	t.assert(result.length === 3);

	t.deepEqual(result, [
		{ id: 1, name: 'New York' },
		{ id: 1, name: 'New York' },
		{ id: 2, name: 'London' },
	]);

	t.throws(() => {
		db
			.select({ id: citiesTable.id, name: citiesTable.name })
			.from(citiesTable).limit(2).unionAll(
				db
					.select({ name: citiesTable.name, id: citiesTable.id })
					.from(citiesTable).limit(2),
			).orderBy(asc(sql`id`));
	});
});

test.serial('set operations (union all) as function', async (t) => {
	const { db } = t.context;

	await setupSetOperationTest(db);

	const result = await unionAll(
		db
			.select({ id: citiesTable.id, name: citiesTable.name })
			.from(citiesTable).where(eq(citiesTable.id, 1)),
		db
			.select({ id: users2Table.id, name: users2Table.name })
			.from(users2Table).where(eq(users2Table.id, 1)),
		db
			.select({ id: users2Table.id, name: users2Table.name })
			.from(users2Table).where(eq(users2Table.id, 1)),
	).limit(1);

	t.assert(result.length === 1);

	t.deepEqual(result, [
		{ id: 1, name: 'New York' },
	]);

	t.throws(() => {
		unionAll(
			db
				.select({ id: citiesTable.id, name: citiesTable.name })
				.from(citiesTable).where(eq(citiesTable.id, 1)),
			db
				.select({ name: users2Table.name, id: users2Table.id })
				.from(users2Table).where(eq(users2Table.id, 1)),
			db
				.select({ id: users2Table.id, name: users2Table.name })
				.from(users2Table).where(eq(users2Table.id, 1)),
		).limit(1);
	});
});

test.serial('set operations (intersect) from query builder', async (t) => {
	const { db } = t.context;

	await setupSetOperationTest(db);

	const result = await db
		.select({ id: citiesTable.id, name: citiesTable.name })
		.from(citiesTable).intersect(
			db
				.select({ id: citiesTable.id, name: citiesTable.name })
				.from(citiesTable).where(gt(citiesTable.id, 1)),
		);

	t.assert(result.length === 2);

	t.deepEqual(result, [
		{ id: 2, name: 'London' },
		{ id: 3, name: 'Tampa' },
	]);

	t.throws(() => {
		db
			.select({ name: citiesTable.name, id: citiesTable.id })
			.from(citiesTable).intersect(
				db
					.select({ id: citiesTable.id, name: citiesTable.name })
					.from(citiesTable).where(gt(citiesTable.id, 1)),
			);
	});
});

test.serial('set operations (intersect) as function', async (t) => {
	const { db } = t.context;

	await setupSetOperationTest(db);

	const result = await intersect(
		db
			.select({ id: citiesTable.id, name: citiesTable.name })
			.from(citiesTable).where(eq(citiesTable.id, 1)),
		db
			.select({ id: users2Table.id, name: users2Table.name })
			.from(users2Table).where(eq(users2Table.id, 1)),
		db
			.select({ id: users2Table.id, name: users2Table.name })
			.from(users2Table).where(eq(users2Table.id, 1)),
	).limit(1);

	t.assert(result.length === 0);

	t.deepEqual(result, []);

	t.throws(() => {
		intersect(
			db
				.select({ id: citiesTable.id, name: citiesTable.name })
				.from(citiesTable).where(eq(citiesTable.id, 1)),
			db
				.select({ id: users2Table.id, name: users2Table.name })
				.from(users2Table).where(eq(users2Table.id, 1)),
			db
				.select({ name: users2Table.name, id: users2Table.id })
				.from(users2Table).where(eq(users2Table.id, 1)),
		).limit(1);
	});
});

test.serial('set operations (intersect all) from query builder', async (t) => {
	const { db } = t.context;

	await setupSetOperationTest(db);

	const result = await db
		.select({ id: citiesTable.id, name: citiesTable.name })
		.from(citiesTable).limit(2).intersectAll(
			db
				.select({ id: citiesTable.id, name: citiesTable.name })
				.from(citiesTable).limit(2),
		).orderBy(asc(sql`id`));

	t.assert(result.length === 2);

	t.deepEqual(result, [
		{ id: 1, name: 'New York' },
		{ id: 2, name: 'London' },
	]);

	t.throws(() => {
		db
			.select({ id: citiesTable.id, name: citiesTable.name })
			.from(citiesTable).limit(2).intersectAll(
				db
					.select({ name: citiesTable.name, id: citiesTable.id })
					.from(citiesTable).limit(2),
			).orderBy(asc(sql`id`));
	});
});

test.serial('set operations (intersect all) as function', async (t) => {
	const { db } = t.context;

	await setupSetOperationTest(db);

	const result = await intersectAll(
		db
			.select({ id: users2Table.id, name: users2Table.name })
			.from(users2Table).where(eq(users2Table.id, 1)),
		db
			.select({ id: users2Table.id, name: users2Table.name })
			.from(users2Table).where(eq(users2Table.id, 1)),
		db
			.select({ id: users2Table.id, name: users2Table.name })
			.from(users2Table).where(eq(users2Table.id, 1)),
	);

	t.assert(result.length === 1);

	t.deepEqual(result, [
		{ id: 1, name: 'John' },
	]);

	t.throws(() => {
		intersectAll(
			db
				.select({ name: users2Table.name, id: users2Table.id })
				.from(users2Table).where(eq(users2Table.id, 1)),
			db
				.select({ id: users2Table.id, name: users2Table.name })
				.from(users2Table).where(eq(users2Table.id, 1)),
			db
				.select({ id: users2Table.id, name: users2Table.name })
				.from(users2Table).where(eq(users2Table.id, 1)),
		);
	});
});

test.serial('set operations (except) from query builder', async (t) => {
	const { db } = t.context;

	await setupSetOperationTest(db);

	const result = await db
		.select()
		.from(citiesTable).except(
			db
				.select()
				.from(citiesTable).where(gt(citiesTable.id, 1)),
		);

	t.assert(result.length === 1);

	t.deepEqual(result, [
		{ id: 1, name: 'New York' },
	]);
});

test.serial('set operations (except) as function', async (t) => {
	const { db } = t.context;

	await setupSetOperationTest(db);

	const result = await except(
		db
			.select({ id: citiesTable.id, name: citiesTable.name })
			.from(citiesTable),
		db
			.select({ id: citiesTable.id, name: citiesTable.name })
			.from(citiesTable).where(eq(citiesTable.id, 1)),
		db
			.select({ id: users2Table.id, name: users2Table.name })
			.from(users2Table).where(eq(users2Table.id, 1)),
	).limit(3);

	t.assert(result.length === 2);

	t.deepEqual(result, [
		{ id: 2, name: 'London' },
		{ id: 3, name: 'Tampa' },
	]);

	t.throws(() => {
		except(
			db
				.select({ name: citiesTable.name, id: citiesTable.id })
				.from(citiesTable),
			db
				.select({ id: citiesTable.id, name: citiesTable.name })
				.from(citiesTable).where(eq(citiesTable.id, 1)),
			db
				.select({ id: users2Table.id, name: users2Table.name })
				.from(users2Table).where(eq(users2Table.id, 1)),
		).limit(3);
	});
});

test.serial('set operations (except all) from query builder', async (t) => {
	const { db } = t.context;

	await setupSetOperationTest(db);

	const result = await db
		.select()
		.from(citiesTable).exceptAll(
			db
				.select({ id: citiesTable.id, name: citiesTable.name })
				.from(citiesTable).where(eq(citiesTable.id, 1)),
		).orderBy(asc(sql`id`));

	t.assert(result.length === 2);

	t.deepEqual(result, [
		{ id: 2, name: 'London' },
		{ id: 3, name: 'Tampa' },
	]);

	t.throws(() => {
		db
			.select()
			.from(citiesTable).exceptAll(
				db
					.select({ name: citiesTable.name, id: citiesTable.id })
					.from(citiesTable).where(eq(citiesTable.id, 1)),
			).orderBy(asc(sql`id`));
	});
});

test.serial('set operations (except all) as function', async (t) => {
	const { db } = t.context;

	await setupSetOperationTest(db);

	const result = await exceptAll(
		db
			.select({ id: users2Table.id, name: users2Table.name })
			.from(users2Table),
		db
			.select({ id: users2Table.id, name: users2Table.name })
			.from(users2Table).where(gt(users2Table.id, 7)),
		db
			.select({ id: users2Table.id, name: users2Table.name })
			.from(users2Table).where(eq(users2Table.id, 1)),
	).limit(6).orderBy(asc(sql.identifier('id')));

	t.assert(result.length === 6);

	t.deepEqual(result, [
		{ id: 2, name: 'Jane' },
		{ id: 3, name: 'Jack' },
		{ id: 4, name: 'Peter' },
		{ id: 5, name: 'Ben' },
		{ id: 6, name: 'Jill' },
		{ id: 7, name: 'Mary' },
	]);

	t.throws(() => {
		exceptAll(
			db
				.select({ name: users2Table.name, id: users2Table.id })
				.from(users2Table),
			db
				.select({ id: users2Table.id, name: users2Table.name })
				.from(users2Table).where(gt(users2Table.id, 7)),
			db
				.select({ id: users2Table.id, name: users2Table.name })
				.from(users2Table).where(eq(users2Table.id, 1)),
		).limit(6);
	});
});

test.serial('set operations (mixed) from query builder', async (t) => {
	const { db } = t.context;

	await setupSetOperationTest(db);

	const result = await db
		.select()
		.from(citiesTable).except(
			({ unionAll }) =>
				unionAll(
					db
						.select()
						.from(citiesTable).where(gt(citiesTable.id, 1)),
					db.select().from(citiesTable).where(eq(citiesTable.id, 2)),
				).orderBy(asc(citiesTable.id)).limit(1).offset(1),
		);

	t.assert(result.length === 2);

	t.deepEqual(result, [
		{ id: 1, name: 'New York' },
		{ id: 3, name: 'Tampa' },
	]);

	t.throws(() => {
		db
			.select()
			.from(citiesTable).except(
				({ unionAll }) =>
					unionAll(
						db
							.select({ name: citiesTable.name, id: citiesTable.id })
							.from(citiesTable).where(gt(citiesTable.id, 1)),
						db.select().from(citiesTable).where(eq(citiesTable.id, 2)),
					),
			);
	});
});

test.serial('set operations (mixed all) as function with subquery', async (t) => {
	const { db } = t.context;

	await setupSetOperationTest(db);

	const sq = except(
		db
			.select({ id: users2Table.id, name: users2Table.name })
			.from(users2Table).where(gte(users2Table.id, 5)),
		db
			.select({ id: users2Table.id, name: users2Table.name })
			.from(users2Table).where(eq(users2Table.id, 7)),
	).orderBy(asc(sql.identifier('id'))).as('sq');

	const result = await union(
		db
			.select({ id: users2Table.id, name: users2Table.name })
			.from(users2Table).where(eq(users2Table.id, 1)),
		db.select().from(sq).limit(1),
		db
			.select().from(citiesTable).where(gt(citiesTable.id, 1)),
	);

	t.assert(result.length === 4);

	t.deepEqual(result, [
		{ id: 1, name: 'John' },
		{ id: 5, name: 'Ben' },
		{ id: 2, name: 'London' },
		{ id: 3, name: 'Tampa' },
	]);

	t.throws(() => {
		union(
			db
				.select({ id: users2Table.id, name: users2Table.name })
				.from(users2Table).where(eq(users2Table.id, 1)),
			except(
				db
					.select({ id: users2Table.id, name: users2Table.name })
					.from(users2Table).where(gte(users2Table.id, 5)),
				db
					.select({ name: users2Table.name, id: users2Table.id })
					.from(users2Table).where(eq(users2Table.id, 7)),
			).limit(1),
			db
				.select().from(citiesTable).where(gt(citiesTable.id, 1)),
		);
	});
});

test.serial('aggregate function: count', async (t) => {
	const { db } = t.context;
	const table = aggregateTable;
	await setupAggregateFunctionsTest(db);

	const result1 = await db.select({ value: count() }).from(table);
	const result2 = await db.select({ value: count(table.a) }).from(table);
	const result3 = await db.select({ value: countDistinct(table.name) }).from(table);

	t.deepEqual(result1[0]?.value, 7);
	t.deepEqual(result2[0]?.value, 5);
	t.deepEqual(result3[0]?.value, 6);
});

test.serial('aggregate function: avg', async (t) => {
	const { db } = t.context;
	const table = aggregateTable;
	await setupAggregateFunctionsTest(db);

	const result1 = await db.select({ value: avg(table.b) }).from(table);
	const result2 = await db.select({ value: avg(table.nullOnly) }).from(table);
	const result3 = await db.select({ value: avgDistinct(table.b) }).from(table);

	t.deepEqual(result1[0]?.value, '33.3333');
	t.deepEqual(result2[0]?.value, null);
	t.deepEqual(result3[0]?.value, '42.5000');
});

test.serial('aggregate function: sum', async (t) => {
	const { db } = t.context;
	const table = aggregateTable;
	await setupAggregateFunctionsTest(db);

	const result1 = await db.select({ value: sum(table.b) }).from(table);
	const result2 = await db.select({ value: sum(table.nullOnly) }).from(table);
	const result3 = await db.select({ value: sumDistinct(table.b) }).from(table);

	t.deepEqual(result1[0]?.value, '200');
	t.deepEqual(result2[0]?.value, null);
	t.deepEqual(result3[0]?.value, '170');
});

test.serial('aggregate function: max', async (t) => {
	const { db } = t.context;
	const table = aggregateTable;
	await setupAggregateFunctionsTest(db);

	const result1 = await db.select({ value: max(table.b) }).from(table);
	const result2 = await db.select({ value: max(table.nullOnly) }).from(table);

	t.deepEqual(result1[0]?.value, 90);
	t.deepEqual(result2[0]?.value, null);
});

test.serial('aggregate function: min', async (t) => {
	const { db } = t.context;
	const table = aggregateTable;
	await setupAggregateFunctionsTest(db);

	const result1 = await db.select({ value: min(table.b) }).from(table);
	const result2 = await db.select({ value: min(table.nullOnly) }).from(table);

	t.deepEqual(result1[0]?.value, 10);
	t.deepEqual(result2[0]?.value, null);
});

<<<<<<< HEAD
test.serial('length conditions', async (t) => {
  const { db } = t.context;
  const table = lengthTable;
  await setupLengthConditionsTest(db);

  const result1 = await db.select().from(table).where(leneq(table.name, 10));
  const result2 = await db.select().from(table).where(lengt(table.name, 11));
  const result3 = await db.select().from(table).where(lengte(table.name, 11));
  const result4 = await db.select().from(table).where(lenlt(table.name, 10));
  const result5 = await db.select().from(table).where(lenlte(table.name, 10));

  t.deepEqual(result1, [{ id: 2, name: '10 letters' }]);
  t.deepEqual(result2, [{ id: 3, name: 'Test value 1' }]);
  t.deepEqual(result3, [
    { id: 1, name: 'Hello World' },
    { id: 3, name: 'Test value 1' },
  ]);
  t.deepEqual(result4, [{ id: 4, name: 'Value 1' }]);
  t.deepEqual(result5, [
    { id: 2, name: '10 letters' },
    { id: 4, name: 'Value 1' },
  ]);
=======
test.serial('test $onUpdateFn and $onUpdate works as $default', async (t) => {
	const { db } = t.context;

	await db.execute(sql`drop table if exists ${usersOnUpdate}`);

	await db.execute(
		sql`
			create table ${usersOnUpdate} (
			id serial not null primary key,
			name text not null,
			update_counter integer default 1 not null,
			updated_at datetime(3),
			uppercase_name text,
			always_null text
			)
		`,
	);

	await db.insert(usersOnUpdate).values([
		{ name: 'John' },
		{ name: 'Jane' },
		{ name: 'Jack' },
		{ name: 'Jill' },
	]);
	const { updatedAt, ...rest } = getTableColumns(usersOnUpdate);

	const justDates = await db.select({ updatedAt }).from(usersOnUpdate);

	const response = await db.select({ ...rest }).from(usersOnUpdate);

	t.deepEqual(response, [
		{ name: 'John', id: 1, updateCounter: 1, uppercaseName: 'JOHN', alwaysNull: null },
		{ name: 'Jane', id: 2, updateCounter: 1, uppercaseName: 'JANE', alwaysNull: null },
		{ name: 'Jack', id: 3, updateCounter: 1, uppercaseName: 'JACK', alwaysNull: null },
		{ name: 'Jill', id: 4, updateCounter: 1, uppercaseName: 'JILL', alwaysNull: null },
	]);
	const msDelay = 250;

	for (const eachUser of justDates) {
		t.assert(eachUser.updatedAt!.valueOf() > Date.now() - msDelay);
	}
});

test.serial('test $onUpdateFn and $onUpdate works updating', async (t) => {
	const { db } = t.context;

	await db.execute(sql`drop table if exists ${usersOnUpdate}`);

	await db.execute(
		sql`
			create table ${usersOnUpdate} (
			id serial not null primary key,
			name text not null,
			update_counter integer default 1 not null,
			updated_at datetime(3),
			uppercase_name text,
			always_null text
			)
		`,
	);

	await db.insert(usersOnUpdate).values([
		{ name: 'John', alwaysNull: 'this will will be null after updating' },
		{ name: 'Jane' },
		{ name: 'Jack' },
		{ name: 'Jill' },
	]);
	const { updatedAt, ...rest } = getTableColumns(usersOnUpdate);
	const initial = await db.select({ updatedAt }).from(usersOnUpdate);

	await db.update(usersOnUpdate).set({ name: 'Angel', uppercaseName: null }).where(eq(usersOnUpdate.id, 1));

	const justDates = await db.select({ updatedAt }).from(usersOnUpdate);

	const response = await db.select({ ...rest }).from(usersOnUpdate);

	t.deepEqual(response, [
		{ name: 'Angel', id: 1, updateCounter: 2, uppercaseName: null, alwaysNull: null },
		{ name: 'Jane', id: 2, updateCounter: 1, uppercaseName: 'JANE', alwaysNull: null },
		{ name: 'Jack', id: 3, updateCounter: 1, uppercaseName: 'JACK', alwaysNull: null },
		{ name: 'Jill', id: 4, updateCounter: 1, uppercaseName: 'JILL', alwaysNull: null },
	]);
	const msDelay = 250;

	t.assert(initial[0]?.updatedAt?.valueOf() !== justDates[0]?.updatedAt?.valueOf());

	for (const eachUser of justDates) {
		t.assert(eachUser.updatedAt!.valueOf() > Date.now() - msDelay);
	}
>>>>>>> 0ddab656
});<|MERGE_RESOLUTION|>--- conflicted
+++ resolved
@@ -2940,7 +2940,6 @@
 	t.deepEqual(result2[0]?.value, null);
 });
 
-<<<<<<< HEAD
 test.serial('length conditions', async (t) => {
   const { db } = t.context;
   const table = lengthTable;
@@ -2963,7 +2962,7 @@
     { id: 2, name: '10 letters' },
     { id: 4, name: 'Value 1' },
   ]);
-=======
+
 test.serial('test $onUpdateFn and $onUpdate works as $default', async (t) => {
 	const { db } = t.context;
 
@@ -3053,5 +3052,4 @@
 	for (const eachUser of justDates) {
 		t.assert(eachUser.updatedAt!.valueOf() > Date.now() - msDelay);
 	}
->>>>>>> 0ddab656
 });