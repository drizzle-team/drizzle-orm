import 'dotenv/config';

import type { TestFn } from 'ava';
import anyTest from 'ava';
import Docker from 'dockerode';
import { DefaultLogger, sql, TransactionRollbackError } from 'drizzle-orm';
import { asc, eq, gt, inArray } from 'drizzle-orm/expressions';
import {
	alias,
	boolean,
	date,
	datetime,
	int,
	json,
	mysqlEnum,
	mysqlTable,
	mysqlTableCreator,
	mysqlView,
	serial,
	text,
	time,
	timestamp,
	uniqueIndex,
	year,
} from 'drizzle-orm/mysql-core';
import { getViewConfig } from 'drizzle-orm/mysql-core/utils';
import type { MySql2Database } from 'drizzle-orm/mysql2';
import { drizzle } from 'drizzle-orm/mysql2';
import { migrate } from 'drizzle-orm/mysql2/migrator';
import { Name, placeholder } from 'drizzle-orm/sql';
import getPort from 'get-port';
import * as mysql from 'mysql2/promise';
import { v4 as uuid } from 'uuid';
import { type Equal, Expect } from './utils';

const ENABLE_LOGGING = false;

const usersTable = mysqlTable('userstest', {
	id: serial('id').primaryKey(),
	name: text('name').notNull(),
	verified: boolean('verified').notNull().default(false),
	jsonb: json('jsonb').$type<string[]>(),
	createdAt: timestamp('created_at', { fsp: 2 }).notNull().defaultNow(),
});

const users2Table = mysqlTable('users2', {
	id: serial('id').primaryKey(),
	name: text('name').notNull(),
	cityId: int('city_id').references(() => citiesTable.id),
});

const citiesTable = mysqlTable('cities', {
	id: serial('id').primaryKey(),
	name: text('name').notNull(),
});

const datesTable = mysqlTable('datestable', {
	date: date('date'),
	dateAsString: date('date_as_string', { mode: 'string' }),
	time: time('time', { fsp: 1 }),
	datetime: datetime('datetime', { fsp: 2 }),
	datetimeAsString: datetime('datetime_as_string', { fsp: 2, mode: 'string' }),
	year: year('year'),
});

const coursesTable = mysqlTable('courses', {
	id: serial('id').primaryKey(),
	name: text('name').notNull(),
	categoryId: int('category_id').references(() => courseCategoriesTable.id),
});

const courseCategoriesTable = mysqlTable('course_categories', {
	id: serial('id').primaryKey(),
	name: text('name').notNull(),
});

const orders = mysqlTable('orders', {
	id: serial('id').primaryKey(),
	region: text('region').notNull(),
	product: text('product').notNull(),
	amount: int('amount').notNull(),
	quantity: int('quantity').notNull(),
});

const usersMigratorTable = mysqlTable('users12', {
	id: serial('id').primaryKey(),
	name: text('name').notNull(),
	email: text('email').notNull(),
}, (table) => {
	return {
		name: uniqueIndex('').on(table.name).using('btree'),
	};
});

interface Context {
	docker: Docker;
	mysqlContainer: Docker.Container;
	db: MySql2Database;
	client: mysql.Connection;
}

const test = anyTest as TestFn<Context>;

async function createDockerDB(ctx: Context): Promise<string> {
	const docker = (ctx.docker = new Docker());
	const port = await getPort({ port: 3306 });
	const image = 'mysql:8';

	const pullStream = await docker.pull(image);
	await new Promise((resolve, reject) =>
		docker.modem.followProgress(pullStream, (err) => (err ? reject(err) : resolve(err)))
	);

	ctx.mysqlContainer = await docker.createContainer({
		Image: image,
		Env: ['MYSQL_ROOT_PASSWORD=mysql', 'MYSQL_DATABASE=drizzle'],
		name: `drizzle-integration-tests-${uuid()}`,
		HostConfig: {
			AutoRemove: true,
			PortBindings: {
				'3306/tcp': [{ HostPort: `${port}` }],
			},
		},
	});

	await ctx.mysqlContainer.start();

	return `mysql://root:mysql@127.0.0.1:${port}/drizzle`;
}

test.before(async (t) => {
	const ctx = t.context;
	const connectionString = process.env['MYSQL_CONNECTION_STRING'] ?? await createDockerDB(ctx);

	let sleep = 1000;
	let timeLeft = 20000;
	let connected = false;
	let lastError: unknown | undefined;
	do {
		try {
			ctx.client = await mysql.createConnection(connectionString);
			await ctx.client.connect();
			connected = true;
			break;
		} catch (e) {
			lastError = e;
			await new Promise((resolve) => setTimeout(resolve, sleep));
			timeLeft -= sleep;
		}
	} while (timeLeft > 0);
	if (!connected) {
		console.error('Cannot connect to MySQL');
		await ctx.client?.end().catch(console.error);
		await ctx.mysqlContainer?.stop().catch(console.error);
		throw lastError;
	}
	ctx.db = drizzle(ctx.client, { logger: ENABLE_LOGGING ? new DefaultLogger() : undefined });
});

test.after.always(async (t) => {
	const ctx = t.context;
	await ctx.client?.end().catch(console.error);
	await ctx.mysqlContainer?.stop().catch(console.error);
});

test.beforeEach(async (t) => {
	const ctx = t.context;
	await ctx.db.execute(sql`drop table if exists \`userstest\``);
	await ctx.db.execute(sql`drop table if exists \`users2\``);
	await ctx.db.execute(sql`drop table if exists \`cities\``);

	await ctx.db.execute(
		sql`create table \`userstest\` (
			\`id\` serial primary key,
			\`name\` text not null,
			\`verified\` boolean not null default false,
			\`jsonb\` json,
			\`created_at\` timestamp not null default now()
		)`,
	);

	await ctx.db.execute(
		sql`create table \`users2\` (
			\`id\` serial primary key,
			\`name\` text not null,
			\`city_id\` int references \`cities\`(\`id\`)
		)`,
	);

	await ctx.db.execute(
		sql`create table \`cities\` (
			\`id\` serial primary key,
			\`name\` text not null
		)`,
	);
});

test.serial('select all fields', async (t) => {
	const { db } = t.context;

	const now = Date.now();

	await db.insert(usersTable).values({ name: 'John' });
	const result = await db.select().from(usersTable);

	t.assert(result[0]!.createdAt instanceof Date);
	// not timezone based timestamp, thats why it should not work here
	// t.assert(Math.abs(result[0]!.createdAt.getTime() - now) < 1000);
	t.deepEqual(result, [{ id: 1, name: 'John', verified: false, jsonb: null, createdAt: result[0]!.createdAt }]);
});

test.serial('select sql', async (t) => {
	const { db } = t.context;

	await db.insert(usersTable).values({ name: 'John' });
	const users = await db.select({
		name: sql`upper(${usersTable.name})`,
	}).from(usersTable);

	t.deepEqual(users, [{ name: 'JOHN' }]);
});

test.serial('select typed sql', async (t) => {
	const { db } = t.context;

	await db.insert(usersTable).values({ name: 'John' });
	const users = await db.select({
		name: sql<string>`upper(${usersTable.name})`,
	}).from(usersTable);

	t.deepEqual(users, [{ name: 'JOHN' }]);
});

test.serial('insert returning sql', async (t) => {
	const { db } = t.context;

	const [result, _] = await db.insert(usersTable).values({ name: 'John' });

	t.deepEqual(result.insertId, 1);
});

test.serial('delete returning sql', async (t) => {
	const { db } = t.context;

	await db.insert(usersTable).values({ name: 'John' });
	const users = await db.delete(usersTable).where(eq(usersTable.name, 'John'));

	t.is(users[0].affectedRows, 1);
});

test.serial('update returning sql', async (t) => {
	const { db } = t.context;

	await db.insert(usersTable).values({ name: 'John' });
	const users = await db.update(usersTable).set({ name: 'Jane' }).where(eq(usersTable.name, 'John'));

	t.is(users[0].changedRows, 1);
});

test.serial('update with returning all fields', async (t) => {
	const { db } = t.context;

	const now = Date.now();

	await db.insert(usersTable).values({ name: 'John' });
	const updatedUsers = await db.update(usersTable).set({ name: 'Jane' }).where(eq(usersTable.name, 'John'));

	const users = await db.select().from(usersTable).where(eq(usersTable.id, 1));

	t.is(updatedUsers[0].changedRows, 1);

	t.assert(users[0]!.createdAt instanceof Date);
	// not timezone based timestamp, thats why it should not work here
	// t.assert(Math.abs(users[0]!.createdAt.getTime() - now) < 1000);
	t.deepEqual(users, [{ id: 1, name: 'Jane', verified: false, jsonb: null, createdAt: users[0]!.createdAt }]);
});

test.serial('update with returning partial', async (t) => {
	const { db } = t.context;

	await db.insert(usersTable).values({ name: 'John' });
	const updatedUsers = await db.update(usersTable).set({ name: 'Jane' }).where(eq(usersTable.name, 'John'));

	const users = await db.select({ id: usersTable.id, name: usersTable.name }).from(usersTable).where(
		eq(usersTable.id, 1),
	);

	t.deepEqual(updatedUsers[0].changedRows, 1);

	t.deepEqual(users, [{ id: 1, name: 'Jane' }]);
});

test.serial('delete with returning all fields', async (t) => {
	const { db } = t.context;

	const now = Date.now();

	await db.insert(usersTable).values({ name: 'John' });
	const deletedUser = await db.delete(usersTable).where(eq(usersTable.name, 'John'));

	t.is(deletedUser[0].affectedRows, 1);
});

test.serial('delete with returning partial', async (t) => {
	const { db } = t.context;

	await db.insert(usersTable).values({ name: 'John' });
	const deletedUser = await db.delete(usersTable).where(eq(usersTable.name, 'John'));

	t.is(deletedUser[0].affectedRows, 1);
});

test.serial('insert + select', async (t) => {
	const { db } = t.context;

	await db.insert(usersTable).values({ name: 'John' });
	const result = await db.select().from(usersTable);
	t.deepEqual(result, [{ id: 1, name: 'John', verified: false, jsonb: null, createdAt: result[0]!.createdAt }]);

	await db.insert(usersTable).values({ name: 'Jane' });
	const result2 = await db.select().from(usersTable);
	t.deepEqual(result2, [
		{ id: 1, name: 'John', verified: false, jsonb: null, createdAt: result2[0]!.createdAt },
		{ id: 2, name: 'Jane', verified: false, jsonb: null, createdAt: result2[1]!.createdAt },
	]);
});

test.serial('json insert', async (t) => {
	const { db } = t.context;

	await db.insert(usersTable).values({ name: 'John', jsonb: ['foo', 'bar'] });
	const result = await db.select({
		id: usersTable.id,
		name: usersTable.name,
		jsonb: usersTable.jsonb,
	}).from(usersTable);

	t.deepEqual(result, [{ id: 1, name: 'John', jsonb: ['foo', 'bar'] }]);
});

test.serial('insert with overridden default values', async (t) => {
	const { db } = t.context;

	await db.insert(usersTable).values({ name: 'John', verified: true });
	const result = await db.select().from(usersTable);

	t.deepEqual(result, [{ id: 1, name: 'John', verified: true, jsonb: null, createdAt: result[0]!.createdAt }]);
});

test.serial('insert many', async (t) => {
	const { db } = t.context;

	await db.insert(usersTable).values(
		{ name: 'John' },
		{ name: 'Bruce', jsonb: ['foo', 'bar'] },
		{ name: 'Jane' },
		{ name: 'Austin', verified: true },
	);
	const result = await db.select({
		id: usersTable.id,
		name: usersTable.name,
		jsonb: usersTable.jsonb,
		verified: usersTable.verified,
	}).from(usersTable);

	t.deepEqual(result, [
		{ id: 1, name: 'John', jsonb: null, verified: false },
		{ id: 2, name: 'Bruce', jsonb: ['foo', 'bar'], verified: false },
		{ id: 3, name: 'Jane', jsonb: null, verified: false },
		{ id: 4, name: 'Austin', jsonb: null, verified: true },
	]);
});

test.serial('insert many with returning', async (t) => {
	const { db } = t.context;

	const result = await db.insert(usersTable).values(
		{ name: 'John' },
		{ name: 'Bruce', jsonb: ['foo', 'bar'] },
		{ name: 'Jane' },
		{ name: 'Austin', verified: true },
	);

	t.is(result[0].affectedRows, 4);
});

test.serial('select with group by as field', async (t) => {
	const { db } = t.context;

	await db.insert(usersTable).values({ name: 'John' }, { name: 'Jane' }, { name: 'Jane' });

	const result = await db.select({ name: usersTable.name }).from(usersTable)
		.groupBy(usersTable.name);

	t.deepEqual(result, [{ name: 'John' }, { name: 'Jane' }]);
});

test.serial('select with group by as sql', async (t) => {
	const { db } = t.context;

	await db.insert(usersTable).values({ name: 'John' }, { name: 'Jane' }, { name: 'Jane' });

	const result = await db.select({ name: usersTable.name }).from(usersTable)
		.groupBy(sql`${usersTable.name}`);

	t.deepEqual(result, [{ name: 'John' }, { name: 'Jane' }]);
});

test.serial('select with group by as sql + column', async (t) => {
	const { db } = t.context;

	await db.insert(usersTable).values({ name: 'John' }, { name: 'Jane' }, { name: 'Jane' });

	const result = await db.select({ name: usersTable.name }).from(usersTable)
		.groupBy(sql`${usersTable.name}`, usersTable.id);

	t.deepEqual(result, [{ name: 'John' }, { name: 'Jane' }, { name: 'Jane' }]);
});

test.serial('select with group by as column + sql', async (t) => {
	const { db } = t.context;

	await db.insert(usersTable).values({ name: 'John' }, { name: 'Jane' }, { name: 'Jane' });

	const result = await db.select({ name: usersTable.name }).from(usersTable)
		.groupBy(usersTable.id, sql`${usersTable.name}`);

	t.deepEqual(result, [{ name: 'John' }, { name: 'Jane' }, { name: 'Jane' }]);
});

test.serial('select with group by complex query', async (t) => {
	const { db } = t.context;

	await db.insert(usersTable).values({ name: 'John' }, { name: 'Jane' }, { name: 'Jane' });

	const result = await db.select({ name: usersTable.name }).from(usersTable)
		.groupBy(usersTable.id, sql`${usersTable.name}`)
		.orderBy(asc(usersTable.name))
		.limit(1);

	t.deepEqual(result, [{ name: 'Jane' }]);
});

test.serial('build query', async (t) => {
	const { db } = t.context;

	const query = db.select({ id: usersTable.id, name: usersTable.name }).from(usersTable)
		.groupBy(usersTable.id, usersTable.name)
		.toSQL();

	t.deepEqual(query, {
		sql: 'select \`id\`, \`name\` from \`userstest\` group by \`userstest\`.\`id\`, \`userstest\`.\`name\`',
		params: [],
	});
});

test.serial('build query insert with onDuplicate', async (t) => {
	const { db } = t.context;

	const query = db.insert(usersTable)
		.values({ name: 'John', jsonb: ['foo', 'bar'] })
		.onDuplicateKeyUpdate({ set: { name: 'John1' } })
		.toSQL();

	t.deepEqual(query, {
		sql: 'insert into `userstest` (`name`, `jsonb`) values (?, ?) on duplicate key update `name` = ?',
		params: ['John', '["foo","bar"]', 'John1'],
	});
});

test.serial('insert with onDuplicate', async (t) => {
	const { db } = t.context;

	await db.insert(usersTable)
		.values({ name: 'John' });

	await db.insert(usersTable)
		.values({ id: 1, name: 'John' })
		.onDuplicateKeyUpdate({ set: { name: 'John1' } });

	const res = await db.select({ id: usersTable.id, name: usersTable.name }).from(usersTable).where(
		eq(usersTable.id, 1),
	);

	t.deepEqual(res, [{ id: 1, name: 'John1' }]);
});

test.serial('insert conflict', async (t) => {
	const { db } = t.context;

	await db.insert(usersTable)
		.values({ name: 'John' });

	await t.throwsAsync(
		() => db.insert(usersTable).values({ id: 1, name: 'John1' }),
		{
			code: 'ER_DUP_ENTRY',
			message: "Duplicate entry '1' for key 'userstest.PRIMARY'",
		},
	);
});

test.serial('insert conflict with ignore', async (t) => {
	const { db } = t.context;

	await db.insert(usersTable)
		.values({ name: 'John' });

	await db.insert(usersTable)
		.ignore()
		.values({ id: 1, name: 'John1' });

	const res = await db.select({ id: usersTable.id, name: usersTable.name }).from(usersTable).where(
		eq(usersTable.id, 1),
	);

	t.deepEqual(res, [{ id: 1, name: 'John' }]);
});

test.serial('insert sql', async (t) => {
	const { db } = t.context;

	await db.insert(usersTable).values({ name: sql`${'John'}` });
	const result = await db.select({ id: usersTable.id, name: usersTable.name }).from(usersTable);
	t.deepEqual(result, [{ id: 1, name: 'John' }]);
});

test.serial('partial join with alias', async (t) => {
	const { db } = t.context;
	const customerAlias = alias(usersTable, 'customer');

	await db.insert(usersTable).values({ id: 10, name: 'Ivan' }, { id: 11, name: 'Hans' });
	const result = await db
		.select({
			user: {
				id: usersTable.id,
				name: usersTable.name,
			},
			customer: {
				id: customerAlias.id,
				name: customerAlias.name,
			},
		}).from(usersTable)
		.leftJoin(customerAlias, eq(customerAlias.id, 11))
		.where(eq(usersTable.id, 10));

	t.deepEqual(result, [{
		user: { id: 10, name: 'Ivan' },
		customer: { id: 11, name: 'Hans' },
	}]);
});

test.serial('full join with alias', async (t) => {
	const { db } = t.context;

	const sqliteTable = mysqlTableCreator((name) => `prefixed_${name}`);

	const users = sqliteTable('users', {
		id: serial('id').primaryKey(),
		name: text('name').notNull(),
	});

	await db.execute(sql`drop table if exists ${users}`);
	await db.execute(sql`create table ${users} (id serial primary key, name text not null)`);

	const customers = alias(users, 'customer');

	await db.insert(users).values([{ id: 10, name: 'Ivan' }, { id: 11, name: 'Hans' }]);
	const result = await db
		.select().from(users)
		.leftJoin(customers, eq(customers.id, 11))
		.where(eq(users.id, 10));

	t.deepEqual(result, [{
		users: {
			id: 10,
			name: 'Ivan',
		},
		customer: {
			id: 11,
			name: 'Hans',
		},
	}]);

	await db.execute(sql`drop table ${users}`);
});

test.serial('insert with spaces', async (t) => {
	const { db } = t.context;

	await db.insert(usersTable).values({ name: sql`'Jo   h     n'` });
	const result = await db.select({ id: usersTable.id, name: usersTable.name }).from(usersTable);

	t.deepEqual(result, [{ id: 1, name: 'Jo   h     n' }]);
});

test.serial('prepared statement', async (t) => {
	const { db } = t.context;

	await db.insert(usersTable).values({ name: 'John' });
	const statement = db.select({
		id: usersTable.id,
		name: usersTable.name,
	}).from(usersTable)
		.prepare('statement1');
	const result = await statement.execute();

	t.deepEqual(result, [{ id: 1, name: 'John' }]);
});

test.serial('prepared statement reuse', async (t) => {
	const { db } = t.context;

	const stmt = db.insert(usersTable).values({
		verified: true,
		name: placeholder('name'),
	}).prepare('stmt2');

	for (let i = 0; i < 10; i++) {
		await stmt.execute({ name: `John ${i}` });
	}

	const result = await db.select({
		id: usersTable.id,
		name: usersTable.name,
		verified: usersTable.verified,
	}).from(usersTable);

	t.deepEqual(result, [
		{ id: 1, name: 'John 0', verified: true },
		{ id: 2, name: 'John 1', verified: true },
		{ id: 3, name: 'John 2', verified: true },
		{ id: 4, name: 'John 3', verified: true },
		{ id: 5, name: 'John 4', verified: true },
		{ id: 6, name: 'John 5', verified: true },
		{ id: 7, name: 'John 6', verified: true },
		{ id: 8, name: 'John 7', verified: true },
		{ id: 9, name: 'John 8', verified: true },
		{ id: 10, name: 'John 9', verified: true },
	]);
});

test.serial('prepared statement with placeholder in .where', async (t) => {
	const { db } = t.context;

	await db.insert(usersTable).values({ name: 'John' });
	const stmt = db.select({
		id: usersTable.id,
		name: usersTable.name,
	}).from(usersTable)
		.where(eq(usersTable.id, placeholder('id')))
		.prepare('stmt3');
	const result = await stmt.execute({ id: 1 });

	t.deepEqual(result, [{ id: 1, name: 'John' }]);
});

test.serial('migrator', async (t) => {
	const { db } = t.context;

	await db.execute(sql`drop table if exists cities_migration`);
	await db.execute(sql`drop table if exists users_migration`);
	await db.execute(sql`drop table if exists users12`);
	await db.execute(sql`drop table if exists __drizzle_migrations`);

	await migrate(db, { migrationsFolder: './drizzle2/mysql' });

	await db.insert(usersMigratorTable).values({ name: 'John', email: 'email' });

	const result = await db.select().from(usersMigratorTable);

	t.deepEqual(result, [{ id: 1, name: 'John', email: 'email' }]);

	await db.execute(sql`drop table cities_migration`);
	await db.execute(sql`drop table users_migration`);
	await db.execute(sql`drop table users12`);
	await db.execute(sql`drop table __drizzle_migrations`);
});

test.serial('insert via db.execute + select via db.execute', async (t) => {
	const { db } = t.context;

	await db.execute(sql`insert into ${usersTable} (${new Name(usersTable.name.name)}) values (${'John'})`);

	const result = await db.execute<{ id: number; name: string }>(sql`select id, name from ${usersTable}`);
	t.deepEqual(result[0], [{ id: 1, name: 'John' }]);
});

test.serial('insert via db.execute w/ query builder', async (t) => {
	const { db } = t.context;

	const inserted = await db.execute(
		db.insert(usersTable).values({ name: 'John' }),
	);
	t.is(inserted[0].affectedRows, 1);
});

test.serial('insert + select all possible dates', async (t) => {
	const { db } = t.context;

	await db.execute(sql`drop table if exists \`datestable\``);
	await db.execute(
		sql`create table \`datestable\` (
			\`date\` date,
			\`date_as_string\` date,
			\`time\` time,
			\`datetime\` datetime,
			\`datetime_as_string\` datetime,
			\`year\` year
		)`,
	);

	const date = new Date('2022-11-11');

	await db.insert(datesTable).values({
		date: date,
		dateAsString: '2022-11-11',
		time: '12:12:12',
		datetime: date,
		year: 22,
		datetimeAsString: '2022-11-11 12:12:12',
	});

	const res = await db.select().from(datesTable);

	t.assert(res[0]?.date instanceof Date);
	t.assert(res[0]?.datetime instanceof Date);
	t.assert(typeof res[0]?.dateAsString === 'string');
	t.assert(typeof res[0]?.datetimeAsString === 'string');

	t.deepEqual(res, [{
		date: new Date('2022-11-11'),
		dateAsString: '2022-11-11',
		time: '12:12:12',
		datetime: new Date('2022-11-11'),
		year: 2022,
		datetimeAsString: '2022-11-11 12:12:12',
	}]);

	await db.execute(sql`drop table if exists \`datestable\``);
});

const tableWithEnums = mysqlTable('enums_test_case', {
	id: serial('id').primaryKey(),
	enum1: mysqlEnum('enum1', ['a', 'b', 'c']).notNull(),
	enum2: mysqlEnum('enum2', ['a', 'b', 'c']).default('a'),
	enum3: mysqlEnum('enum3', ['a', 'b', 'c']).notNull().default('b'),
});

test.serial('Mysql enum test case #1', async (t) => {
	const { db } = t.context;

	await db.execute(sql`create table \`enums_test_case\` (
		\`id\` serial primary key,
		\`enum1\` ENUM('a', 'b', 'c') not null,
		\`enum2\` ENUM('a', 'b', 'c') default 'a',
		\`enum3\` ENUM('a', 'b', 'c') not null default 'b'
	)`);

	await db.insert(tableWithEnums).values(
		{ id: 1, enum1: 'a', enum2: 'b', enum3: 'c' },
		{ id: 2, enum1: 'a', enum3: 'c' },
		{ id: 3, enum1: 'a' },
	);

	const res = await db.select().from(tableWithEnums);

	await db.execute(sql`drop table \`enums_test_case\``);

	t.deepEqual(res, [
		{ id: 1, enum1: 'a', enum2: 'b', enum3: 'c' },
		{ id: 2, enum1: 'a', enum2: 'a', enum3: 'c' },
		{ id: 3, enum1: 'a', enum2: 'a', enum3: 'b' },
	]);
});

test.serial('left join (flat object fields)', async (t) => {
	const { db } = t.context;

	await db.insert(citiesTable)
		.values({ name: 'Paris' }, { name: 'London' });

	await db.insert(users2Table).values({ name: 'John', cityId: 1 }, { name: 'Jane' });

	const res = await db.select({
		userId: users2Table.id,
		userName: users2Table.name,
		cityId: citiesTable.id,
		cityName: citiesTable.name,
	}).from(users2Table)
		.leftJoin(citiesTable, eq(users2Table.cityId, citiesTable.id));

	t.deepEqual(res, [
		{ userId: 1, userName: 'John', cityId: 1, cityName: 'Paris' },
		{ userId: 2, userName: 'Jane', cityId: null, cityName: null },
	]);
});

test.serial('left join (grouped fields)', async (t) => {
	const { db } = t.context;

	await db.insert(citiesTable)
		.values({ name: 'Paris' }, { name: 'London' });

	await db.insert(users2Table).values({ name: 'John', cityId: 1 }, { name: 'Jane' });

	const res = await db.select({
		id: users2Table.id,
		user: {
			name: users2Table.name,
			nameUpper: sql<string>`upper(${users2Table.name})`,
		},
		city: {
			id: citiesTable.id,
			name: citiesTable.name,
			nameUpper: sql<string>`upper(${citiesTable.name})`,
		},
	}).from(users2Table)
		.leftJoin(citiesTable, eq(users2Table.cityId, citiesTable.id));

	t.deepEqual(res, [
		{
			id: 1,
			user: { name: 'John', nameUpper: 'JOHN' },
			city: { id: 1, name: 'Paris', nameUpper: 'PARIS' },
		},
		{
			id: 2,
			user: { name: 'Jane', nameUpper: 'JANE' },
			city: null,
		},
	]);
});

test.serial('left join (all fields)', async (t) => {
	const { db } = t.context;

	await db.insert(citiesTable)
		.values({ name: 'Paris' }, { name: 'London' });

	await db.insert(users2Table).values({ name: 'John', cityId: 1 }, { name: 'Jane' });

	const res = await db.select().from(users2Table)
		.leftJoin(citiesTable, eq(users2Table.cityId, citiesTable.id));

	t.deepEqual(res, [
		{
			users2: {
				id: 1,
				name: 'John',
				cityId: 1,
			},
			cities: {
				id: 1,
				name: 'Paris',
			},
		},
		{
			users2: {
				id: 2,
				name: 'Jane',
				cityId: null,
			},
			cities: null,
		},
	]);
});

test.serial('join subquery', async (t) => {
	const { db } = t.context;

	await db.execute(sql`drop table if exists \`courses\``);
	await db.execute(sql`drop table if exists \`course_categories\``);

	await db.execute(
		sql`create table \`course_categories\` (
			\`id\` serial primary key,
			\`name\` text not null
		)`,
	);

	await db.execute(
		sql`create table \`courses\` (
			\`id\` serial primary key,
			\`name\` text not null,
			\`category_id\` int references \`course_categories\`(\`id\`)
		)`,
	);

	await db.insert(courseCategoriesTable).values(
		{ name: 'Category 1' },
		{ name: 'Category 2' },
		{ name: 'Category 3' },
		{ name: 'Category 4' },
	);

	await db.insert(coursesTable).values(
		{ name: 'Development', categoryId: 2 },
		{ name: 'IT & Software', categoryId: 3 },
		{ name: 'Marketing', categoryId: 4 },
		{ name: 'Design', categoryId: 1 },
	);

	const sq2 = db
		.select({
			categoryId: courseCategoriesTable.id,
			category: courseCategoriesTable.name,
			total: sql<number>`count(${courseCategoriesTable.id})`,
		})
		.from(courseCategoriesTable)
		.groupBy(courseCategoriesTable.id, courseCategoriesTable.name)
		.as('sq2');

	const res = await db
		.select({
			courseName: coursesTable.name,
			categoryId: sq2.categoryId,
		})
		.from(coursesTable)
		.leftJoin(sq2, eq(coursesTable.categoryId, sq2.categoryId))
		.orderBy(coursesTable.name);

	t.deepEqual(res, [
		{ courseName: 'Design', categoryId: 1 },
		{ courseName: 'Development', categoryId: 2 },
		{ courseName: 'IT & Software', categoryId: 3 },
		{ courseName: 'Marketing', categoryId: 4 },
	]);

	await db.execute(sql`drop table if exists \`courses\``);
	await db.execute(sql`drop table if exists \`course_categories\``);
});

test.serial('with ... select', async (t) => {
	const { db } = t.context;

	await db.execute(sql`drop table if exists \`orders\``);
	await db.execute(
		sql`create table \`orders\` (
			\`id\` serial primary key,
			\`region\` text not null,
			\`product\` text not null,
			\`amount\` int not null,
			\`quantity\` int not null
		)`,
	);

	await db.insert(orders).values(
		{ region: 'Europe', product: 'A', amount: 10, quantity: 1 },
		{ region: 'Europe', product: 'A', amount: 20, quantity: 2 },
		{ region: 'Europe', product: 'B', amount: 20, quantity: 2 },
		{ region: 'Europe', product: 'B', amount: 30, quantity: 3 },
		{ region: 'US', product: 'A', amount: 30, quantity: 3 },
		{ region: 'US', product: 'A', amount: 40, quantity: 4 },
		{ region: 'US', product: 'B', amount: 40, quantity: 4 },
		{ region: 'US', product: 'B', amount: 50, quantity: 5 },
	);

	const regionalSales = db
		.$with('regional_sales')
		.as(
			db
				.select({
					region: orders.region,
					totalSales: sql<number>`sum(${orders.amount})`.as('total_sales'),
				})
				.from(orders)
				.groupBy(orders.region),
		);

	const topRegions = db
		.$with('top_regions')
		.as(
			db
				.select({
					region: regionalSales.region,
				})
				.from(regionalSales)
				.where(
					gt(
						regionalSales.totalSales,
						db.select({ sales: sql`sum(${regionalSales.totalSales})/10` }).from(regionalSales),
					),
				),
		);

	const result = await db
		.with(regionalSales, topRegions)
		.select({
			region: orders.region,
			product: orders.product,
			productUnits: sql<number>`cast(sum(${orders.quantity}) as unsigned)`,
			productSales: sql<number>`cast(sum(${orders.amount}) as unsigned)`,
		})
		.from(orders)
		.where(inArray(orders.region, db.select({ region: topRegions.region }).from(topRegions)))
		.groupBy(orders.region, orders.product)
		.orderBy(orders.region, orders.product);

	t.deepEqual(result, [
		{
			region: 'Europe',
			product: 'A',
			productUnits: 3,
			productSales: 30,
		},
		{
			region: 'Europe',
			product: 'B',
			productUnits: 5,
			productSales: 50,
		},
		{
			region: 'US',
			product: 'A',
			productUnits: 7,
			productSales: 70,
		},
		{
			region: 'US',
			product: 'B',
			productUnits: 9,
			productSales: 90,
		},
	]);
});

test.serial('select from subquery sql', async (t) => {
	const { db } = t.context;

	await db.insert(users2Table).values({ name: 'John' }, { name: 'Jane' });

	const sq = db
		.select({ name: sql<string>`concat(${users2Table.name}, " modified")`.as('name') })
		.from(users2Table)
		.as('sq');

	const res = await db.select({ name: sq.name }).from(sq);

	t.deepEqual(res, [{ name: 'John modified' }, { name: 'Jane modified' }]);
});

test.serial('select a field without joining its table', (t) => {
	const { db } = t.context;

	t.throws(() => db.select({ name: users2Table.name }).from(usersTable).prepare('query'));
});

test.serial('select all fields from subquery without alias', (t) => {
	const { db } = t.context;

	const sq = db.$with('sq').as(db.select({ name: sql<string>`upper(${users2Table.name})` }).from(users2Table));

	t.throws(() => db.select().from(sq).prepare('query'));
});

test.serial('select count()', async (t) => {
	const { db } = t.context;

	await db.insert(usersTable).values({ name: 'John' }, { name: 'Jane' });

	const res = await db.select({ count: sql`count(*)` }).from(usersTable);

	t.deepEqual(res, [{ count: 2 }]);
});

test.serial('select for ...', (t) => {
	const { db } = t.context;

	{
		const query = db.select().from(users2Table).for('update').toSQL();
		t.regex(query.sql, / for update$/);
	}
	{
		const query = db.select().from(users2Table).for('share', { skipLocked: true }).toSQL();
		t.regex(query.sql, / for share skip locked$/);
	}
	{
		const query = db.select().from(users2Table).for('update', { noWait: true }).toSQL();
		t.regex(query.sql, / for update no wait$/);
	}
});

test.serial('having', async (t) => {
	const { db } = t.context;

	await db.insert(citiesTable).values({ name: 'London' }, { name: 'Paris' }, { name: 'New York' });

	await db.insert(users2Table).values({ name: 'John', cityId: 1 }, { name: 'Jane', cityId: 1 }, {
		name: 'Jack',
		cityId: 2,
	});

	const result = await db
		.select({
			id: citiesTable.id,
			name: sql<string>`upper(${citiesTable.name})`.as('upper_name'),
			usersCount: sql<number>`count(${users2Table.id})`.as('users_count'),
		})
		.from(citiesTable)
		.leftJoin(users2Table, eq(users2Table.cityId, citiesTable.id))
		.where(({ name }) => sql`length(${name}) >= 3`)
		.groupBy(citiesTable.id)
		.having(({ usersCount }) => sql`${usersCount} > 0`)
		.orderBy(({ name }) => name);

	t.deepEqual(result, [
		{
			id: 1,
			name: 'LONDON',
			usersCount: 2,
		},
		{
			id: 2,
			name: 'PARIS',
			usersCount: 1,
		},
	]);
});

test.serial('view', async (t) => {
	const { db } = t.context;

	const newYorkers1 = mysqlView('new_yorkers')
		.as((qb) => qb.select().from(users2Table).where(eq(users2Table.cityId, 1)));

	const newYorkers2 = mysqlView('new_yorkers', {
		id: serial('id').primaryKey(),
		name: text('name').notNull(),
		cityId: int('city_id').notNull(),
	}).as(sql`select * from ${users2Table} where ${eq(users2Table.cityId, 1)}`);

	const newYorkers3 = mysqlView('new_yorkers', {
		id: serial('id').primaryKey(),
		name: text('name').notNull(),
		cityId: int('city_id').notNull(),
	}).existing();

	await db.execute(sql`create view new_yorkers as ${getViewConfig(newYorkers1).query}`);

	await db.insert(citiesTable).values({ name: 'New York' }, { name: 'Paris' });

	await db.insert(users2Table).values(
		{ name: 'John', cityId: 1 },
		{ name: 'Jane', cityId: 1 },
		{ name: 'Jack', cityId: 2 },
	);

	{
		const result = await db.select().from(newYorkers1);
		t.deepEqual(result, [
			{ id: 1, name: 'John', cityId: 1 },
			{ id: 2, name: 'Jane', cityId: 1 },
		]);
	}

	{
		const result = await db.select().from(newYorkers2);
		t.deepEqual(result, [
			{ id: 1, name: 'John', cityId: 1 },
			{ id: 2, name: 'Jane', cityId: 1 },
		]);
	}

	{
		const result = await db.select().from(newYorkers3);
		t.deepEqual(result, [
			{ id: 1, name: 'John', cityId: 1 },
			{ id: 2, name: 'Jane', cityId: 1 },
		]);
	}

	{
		const result = await db.select({ name: newYorkers1.name }).from(newYorkers1);
		t.deepEqual(result, [
			{ name: 'John' },
			{ name: 'Jane' },
		]);
	}

	await db.execute(sql`drop view ${newYorkers1}`);
});

test.serial('select from raw sql', async (t) => {
	const { db } = t.context;

	const result = await db.select({
		id: sql<number>`id`,
		name: sql<string>`name`,
	}).from(sql`(select 1 as id, 'John' as name) as users`);

	Expect<Equal<{ id: number; name: string }[], typeof result>>;

	t.deepEqual(result, [
		{ id: 1, name: 'John' },
	]);
});

test.serial('select from raw sql with joins', async (t) => {
	const { db } = t.context;

	const result = await db
		.select({
			id: sql<number>`users.id`,
			name: sql<string>`users.name`,
			userCity: sql<string>`users.city`,
			cityName: sql<string>`cities.name`,
		})
		.from(sql`(select 1 as id, 'John' as name, 'New York' as city) as users`)
		.leftJoin(sql`(select 1 as id, 'Paris' as name) as cities`, sql`cities.id = users.id`);

	Expect<Equal<{ id: number; name: string; userCity: string; cityName: string }[], typeof result>>;

	t.deepEqual(result, [
		{ id: 1, name: 'John', userCity: 'New York', cityName: 'Paris' },
	]);
});

test.serial('join on aliased sql from select', async (t) => {
	const { db } = t.context;

	const result = await db
		.select({
			userId: sql<number>`users.id`.as('userId'),
			name: sql<string>`users.name`,
			userCity: sql<string>`users.city`,
			cityId: sql<number>`cities.id`.as('cityId'),
			cityName: sql<string>`cities.name`,
		})
		.from(sql`(select 1 as id, 'John' as name, 'New York' as city) as users`)
		.leftJoin(sql`(select 1 as id, 'Paris' as name) as cities`, (cols) => eq(cols.cityId, cols.userId));

	Expect<Equal<{ userId: number; name: string; userCity: string; cityId: number; cityName: string }[], typeof result>>;

	t.deepEqual(result, [
		{ userId: 1, name: 'John', userCity: 'New York', cityId: 1, cityName: 'Paris' },
	]);
});

test.serial('join on aliased sql from with clause', async (t) => {
	const { db } = t.context;

	const users = db.$with('users').as(
		db.select({
			id: sql<number>`id`.as('userId'),
			name: sql<string>`name`.as('userName'),
			city: sql<string>`city`.as('city'),
		}).from(
			sql`(select 1 as id, 'John' as name, 'New York' as city) as users`,
		),
	);

	const cities = db.$with('cities').as(
		db.select({
			id: sql<number>`id`.as('cityId'),
			name: sql<string>`name`.as('cityName'),
		}).from(
			sql`(select 1 as id, 'Paris' as name) as cities`,
		),
	);

	const result = await db
		.with(users, cities)
		.select({
			userId: users.id,
			name: users.name,
			userCity: users.city,
			cityId: cities.id,
			cityName: cities.name,
		})
		.from(users)
		.leftJoin(cities, (cols) => eq(cols.cityId, cols.userId));

	Expect<Equal<{ userId: number; name: string; userCity: string; cityId: number; cityName: string }[], typeof result>>;

	t.deepEqual(result, [
		{ userId: 1, name: 'John', userCity: 'New York', cityId: 1, cityName: 'Paris' },
	]);
});

test.serial('prefixed table', async (t) => {
	const { db } = t.context;

	const mysqlTable = mysqlTableCreator((name) => `myprefix_${name}`);

	const users = mysqlTable('test_prefixed_table_with_unique_name', {
		id: int('id').primaryKey(),
		name: text('name').notNull(),
	});

	await db.execute(sql`drop table if exists ${users}`);

	await db.execute(
		sql`create table myprefix_test_prefixed_table_with_unique_name (id int not null primary key, name text not null)`,
	);

	await db.insert(users).values({ id: 1, name: 'John' });

	const result = await db.select().from(users);

	t.deepEqual(result, [{ id: 1, name: 'John' }]);

	await db.execute(sql`drop table ${users}`);
});

<<<<<<< HEAD
test.serial('transaction', async (t) => {
	const { db } = t.context;

	const users = mysqlTable('users_transactions', {
		id: serial('id').primaryKey(),
		balance: int('balance').notNull(),
	});
	const products = mysqlTable('products_transactions', {
		id: serial('id').primaryKey(),
		price: int('price').notNull(),
		stock: int('stock').notNull(),
	});

	await db.execute(sql`drop table if exists ${users}`);
	await db.execute(sql`drop table if exists ${products}`);

	await db.execute(sql`create table users_transactions (id serial not null primary key, balance int not null)`);
	await db.execute(
		sql`create table products_transactions (id serial not null primary key, price int not null, stock int not null)`,
	);

	const [{ insertId: userId }] = await db.insert(users).values({ balance: 100 });
	const user = await db.select().from(users).where(eq(users.id, userId)).then((rows) => rows[0]!);
	const [{ insertId: productId }] = await db.insert(products).values({ price: 10, stock: 10 });
	const product = await db.select().from(products).where(eq(products.id, productId)).then((rows) => rows[0]!);

	await db.transaction(async (tx) => {
		await tx.update(users).set({ balance: user.balance - product.price }).where(eq(users.id, user.id));
		await tx.update(products).set({ stock: product.stock - 1 }).where(eq(products.id, product.id));
	});

	const result = await db.select().from(users);

	t.deepEqual(result, [{ id: 1, balance: 90 }]);

	await db.execute(sql`drop table ${users}`);
	await db.execute(sql`drop table ${products}`);
});

test.serial('transaction rollback', async (t) => {
	const { db } = t.context;

	const users = mysqlTable('users_transactions_rollback', {
		id: serial('id').primaryKey(),
		balance: int('balance').notNull(),
	});

	await db.execute(sql`drop table if exists ${users}`);

	await db.execute(
		sql`create table users_transactions_rollback (id serial not null primary key, balance int not null)`,
	);

	await t.throwsAsync(async () =>
		await db.transaction(async (tx) => {
			await tx.insert(users).values({ balance: 100 });
			tx.rollback();
		}), new TransactionRollbackError());

	const result = await db.select().from(users);

	t.deepEqual(result, []);

	await db.execute(sql`drop table ${users}`);
});

test.serial('nested transaction', async (t) => {
	const { db } = t.context;

	const users = mysqlTable('users_nested_transactions', {
		id: serial('id').primaryKey(),
		balance: int('balance').notNull(),
	});

	await db.execute(sql`drop table if exists ${users}`);

	await db.execute(
		sql`create table users_nested_transactions (id serial not null primary key, balance int not null)`,
	);

	await db.transaction(async (tx) => {
		await tx.insert(users).values({ balance: 100 });

		await tx.transaction(async (tx) => {
			await tx.update(users).set({ balance: 200 });
		});
	});

	const result = await db.select().from(users);

	t.deepEqual(result, [{ id: 1, balance: 200 }]);

	await db.execute(sql`drop table ${users}`);
});

test.serial('nested transaction rollback', async (t) => {
	const { db } = t.context;

	const users = mysqlTable('users_nested_transactions_rollback', {
		id: serial('id').primaryKey(),
		balance: int('balance').notNull(),
	});

	await db.execute(sql`drop table if exists ${users}`);

	await db.execute(
		sql`create table users_nested_transactions_rollback (id serial not null primary key, balance int not null)`,
	);

	await db.transaction(async (tx) => {
		await tx.insert(users).values({ balance: 100 });

		await t.throwsAsync(async () =>
			await tx.transaction(async (tx) => {
				await tx.update(users).set({ balance: 200 });
				tx.rollback();
			}), new TransactionRollbackError());
	});

	const result = await db.select().from(users);

	t.deepEqual(result, [{ id: 1, balance: 100 }]);

	await db.execute(sql`drop table ${users}`);
=======

test.serial('orderBy with aliased column', (t) => {
	const { db } = t.context;

	const query = db.select({
		test: sql`something`.as('test'),
	}).from(users2Table).orderBy((fields) => fields.test).toSQL();

	t.deepEqual(query.sql, 'select something as `test` from `users2` order by `test`');
});

test.serial('timestamp timezone', async (t) => {
	const { db } = t.context;

	const date = new Date(Date.parse('2020-01-01T12:34:56+07:00'));

	await db.insert(usersTable).values({ name: 'With default times' });
	await db.insert(usersTable).values({
		name: 'Without default times',
		createdAt: date,
	});
	const users = await db.select().from(usersTable);

	// check that the timestamps are set correctly for default times
	t.assert(Math.abs(users[0]!.createdAt.getTime() - new Date().getTime()) < 1000);

	// check that the timestamps are set correctly for non default times
	t.assert(Math.abs(users[1]!.createdAt.getTime() - date.getTime()) < 1000);
>>>>>>> ecce0a2b
});<|MERGE_RESOLUTION|>--- conflicted
+++ resolved
@@ -205,7 +205,7 @@
 
 	t.assert(result[0]!.createdAt instanceof Date);
 	// not timezone based timestamp, thats why it should not work here
-	// t.assert(Math.abs(result[0]!.createdAt.getTime() - now) < 1000);
+	// t.assert(Math.abs(result[0]!.createdAt.getTime() - now) < 2000);
 	t.deepEqual(result, [{ id: 1, name: 'John', verified: false, jsonb: null, createdAt: result[0]!.createdAt }]);
 });
 
@@ -271,7 +271,7 @@
 
 	t.assert(users[0]!.createdAt instanceof Date);
 	// not timezone based timestamp, thats why it should not work here
-	// t.assert(Math.abs(users[0]!.createdAt.getTime() - now) < 1000);
+	// t.assert(Math.abs(users[0]!.createdAt.getTime() - now) < 2000);
 	t.deepEqual(users, [{ id: 1, name: 'Jane', verified: false, jsonb: null, createdAt: users[0]!.createdAt }]);
 });
 
@@ -1303,7 +1303,35 @@
 	await db.execute(sql`drop table ${users}`);
 });
 
-<<<<<<< HEAD
+test.serial('orderBy with aliased column', (t) => {
+	const { db } = t.context;
+
+	const query = db.select({
+		test: sql`something`.as('test'),
+	}).from(users2Table).orderBy((fields) => fields.test).toSQL();
+
+	t.deepEqual(query.sql, 'select something as `test` from `users2` order by `test`');
+});
+
+test.serial('timestamp timezone', async (t) => {
+	const { db } = t.context;
+
+	const date = new Date(Date.parse('2020-01-01T12:34:56+07:00'));
+
+	await db.insert(usersTable).values({ name: 'With default times' });
+	await db.insert(usersTable).values({
+		name: 'Without default times',
+		createdAt: date,
+	});
+	const users = await db.select().from(usersTable);
+
+	// check that the timestamps are set correctly for default times
+	t.assert(Math.abs(users[0]!.createdAt.getTime() - new Date().getTime()) < 2000);
+
+	// check that the timestamps are set correctly for non default times
+	t.assert(Math.abs(users[1]!.createdAt.getTime() - date.getTime()) < 2000);
+});
+
 test.serial('transaction', async (t) => {
 	const { db } = t.context;
 
@@ -1428,34 +1456,4 @@
 	t.deepEqual(result, [{ id: 1, balance: 100 }]);
 
 	await db.execute(sql`drop table ${users}`);
-=======
-
-test.serial('orderBy with aliased column', (t) => {
-	const { db } = t.context;
-
-	const query = db.select({
-		test: sql`something`.as('test'),
-	}).from(users2Table).orderBy((fields) => fields.test).toSQL();
-
-	t.deepEqual(query.sql, 'select something as `test` from `users2` order by `test`');
-});
-
-test.serial('timestamp timezone', async (t) => {
-	const { db } = t.context;
-
-	const date = new Date(Date.parse('2020-01-01T12:34:56+07:00'));
-
-	await db.insert(usersTable).values({ name: 'With default times' });
-	await db.insert(usersTable).values({
-		name: 'Without default times',
-		createdAt: date,
-	});
-	const users = await db.select().from(usersTable);
-
-	// check that the timestamps are set correctly for default times
-	t.assert(Math.abs(users[0]!.createdAt.getTime() - new Date().getTime()) < 1000);
-
-	// check that the timestamps are set correctly for non default times
-	t.assert(Math.abs(users[1]!.createdAt.getTime() - date.getTime()) < 1000);
->>>>>>> ecce0a2b
 });