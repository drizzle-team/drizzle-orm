import 'dotenv/config';

import type { TestFn } from 'ava';
import anyTest from 'ava';
import Docker from 'dockerode';
import {
	asc,
	DefaultLogger,
	eq,
  match,
	gt,
	gte,
	inArray,
	type InferModel,
	Name,
	placeholder,
	sql,
	TransactionRollbackError,
} from 'drizzle-orm';
import {
	alias,
	bigint,
	boolean,
	date,
	datetime,
	except,
	exceptAll,
	foreignKey,
	getTableConfig,
	getViewConfig,
	int,
	intersect,
	intersectAll,
	json,
	mediumint,
	mysqlEnum,
	mysqlTable,
	mysqlTableCreator,
	mysqlView,
	primaryKey,
	serial,
	smallint,
	text,
	time,
	timestamp,
	tinyint,
	union,
	unionAll,
	unique,
	uniqueIndex,
	uniqueKeyName,
	year,
} from 'drizzle-orm/mysql-core';
import type { MySql2Database } from 'drizzle-orm/mysql2';
import { drizzle } from 'drizzle-orm/mysql2';
import { migrate } from 'drizzle-orm/mysql2/migrator';
import getPort from 'get-port';
import * as mysql from 'mysql2/promise';
import { v4 as uuid } from 'uuid';
import { type Equal, Expect, toLocalDate } from './utils.ts';

const ENABLE_LOGGING = false;

const usersTable = mysqlTable('userstest', {
	id: serial('id').primaryKey(),
	name: text('name').notNull(),
	verified: boolean('verified').notNull().default(false),
	jsonb: json('jsonb').$type<string[]>(),
	createdAt: timestamp('created_at', { fsp: 2 }).notNull().defaultNow(),
});

const users2Table = mysqlTable('users2', {
	id: serial('id').primaryKey(),
	name: text('name').notNull(),
	cityId: int('city_id').references(() => citiesTable.id),
});

const citiesTable = mysqlTable('cities', {
	id: serial('id').primaryKey(),
	name: text('name').notNull(),
});

const datesTable = mysqlTable('datestable', {
	date: date('date'),
	dateAsString: date('date_as_string', { mode: 'string' }),
	time: time('time', { fsp: 1 }),
	datetime: datetime('datetime', { fsp: 2 }),
	datetimeAsString: datetime('datetime_as_string', { fsp: 2, mode: 'string' }),
	timestamp: timestamp('timestamp', { fsp: 3 }),
	timestampAsString: timestamp('timestamp_as_string', { fsp: 3, mode: 'string' }),
	year: year('year'),
});

const coursesTable = mysqlTable('courses', {
	id: serial('id').primaryKey(),
	name: text('name').notNull(),
	categoryId: int('category_id').references(() => courseCategoriesTable.id),
});

const courseCategoriesTable = mysqlTable('course_categories', {
	id: serial('id').primaryKey(),
	name: text('name').notNull(),
});

const orders = mysqlTable('orders', {
	id: serial('id').primaryKey(),
	region: text('region').notNull(),
	product: text('product').notNull().$default(() => 'random_string'),
	amount: int('amount').notNull(),
	quantity: int('quantity').notNull(),
});

const usersMigratorTable = mysqlTable('users12', {
	id: serial('id').primaryKey(),
	name: text('name').notNull(),
	email: text('email').notNull(),
}, (table) => {
	return {
		name: uniqueIndex('').on(table.name).using('btree'),
	};
});

interface Context {
	docker: Docker;
	mysqlContainer: Docker.Container;
	db: MySql2Database;
	client: mysql.Connection;
}

const test = anyTest as TestFn<Context>;

async function createDockerDB(ctx: Context): Promise<string> {
	const docker = (ctx.docker = new Docker());
	const port = await getPort({ port: 3306 });
	const image = 'mysql:8';

	const pullStream = await docker.pull(image);
	await new Promise((resolve, reject) =>
		docker.modem.followProgress(pullStream, (err) => (err ? reject(err) : resolve(err)))
	);

	ctx.mysqlContainer = await docker.createContainer({
		Image: image,
		Env: ['MYSQL_ROOT_PASSWORD=mysql', 'MYSQL_DATABASE=drizzle'],
		name: `drizzle-integration-tests-${uuid()}`,
		HostConfig: {
			AutoRemove: true,
			PortBindings: {
				'3306/tcp': [{ HostPort: `${port}` }],
			},
		},
	});

	await ctx.mysqlContainer.start();

	return `mysql://root:mysql@127.0.0.1:${port}/drizzle`;
}

test.before(async (t) => {
	const ctx = t.context;
	const connectionString = process.env['MYSQL_CONNECTION_STRING'] ?? await createDockerDB(ctx);

	const sleep = 1000;
	let timeLeft = 20000;
	let connected = false;
	let lastError: unknown | undefined;
	do {
		try {
			ctx.client = await mysql.createConnection(connectionString);
			await ctx.client.connect();
			connected = true;
			break;
		} catch (e) {
			lastError = e;
			await new Promise((resolve) => setTimeout(resolve, sleep));
			timeLeft -= sleep;
		}
	} while (timeLeft > 0);
	if (!connected) {
		console.error('Cannot connect to MySQL');
		await ctx.client?.end().catch(console.error);
		await ctx.mysqlContainer?.stop().catch(console.error);
		throw lastError;
	}
	ctx.db = drizzle(ctx.client, { logger: ENABLE_LOGGING ? new DefaultLogger() : undefined });
});

test.after.always(async (t) => {
	const ctx = t.context;
	await ctx.client?.end().catch(console.error);
	await ctx.mysqlContainer?.stop().catch(console.error);
});

test.beforeEach(async (t) => {
	const ctx = t.context;
	await ctx.db.execute(sql`drop table if exists \`userstest\``);
	await ctx.db.execute(sql`drop table if exists \`users2\``);
	await ctx.db.execute(sql`drop table if exists \`cities\``);

	await ctx.db.execute(
		sql`
			create table \`userstest\` (
				\`id\` serial primary key,
				\`name\` text not null,
				\`verified\` boolean not null default false,
				\`jsonb\` json,
				\`created_at\` timestamp not null default now()
			)
		`,
	);

	await ctx.db.execute(
		sql`
			create table \`users2\` (
				\`id\` serial primary key,
				\`name\` text not null,
				\`city_id\` int references \`cities\`(\`id\`)
			)
		`,
	);

	await ctx.db.execute(
		sql`
			create table \`cities\` (
				\`id\` serial primary key,
				\`name\` text not null
			)
		`,
	);
});

async function setupSetOperationTest(db: MySql2Database) {
	await db.execute(sql`drop table if exists \`users2\``);
	await db.execute(sql`drop table if exists \`cities\``);
	await db.execute(
		sql`
			create table \`users2\` (
				\`id\` serial primary key,
				\`name\` text not null,
				\`city_id\` int references \`cities\`(\`id\`)
			)
		`,
	);

	await db.execute(
		sql`
			create table \`cities\` (
				\`id\` serial primary key,
				\`name\` text not null
			)
		`,
	);

	await db.insert(citiesTable).values([
		{ id: 1, name: 'New York' },
		{ id: 2, name: 'London' },
		{ id: 3, name: 'Tampa' },
	]);

	await db.insert(users2Table).values([
		{ id: 1, name: 'John', cityId: 1 },
		{ id: 2, name: 'Jane', cityId: 2 },
		{ id: 3, name: 'Jack', cityId: 3 },
		{ id: 4, name: 'Peter', cityId: 3 },
		{ id: 5, name: 'Ben', cityId: 2 },
		{ id: 6, name: 'Jill', cityId: 1 },
		{ id: 7, name: 'Mary', cityId: 2 },
		{ id: 8, name: 'Sally', cityId: 1 },
	]);
}

test.serial('table config: unsigned ints', async (t) => {
	const unsignedInts = mysqlTable('cities1', {
		bigint: bigint('bigint', { mode: 'number', unsigned: true }),
		int: int('int', { unsigned: true }),
		smallint: smallint('smallint', { unsigned: true }),
		mediumint: mediumint('mediumint', { unsigned: true }),
		tinyint: tinyint('tinyint', { unsigned: true }),
	});

	const tableConfig = getTableConfig(unsignedInts);

	const bigintColumn = tableConfig.columns.find((c) => c.name === 'bigint')!;
	const intColumn = tableConfig.columns.find((c) => c.name === 'int')!;
	const smallintColumn = tableConfig.columns.find((c) => c.name === 'smallint')!;
	const mediumintColumn = tableConfig.columns.find((c) => c.name === 'mediumint')!;
	const tinyintColumn = tableConfig.columns.find((c) => c.name === 'tinyint')!;

	t.is(bigintColumn.getSQLType(), 'bigint unsigned');
	t.is(intColumn.getSQLType(), 'int unsigned');
	t.is(smallintColumn.getSQLType(), 'smallint unsigned');
	t.is(mediumintColumn.getSQLType(), 'mediumint unsigned');
	t.is(tinyintColumn.getSQLType(), 'tinyint unsigned');
});

test.serial('table config: signed ints', async (t) => {
	const unsignedInts = mysqlTable('cities1', {
		bigint: bigint('bigint', { mode: 'number' }),
		int: int('int'),
		smallint: smallint('smallint'),
		mediumint: mediumint('mediumint'),
		tinyint: tinyint('tinyint'),
	});

	const tableConfig = getTableConfig(unsignedInts);

	const bigintColumn = tableConfig.columns.find((c) => c.name === 'bigint')!;
	const intColumn = tableConfig.columns.find((c) => c.name === 'int')!;
	const smallintColumn = tableConfig.columns.find((c) => c.name === 'smallint')!;
	const mediumintColumn = tableConfig.columns.find((c) => c.name === 'mediumint')!;
	const tinyintColumn = tableConfig.columns.find((c) => c.name === 'tinyint')!;

	t.is(bigintColumn.getSQLType(), 'bigint');
	t.is(intColumn.getSQLType(), 'int');
	t.is(smallintColumn.getSQLType(), 'smallint');
	t.is(mediumintColumn.getSQLType(), 'mediumint');
	t.is(tinyintColumn.getSQLType(), 'tinyint');
});

test.serial('table config: foreign keys name', async (t) => {
	const table = mysqlTable('cities', {
		id: serial('id').primaryKey(),
		name: text('name').notNull(),
		state: text('state'),
	}, (t) => ({
		f: foreignKey({ foreignColumns: [t.id], columns: [t.id], name: 'custom_fk' }),
	}));

	const tableConfig = getTableConfig(table);

	t.is(tableConfig.foreignKeys.length, 1);
	t.is(tableConfig.foreignKeys[0]!.getName(), 'custom_fk');
});

test.serial('table config: primary keys name', async (t) => {
	const table = mysqlTable('cities', {
		id: serial('id').primaryKey(),
		name: text('name').notNull(),
		state: text('state'),
	}, (t) => ({
		f: primaryKey({ columns: [t.id, t.name], name: 'custom_pk' }),
	}));

	const tableConfig = getTableConfig(table);

	t.is(tableConfig.primaryKeys.length, 1);
	t.is(tableConfig.primaryKeys[0]!.getName(), 'custom_pk');
});

test.serial('table configs: unique third param', async (t) => {
	const cities1Table = mysqlTable('cities1', {
		id: serial('id').primaryKey(),
		name: text('name').notNull(),
		state: text('state'),
	}, (t) => ({
		f: unique('custom_name').on(t.name, t.state),
		f1: unique('custom_name1').on(t.name, t.state),
	}));

	const tableConfig = getTableConfig(cities1Table);

	t.assert(tableConfig.uniqueConstraints.length === 2);

	t.assert(tableConfig.uniqueConstraints[0]?.name === 'custom_name');
	t.deepEqual(tableConfig.uniqueConstraints[0]?.columns.map((t) => t.name), ['name', 'state']);

	t.assert(tableConfig.uniqueConstraints[1]?.name, 'custom_name1');
	t.deepEqual(tableConfig.uniqueConstraints[1]?.columns.map((t) => t.name), ['name', 'state']);
});

test.serial('table configs: unique in column', async (t) => {
	const cities1Table = mysqlTable('cities1', {
		id: serial('id').primaryKey(),
		name: text('name').notNull().unique(),
		state: text('state').unique('custom'),
		field: text('field').unique('custom_field'),
	});

	const tableConfig = getTableConfig(cities1Table);

	const columnName = tableConfig.columns.find((it) => it.name === 'name');
	t.assert(columnName?.uniqueName === uniqueKeyName(cities1Table, [columnName!.name]));
	t.assert(columnName?.isUnique);

	const columnState = tableConfig.columns.find((it) => it.name === 'state');
	t.assert(columnState?.uniqueName === 'custom');
	t.assert(columnState?.isUnique);

	const columnField = tableConfig.columns.find((it) => it.name === 'field');
	t.assert(columnField?.uniqueName === 'custom_field');
	t.assert(columnField?.isUnique);
});

test.serial('select all fields', async (t) => {
	const { db } = t.context;

	await db.insert(usersTable).values({ name: 'John' });
	const result = await db.select().from(usersTable);

	t.assert(result[0]!.createdAt instanceof Date); // eslint-disable-line no-instanceof/no-instanceof
	// not timezone based timestamp, thats why it should not work here
	// t.assert(Math.abs(result[0]!.createdAt.getTime() - now) < 2000);
	t.deepEqual(result, [{ id: 1, name: 'John', verified: false, jsonb: null, createdAt: result[0]!.createdAt }]);
});

test.serial('select sql', async (t) => {
	const { db } = t.context;

	await db.insert(usersTable).values({ name: 'John' });
	const users = await db.select({
		name: sql`upper(${usersTable.name})`,
	}).from(usersTable);

	t.deepEqual(users, [{ name: 'JOHN' }]);
});

test.serial('select typed sql', async (t) => {
	const { db } = t.context;

	await db.insert(usersTable).values({ name: 'John' });
	const users = await db.select({
		name: sql<string>`upper(${usersTable.name})`,
	}).from(usersTable);

	t.deepEqual(users, [{ name: 'JOHN' }]);
});

test.serial('select distinct', async (t) => {
	const { db } = t.context;

	const usersDistinctTable = mysqlTable('users_distinct', {
		id: int('id').notNull(),
		name: text('name').notNull(),
	});

	await db.execute(sql`drop table if exists ${usersDistinctTable}`);
	await db.execute(sql`create table ${usersDistinctTable} (id int, name text)`);

	await db.insert(usersDistinctTable).values([
		{ id: 1, name: 'John' },
		{ id: 1, name: 'John' },
		{ id: 2, name: 'John' },
		{ id: 1, name: 'Jane' },
	]);
	const users = await db.selectDistinct().from(usersDistinctTable).orderBy(
		usersDistinctTable.id,
		usersDistinctTable.name,
	);

	await db.execute(sql`drop table ${usersDistinctTable}`);

	t.deepEqual(users, [{ id: 1, name: 'Jane' }, { id: 1, name: 'John' }, { id: 2, name: 'John' }]);
});

test.serial('insert returning sql', async (t) => {
	const { db } = t.context;

	const [result, _] = await db.insert(usersTable).values({ name: 'John' });

	t.deepEqual(result.insertId, 1);
});

test.serial('delete returning sql', async (t) => {
	const { db } = t.context;

	await db.insert(usersTable).values({ name: 'John' });
	const users = await db.delete(usersTable).where(eq(usersTable.name, 'John'));

	t.is(users[0].affectedRows, 1);
});

test.serial('update returning sql', async (t) => {
	const { db } = t.context;

	await db.insert(usersTable).values({ name: 'John' });
	const users = await db.update(usersTable).set({ name: 'Jane' }).where(eq(usersTable.name, 'John'));

	t.is(users[0].changedRows, 1);
});

test.serial('update with returning all fields', async (t) => {
	const { db } = t.context;

	await db.insert(usersTable).values({ name: 'John' });
	const updatedUsers = await db.update(usersTable).set({ name: 'Jane' }).where(eq(usersTable.name, 'John'));

	const users = await db.select().from(usersTable).where(eq(usersTable.id, 1));

	t.is(updatedUsers[0].changedRows, 1);

	t.assert(users[0]!.createdAt instanceof Date); // eslint-disable-line no-instanceof/no-instanceof
	// not timezone based timestamp, thats why it should not work here
	// t.assert(Math.abs(users[0]!.createdAt.getTime() - now) < 2000);
	t.deepEqual(users, [{ id: 1, name: 'Jane', verified: false, jsonb: null, createdAt: users[0]!.createdAt }]);
});

test.serial('update with returning partial', async (t) => {
	const { db } = t.context;

	await db.insert(usersTable).values({ name: 'John' });
	const updatedUsers = await db.update(usersTable).set({ name: 'Jane' }).where(eq(usersTable.name, 'John'));

	const users = await db.select({ id: usersTable.id, name: usersTable.name }).from(usersTable).where(
		eq(usersTable.id, 1),
	);

	t.deepEqual(updatedUsers[0].changedRows, 1);

	t.deepEqual(users, [{ id: 1, name: 'Jane' }]);
});

test.serial('delete with returning all fields', async (t) => {
	const { db } = t.context;

	await db.insert(usersTable).values({ name: 'John' });
	const deletedUser = await db.delete(usersTable).where(eq(usersTable.name, 'John'));

	t.is(deletedUser[0].affectedRows, 1);
});

test.serial('delete with returning partial', async (t) => {
	const { db } = t.context;

	await db.insert(usersTable).values({ name: 'John' });
	const deletedUser = await db.delete(usersTable).where(eq(usersTable.name, 'John'));

	t.is(deletedUser[0].affectedRows, 1);
});

test.serial('insert + select', async (t) => {
	const { db } = t.context;

	await db.insert(usersTable).values({ name: 'John' });
	const result = await db.select().from(usersTable);
	t.deepEqual(result, [{ id: 1, name: 'John', verified: false, jsonb: null, createdAt: result[0]!.createdAt }]);

	await db.insert(usersTable).values({ name: 'Jane' });
	const result2 = await db.select().from(usersTable);
	t.deepEqual(result2, [
		{ id: 1, name: 'John', verified: false, jsonb: null, createdAt: result2[0]!.createdAt },
		{ id: 2, name: 'Jane', verified: false, jsonb: null, createdAt: result2[1]!.createdAt },
	]);
});

test.serial('json insert', async (t) => {
	const { db } = t.context;

	await db.insert(usersTable).values({ name: 'John', jsonb: ['foo', 'bar'] });
	const result = await db.select({
		id: usersTable.id,
		name: usersTable.name,
		jsonb: usersTable.jsonb,
	}).from(usersTable);

	t.deepEqual(result, [{ id: 1, name: 'John', jsonb: ['foo', 'bar'] }]);
});

test.serial('insert with overridden default values', async (t) => {
	const { db } = t.context;

	await db.insert(usersTable).values({ name: 'John', verified: true });
	const result = await db.select().from(usersTable);

	t.deepEqual(result, [{ id: 1, name: 'John', verified: true, jsonb: null, createdAt: result[0]!.createdAt }]);
});

test.serial('insert many', async (t) => {
	const { db } = t.context;

	await db.insert(usersTable).values([
		{ name: 'John' },
		{ name: 'Bruce', jsonb: ['foo', 'bar'] },
		{ name: 'Jane' },
		{ name: 'Austin', verified: true },
	]);
	const result = await db.select({
		id: usersTable.id,
		name: usersTable.name,
		jsonb: usersTable.jsonb,
		verified: usersTable.verified,
	}).from(usersTable);

	t.deepEqual(result, [
		{ id: 1, name: 'John', jsonb: null, verified: false },
		{ id: 2, name: 'Bruce', jsonb: ['foo', 'bar'], verified: false },
		{ id: 3, name: 'Jane', jsonb: null, verified: false },
		{ id: 4, name: 'Austin', jsonb: null, verified: true },
	]);
});

test.serial('insert many with returning', async (t) => {
	const { db } = t.context;

	const result = await db.insert(usersTable).values([
		{ name: 'John' },
		{ name: 'Bruce', jsonb: ['foo', 'bar'] },
		{ name: 'Jane' },
		{ name: 'Austin', verified: true },
	]);

	t.is(result[0].affectedRows, 4);
});

test.serial('select with group by as field', async (t) => {
	const { db } = t.context;

	await db.insert(usersTable).values([{ name: 'John' }, { name: 'Jane' }, { name: 'Jane' }]);

	const result = await db.select({ name: usersTable.name }).from(usersTable)
		.groupBy(usersTable.name);

	t.deepEqual(result, [{ name: 'John' }, { name: 'Jane' }]);
});

test.serial('select with group by as sql', async (t) => {
	const { db } = t.context;

	await db.insert(usersTable).values([{ name: 'John' }, { name: 'Jane' }, { name: 'Jane' }]);

	const result = await db.select({ name: usersTable.name }).from(usersTable)
		.groupBy(sql`${usersTable.name}`);

	t.deepEqual(result, [{ name: 'John' }, { name: 'Jane' }]);
});

test.serial('$default function', async (t) => {
	const { db } = t.context;

	await db.execute(sql`drop table if exists \`orders\``);
	await db.execute(
		sql`
			create table \`orders\` (
				\`id\` serial primary key,
				\`region\` text not null,
				\`product\` text not null,
				\`amount\` int not null,
				\`quantity\` int not null
			)
		`,
	);

	await db.insert(orders).values({ id: 1, region: 'Ukraine', amount: 1, quantity: 1 });
	const selectedOrder = await db.select().from(orders);

	t.deepEqual(selectedOrder, [{
		id: 1,
		amount: 1,
		quantity: 1,
		region: 'Ukraine',
		product: 'random_string',
	}]);
});

test.serial('$default with empty array', async (t) => {
	const { db } = t.context;

	await db.execute(sql`drop table if exists \`s_orders\``);
	await db.execute(
		sql`
			create table \`s_orders\` (
				\`id\` serial primary key,
				\`region\` text default ('Ukraine'),
				\`product\` text not null
			)
		`,
	);

	const users = mysqlTable('s_orders', {
		id: serial('id').primaryKey(),
		region: text('region').default('Ukraine'),
		product: text('product').$defaultFn(() => 'random_string'),
	});

	await db.insert(users).values({});
	const selectedOrder = await db.select().from(users);

	t.deepEqual(selectedOrder, [{
		id: 1,
		region: 'Ukraine',
		product: 'random_string',
	}]);
});

test.serial('select with group by as sql + column', async (t) => {
	const { db } = t.context;

	await db.insert(usersTable).values([{ name: 'John' }, { name: 'Jane' }, { name: 'Jane' }]);

	const result = await db.select({ name: usersTable.name }).from(usersTable)
		.groupBy(sql`${usersTable.name}`, usersTable.id);

	t.deepEqual(result, [{ name: 'John' }, { name: 'Jane' }, { name: 'Jane' }]);
});

test.serial('select with group by as column + sql', async (t) => {
	const { db } = t.context;

	await db.insert(usersTable).values([{ name: 'John' }, { name: 'Jane' }, { name: 'Jane' }]);

	const result = await db.select({ name: usersTable.name }).from(usersTable)
		.groupBy(usersTable.id, sql`${usersTable.name}`);

	t.deepEqual(result, [{ name: 'John' }, { name: 'Jane' }, { name: 'Jane' }]);
});

test.serial('select with group by complex query', async (t) => {
	const { db } = t.context;

	await db.insert(usersTable).values([{ name: 'John' }, { name: 'Jane' }, { name: 'Jane' }]);

	const result = await db.select({ name: usersTable.name }).from(usersTable)
		.groupBy(usersTable.id, sql`${usersTable.name}`)
		.orderBy(asc(usersTable.name))
		.limit(1);

	t.deepEqual(result, [{ name: 'Jane' }]);
});

test.serial('build query', async (t) => {
	const { db } = t.context;

	const query = db.select({ id: usersTable.id, name: usersTable.name }).from(usersTable)
		.groupBy(usersTable.id, usersTable.name)
		.toSQL();

	t.deepEqual(query, {
		sql: `select \`id\`, \`name\` from \`userstest\` group by \`userstest\`.\`id\`, \`userstest\`.\`name\``,
		params: [],
	});
});

test.serial('Query check: Insert all defaults in 1 row', async (t) => {
	const { db } = t.context;

	const users = mysqlTable('users', {
		id: serial('id').primaryKey(),
		name: text('name').default('Dan'),
		state: text('state'),
	});

	const query = db
		.insert(users)
		.values({})
		.toSQL();

	t.deepEqual(query, {
		sql: 'insert into `users` (`id`, `name`, `state`) values (default, default, default)',
		params: [],
	});
});

test.serial('Query check: Insert all defaults in multiple rows', async (t) => {
	const { db } = t.context;

	const users = mysqlTable('users', {
		id: serial('id').primaryKey(),
		name: text('name').default('Dan'),
		state: text('state').default('UA'),
	});

	const query = db
		.insert(users)
		.values([{}, {}])
		.toSQL();

	t.deepEqual(query, {
		sql: 'insert into `users` (`id`, `name`, `state`) values (default, default, default), (default, default, default)',
		params: [],
	});
});

test.serial('Insert all defaults in 1 row', async (t) => {
	const { db } = t.context;

	const users = mysqlTable('empty_insert_single', {
		id: serial('id').primaryKey(),
		name: text('name').default('Dan'),
		state: text('state'),
	});

	await db.execute(sql`drop table if exists ${users}`);

	await db.execute(
		sql`create table ${users} (id serial primary key, name text default ('Dan'), state text)`,
	);

	await db.insert(users).values({});

	const res = await db.select().from(users);

	t.deepEqual(res, [{ id: 1, name: 'Dan', state: null }]);
});

test.serial('Insert all defaults in multiple rows', async (t) => {
	const { db } = t.context;

	const users = mysqlTable('empty_insert_multiple', {
		id: serial('id').primaryKey(),
		name: text('name').default('Dan'),
		state: text('state'),
	});

	await db.execute(sql`drop table if exists ${users}`);

	await db.execute(
		sql`create table ${users} (id serial primary key, name text default ('Dan'), state text)`,
	);

	await db.insert(users).values([{}, {}]);

	const res = await db.select().from(users);

	t.deepEqual(res, [{ id: 1, name: 'Dan', state: null }, { id: 2, name: 'Dan', state: null }]);
});

test.serial('build query insert with onDuplicate', async (t) => {
	const { db } = t.context;

	const query = db.insert(usersTable)
		.values({ name: 'John', jsonb: ['foo', 'bar'] })
		.onDuplicateKeyUpdate({ set: { name: 'John1' } })
		.toSQL();

	t.deepEqual(query, {
		sql:
			'insert into `userstest` (`id`, `name`, `verified`, `jsonb`, `created_at`) values (default, ?, default, ?, default) on duplicate key update `name` = ?',
		params: ['John', '["foo","bar"]', 'John1'],
	});
});

test.serial('insert with onDuplicate', async (t) => {
	const { db } = t.context;

	await db.insert(usersTable)
		.values({ name: 'John' });

	await db.insert(usersTable)
		.values({ id: 1, name: 'John' })
		.onDuplicateKeyUpdate({ set: { name: 'John1' } });

	const res = await db.select({ id: usersTable.id, name: usersTable.name }).from(usersTable).where(
		eq(usersTable.id, 1),
	);

	t.deepEqual(res, [{ id: 1, name: 'John1' }]);
});

test.serial('insert conflict', async (t) => {
	const { db } = t.context;

	await db.insert(usersTable)
		.values({ name: 'John' });

	await t.throwsAsync(
		() => db.insert(usersTable).values({ id: 1, name: 'John1' }),
		{
			code: 'ER_DUP_ENTRY',
			message: "Duplicate entry '1' for key 'userstest.PRIMARY'",
		},
	);
});

test.serial('insert conflict with ignore', async (t) => {
	const { db } = t.context;

	await db.insert(usersTable)
		.values({ name: 'John' });

	await db.insert(usersTable)
		.ignore()
		.values({ id: 1, name: 'John1' });

	const res = await db.select({ id: usersTable.id, name: usersTable.name }).from(usersTable).where(
		eq(usersTable.id, 1),
	);

	t.deepEqual(res, [{ id: 1, name: 'John' }]);
});

test.serial('insert sql', async (t) => {
	const { db } = t.context;

	await db.insert(usersTable).values({ name: sql`${'John'}` });
	const result = await db.select({ id: usersTable.id, name: usersTable.name }).from(usersTable);
	t.deepEqual(result, [{ id: 1, name: 'John' }]);
});

test.serial('partial join with alias', async (t) => {
	const { db } = t.context;
	const customerAlias = alias(usersTable, 'customer');

	await db.insert(usersTable).values([{ id: 10, name: 'Ivan' }, { id: 11, name: 'Hans' }]);
	const result = await db
		.select({
			user: {
				id: usersTable.id,
				name: usersTable.name,
			},
			customer: {
				id: customerAlias.id,
				name: customerAlias.name,
			},
		}).from(usersTable)
		.leftJoin(customerAlias, eq(customerAlias.id, 11))
		.where(eq(usersTable.id, 10));

	t.deepEqual(result, [{
		user: { id: 10, name: 'Ivan' },
		customer: { id: 11, name: 'Hans' },
	}]);
});

test.serial('full join with alias', async (t) => {
	const { db } = t.context;

	const mysqlTable = mysqlTableCreator((name) => `prefixed_${name}`);

	const users = mysqlTable('users', {
		id: serial('id').primaryKey(),
		name: text('name').notNull(),
	});

	await db.execute(sql`drop table if exists ${users}`);
	await db.execute(sql`create table ${users} (id serial primary key, name text not null)`);

	const customers = alias(users, 'customer');

	await db.insert(users).values([{ id: 10, name: 'Ivan' }, { id: 11, name: 'Hans' }]);
	const result = await db
		.select().from(users)
		.leftJoin(customers, eq(customers.id, 11))
		.where(eq(users.id, 10));

	t.deepEqual(result, [{
		users: {
			id: 10,
			name: 'Ivan',
		},
		customer: {
			id: 11,
			name: 'Hans',
		},
	}]);

	await db.execute(sql`drop table ${users}`);
});

test.serial('select from alias', async (t) => {
	const { db } = t.context;

	const mysqlTable = mysqlTableCreator((name) => `prefixed_${name}`);

	const users = mysqlTable('users', {
		id: serial('id').primaryKey(),
		name: text('name').notNull(),
	});

	await db.execute(sql`drop table if exists ${users}`);
	await db.execute(sql`create table ${users} (id serial primary key, name text not null)`);

	const user = alias(users, 'user');
	const customers = alias(users, 'customer');

	await db.insert(users).values([{ id: 10, name: 'Ivan' }, { id: 11, name: 'Hans' }]);
	const result = await db
		.select()
		.from(user)
		.leftJoin(customers, eq(customers.id, 11))
		.where(eq(user.id, 10));

	t.deepEqual(result, [{
		user: {
			id: 10,
			name: 'Ivan',
		},
		customer: {
			id: 11,
			name: 'Hans',
		},
	}]);

	await db.execute(sql`drop table ${users}`);
});

test.serial('insert with spaces', async (t) => {
	const { db } = t.context;

	await db.insert(usersTable).values({ name: sql`'Jo   h     n'` });
	const result = await db.select({ id: usersTable.id, name: usersTable.name }).from(usersTable);

	t.deepEqual(result, [{ id: 1, name: 'Jo   h     n' }]);
});

test.serial('prepared statement', async (t) => {
	const { db } = t.context;

	await db.insert(usersTable).values({ name: 'John' });
	const statement = db.select({
		id: usersTable.id,
		name: usersTable.name,
	}).from(usersTable)
		.prepare();
	const result = await statement.execute();

	t.deepEqual(result, [{ id: 1, name: 'John' }]);
});

test.serial('prepared statement reuse', async (t) => {
	const { db } = t.context;

	const stmt = db.insert(usersTable).values({
		verified: true,
		name: placeholder('name'),
	}).prepare();

	for (let i = 0; i < 10; i++) {
		await stmt.execute({ name: `John ${i}` });
	}

	const result = await db.select({
		id: usersTable.id,
		name: usersTable.name,
		verified: usersTable.verified,
	}).from(usersTable);

	t.deepEqual(result, [
		{ id: 1, name: 'John 0', verified: true },
		{ id: 2, name: 'John 1', verified: true },
		{ id: 3, name: 'John 2', verified: true },
		{ id: 4, name: 'John 3', verified: true },
		{ id: 5, name: 'John 4', verified: true },
		{ id: 6, name: 'John 5', verified: true },
		{ id: 7, name: 'John 6', verified: true },
		{ id: 8, name: 'John 7', verified: true },
		{ id: 9, name: 'John 8', verified: true },
		{ id: 10, name: 'John 9', verified: true },
	]);
});

test.serial('prepared statement with placeholder in .where', async (t) => {
	const { db } = t.context;

	await db.insert(usersTable).values({ name: 'John' });
	const stmt = db.select({
		id: usersTable.id,
		name: usersTable.name,
	}).from(usersTable)
		.where(eq(usersTable.id, placeholder('id')))
		.prepare();
	const result = await stmt.execute({ id: 1 });

	t.deepEqual(result, [{ id: 1, name: 'John' }]);
});

test.serial('migrator', async (t) => {
	const { db } = t.context;

	await db.execute(sql`drop table if exists cities_migration`);
	await db.execute(sql`drop table if exists users_migration`);
	await db.execute(sql`drop table if exists users12`);
	await db.execute(sql`drop table if exists __drizzle_migrations`);

	await migrate(db, { migrationsFolder: './drizzle2/mysql' });

	await db.insert(usersMigratorTable).values({ name: 'John', email: 'email' });

	const result = await db.select().from(usersMigratorTable);

	t.deepEqual(result, [{ id: 1, name: 'John', email: 'email' }]);

	await db.execute(sql`drop table cities_migration`);
	await db.execute(sql`drop table users_migration`);
	await db.execute(sql`drop table users12`);
	await db.execute(sql`drop table __drizzle_migrations`);
});

test.serial('insert via db.execute + select via db.execute', async (t) => {
	const { db } = t.context;

	await db.execute(sql`insert into ${usersTable} (${new Name(usersTable.name.name)}) values (${'John'})`);

	const result = await db.execute<{ id: number; name: string }>(sql`select id, name from ${usersTable}`);
	t.deepEqual(result[0], [{ id: 1, name: 'John' }]);
});

test.serial('insert via db.execute w/ query builder', async (t) => {
	const { db } = t.context;

	const inserted = await db.execute(
		db.insert(usersTable).values({ name: 'John' }),
	);
	t.is(inserted[0].affectedRows, 1);
});

test.serial('insert + select all possible dates', async (t) => {
	const { db } = t.context;

	await db.execute(sql`drop table if exists \`datestable\``);
	await db.execute(
		sql`
			create table \`datestable\` (
				\`date\` date,
				\`date_as_string\` date,
				\`time\` time,
				\`datetime\` datetime,
				\`datetime_as_string\` datetime,
				\`timestamp\` timestamp(3),
				\`timestamp_as_string\` timestamp(3),
				\`year\` year
			)
		`,
	);

	const date = new Date('2022-11-11');
	const dateWithMilliseconds = new Date('2022-11-11 12:12:12.123');

	await db.insert(datesTable).values({
		date: date,
		dateAsString: '2022-11-11',
		time: '12:12:12',
		datetime: date,
		year: 22,
		datetimeAsString: '2022-11-11 12:12:12',
		timestamp: dateWithMilliseconds,
		timestampAsString: '2022-11-11 12:12:12.123',
	});

	const res = await db.select().from(datesTable);

	t.assert(res[0]?.date instanceof Date); // eslint-disable-line no-instanceof/no-instanceof
	t.assert(res[0]?.datetime instanceof Date); // eslint-disable-line no-instanceof/no-instanceof
	t.assert(typeof res[0]?.dateAsString === 'string');
	t.assert(typeof res[0]?.datetimeAsString === 'string');

	t.deepEqual(res, [{
		date: toLocalDate(new Date('2022-11-11')),
		dateAsString: '2022-11-11',
		time: '12:12:12',
		datetime: new Date('2022-11-11'),
		year: 2022,
		datetimeAsString: '2022-11-11 12:12:12',
		timestamp: new Date('2022-11-11 12:12:12.123'),
		timestampAsString: '2022-11-11 12:12:12.123',
	}]);

	await db.execute(sql`drop table if exists \`datestable\``);
});

const tableWithEnums = mysqlTable('enums_test_case', {
	id: serial('id').primaryKey(),
	enum1: mysqlEnum('enum1', ['a', 'b', 'c']).notNull(),
	enum2: mysqlEnum('enum2', ['a', 'b', 'c']).default('a'),
	enum3: mysqlEnum('enum3', ['a', 'b', 'c']).notNull().default('b'),
});

test.serial('Mysql enum test case #1', async (t) => {
	const { db } = t.context;

	await db.execute(sql`drop table if exists \`enums_test_case\``);

	await db.execute(sql`
		create table \`enums_test_case\` (
			\`id\` serial primary key,
			\`enum1\` ENUM('a', 'b', 'c') not null,
			\`enum2\` ENUM('a', 'b', 'c') default 'a',
			\`enum3\` ENUM('a', 'b', 'c') not null default 'b'
		)
	`);

	await db.insert(tableWithEnums).values([
		{ id: 1, enum1: 'a', enum2: 'b', enum3: 'c' },
		{ id: 2, enum1: 'a', enum3: 'c' },
		{ id: 3, enum1: 'a' },
	]);

	const res = await db.select().from(tableWithEnums);

	await db.execute(sql`drop table \`enums_test_case\``);

	t.deepEqual(res, [
		{ id: 1, enum1: 'a', enum2: 'b', enum3: 'c' },
		{ id: 2, enum1: 'a', enum2: 'a', enum3: 'c' },
		{ id: 3, enum1: 'a', enum2: 'a', enum3: 'b' },
	]);
});

test.serial('left join (flat object fields)', async (t) => {
	const { db } = t.context;

	await db.insert(citiesTable)
		.values([{ name: 'Paris' }, { name: 'London' }]);

	await db.insert(users2Table).values([{ name: 'John', cityId: 1 }, { name: 'Jane' }]);

	const res = await db.select({
		userId: users2Table.id,
		userName: users2Table.name,
		cityId: citiesTable.id,
		cityName: citiesTable.name,
	}).from(users2Table)
		.leftJoin(citiesTable, eq(users2Table.cityId, citiesTable.id));

	t.deepEqual(res, [
		{ userId: 1, userName: 'John', cityId: 1, cityName: 'Paris' },
		{ userId: 2, userName: 'Jane', cityId: null, cityName: null },
	]);
});

test.serial('left join (grouped fields)', async (t) => {
	const { db } = t.context;

	await db.insert(citiesTable)
		.values([{ name: 'Paris' }, { name: 'London' }]);

	await db.insert(users2Table).values([{ name: 'John', cityId: 1 }, { name: 'Jane' }]);

	const res = await db.select({
		id: users2Table.id,
		user: {
			name: users2Table.name,
			nameUpper: sql<string>`upper(${users2Table.name})`,
		},
		city: {
			id: citiesTable.id,
			name: citiesTable.name,
			nameUpper: sql<string>`upper(${citiesTable.name})`,
		},
	}).from(users2Table)
		.leftJoin(citiesTable, eq(users2Table.cityId, citiesTable.id));

	t.deepEqual(res, [
		{
			id: 1,
			user: { name: 'John', nameUpper: 'JOHN' },
			city: { id: 1, name: 'Paris', nameUpper: 'PARIS' },
		},
		{
			id: 2,
			user: { name: 'Jane', nameUpper: 'JANE' },
			city: null,
		},
	]);
});

test.serial('left join (all fields)', async (t) => {
	const { db } = t.context;

	await db.insert(citiesTable)
		.values([{ name: 'Paris' }, { name: 'London' }]);

	await db.insert(users2Table).values([{ name: 'John', cityId: 1 }, { name: 'Jane' }]);

	const res = await db.select().from(users2Table)
		.leftJoin(citiesTable, eq(users2Table.cityId, citiesTable.id));

	t.deepEqual(res, [
		{
			users2: {
				id: 1,
				name: 'John',
				cityId: 1,
			},
			cities: {
				id: 1,
				name: 'Paris',
			},
		},
		{
			users2: {
				id: 2,
				name: 'Jane',
				cityId: null,
			},
			cities: null,
		},
	]);
});

test.serial('join subquery', async (t) => {
	const { db } = t.context;

	await db.execute(sql`drop table if exists \`courses\``);
	await db.execute(sql`drop table if exists \`course_categories\``);

	await db.execute(
		sql`
			create table \`course_categories\` (
				\`id\` serial primary key,
				\`name\` text not null
			)
		`,
	);

	await db.execute(
		sql`
			create table \`courses\` (
				\`id\` serial primary key,
				\`name\` text not null,
				\`category_id\` int references \`course_categories\`(\`id\`)
			)
		`,
	);

	await db.insert(courseCategoriesTable).values([
		{ name: 'Category 1' },
		{ name: 'Category 2' },
		{ name: 'Category 3' },
		{ name: 'Category 4' },
	]);

	await db.insert(coursesTable).values([
		{ name: 'Development', categoryId: 2 },
		{ name: 'IT & Software', categoryId: 3 },
		{ name: 'Marketing', categoryId: 4 },
		{ name: 'Design', categoryId: 1 },
	]);

	const sq2 = db
		.select({
			categoryId: courseCategoriesTable.id,
			category: courseCategoriesTable.name,
			total: sql<number>`count(${courseCategoriesTable.id})`,
		})
		.from(courseCategoriesTable)
		.groupBy(courseCategoriesTable.id, courseCategoriesTable.name)
		.as('sq2');

	const res = await db
		.select({
			courseName: coursesTable.name,
			categoryId: sq2.categoryId,
		})
		.from(coursesTable)
		.leftJoin(sq2, eq(coursesTable.categoryId, sq2.categoryId))
		.orderBy(coursesTable.name);

	t.deepEqual(res, [
		{ courseName: 'Design', categoryId: 1 },
		{ courseName: 'Development', categoryId: 2 },
		{ courseName: 'IT & Software', categoryId: 3 },
		{ courseName: 'Marketing', categoryId: 4 },
	]);

	await db.execute(sql`drop table if exists \`courses\``);
	await db.execute(sql`drop table if exists \`course_categories\``);
});

test.serial('with ... select', async (t) => {
	const { db } = t.context;

	await db.execute(sql`drop table if exists \`orders\``);
	await db.execute(
		sql`
			create table \`orders\` (
				\`id\` serial primary key,
				\`region\` text not null,
				\`product\` text not null,
				\`amount\` int not null,
				\`quantity\` int not null
			)
		`,
	);

	await db.insert(orders).values([
		{ region: 'Europe', product: 'A', amount: 10, quantity: 1 },
		{ region: 'Europe', product: 'A', amount: 20, quantity: 2 },
		{ region: 'Europe', product: 'B', amount: 20, quantity: 2 },
		{ region: 'Europe', product: 'B', amount: 30, quantity: 3 },
		{ region: 'US', product: 'A', amount: 30, quantity: 3 },
		{ region: 'US', product: 'A', amount: 40, quantity: 4 },
		{ region: 'US', product: 'B', amount: 40, quantity: 4 },
		{ region: 'US', product: 'B', amount: 50, quantity: 5 },
	]);

	const regionalSales = db
		.$with('regional_sales')
		.as(
			db
				.select({
					region: orders.region,
					totalSales: sql<number>`sum(${orders.amount})`.as('total_sales'),
				})
				.from(orders)
				.groupBy(orders.region),
		);

	const topRegions = db
		.$with('top_regions')
		.as(
			db
				.select({
					region: regionalSales.region,
				})
				.from(regionalSales)
				.where(
					gt(
						regionalSales.totalSales,
						db.select({ sales: sql`sum(${regionalSales.totalSales})/10` }).from(regionalSales),
					),
				),
		);

	const result = await db
		.with(regionalSales, topRegions)
		.select({
			region: orders.region,
			product: orders.product,
			productUnits: sql<number>`cast(sum(${orders.quantity}) as unsigned)`,
			productSales: sql<number>`cast(sum(${orders.amount}) as unsigned)`,
		})
		.from(orders)
		.where(inArray(orders.region, db.select({ region: topRegions.region }).from(topRegions)))
		.groupBy(orders.region, orders.product)
		.orderBy(orders.region, orders.product);

	t.deepEqual(result, [
		{
			region: 'Europe',
			product: 'A',
			productUnits: 3,
			productSales: 30,
		},
		{
			region: 'Europe',
			product: 'B',
			productUnits: 5,
			productSales: 50,
		},
		{
			region: 'US',
			product: 'A',
			productUnits: 7,
			productSales: 70,
		},
		{
			region: 'US',
			product: 'B',
			productUnits: 9,
			productSales: 90,
		},
	]);
});

test.serial('select from subquery sql', async (t) => {
	const { db } = t.context;

	await db.insert(users2Table).values([{ name: 'John' }, { name: 'Jane' }]);

	const sq = db
		.select({ name: sql<string>`concat(${users2Table.name}, " modified")`.as('name') })
		.from(users2Table)
		.as('sq');

	const res = await db.select({ name: sq.name }).from(sq);

	t.deepEqual(res, [{ name: 'John modified' }, { name: 'Jane modified' }]);
});

test.serial('select a field without joining its table', (t) => {
	const { db } = t.context;

	t.throws(() => db.select({ name: users2Table.name }).from(usersTable).prepare());
});

test.serial('select all fields from subquery without alias', (t) => {
	const { db } = t.context;

	const sq = db.$with('sq').as(db.select({ name: sql<string>`upper(${users2Table.name})` }).from(users2Table));

	t.throws(() => db.select().from(sq).prepare());
});

test.serial('select count()', async (t) => {
	const { db } = t.context;

	await db.insert(usersTable).values([{ name: 'John' }, { name: 'Jane' }]);

	const res = await db.select({ count: sql`count(*)` }).from(usersTable);

	t.deepEqual(res, [{ count: 2 }]);
});

test.serial('select for ...', (t) => {
	const { db } = t.context;

	{
		const query = db.select().from(users2Table).for('update').toSQL();
		t.regex(query.sql, / for update$/);
	}
	{
		const query = db.select().from(users2Table).for('share', { skipLocked: true }).toSQL();
		t.regex(query.sql, / for share skip locked$/);
	}
	{
		const query = db.select().from(users2Table).for('update', { noWait: true }).toSQL();
		t.regex(query.sql, / for update no wait$/);
	}
});

test.serial('having', async (t) => {
	const { db } = t.context;

	await db.insert(citiesTable).values([{ name: 'London' }, { name: 'Paris' }, { name: 'New York' }]);

	await db.insert(users2Table).values([{ name: 'John', cityId: 1 }, { name: 'Jane', cityId: 1 }, {
		name: 'Jack',
		cityId: 2,
	}]);

	const result = await db
		.select({
			id: citiesTable.id,
			name: sql<string>`upper(${citiesTable.name})`.as('upper_name'),
			usersCount: sql<number>`count(${users2Table.id})`.as('users_count'),
		})
		.from(citiesTable)
		.leftJoin(users2Table, eq(users2Table.cityId, citiesTable.id))
		.where(({ name }) => sql`length(${name}) >= 3`)
		.groupBy(citiesTable.id)
		.having(({ usersCount }) => sql`${usersCount} > 0`)
		.orderBy(({ name }) => name);

	t.deepEqual(result, [
		{
			id: 1,
			name: 'LONDON',
			usersCount: 2,
		},
		{
			id: 2,
			name: 'PARIS',
			usersCount: 1,
		},
	]);
});

test.serial('view', async (t) => {
	const { db } = t.context;

	const newYorkers1 = mysqlView('new_yorkers')
		.as((qb) => qb.select().from(users2Table).where(eq(users2Table.cityId, 1)));

	const newYorkers2 = mysqlView('new_yorkers', {
		id: serial('id').primaryKey(),
		name: text('name').notNull(),
		cityId: int('city_id').notNull(),
	}).as(sql`select * from ${users2Table} where ${eq(users2Table.cityId, 1)}`);

	const newYorkers3 = mysqlView('new_yorkers', {
		id: serial('id').primaryKey(),
		name: text('name').notNull(),
		cityId: int('city_id').notNull(),
	}).existing();

	await db.execute(sql`create view new_yorkers as ${getViewConfig(newYorkers1).query}`);

	await db.insert(citiesTable).values([{ name: 'New York' }, { name: 'Paris' }]);

	await db.insert(users2Table).values([
		{ name: 'John', cityId: 1 },
		{ name: 'Jane', cityId: 1 },
		{ name: 'Jack', cityId: 2 },
	]);

	{
		const result = await db.select().from(newYorkers1);
		t.deepEqual(result, [
			{ id: 1, name: 'John', cityId: 1 },
			{ id: 2, name: 'Jane', cityId: 1 },
		]);
	}

	{
		const result = await db.select().from(newYorkers2);
		t.deepEqual(result, [
			{ id: 1, name: 'John', cityId: 1 },
			{ id: 2, name: 'Jane', cityId: 1 },
		]);
	}

	{
		const result = await db.select().from(newYorkers3);
		t.deepEqual(result, [
			{ id: 1, name: 'John', cityId: 1 },
			{ id: 2, name: 'Jane', cityId: 1 },
		]);
	}

	{
		const result = await db.select({ name: newYorkers1.name }).from(newYorkers1);
		t.deepEqual(result, [
			{ name: 'John' },
			{ name: 'Jane' },
		]);
	}

	await db.execute(sql`drop view ${newYorkers1}`);
});

test.serial('select from raw sql', async (t) => {
	const { db } = t.context;

	const result = await db.select({
		id: sql<number>`id`,
		name: sql<string>`name`,
	}).from(sql`(select 1 as id, 'John' as name) as users`);

	Expect<Equal<{ id: number; name: string }[], typeof result>>;

	t.deepEqual(result, [
		{ id: 1, name: 'John' },
	]);
});

test.serial('select from raw sql with joins', async (t) => {
	const { db } = t.context;

	const result = await db
		.select({
			id: sql<number>`users.id`,
			name: sql<string>`users.name`,
			userCity: sql<string>`users.city`,
			cityName: sql<string>`cities.name`,
		})
		.from(sql`(select 1 as id, 'John' as name, 'New York' as city) as users`)
		.leftJoin(sql`(select 1 as id, 'Paris' as name) as cities`, sql`cities.id = users.id`);

	Expect<Equal<{ id: number; name: string; userCity: string; cityName: string }[], typeof result>>;

	t.deepEqual(result, [
		{ id: 1, name: 'John', userCity: 'New York', cityName: 'Paris' },
	]);
});

test.serial('join on aliased sql from select', async (t) => {
	const { db } = t.context;

	const result = await db
		.select({
			userId: sql<number>`users.id`.as('userId'),
			name: sql<string>`users.name`,
			userCity: sql<string>`users.city`,
			cityId: sql<number>`cities.id`.as('cityId'),
			cityName: sql<string>`cities.name`,
		})
		.from(sql`(select 1 as id, 'John' as name, 'New York' as city) as users`)
		.leftJoin(sql`(select 1 as id, 'Paris' as name) as cities`, (cols) => eq(cols.cityId, cols.userId));

	Expect<Equal<{ userId: number; name: string; userCity: string; cityId: number; cityName: string }[], typeof result>>;

	t.deepEqual(result, [
		{ userId: 1, name: 'John', userCity: 'New York', cityId: 1, cityName: 'Paris' },
	]);
});

test.serial('join on aliased sql from with clause', async (t) => {
	const { db } = t.context;

	const users = db.$with('users').as(
		db.select({
			id: sql<number>`id`.as('userId'),
			name: sql<string>`name`.as('userName'),
			city: sql<string>`city`.as('city'),
		}).from(
			sql`(select 1 as id, 'John' as name, 'New York' as city) as users`,
		),
	);

	const cities = db.$with('cities').as(
		db.select({
			id: sql<number>`id`.as('cityId'),
			name: sql<string>`name`.as('cityName'),
		}).from(
			sql`(select 1 as id, 'Paris' as name) as cities`,
		),
	);

	const result = await db
		.with(users, cities)
		.select({
			userId: users.id,
			name: users.name,
			userCity: users.city,
			cityId: cities.id,
			cityName: cities.name,
		})
		.from(users)
		.leftJoin(cities, (cols) => eq(cols.cityId, cols.userId));

	Expect<Equal<{ userId: number; name: string; userCity: string; cityId: number; cityName: string }[], typeof result>>;

	t.deepEqual(result, [
		{ userId: 1, name: 'John', userCity: 'New York', cityId: 1, cityName: 'Paris' },
	]);
});

test.serial('prefixed table', async (t) => {
	const { db } = t.context;

	const mysqlTable = mysqlTableCreator((name) => `myprefix_${name}`);

	const users = mysqlTable('test_prefixed_table_with_unique_name', {
		id: int('id').primaryKey(),
		name: text('name').notNull(),
	});

	await db.execute(sql`drop table if exists ${users}`);

	await db.execute(
		sql`create table myprefix_test_prefixed_table_with_unique_name (id int not null primary key, name text not null)`,
	);

	await db.insert(users).values({ id: 1, name: 'John' });

	const result = await db.select().from(users);

	t.deepEqual(result, [{ id: 1, name: 'John' }]);

	await db.execute(sql`drop table ${users}`);
});

test.serial('orderBy with aliased column', (t) => {
	const { db } = t.context;

	const query = db.select({
		test: sql`something`.as('test'),
	}).from(users2Table).orderBy((fields) => fields.test).toSQL();

	t.deepEqual(query.sql, 'select something as `test` from `users2` order by `test`');
});

test.serial('timestamp timezone', async (t) => {
	const { db } = t.context;

	const date = new Date(Date.parse('2020-01-01T12:34:56+07:00'));

	await db.insert(usersTable).values({ name: 'With default times' });
	await db.insert(usersTable).values({
		name: 'Without default times',
		createdAt: date,
	});
	const users = await db.select().from(usersTable);

	// check that the timestamps are set correctly for default times
	t.assert(Math.abs(users[0]!.createdAt.getTime() - Date.now()) < 2000);

	// check that the timestamps are set correctly for non default times
	t.assert(Math.abs(users[1]!.createdAt.getTime() - date.getTime()) < 2000);
});

test.serial('transaction', async (t) => {
	const { db } = t.context;

	const users = mysqlTable('users_transactions', {
		id: serial('id').primaryKey(),
		balance: int('balance').notNull(),
	});
	const products = mysqlTable('products_transactions', {
		id: serial('id').primaryKey(),
		price: int('price').notNull(),
		stock: int('stock').notNull(),
	});

	await db.execute(sql`drop table if exists ${users}`);
	await db.execute(sql`drop table if exists ${products}`);

	await db.execute(sql`create table users_transactions (id serial not null primary key, balance int not null)`);
	await db.execute(
		sql`create table products_transactions (id serial not null primary key, price int not null, stock int not null)`,
	);

	const [{ insertId: userId }] = await db.insert(users).values({ balance: 100 });
	const user = await db.select().from(users).where(eq(users.id, userId)).then((rows) => rows[0]!);
	const [{ insertId: productId }] = await db.insert(products).values({ price: 10, stock: 10 });
	const product = await db.select().from(products).where(eq(products.id, productId)).then((rows) => rows[0]!);

	await db.transaction(async (tx) => {
		await tx.update(users).set({ balance: user.balance - product.price }).where(eq(users.id, user.id));
		await tx.update(products).set({ stock: product.stock - 1 }).where(eq(products.id, product.id));
	});

	const result = await db.select().from(users);

	t.deepEqual(result, [{ id: 1, balance: 90 }]);

	await db.execute(sql`drop table ${users}`);
	await db.execute(sql`drop table ${products}`);
});

test.serial('transaction rollback', async (t) => {
	const { db } = t.context;

	const users = mysqlTable('users_transactions_rollback', {
		id: serial('id').primaryKey(),
		balance: int('balance').notNull(),
	});

	await db.execute(sql`drop table if exists ${users}`);

	await db.execute(
		sql`create table users_transactions_rollback (id serial not null primary key, balance int not null)`,
	);

	await t.throwsAsync(async () =>
		await db.transaction(async (tx) => {
			await tx.insert(users).values({ balance: 100 });
			tx.rollback();
		}), { instanceOf: TransactionRollbackError });

	const result = await db.select().from(users);

	t.deepEqual(result, []);

	await db.execute(sql`drop table ${users}`);
});

test.serial('nested transaction', async (t) => {
	const { db } = t.context;

	const users = mysqlTable('users_nested_transactions', {
		id: serial('id').primaryKey(),
		balance: int('balance').notNull(),
	});

	await db.execute(sql`drop table if exists ${users}`);

	await db.execute(
		sql`create table users_nested_transactions (id serial not null primary key, balance int not null)`,
	);

	await db.transaction(async (tx) => {
		await tx.insert(users).values({ balance: 100 });

		await tx.transaction(async (tx) => {
			await tx.update(users).set({ balance: 200 });
		});
	});

	const result = await db.select().from(users);

	t.deepEqual(result, [{ id: 1, balance: 200 }]);

	await db.execute(sql`drop table ${users}`);
});

test.serial('nested transaction rollback', async (t) => {
	const { db } = t.context;

	const users = mysqlTable('users_nested_transactions_rollback', {
		id: serial('id').primaryKey(),
		balance: int('balance').notNull(),
	});

	await db.execute(sql`drop table if exists ${users}`);

	await db.execute(
		sql`create table users_nested_transactions_rollback (id serial not null primary key, balance int not null)`,
	);

	await db.transaction(async (tx) => {
		await tx.insert(users).values({ balance: 100 });

		await t.throwsAsync(async () =>
			await tx.transaction(async (tx) => {
				await tx.update(users).set({ balance: 200 });
				tx.rollback();
			}), { instanceOf: TransactionRollbackError });
	});

	const result = await db.select().from(users);

	t.deepEqual(result, [{ id: 1, balance: 100 }]);

	await db.execute(sql`drop table ${users}`);
});

test.serial('join subquery with join', async (t) => {
	const { db } = t.context;

	const internalStaff = mysqlTable('internal_staff', {
		userId: int('user_id').notNull(),
	});

	const customUser = mysqlTable('custom_user', {
		id: int('id').notNull(),
	});

	const ticket = mysqlTable('ticket', {
		staffId: int('staff_id').notNull(),
	});

	await db.execute(sql`drop table if exists ${internalStaff}`);
	await db.execute(sql`drop table if exists ${customUser}`);
	await db.execute(sql`drop table if exists ${ticket}`);

	await db.execute(sql`create table internal_staff (user_id integer not null)`);
	await db.execute(sql`create table custom_user (id integer not null)`);
	await db.execute(sql`create table ticket (staff_id integer not null)`);

	await db.insert(internalStaff).values({ userId: 1 });
	await db.insert(customUser).values({ id: 1 });
	await db.insert(ticket).values({ staffId: 1 });

	const subq = db
		.select()
		.from(internalStaff)
		.leftJoin(customUser, eq(internalStaff.userId, customUser.id))
		.as('internal_staff');

	const mainQuery = await db
		.select()
		.from(ticket)
		.leftJoin(subq, eq(subq.internal_staff.userId, ticket.staffId));

	t.deepEqual(mainQuery, [{
		ticket: { staffId: 1 },
		internal_staff: {
			internal_staff: { userId: 1 },
			custom_user: { id: 1 },
		},
	}]);

	await db.execute(sql`drop table ${internalStaff}`);
	await db.execute(sql`drop table ${customUser}`);
	await db.execute(sql`drop table ${ticket}`);
});

test.serial('subquery with view', async (t) => {
	const { db } = t.context;

	const users = mysqlTable('users_subquery_view', {
		id: serial('id').primaryKey(),
		name: text('name').notNull(),
		cityId: int('city_id').notNull(),
	});

	const newYorkers = mysqlView('new_yorkers').as((qb) => qb.select().from(users).where(eq(users.cityId, 1)));

	await db.execute(sql`drop table if exists ${users}`);
	await db.execute(sql`drop view if exists ${newYorkers}`);

	await db.execute(
		sql`create table ${users} (id serial not null primary key, name text not null, city_id integer not null)`,
	);
	await db.execute(sql`create view ${newYorkers} as select * from ${users} where city_id = 1`);

	await db.insert(users).values([
		{ name: 'John', cityId: 1 },
		{ name: 'Jane', cityId: 2 },
		{ name: 'Jack', cityId: 1 },
		{ name: 'Jill', cityId: 2 },
	]);

	const sq = db.$with('sq').as(db.select().from(newYorkers));
	const result = await db.with(sq).select().from(sq);

	t.deepEqual(result, [
		{ id: 1, name: 'John', cityId: 1 },
		{ id: 3, name: 'Jack', cityId: 1 },
	]);

	await db.execute(sql`drop view ${newYorkers}`);
	await db.execute(sql`drop table ${users}`);
});

test.serial('join view as subquery', async (t) => {
	const { db } = t.context;

	const users = mysqlTable('users_join_view', {
		id: serial('id').primaryKey(),
		name: text('name').notNull(),
		cityId: int('city_id').notNull(),
	});

	const newYorkers = mysqlView('new_yorkers').as((qb) => qb.select().from(users).where(eq(users.cityId, 1)));

	await db.execute(sql`drop table if exists ${users}`);
	await db.execute(sql`drop view if exists ${newYorkers}`);

	await db.execute(
		sql`create table ${users} (id serial not null primary key, name text not null, city_id integer not null)`,
	);
	await db.execute(sql`create view ${newYorkers} as select * from ${users} where city_id = 1`);

	await db.insert(users).values([
		{ name: 'John', cityId: 1 },
		{ name: 'Jane', cityId: 2 },
		{ name: 'Jack', cityId: 1 },
		{ name: 'Jill', cityId: 2 },
	]);

	const sq = db.select().from(newYorkers).as('new_yorkers_sq');

	const result = await db.select().from(users).leftJoin(sq, eq(users.id, sq.id));

	t.deepEqual(result, [
		{
			users_join_view: { id: 1, name: 'John', cityId: 1 },
			new_yorkers_sq: { id: 1, name: 'John', cityId: 1 },
		},
		{
			users_join_view: { id: 2, name: 'Jane', cityId: 2 },
			new_yorkers_sq: null,
		},
		{
			users_join_view: { id: 3, name: 'Jack', cityId: 1 },
			new_yorkers_sq: { id: 3, name: 'Jack', cityId: 1 },
		},
		{
			users_join_view: { id: 4, name: 'Jill', cityId: 2 },
			new_yorkers_sq: null,
		},
	]);

	await db.execute(sql`drop view ${newYorkers}`);
	await db.execute(sql`drop table ${users}`);
});

test.serial('select iterator', async (t) => {
	const { db } = t.context;

	const users = mysqlTable('users_iterator', {
		id: serial('id').primaryKey(),
	});

	await db.execute(sql`drop table if exists ${users}`);
	await db.execute(sql`create table ${users} (id serial not null primary key)`);

	await db.insert(users).values([{}, {}, {}]);

	const iter = db.select().from(users).iterator();
	const result: InferModel<typeof users>[] = [];

	for await (const row of iter) {
		result.push(row);
	}

	t.deepEqual(result, [{ id: 1 }, { id: 2 }, { id: 3 }]);
});

test.serial('select iterator w/ prepared statement', async (t) => {
	const { db } = t.context;

	const users = mysqlTable('users_iterator', {
		id: serial('id').primaryKey(),
	});

	await db.execute(sql`drop table if exists ${users}`);
	await db.execute(sql`create table ${users} (id serial not null primary key)`);

	await db.insert(users).values([{}, {}, {}]);

	const prepared = db.select().from(users).prepare();
	const iter = prepared.iterator();
	const result: InferModel<typeof users>[] = [];

	for await (const row of iter) {
		result.push(row);
	}

	t.deepEqual(result, [{ id: 1 }, { id: 2 }, { id: 3 }]);
});

test.serial('insert undefined', async (t) => {
	const { db } = t.context;

	const users = mysqlTable('users', {
		id: serial('id').primaryKey(),
		name: text('name'),
	});

	await db.execute(sql`drop table if exists ${users}`);

	await db.execute(
		sql`create table ${users} (id serial not null primary key, name text)`,
	);

	await t.notThrowsAsync(async () => await db.insert(users).values({ name: undefined }));

	await db.execute(sql`drop table ${users}`);
});

test.serial('update undefined', async (t) => {
	const { db } = t.context;

	const users = mysqlTable('users', {
		id: serial('id').primaryKey(),
		name: text('name'),
	});

	await db.execute(sql`drop table if exists ${users}`);

	await db.execute(
		sql`create table ${users} (id serial not null primary key, name text)`,
	);

	await t.throwsAsync(async () => await db.update(users).set({ name: undefined }));
	await t.notThrowsAsync(async () => await db.update(users).set({ id: 1, name: undefined }));

	await db.execute(sql`drop table ${users}`);
});

<<<<<<< HEAD
test.serial('select with match against', async (t) => {
  const { db } = t.context;

  const users = mysqlTable('users', {
    id: serial('id').primaryKey(),
    name: text('name').notNull(),
    bio: text('bio').notNull()
  })

	await db.execute(sql`drop table if exists ${users}`);

	await db.execute(
		sql`create table ${users} (id serial not null primary key, name text, bio text, fulltext full_text (name, bio))`,
	);

  const user1 = {
    id: 1,
    name: 'Drizzle',
    bio: 'Drizzle is a great ORM'
  }
  const user2 = {
    id: 2,
    name: 'Prisma',
    bio: 'Prisma is an awful ORM'
  }

  await db.insert(users).values([user1, user2]);

  const query = await db.select()
    .from(users)
    .where(match(users.name, users.bio).against('%orm%'))

  t.deepEqual(query, [user1, user2]);
})

test.serial('select with match against in natural language mode', async (t) => {
  const { db } = t.context;

  const users = mysqlTable('users', {
    id: serial('id').primaryKey(),
    name: text('name').notNull(),
    bio: text('bio').notNull()
  })

	await db.execute(sql`drop table if exists ${users}`);

	await db.execute(
		sql`create table ${users} (id serial not null primary key, name text, bio text, fulltext full_text (name, bio))`,
	);

  const user1 = {
    id: 1,
    name: 'Drizzle',
    bio: 'Drizzle is a great ORM'
  }
  const user2 = {
    id: 2,
    name: 'Prisma',
    bio: 'Prisma is an awful ORM'
  }

  await db.insert(users).values([user1, user2]);

  const query = await db.select()
    .from(users)
    .where(match(users.name, users.bio).against('great', { mode: "natural" }))

  t.deepEqual(query, [user1]);
})

test.serial('select with match against in boolean mode', async (t) => {
  const { db } = t.context;

  const users = mysqlTable('users', {
    id: serial('id').primaryKey(),
    name: text('name').notNull(),
    bio: text('bio').notNull()
  })

	await db.execute(sql`drop table if exists ${users}`);

	await db.execute(
		sql`create table ${users} (id serial not null primary key, name text, bio text, fulltext full_text (name, bio))`,
	);

  const user1 = {
    id: 1,
    name: 'Drizzle',
    bio: 'Drizzle is a great ORM'
  }
  const user2 = {
    id: 2,
    name: 'Prisma',
    bio: 'Prisma is an awful ORM'
  }

  await db.insert(users).values([user1, user2]);

  const query = await db.select()
    .from(users)
    .where(match(users.name, users.bio).against('Drizzle*', { mode: "boolean" }))

  t.deepEqual(query, [user1]);
})

test.serial('select with match against with query expansion', async (t) => {
  const { db } = t.context;

  const users = mysqlTable('users', {
    id: serial('id').primaryKey(),
    name: text('name').notNull(),
    bio: text('bio').notNull()
  })

	await db.execute(sql`drop table if exists ${users}`);

	await db.execute(
		sql`create table ${users} (id serial not null primary key, name text, bio text, fulltext full_text (name, bio))`,
	);

  const user1 = {
    id: 1,
    name: 'Drizzle',
    bio: 'Drizzle is a great ORM'
  }
  const user2 = {
    id: 2,
    name: 'Prisma',
    bio: 'Prisma is an awful ORM'
  }

  await db.insert(users).values([user1, user2]);

  const query = await db.select()
    .from(users)
    .where(match(users.name, users.bio).against('Drizzle*', { mode: "with exp" }))

  t.deepEqual(query, [user1, user2]);
})

test.serial('select with match against in natural language with query expansion', async (t) => {
  const { db } = t.context;

  const users = mysqlTable('users', {
    id: serial('id').primaryKey(),
    name: text('name').notNull(),
    bio: text('bio').notNull()
  })

	await db.execute(sql`drop table if exists ${users}`);

	await db.execute(
		sql`create table ${users} (id serial not null primary key, name text, bio text, fulltext full_text (name, bio))`,
	);

  const user1 = {
    id: 1,
    name: 'Drizzle',
    bio: 'Drizzle is a great ORM'
  }
  const user2 = {
    id: 2,
    name: 'Prisma',
    bio: 'Prisma is an awful ORM'
  }

  await db.insert(users).values([user1, user2]);

  const query = await db.select()
    .from(users)
    .where(match(users.name, users.bio).against('Drizzle*', { mode: "natural with exp" }))

  t.deepEqual(query, [user1, user2]);
})
=======
test.serial('utc config for datetime', async (t) => {
	const { db } = t.context;

	await db.execute(sql`drop table if exists \`datestable\``);
	await db.execute(
		sql`
			create table \`datestable\` (
				\`datetime_utc\` datetime(3),
				\`datetime\` datetime(3),
				\`datetime_as_string\` datetime
			)
		`,
	);
	const datesTable = mysqlTable('datestable', {
		datetimeUTC: datetime('datetime_utc', { fsp: 3, mode: 'date' }),
		datetime: datetime('datetime', { fsp: 3 }),
		datetimeAsString: datetime('datetime_as_string', { mode: 'string' }),
	});

	const dateObj = new Date('2022-11-11');
	const dateUtc = new Date('2022-11-11T12:12:12.122Z');

	await db.insert(datesTable).values({
		datetimeUTC: dateUtc,
		datetime: dateObj,
		datetimeAsString: '2022-11-11 12:12:12',
	});

	const res = await db.select().from(datesTable);

	const [rawSelect] = await db.execute(sql`select \`datetime_utc\` from \`datestable\``);
	const selectedRow = (rawSelect as unknown as [{ datetime_utc: string }])[0];

	t.is(selectedRow.datetime_utc, '2022-11-11 12:12:12.122');
	t.deepEqual(new Date(selectedRow.datetime_utc.replace(' ', 'T') + 'Z'), dateUtc);

	t.assert(res[0]?.datetime instanceof Date); // eslint-disable-line no-instanceof/no-instanceof
	t.assert(res[0]?.datetimeUTC instanceof Date); // eslint-disable-line no-instanceof/no-instanceof
	t.assert(typeof res[0]?.datetimeAsString === 'string');

	t.deepEqual(res, [{
		datetimeUTC: dateUtc,
		datetime: new Date('2022-11-11'),
		datetimeAsString: '2022-11-11 12:12:12',
	}]);

	await db.execute(sql`drop table if exists \`datestable\``);
});

test.serial('set operations (union) from query builder with subquery', async (t) => {
	const { db } = t.context;

	await setupSetOperationTest(db);
	const sq = db
		.select({ id: users2Table.id, name: users2Table.name })
		.from(users2Table).as('sq');

	const result = await db
		.select({ id: citiesTable.id, name: citiesTable.name })
		.from(citiesTable).union(
			db.select().from(sq),
		).limit(8);

	t.assert(result.length === 8);

	t.deepEqual(result, [
		{ id: 1, name: 'New York' },
		{ id: 2, name: 'London' },
		{ id: 3, name: 'Tampa' },
		{ id: 1, name: 'John' },
		{ id: 2, name: 'Jane' },
		{ id: 3, name: 'Jack' },
		{ id: 4, name: 'Peter' },
		{ id: 5, name: 'Ben' },
	]);

	// union should throw if selected fields are not in the same order
	t.throws(() =>
		db
			.select({ id: citiesTable.id, name: citiesTable.name })
			.from(citiesTable).union(
				db
					.select({ name: users2Table.name, id: users2Table.id })
					.from(users2Table),
			)
	);
});

test.serial('set operations (union) as function', async (t) => {
	const { db } = t.context;

	await setupSetOperationTest(db);

	const result = await union(
		db
			.select({ id: citiesTable.id, name: citiesTable.name })
			.from(citiesTable).where(eq(citiesTable.id, 1)),
		db
			.select({ id: users2Table.id, name: users2Table.name })
			.from(users2Table).where(eq(users2Table.id, 1)),
		db
			.select({ id: users2Table.id, name: users2Table.name })
			.from(users2Table).where(eq(users2Table.id, 1)),
	);

	t.assert(result.length === 2);

	t.deepEqual(result, [
		{ id: 1, name: 'New York' },
		{ id: 1, name: 'John' },
	]);

	t.throws(() => {
		union(
			db
				.select({ id: citiesTable.id, name: citiesTable.name })
				.from(citiesTable).where(eq(citiesTable.id, 1)),
			db
				.select({ id: users2Table.id, name: users2Table.name })
				.from(users2Table).where(eq(users2Table.id, 1)),
			db
				.select({ name: users2Table.name, id: users2Table.id })
				.from(users2Table).where(eq(users2Table.id, 1)),
		);
	});
});

test.serial('set operations (union all) from query builder', async (t) => {
	const { db } = t.context;

	await setupSetOperationTest(db);

	const result = await db
		.select({ id: citiesTable.id, name: citiesTable.name })
		.from(citiesTable).limit(2).unionAll(
			db
				.select({ id: citiesTable.id, name: citiesTable.name })
				.from(citiesTable).limit(2),
		).orderBy(asc(sql`id`)).limit(3);

	t.assert(result.length === 3);

	t.deepEqual(result, [
		{ id: 1, name: 'New York' },
		{ id: 1, name: 'New York' },
		{ id: 2, name: 'London' },
	]);

	t.throws(() => {
		db
			.select({ id: citiesTable.id, name: citiesTable.name })
			.from(citiesTable).limit(2).unionAll(
				db
					.select({ name: citiesTable.name, id: citiesTable.id })
					.from(citiesTable).limit(2),
			).orderBy(asc(sql`id`));
	});
});

test.serial('set operations (union all) as function', async (t) => {
	const { db } = t.context;

	await setupSetOperationTest(db);

	const result = await unionAll(
		db
			.select({ id: citiesTable.id, name: citiesTable.name })
			.from(citiesTable).where(eq(citiesTable.id, 1)),
		db
			.select({ id: users2Table.id, name: users2Table.name })
			.from(users2Table).where(eq(users2Table.id, 1)),
		db
			.select({ id: users2Table.id, name: users2Table.name })
			.from(users2Table).where(eq(users2Table.id, 1)),
	).limit(1);

	t.assert(result.length === 1);

	t.deepEqual(result, [
		{ id: 1, name: 'New York' },
	]);

	t.throws(() => {
		unionAll(
			db
				.select({ id: citiesTable.id, name: citiesTable.name })
				.from(citiesTable).where(eq(citiesTable.id, 1)),
			db
				.select({ name: users2Table.name, id: users2Table.id })
				.from(users2Table).where(eq(users2Table.id, 1)),
			db
				.select({ id: users2Table.id, name: users2Table.name })
				.from(users2Table).where(eq(users2Table.id, 1)),
		).limit(1);
	});
});

test.serial('set operations (intersect) from query builder', async (t) => {
	const { db } = t.context;

	await setupSetOperationTest(db);

	const result = await db
		.select({ id: citiesTable.id, name: citiesTable.name })
		.from(citiesTable).intersect(
			db
				.select({ id: citiesTable.id, name: citiesTable.name })
				.from(citiesTable).where(gt(citiesTable.id, 1)),
		);

	t.assert(result.length === 2);

	t.deepEqual(result, [
		{ id: 2, name: 'London' },
		{ id: 3, name: 'Tampa' },
	]);

	t.throws(() => {
		db
			.select({ name: citiesTable.name, id: citiesTable.id })
			.from(citiesTable).intersect(
				db
					.select({ id: citiesTable.id, name: citiesTable.name })
					.from(citiesTable).where(gt(citiesTable.id, 1)),
			);
	});
});

test.serial('set operations (intersect) as function', async (t) => {
	const { db } = t.context;

	await setupSetOperationTest(db);

	const result = await intersect(
		db
			.select({ id: citiesTable.id, name: citiesTable.name })
			.from(citiesTable).where(eq(citiesTable.id, 1)),
		db
			.select({ id: users2Table.id, name: users2Table.name })
			.from(users2Table).where(eq(users2Table.id, 1)),
		db
			.select({ id: users2Table.id, name: users2Table.name })
			.from(users2Table).where(eq(users2Table.id, 1)),
	).limit(1);

	t.assert(result.length === 0);

	t.deepEqual(result, []);

	t.throws(() => {
		intersect(
			db
				.select({ id: citiesTable.id, name: citiesTable.name })
				.from(citiesTable).where(eq(citiesTable.id, 1)),
			db
				.select({ id: users2Table.id, name: users2Table.name })
				.from(users2Table).where(eq(users2Table.id, 1)),
			db
				.select({ name: users2Table.name, id: users2Table.id })
				.from(users2Table).where(eq(users2Table.id, 1)),
		).limit(1);
	});
});

test.serial('set operations (intersect all) from query builder', async (t) => {
	const { db } = t.context;

	await setupSetOperationTest(db);

	const result = await db
		.select({ id: citiesTable.id, name: citiesTable.name })
		.from(citiesTable).limit(2).intersectAll(
			db
				.select({ id: citiesTable.id, name: citiesTable.name })
				.from(citiesTable).limit(2),
		).orderBy(asc(sql`id`));

	t.assert(result.length === 2);

	t.deepEqual(result, [
		{ id: 1, name: 'New York' },
		{ id: 2, name: 'London' },
	]);

	t.throws(() => {
		db
			.select({ id: citiesTable.id, name: citiesTable.name })
			.from(citiesTable).limit(2).intersectAll(
				db
					.select({ name: citiesTable.name, id: citiesTable.id })
					.from(citiesTable).limit(2),
			).orderBy(asc(sql`id`));
	});
});

test.serial('set operations (intersect all) as function', async (t) => {
	const { db } = t.context;

	await setupSetOperationTest(db);

	const result = await intersectAll(
		db
			.select({ id: users2Table.id, name: users2Table.name })
			.from(users2Table).where(eq(users2Table.id, 1)),
		db
			.select({ id: users2Table.id, name: users2Table.name })
			.from(users2Table).where(eq(users2Table.id, 1)),
		db
			.select({ id: users2Table.id, name: users2Table.name })
			.from(users2Table).where(eq(users2Table.id, 1)),
	);

	t.assert(result.length === 1);

	t.deepEqual(result, [
		{ id: 1, name: 'John' },
	]);

	t.throws(() => {
		intersectAll(
			db
				.select({ name: users2Table.name, id: users2Table.id })
				.from(users2Table).where(eq(users2Table.id, 1)),
			db
				.select({ id: users2Table.id, name: users2Table.name })
				.from(users2Table).where(eq(users2Table.id, 1)),
			db
				.select({ id: users2Table.id, name: users2Table.name })
				.from(users2Table).where(eq(users2Table.id, 1)),
		);
	});
});

test.serial('set operations (except) from query builder', async (t) => {
	const { db } = t.context;

	await setupSetOperationTest(db);

	const result = await db
		.select()
		.from(citiesTable).except(
			db
				.select()
				.from(citiesTable).where(gt(citiesTable.id, 1)),
		);

	t.assert(result.length === 1);

	t.deepEqual(result, [
		{ id: 1, name: 'New York' },
	]);
});

test.serial('set operations (except) as function', async (t) => {
	const { db } = t.context;

	await setupSetOperationTest(db);

	const result = await except(
		db
			.select({ id: citiesTable.id, name: citiesTable.name })
			.from(citiesTable),
		db
			.select({ id: citiesTable.id, name: citiesTable.name })
			.from(citiesTable).where(eq(citiesTable.id, 1)),
		db
			.select({ id: users2Table.id, name: users2Table.name })
			.from(users2Table).where(eq(users2Table.id, 1)),
	).limit(3);

	t.assert(result.length === 2);

	t.deepEqual(result, [
		{ id: 2, name: 'London' },
		{ id: 3, name: 'Tampa' },
	]);

	t.throws(() => {
		except(
			db
				.select({ name: citiesTable.name, id: citiesTable.id })
				.from(citiesTable),
			db
				.select({ id: citiesTable.id, name: citiesTable.name })
				.from(citiesTable).where(eq(citiesTable.id, 1)),
			db
				.select({ id: users2Table.id, name: users2Table.name })
				.from(users2Table).where(eq(users2Table.id, 1)),
		).limit(3);
	});
});

test.serial('set operations (except all) from query builder', async (t) => {
	const { db } = t.context;

	await setupSetOperationTest(db);

	const result = await db
		.select()
		.from(citiesTable).exceptAll(
			db
				.select({ id: citiesTable.id, name: citiesTable.name })
				.from(citiesTable).where(eq(citiesTable.id, 1)),
		).orderBy(asc(sql`id`));

	t.assert(result.length === 2);

	t.deepEqual(result, [
		{ id: 2, name: 'London' },
		{ id: 3, name: 'Tampa' },
	]);

	t.throws(() => {
		db
			.select()
			.from(citiesTable).exceptAll(
				db
					.select({ name: citiesTable.name, id: citiesTable.id })
					.from(citiesTable).where(eq(citiesTable.id, 1)),
			).orderBy(asc(sql`id`));
	});
});

test.serial('set operations (except all) as function', async (t) => {
	const { db } = t.context;

	await setupSetOperationTest(db);

	const result = await exceptAll(
		db
			.select({ id: users2Table.id, name: users2Table.name })
			.from(users2Table),
		db
			.select({ id: users2Table.id, name: users2Table.name })
			.from(users2Table).where(gt(users2Table.id, 7)),
		db
			.select({ id: users2Table.id, name: users2Table.name })
			.from(users2Table).where(eq(users2Table.id, 1)),
	).limit(6).orderBy(asc(sql.identifier('id')));

	t.assert(result.length === 6);

	t.deepEqual(result, [
		{ id: 2, name: 'Jane' },
		{ id: 3, name: 'Jack' },
		{ id: 4, name: 'Peter' },
		{ id: 5, name: 'Ben' },
		{ id: 6, name: 'Jill' },
		{ id: 7, name: 'Mary' },
	]);

	t.throws(() => {
		exceptAll(
			db
				.select({ name: users2Table.name, id: users2Table.id })
				.from(users2Table),
			db
				.select({ id: users2Table.id, name: users2Table.name })
				.from(users2Table).where(gt(users2Table.id, 7)),
			db
				.select({ id: users2Table.id, name: users2Table.name })
				.from(users2Table).where(eq(users2Table.id, 1)),
		).limit(6);
	});
});

test.serial('set operations (mixed) from query builder', async (t) => {
	const { db } = t.context;

	await setupSetOperationTest(db);

	const result = await db
		.select()
		.from(citiesTable).except(
			({ unionAll }) =>
				unionAll(
					db
						.select()
						.from(citiesTable).where(gt(citiesTable.id, 1)),
					db.select().from(citiesTable).where(eq(citiesTable.id, 2)),
				).orderBy(asc(citiesTable.id)).limit(1).offset(1),
		);

	t.assert(result.length === 2);

	t.deepEqual(result, [
		{ id: 1, name: 'New York' },
		{ id: 3, name: 'Tampa' },
	]);

	t.throws(() => {
		db
			.select()
			.from(citiesTable).except(
				({ unionAll }) =>
					unionAll(
						db
							.select({ name: citiesTable.name, id: citiesTable.id })
							.from(citiesTable).where(gt(citiesTable.id, 1)),
						db.select().from(citiesTable).where(eq(citiesTable.id, 2)),
					),
			);
	});
});

test.serial('set operations (mixed all) as function with subquery', async (t) => {
	const { db } = t.context;

	await setupSetOperationTest(db);

	const sq = except(
		db
			.select({ id: users2Table.id, name: users2Table.name })
			.from(users2Table).where(gte(users2Table.id, 5)),
		db
			.select({ id: users2Table.id, name: users2Table.name })
			.from(users2Table).where(eq(users2Table.id, 7)),
	).orderBy(asc(sql.identifier('id'))).as('sq');

	const result = await union(
		db
			.select({ id: users2Table.id, name: users2Table.name })
			.from(users2Table).where(eq(users2Table.id, 1)),
		db.select().from(sq).limit(1),
		db
			.select().from(citiesTable).where(gt(citiesTable.id, 1)),
	);

	t.assert(result.length === 4);

	t.deepEqual(result, [
		{ id: 1, name: 'John' },
		{ id: 5, name: 'Ben' },
		{ id: 2, name: 'London' },
		{ id: 3, name: 'Tampa' },
	]);

	t.throws(() => {
		union(
			db
				.select({ id: users2Table.id, name: users2Table.name })
				.from(users2Table).where(eq(users2Table.id, 1)),
			except(
				db
					.select({ id: users2Table.id, name: users2Table.name })
					.from(users2Table).where(gte(users2Table.id, 5)),
				db
					.select({ name: users2Table.name, id: users2Table.id })
					.from(users2Table).where(eq(users2Table.id, 7)),
			).limit(1),
			db
				.select().from(citiesTable).where(gt(citiesTable.id, 1)),
		);
	});
});
>>>>>>> 0d833d1c
<|MERGE_RESOLUTION|>--- conflicted
+++ resolved
@@ -7,11 +7,11 @@
 	asc,
 	DefaultLogger,
 	eq,
-  match,
 	gt,
 	gte,
 	inArray,
 	type InferModel,
+	match,
 	Name,
 	placeholder,
 	sql,
@@ -2100,182 +2100,6 @@
 	await db.execute(sql`drop table ${users}`);
 });
 
-<<<<<<< HEAD
-test.serial('select with match against', async (t) => {
-  const { db } = t.context;
-
-  const users = mysqlTable('users', {
-    id: serial('id').primaryKey(),
-    name: text('name').notNull(),
-    bio: text('bio').notNull()
-  })
-
-	await db.execute(sql`drop table if exists ${users}`);
-
-	await db.execute(
-		sql`create table ${users} (id serial not null primary key, name text, bio text, fulltext full_text (name, bio))`,
-	);
-
-  const user1 = {
-    id: 1,
-    name: 'Drizzle',
-    bio: 'Drizzle is a great ORM'
-  }
-  const user2 = {
-    id: 2,
-    name: 'Prisma',
-    bio: 'Prisma is an awful ORM'
-  }
-
-  await db.insert(users).values([user1, user2]);
-
-  const query = await db.select()
-    .from(users)
-    .where(match(users.name, users.bio).against('%orm%'))
-
-  t.deepEqual(query, [user1, user2]);
-})
-
-test.serial('select with match against in natural language mode', async (t) => {
-  const { db } = t.context;
-
-  const users = mysqlTable('users', {
-    id: serial('id').primaryKey(),
-    name: text('name').notNull(),
-    bio: text('bio').notNull()
-  })
-
-	await db.execute(sql`drop table if exists ${users}`);
-
-	await db.execute(
-		sql`create table ${users} (id serial not null primary key, name text, bio text, fulltext full_text (name, bio))`,
-	);
-
-  const user1 = {
-    id: 1,
-    name: 'Drizzle',
-    bio: 'Drizzle is a great ORM'
-  }
-  const user2 = {
-    id: 2,
-    name: 'Prisma',
-    bio: 'Prisma is an awful ORM'
-  }
-
-  await db.insert(users).values([user1, user2]);
-
-  const query = await db.select()
-    .from(users)
-    .where(match(users.name, users.bio).against('great', { mode: "natural" }))
-
-  t.deepEqual(query, [user1]);
-})
-
-test.serial('select with match against in boolean mode', async (t) => {
-  const { db } = t.context;
-
-  const users = mysqlTable('users', {
-    id: serial('id').primaryKey(),
-    name: text('name').notNull(),
-    bio: text('bio').notNull()
-  })
-
-	await db.execute(sql`drop table if exists ${users}`);
-
-	await db.execute(
-		sql`create table ${users} (id serial not null primary key, name text, bio text, fulltext full_text (name, bio))`,
-	);
-
-  const user1 = {
-    id: 1,
-    name: 'Drizzle',
-    bio: 'Drizzle is a great ORM'
-  }
-  const user2 = {
-    id: 2,
-    name: 'Prisma',
-    bio: 'Prisma is an awful ORM'
-  }
-
-  await db.insert(users).values([user1, user2]);
-
-  const query = await db.select()
-    .from(users)
-    .where(match(users.name, users.bio).against('Drizzle*', { mode: "boolean" }))
-
-  t.deepEqual(query, [user1]);
-})
-
-test.serial('select with match against with query expansion', async (t) => {
-  const { db } = t.context;
-
-  const users = mysqlTable('users', {
-    id: serial('id').primaryKey(),
-    name: text('name').notNull(),
-    bio: text('bio').notNull()
-  })
-
-	await db.execute(sql`drop table if exists ${users}`);
-
-	await db.execute(
-		sql`create table ${users} (id serial not null primary key, name text, bio text, fulltext full_text (name, bio))`,
-	);
-
-  const user1 = {
-    id: 1,
-    name: 'Drizzle',
-    bio: 'Drizzle is a great ORM'
-  }
-  const user2 = {
-    id: 2,
-    name: 'Prisma',
-    bio: 'Prisma is an awful ORM'
-  }
-
-  await db.insert(users).values([user1, user2]);
-
-  const query = await db.select()
-    .from(users)
-    .where(match(users.name, users.bio).against('Drizzle*', { mode: "with exp" }))
-
-  t.deepEqual(query, [user1, user2]);
-})
-
-test.serial('select with match against in natural language with query expansion', async (t) => {
-  const { db } = t.context;
-
-  const users = mysqlTable('users', {
-    id: serial('id').primaryKey(),
-    name: text('name').notNull(),
-    bio: text('bio').notNull()
-  })
-
-	await db.execute(sql`drop table if exists ${users}`);
-
-	await db.execute(
-		sql`create table ${users} (id serial not null primary key, name text, bio text, fulltext full_text (name, bio))`,
-	);
-
-  const user1 = {
-    id: 1,
-    name: 'Drizzle',
-    bio: 'Drizzle is a great ORM'
-  }
-  const user2 = {
-    id: 2,
-    name: 'Prisma',
-    bio: 'Prisma is an awful ORM'
-  }
-
-  await db.insert(users).values([user1, user2]);
-
-  const query = await db.select()
-    .from(users)
-    .where(match(users.name, users.bio).against('Drizzle*', { mode: "natural with exp" }))
-
-  t.deepEqual(query, [user1, user2]);
-})
-=======
 test.serial('utc config for datetime', async (t) => {
 	const { db } = t.context;
 
@@ -2831,4 +2655,178 @@
 		);
 	});
 });
->>>>>>> 0d833d1c
+
+test.serial('select with match against', async (t) => {
+	const { db } = t.context;
+
+	const users = mysqlTable('users', {
+		id: serial('id').primaryKey(),
+		name: text('name').notNull(),
+		bio: text('bio').notNull(),
+	});
+
+	await db.execute(sql`drop table if exists ${users}`);
+
+	await db.execute(
+		sql`create table ${users} (id serial not null primary key, name text, bio text, fulltext full_text (name, bio))`,
+	);
+
+	const user1 = {
+		id: 1,
+		name: 'Drizzle',
+		bio: 'Drizzle is a great ORM',
+	};
+	const user2 = {
+		id: 2,
+		name: 'Prisma',
+		bio: 'Prisma is an awful ORM',
+	};
+
+	await db.insert(users).values([user1, user2]);
+
+	const query = await db.select()
+		.from(users)
+		.where(match(users.name, users.bio).against('%orm%'));
+
+	t.deepEqual(query, [user1, user2]);
+});
+
+test.serial('select with match against in natural language mode', async (t) => {
+	const { db } = t.context;
+
+	const users = mysqlTable('users', {
+		id: serial('id').primaryKey(),
+		name: text('name').notNull(),
+		bio: text('bio').notNull(),
+	});
+
+	await db.execute(sql`drop table if exists ${users}`);
+
+	await db.execute(
+		sql`create table ${users} (id serial not null primary key, name text, bio text, fulltext full_text (name, bio))`,
+	);
+
+	const user1 = {
+		id: 1,
+		name: 'Drizzle',
+		bio: 'Drizzle is a great ORM',
+	};
+	const user2 = {
+		id: 2,
+		name: 'Prisma',
+		bio: 'Prisma is an awful ORM',
+	};
+
+	await db.insert(users).values([user1, user2]);
+
+	const query = await db.select()
+		.from(users)
+		.where(match(users.name, users.bio).against('great', { mode: 'natural' }));
+
+	t.deepEqual(query, [user1]);
+});
+
+test.serial('select with match against in boolean mode', async (t) => {
+	const { db } = t.context;
+
+	const users = mysqlTable('users', {
+		id: serial('id').primaryKey(),
+		name: text('name').notNull(),
+		bio: text('bio').notNull(),
+	});
+
+	await db.execute(sql`drop table if exists ${users}`);
+
+	await db.execute(
+		sql`create table ${users} (id serial not null primary key, name text, bio text, fulltext full_text (name, bio))`,
+	);
+
+	const user1 = {
+		id: 1,
+		name: 'Drizzle',
+		bio: 'Drizzle is a great ORM',
+	};
+	const user2 = {
+		id: 2,
+		name: 'Prisma',
+		bio: 'Prisma is an awful ORM',
+	};
+
+	await db.insert(users).values([user1, user2]);
+
+	const query = await db.select()
+		.from(users)
+		.where(match(users.name, users.bio).against('Drizzle*', { mode: 'boolean' }));
+
+	t.deepEqual(query, [user1]);
+});
+
+test.serial('select with match against with query expansion', async (t) => {
+	const { db } = t.context;
+
+	const users = mysqlTable('users', {
+		id: serial('id').primaryKey(),
+		name: text('name').notNull(),
+		bio: text('bio').notNull(),
+	});
+
+	await db.execute(sql`drop table if exists ${users}`);
+
+	await db.execute(
+		sql`create table ${users} (id serial not null primary key, name text, bio text, fulltext full_text (name, bio))`,
+	);
+
+	const user1 = {
+		id: 1,
+		name: 'Drizzle',
+		bio: 'Drizzle is a great ORM',
+	};
+	const user2 = {
+		id: 2,
+		name: 'Prisma',
+		bio: 'Prisma is an awful ORM',
+	};
+
+	await db.insert(users).values([user1, user2]);
+
+	const query = await db.select()
+		.from(users)
+		.where(match(users.name, users.bio).against('Drizzle*', { mode: 'with exp' }));
+
+	t.deepEqual(query, [user1, user2]);
+});
+
+test.serial('select with match against in natural language with query expansion', async (t) => {
+	const { db } = t.context;
+
+	const users = mysqlTable('users', {
+		id: serial('id').primaryKey(),
+		name: text('name').notNull(),
+		bio: text('bio').notNull(),
+	});
+
+	await db.execute(sql`drop table if exists ${users}`);
+
+	await db.execute(
+		sql`create table ${users} (id serial not null primary key, name text, bio text, fulltext full_text (name, bio))`,
+	);
+
+	const user1 = {
+		id: 1,
+		name: 'Drizzle',
+		bio: 'Drizzle is a great ORM',
+	};
+	const user2 = {
+		id: 2,
+		name: 'Prisma',
+		bio: 'Prisma is an awful ORM',
+	};
+
+	await db.insert(users).values([user1, user2]);
+
+	const query = await db.select()
+		.from(users)
+		.where(match(users.name, users.bio).against('Drizzle*', { mode: 'natural with exp' }));
+
+	t.deepEqual(query, [user1, user2]);
+});