import 'dotenv/config';

import type { TestFn } from 'ava';
import anyTest from 'ava';
import Docker from 'dockerode';
import {
	and,
	asc,
	avg,
	avgDistinct,
	count,
	countDistinct,
	DefaultLogger,
	eq,
	exists,
	gt,
	gte,
	inArray,
	type InferModel,
<<<<<<< HEAD
	match,
=======
>>>>>>> d535e0b6
	max,
	min,
	Name,
	placeholder,
	sql,
	sum,
	sumDistinct,
	TransactionRollbackError,
} from 'drizzle-orm';
import {
	alias,
	bigint,
	boolean,
	date,
	datetime,
	except,
	exceptAll,
	foreignKey,
	getTableConfig,
	getViewConfig,
	int,
	intersect,
	intersectAll,
	json,
	mediumint,
	mysqlEnum,
	mysqlTable,
	mysqlTableCreator,
	mysqlView,
	primaryKey,
	serial,
	smallint,
	text,
	time,
	timestamp,
	tinyint,
	union,
	unionAll,
	unique,
	uniqueIndex,
	uniqueKeyName,
	year,
} from 'drizzle-orm/mysql-core';
import type { MySql2Database } from 'drizzle-orm/mysql2';
import { drizzle } from 'drizzle-orm/mysql2';
import { migrate } from 'drizzle-orm/mysql2/migrator';
import getPort from 'get-port';
import * as mysql from 'mysql2/promise';
import { v4 as uuid } from 'uuid';
import { type Equal, Expect, toLocalDate } from './utils.ts';

const ENABLE_LOGGING = false;

const usersTable = mysqlTable('userstest', {
	id: serial('id').primaryKey(),
	name: text('name').notNull(),
	verified: boolean('verified').notNull().default(false),
	jsonb: json('jsonb').$type<string[]>(),
	createdAt: timestamp('created_at', { fsp: 2 }).notNull().defaultNow(),
});

const users2Table = mysqlTable('users2', {
	id: serial('id').primaryKey(),
	name: text('name').notNull(),
	cityId: int('city_id').references(() => citiesTable.id),
});

const citiesTable = mysqlTable('cities', {
	id: serial('id').primaryKey(),
	name: text('name').notNull(),
});

const datesTable = mysqlTable('datestable', {
	date: date('date'),
	dateAsString: date('date_as_string', { mode: 'string' }),
	time: time('time', { fsp: 1 }),
	datetime: datetime('datetime', { fsp: 2 }),
	datetimeAsString: datetime('datetime_as_string', { fsp: 2, mode: 'string' }),
	timestamp: timestamp('timestamp', { fsp: 3 }),
	timestampAsString: timestamp('timestamp_as_string', { fsp: 3, mode: 'string' }),
	year: year('year'),
});

const coursesTable = mysqlTable('courses', {
	id: serial('id').primaryKey(),
	name: text('name').notNull(),
	categoryId: int('category_id').references(() => courseCategoriesTable.id),
});

const courseCategoriesTable = mysqlTable('course_categories', {
	id: serial('id').primaryKey(),
	name: text('name').notNull(),
});

const orders = mysqlTable('orders', {
	id: serial('id').primaryKey(),
	region: text('region').notNull(),
	product: text('product').notNull().$default(() => 'random_string'),
	amount: int('amount').notNull(),
	quantity: int('quantity').notNull(),
});

const usersMigratorTable = mysqlTable('users12', {
	id: serial('id').primaryKey(),
	name: text('name').notNull(),
	email: text('email').notNull(),
}, (table) => {
	return {
		name: uniqueIndex('').on(table.name).using('btree'),
	};
});

// To test aggregate functions
const aggregateTable = mysqlTable('aggregate_table', {
	id: serial('id').notNull(),
	name: text('name').notNull(),
	a: int('a'),
	b: int('b'),
	c: int('c'),
	nullOnly: int('null_only'),
});

interface Context {
	docker: Docker;
	mysqlContainer: Docker.Container;
	db: MySql2Database;
	client: mysql.Connection;
}

const test = anyTest as TestFn<Context>;

async function createDockerDB(ctx: Context): Promise<string> {
	const docker = (ctx.docker = new Docker());
	const port = await getPort({ port: 3306 });
	const image = 'mysql:8';

	const pullStream = await docker.pull(image);
	await new Promise((resolve, reject) =>
		docker.modem.followProgress(pullStream, (err) => (err ? reject(err) : resolve(err)))
	);

	ctx.mysqlContainer = await docker.createContainer({
		Image: image,
		Env: ['MYSQL_ROOT_PASSWORD=mysql', 'MYSQL_DATABASE=drizzle'],
		name: `drizzle-integration-tests-${uuid()}`,
		HostConfig: {
			AutoRemove: true,
			PortBindings: {
				'3306/tcp': [{ HostPort: `${port}` }],
			},
		},
	});

	await ctx.mysqlContainer.start();

	return `mysql://root:mysql@127.0.0.1:${port}/drizzle`;
}

test.before(async (t) => {
	const ctx = t.context;
	const connectionString = process.env['MYSQL_CONNECTION_STRING'] ?? await createDockerDB(ctx);

	const sleep = 1000;
	let timeLeft = 20000;
	let connected = false;
	let lastError: unknown | undefined;
	do {
		try {
			ctx.client = await mysql.createConnection(connectionString);
			await ctx.client.connect();
			connected = true;
			break;
		} catch (e) {
			lastError = e;
			await new Promise((resolve) => setTimeout(resolve, sleep));
			timeLeft -= sleep;
		}
	} while (timeLeft > 0);
	if (!connected) {
		console.error('Cannot connect to MySQL');
		await ctx.client?.end().catch(console.error);
		await ctx.mysqlContainer?.stop().catch(console.error);
		throw lastError;
	}
	ctx.db = drizzle(ctx.client, { logger: ENABLE_LOGGING ? new DefaultLogger() : undefined });
});

test.after.always(async (t) => {
	const ctx = t.context;
	await ctx.client?.end().catch(console.error);
	await ctx.mysqlContainer?.stop().catch(console.error);
});

test.beforeEach(async (t) => {
	const ctx = t.context;
	await ctx.db.execute(sql`drop table if exists \`userstest\``);
	await ctx.db.execute(sql`drop table if exists \`users2\``);
	await ctx.db.execute(sql`drop table if exists \`cities\``);

	await ctx.db.execute(
		sql`
			create table \`userstest\` (
				\`id\` serial primary key,
				\`name\` text not null,
				\`verified\` boolean not null default false,
				\`jsonb\` json,
				\`created_at\` timestamp not null default now()
			)
		`,
	);

	await ctx.db.execute(
		sql`
			create table \`users2\` (
				\`id\` serial primary key,
				\`name\` text not null,
				\`city_id\` int references \`cities\`(\`id\`)
			)
		`,
	);

	await ctx.db.execute(
		sql`
			create table \`cities\` (
				\`id\` serial primary key,
				\`name\` text not null
			)
		`,
	);
});

async function setupSetOperationTest(db: MySql2Database) {
	await db.execute(sql`drop table if exists \`users2\``);
	await db.execute(sql`drop table if exists \`cities\``);
	await db.execute(
		sql`
			create table \`users2\` (
				\`id\` serial primary key,
				\`name\` text not null,
				\`city_id\` int references \`cities\`(\`id\`)
			)
		`,
	);

	await db.execute(
		sql`
			create table \`cities\` (
				\`id\` serial primary key,
				\`name\` text not null
			)
		`,
	);

	await db.insert(citiesTable).values([
		{ id: 1, name: 'New York' },
		{ id: 2, name: 'London' },
		{ id: 3, name: 'Tampa' },
	]);

	await db.insert(users2Table).values([
		{ id: 1, name: 'John', cityId: 1 },
		{ id: 2, name: 'Jane', cityId: 2 },
		{ id: 3, name: 'Jack', cityId: 3 },
		{ id: 4, name: 'Peter', cityId: 3 },
		{ id: 5, name: 'Ben', cityId: 2 },
		{ id: 6, name: 'Jill', cityId: 1 },
		{ id: 7, name: 'Mary', cityId: 2 },
		{ id: 8, name: 'Sally', cityId: 1 },
	]);
}

async function setupAggregateFunctionsTest(db: MySql2Database) {
	await db.execute(sql`drop table if exists \`aggregate_table\``);
	await db.execute(
		sql`
			create table \`aggregate_table\` (
				\`id\` integer primary key auto_increment not null,
				\`name\` text not null,
				\`a\` integer,
				\`b\` integer,
				\`c\` integer,
				\`null_only\` integer
			);
		`,
	);
	await db.insert(aggregateTable).values([
		{ name: 'value 1', a: 5, b: 10, c: 20 },
		{ name: 'value 1', a: 5, b: 20, c: 30 },
		{ name: 'value 2', a: 10, b: 50, c: 60 },
		{ name: 'value 3', a: 20, b: 20, c: null },
		{ name: 'value 4', a: null, b: 90, c: 120 },
		{ name: 'value 5', a: 80, b: 10, c: null },
		{ name: 'value 6', a: null, b: null, c: 150 },
	]);
}

test.serial('table config: unsigned ints', async (t) => {
	const unsignedInts = mysqlTable('cities1', {
		bigint: bigint('bigint', { mode: 'number', unsigned: true }),
		int: int('int', { unsigned: true }),
		smallint: smallint('smallint', { unsigned: true }),
		mediumint: mediumint('mediumint', { unsigned: true }),
		tinyint: tinyint('tinyint', { unsigned: true }),
	});

	const tableConfig = getTableConfig(unsignedInts);

	const bigintColumn = tableConfig.columns.find((c) => c.name === 'bigint')!;
	const intColumn = tableConfig.columns.find((c) => c.name === 'int')!;
	const smallintColumn = tableConfig.columns.find((c) => c.name === 'smallint')!;
	const mediumintColumn = tableConfig.columns.find((c) => c.name === 'mediumint')!;
	const tinyintColumn = tableConfig.columns.find((c) => c.name === 'tinyint')!;

	t.is(bigintColumn.getSQLType(), 'bigint unsigned');
	t.is(intColumn.getSQLType(), 'int unsigned');
	t.is(smallintColumn.getSQLType(), 'smallint unsigned');
	t.is(mediumintColumn.getSQLType(), 'mediumint unsigned');
	t.is(tinyintColumn.getSQLType(), 'tinyint unsigned');
});

test.serial('table config: signed ints', async (t) => {
	const unsignedInts = mysqlTable('cities1', {
		bigint: bigint('bigint', { mode: 'number' }),
		int: int('int'),
		smallint: smallint('smallint'),
		mediumint: mediumint('mediumint'),
		tinyint: tinyint('tinyint'),
	});

	const tableConfig = getTableConfig(unsignedInts);

	const bigintColumn = tableConfig.columns.find((c) => c.name === 'bigint')!;
	const intColumn = tableConfig.columns.find((c) => c.name === 'int')!;
	const smallintColumn = tableConfig.columns.find((c) => c.name === 'smallint')!;
	const mediumintColumn = tableConfig.columns.find((c) => c.name === 'mediumint')!;
	const tinyintColumn = tableConfig.columns.find((c) => c.name === 'tinyint')!;

	t.is(bigintColumn.getSQLType(), 'bigint');
	t.is(intColumn.getSQLType(), 'int');
	t.is(smallintColumn.getSQLType(), 'smallint');
	t.is(mediumintColumn.getSQLType(), 'mediumint');
	t.is(tinyintColumn.getSQLType(), 'tinyint');
});

test.serial('table config: foreign keys name', async (t) => {
	const table = mysqlTable('cities', {
		id: serial('id').primaryKey(),
		name: text('name').notNull(),
		state: text('state'),
	}, (t) => ({
		f: foreignKey({ foreignColumns: [t.id], columns: [t.id], name: 'custom_fk' }),
	}));

	const tableConfig = getTableConfig(table);

	t.is(tableConfig.foreignKeys.length, 1);
	t.is(tableConfig.foreignKeys[0]!.getName(), 'custom_fk');
});

test.serial('table config: primary keys name', async (t) => {
	const table = mysqlTable('cities', {
		id: serial('id').primaryKey(),
		name: text('name').notNull(),
		state: text('state'),
	}, (t) => ({
		f: primaryKey({ columns: [t.id, t.name], name: 'custom_pk' }),
	}));

	const tableConfig = getTableConfig(table);

	t.is(tableConfig.primaryKeys.length, 1);
	t.is(tableConfig.primaryKeys[0]!.getName(), 'custom_pk');
});

test.serial('table configs: unique third param', async (t) => {
	const cities1Table = mysqlTable('cities1', {
		id: serial('id').primaryKey(),
		name: text('name').notNull(),
		state: text('state'),
	}, (t) => ({
		f: unique('custom_name').on(t.name, t.state),
		f1: unique('custom_name1').on(t.name, t.state),
	}));

	const tableConfig = getTableConfig(cities1Table);

	t.assert(tableConfig.uniqueConstraints.length === 2);

	t.assert(tableConfig.uniqueConstraints[0]?.name === 'custom_name');
	t.deepEqual(tableConfig.uniqueConstraints[0]?.columns.map((t) => t.name), ['name', 'state']);

	t.assert(tableConfig.uniqueConstraints[1]?.name, 'custom_name1');
	t.deepEqual(tableConfig.uniqueConstraints[1]?.columns.map((t) => t.name), ['name', 'state']);
});

test.serial('table configs: unique in column', async (t) => {
	const cities1Table = mysqlTable('cities1', {
		id: serial('id').primaryKey(),
		name: text('name').notNull().unique(),
		state: text('state').unique('custom'),
		field: text('field').unique('custom_field'),
	});

	const tableConfig = getTableConfig(cities1Table);

	const columnName = tableConfig.columns.find((it) => it.name === 'name');
	t.assert(columnName?.uniqueName === uniqueKeyName(cities1Table, [columnName!.name]));
	t.assert(columnName?.isUnique);

	const columnState = tableConfig.columns.find((it) => it.name === 'state');
	t.assert(columnState?.uniqueName === 'custom');
	t.assert(columnState?.isUnique);

	const columnField = tableConfig.columns.find((it) => it.name === 'field');
	t.assert(columnField?.uniqueName === 'custom_field');
	t.assert(columnField?.isUnique);
});

test.serial('select all fields', async (t) => {
	const { db } = t.context;

	await db.insert(usersTable).values({ name: 'John' });
	const result = await db.select().from(usersTable);

	t.assert(result[0]!.createdAt instanceof Date); // eslint-disable-line no-instanceof/no-instanceof
	// not timezone based timestamp, thats why it should not work here
	// t.assert(Math.abs(result[0]!.createdAt.getTime() - now) < 2000);
	t.deepEqual(result, [{ id: 1, name: 'John', verified: false, jsonb: null, createdAt: result[0]!.createdAt }]);
});

test.serial('select sql', async (t) => {
	const { db } = t.context;

	await db.insert(usersTable).values({ name: 'John' });
	const users = await db.select({
		name: sql`upper(${usersTable.name})`,
	}).from(usersTable);

	t.deepEqual(users, [{ name: 'JOHN' }]);
});

test.serial('select typed sql', async (t) => {
	const { db } = t.context;

	await db.insert(usersTable).values({ name: 'John' });
	const users = await db.select({
		name: sql<string>`upper(${usersTable.name})`,
	}).from(usersTable);

	t.deepEqual(users, [{ name: 'JOHN' }]);
});

test.serial('select distinct', async (t) => {
	const { db } = t.context;

	const usersDistinctTable = mysqlTable('users_distinct', {
		id: int('id').notNull(),
		name: text('name').notNull(),
	});

	await db.execute(sql`drop table if exists ${usersDistinctTable}`);
	await db.execute(sql`create table ${usersDistinctTable} (id int, name text)`);

	await db.insert(usersDistinctTable).values([
		{ id: 1, name: 'John' },
		{ id: 1, name: 'John' },
		{ id: 2, name: 'John' },
		{ id: 1, name: 'Jane' },
	]);
	const users = await db.selectDistinct().from(usersDistinctTable).orderBy(
		usersDistinctTable.id,
		usersDistinctTable.name,
	);

	await db.execute(sql`drop table ${usersDistinctTable}`);

	t.deepEqual(users, [{ id: 1, name: 'Jane' }, { id: 1, name: 'John' }, { id: 2, name: 'John' }]);
});

test.serial('insert returning sql', async (t) => {
	const { db } = t.context;

	const [result, _] = await db.insert(usersTable).values({ name: 'John' });

	t.deepEqual(result.insertId, 1);
});

test.serial('delete returning sql', async (t) => {
	const { db } = t.context;

	await db.insert(usersTable).values({ name: 'John' });
	const users = await db.delete(usersTable).where(eq(usersTable.name, 'John'));

	t.is(users[0].affectedRows, 1);
});

test.serial('update returning sql', async (t) => {
	const { db } = t.context;

	await db.insert(usersTable).values({ name: 'John' });
	const users = await db.update(usersTable).set({ name: 'Jane' }).where(eq(usersTable.name, 'John'));

	t.is(users[0].changedRows, 1);
});

test.serial('update with returning all fields', async (t) => {
	const { db } = t.context;

	await db.insert(usersTable).values({ name: 'John' });
	const updatedUsers = await db.update(usersTable).set({ name: 'Jane' }).where(eq(usersTable.name, 'John'));

	const users = await db.select().from(usersTable).where(eq(usersTable.id, 1));

	t.is(updatedUsers[0].changedRows, 1);

	t.assert(users[0]!.createdAt instanceof Date); // eslint-disable-line no-instanceof/no-instanceof
	// not timezone based timestamp, thats why it should not work here
	// t.assert(Math.abs(users[0]!.createdAt.getTime() - now) < 2000);
	t.deepEqual(users, [{ id: 1, name: 'Jane', verified: false, jsonb: null, createdAt: users[0]!.createdAt }]);
});

test.serial('update with returning partial', async (t) => {
	const { db } = t.context;

	await db.insert(usersTable).values({ name: 'John' });
	const updatedUsers = await db.update(usersTable).set({ name: 'Jane' }).where(eq(usersTable.name, 'John'));

	const users = await db.select({ id: usersTable.id, name: usersTable.name }).from(usersTable).where(
		eq(usersTable.id, 1),
	);

	t.deepEqual(updatedUsers[0].changedRows, 1);

	t.deepEqual(users, [{ id: 1, name: 'Jane' }]);
});

test.serial('delete with returning all fields', async (t) => {
	const { db } = t.context;

	await db.insert(usersTable).values({ name: 'John' });
	const deletedUser = await db.delete(usersTable).where(eq(usersTable.name, 'John'));

	t.is(deletedUser[0].affectedRows, 1);
});

test.serial('delete with returning partial', async (t) => {
	const { db } = t.context;

	await db.insert(usersTable).values({ name: 'John' });
	const deletedUser = await db.delete(usersTable).where(eq(usersTable.name, 'John'));

	t.is(deletedUser[0].affectedRows, 1);
});

test.serial('insert + select', async (t) => {
	const { db } = t.context;

	await db.insert(usersTable).values({ name: 'John' });
	const result = await db.select().from(usersTable);
	t.deepEqual(result, [{ id: 1, name: 'John', verified: false, jsonb: null, createdAt: result[0]!.createdAt }]);

	await db.insert(usersTable).values({ name: 'Jane' });
	const result2 = await db.select().from(usersTable);
	t.deepEqual(result2, [
		{ id: 1, name: 'John', verified: false, jsonb: null, createdAt: result2[0]!.createdAt },
		{ id: 2, name: 'Jane', verified: false, jsonb: null, createdAt: result2[1]!.createdAt },
	]);
});

test.serial('json insert', async (t) => {
	const { db } = t.context;

	await db.insert(usersTable).values({ name: 'John', jsonb: ['foo', 'bar'] });
	const result = await db.select({
		id: usersTable.id,
		name: usersTable.name,
		jsonb: usersTable.jsonb,
	}).from(usersTable);

	t.deepEqual(result, [{ id: 1, name: 'John', jsonb: ['foo', 'bar'] }]);
});

test.serial('insert with overridden default values', async (t) => {
	const { db } = t.context;

	await db.insert(usersTable).values({ name: 'John', verified: true });
	const result = await db.select().from(usersTable);

	t.deepEqual(result, [{ id: 1, name: 'John', verified: true, jsonb: null, createdAt: result[0]!.createdAt }]);
});

test.serial('insert many', async (t) => {
	const { db } = t.context;

	await db.insert(usersTable).values([
		{ name: 'John' },
		{ name: 'Bruce', jsonb: ['foo', 'bar'] },
		{ name: 'Jane' },
		{ name: 'Austin', verified: true },
	]);
	const result = await db.select({
		id: usersTable.id,
		name: usersTable.name,
		jsonb: usersTable.jsonb,
		verified: usersTable.verified,
	}).from(usersTable);

	t.deepEqual(result, [
		{ id: 1, name: 'John', jsonb: null, verified: false },
		{ id: 2, name: 'Bruce', jsonb: ['foo', 'bar'], verified: false },
		{ id: 3, name: 'Jane', jsonb: null, verified: false },
		{ id: 4, name: 'Austin', jsonb: null, verified: true },
	]);
});

test.serial('insert many with returning', async (t) => {
	const { db } = t.context;

	const result = await db.insert(usersTable).values([
		{ name: 'John' },
		{ name: 'Bruce', jsonb: ['foo', 'bar'] },
		{ name: 'Jane' },
		{ name: 'Austin', verified: true },
	]);

	t.is(result[0].affectedRows, 4);
});

test.serial('select with group by as field', async (t) => {
	const { db } = t.context;

	await db.insert(usersTable).values([{ name: 'John' }, { name: 'Jane' }, { name: 'Jane' }]);

	const result = await db.select({ name: usersTable.name }).from(usersTable)
		.groupBy(usersTable.name);

	t.deepEqual(result, [{ name: 'John' }, { name: 'Jane' }]);
});

test.serial('select with exists', async (t) => {
	const { db } = t.context;

	await db.insert(usersTable).values([{ name: 'John' }, { name: 'Jane' }, { name: 'Jane' }]);

	const user = alias(usersTable, 'user');
	const result = await db.select({ name: usersTable.name }).from(usersTable).where(
		exists(db.select({ one: sql`1` }).from(user).where(and(eq(usersTable.name, 'John'), eq(user.id, usersTable.id)))),
	);

	t.deepEqual(result, [{ name: 'John' }]);
});

test.serial('select with group by as sql', async (t) => {
	const { db } = t.context;

	await db.insert(usersTable).values([{ name: 'John' }, { name: 'Jane' }, { name: 'Jane' }]);

	const result = await db.select({ name: usersTable.name }).from(usersTable)
		.groupBy(sql`${usersTable.name}`);

	t.deepEqual(result, [{ name: 'John' }, { name: 'Jane' }]);
});

test.serial('$default function', async (t) => {
	const { db } = t.context;

	await db.execute(sql`drop table if exists \`orders\``);
	await db.execute(
		sql`
			create table \`orders\` (
				\`id\` serial primary key,
				\`region\` text not null,
				\`product\` text not null,
				\`amount\` int not null,
				\`quantity\` int not null
			)
		`,
	);

	await db.insert(orders).values({ id: 1, region: 'Ukraine', amount: 1, quantity: 1 });
	const selectedOrder = await db.select().from(orders);

	t.deepEqual(selectedOrder, [{
		id: 1,
		amount: 1,
		quantity: 1,
		region: 'Ukraine',
		product: 'random_string',
	}]);
});

test.serial('$default with empty array', async (t) => {
	const { db } = t.context;

	await db.execute(sql`drop table if exists \`s_orders\``);
	await db.execute(
		sql`
			create table \`s_orders\` (
				\`id\` serial primary key,
				\`region\` text default ('Ukraine'),
				\`product\` text not null
			)
		`,
	);

	const users = mysqlTable('s_orders', {
		id: serial('id').primaryKey(),
		region: text('region').default('Ukraine'),
		product: text('product').$defaultFn(() => 'random_string'),
	});

	await db.insert(users).values({});
	const selectedOrder = await db.select().from(users);

	t.deepEqual(selectedOrder, [{
		id: 1,
		region: 'Ukraine',
		product: 'random_string',
	}]);
});

test.serial('select with group by as sql + column', async (t) => {
	const { db } = t.context;

	await db.insert(usersTable).values([{ name: 'John' }, { name: 'Jane' }, { name: 'Jane' }]);

	const result = await db.select({ name: usersTable.name }).from(usersTable)
		.groupBy(sql`${usersTable.name}`, usersTable.id);

	t.deepEqual(result, [{ name: 'John' }, { name: 'Jane' }, { name: 'Jane' }]);
});

test.serial('select with group by as column + sql', async (t) => {
	const { db } = t.context;

	await db.insert(usersTable).values([{ name: 'John' }, { name: 'Jane' }, { name: 'Jane' }]);

	const result = await db.select({ name: usersTable.name }).from(usersTable)
		.groupBy(usersTable.id, sql`${usersTable.name}`);

	t.deepEqual(result, [{ name: 'John' }, { name: 'Jane' }, { name: 'Jane' }]);
});

test.serial('select with group by complex query', async (t) => {
	const { db } = t.context;

	await db.insert(usersTable).values([{ name: 'John' }, { name: 'Jane' }, { name: 'Jane' }]);

	const result = await db.select({ name: usersTable.name }).from(usersTable)
		.groupBy(usersTable.id, sql`${usersTable.name}`)
		.orderBy(asc(usersTable.name))
		.limit(1);

	t.deepEqual(result, [{ name: 'Jane' }]);
});

test.serial('build query', async (t) => {
	const { db } = t.context;

	const query = db.select({ id: usersTable.id, name: usersTable.name }).from(usersTable)
		.groupBy(usersTable.id, usersTable.name)
		.toSQL();

	t.deepEqual(query, {
		sql: `select \`id\`, \`name\` from \`userstest\` group by \`userstest\`.\`id\`, \`userstest\`.\`name\``,
		params: [],
	});
});

test.serial('Query check: Insert all defaults in 1 row', async (t) => {
	const { db } = t.context;

	const users = mysqlTable('users', {
		id: serial('id').primaryKey(),
		name: text('name').default('Dan'),
		state: text('state'),
	});

	const query = db
		.insert(users)
		.values({})
		.toSQL();

	t.deepEqual(query, {
		sql: 'insert into `users` (`id`, `name`, `state`) values (default, default, default)',
		params: [],
	});
});

test.serial('Query check: Insert all defaults in multiple rows', async (t) => {
	const { db } = t.context;

	const users = mysqlTable('users', {
		id: serial('id').primaryKey(),
		name: text('name').default('Dan'),
		state: text('state').default('UA'),
	});

	const query = db
		.insert(users)
		.values([{}, {}])
		.toSQL();

	t.deepEqual(query, {
		sql: 'insert into `users` (`id`, `name`, `state`) values (default, default, default), (default, default, default)',
		params: [],
	});
});

test.serial('Insert all defaults in 1 row', async (t) => {
	const { db } = t.context;

	const users = mysqlTable('empty_insert_single', {
		id: serial('id').primaryKey(),
		name: text('name').default('Dan'),
		state: text('state'),
	});

	await db.execute(sql`drop table if exists ${users}`);

	await db.execute(
		sql`create table ${users} (id serial primary key, name text default ('Dan'), state text)`,
	);

	await db.insert(users).values({});

	const res = await db.select().from(users);

	t.deepEqual(res, [{ id: 1, name: 'Dan', state: null }]);
});

test.serial('Insert all defaults in multiple rows', async (t) => {
	const { db } = t.context;

	const users = mysqlTable('empty_insert_multiple', {
		id: serial('id').primaryKey(),
		name: text('name').default('Dan'),
		state: text('state'),
	});

	await db.execute(sql`drop table if exists ${users}`);

	await db.execute(
		sql`create table ${users} (id serial primary key, name text default ('Dan'), state text)`,
	);

	await db.insert(users).values([{}, {}]);

	const res = await db.select().from(users);

	t.deepEqual(res, [{ id: 1, name: 'Dan', state: null }, { id: 2, name: 'Dan', state: null }]);
});

test.serial('build query insert with onDuplicate', async (t) => {
	const { db } = t.context;

	const query = db.insert(usersTable)
		.values({ name: 'John', jsonb: ['foo', 'bar'] })
		.onDuplicateKeyUpdate({ set: { name: 'John1' } })
		.toSQL();

	t.deepEqual(query, {
		sql:
			'insert into `userstest` (`id`, `name`, `verified`, `jsonb`, `created_at`) values (default, ?, default, ?, default) on duplicate key update `name` = ?',
		params: ['John', '["foo","bar"]', 'John1'],
	});
});

test.serial('insert with onDuplicate', async (t) => {
	const { db } = t.context;

	await db.insert(usersTable)
		.values({ name: 'John' });

	await db.insert(usersTable)
		.values({ id: 1, name: 'John' })
		.onDuplicateKeyUpdate({ set: { name: 'John1' } });

	const res = await db.select({ id: usersTable.id, name: usersTable.name }).from(usersTable).where(
		eq(usersTable.id, 1),
	);

	t.deepEqual(res, [{ id: 1, name: 'John1' }]);
});

test.serial('insert conflict', async (t) => {
	const { db } = t.context;

	await db.insert(usersTable)
		.values({ name: 'John' });

	await t.throwsAsync(
		() => db.insert(usersTable).values({ id: 1, name: 'John1' }),
		{
			code: 'ER_DUP_ENTRY',
			message: "Duplicate entry '1' for key 'userstest.PRIMARY'",
		},
	);
});

test.serial('insert conflict with ignore', async (t) => {
	const { db } = t.context;

	await db.insert(usersTable)
		.values({ name: 'John' });

	await db.insert(usersTable)
		.ignore()
		.values({ id: 1, name: 'John1' });

	const res = await db.select({ id: usersTable.id, name: usersTable.name }).from(usersTable).where(
		eq(usersTable.id, 1),
	);

	t.deepEqual(res, [{ id: 1, name: 'John' }]);
});

test.serial('insert sql', async (t) => {
	const { db } = t.context;

	await db.insert(usersTable).values({ name: sql`${'John'}` });
	const result = await db.select({ id: usersTable.id, name: usersTable.name }).from(usersTable);
	t.deepEqual(result, [{ id: 1, name: 'John' }]);
});

test.serial('partial join with alias', async (t) => {
	const { db } = t.context;
	const customerAlias = alias(usersTable, 'customer');

	await db.insert(usersTable).values([{ id: 10, name: 'Ivan' }, { id: 11, name: 'Hans' }]);
	const result = await db
		.select({
			user: {
				id: usersTable.id,
				name: usersTable.name,
			},
			customer: {
				id: customerAlias.id,
				name: customerAlias.name,
			},
		}).from(usersTable)
		.leftJoin(customerAlias, eq(customerAlias.id, 11))
		.where(eq(usersTable.id, 10));

	t.deepEqual(result, [{
		user: { id: 10, name: 'Ivan' },
		customer: { id: 11, name: 'Hans' },
	}]);
});

test.serial('full join with alias', async (t) => {
	const { db } = t.context;

	const mysqlTable = mysqlTableCreator((name) => `prefixed_${name}`);

	const users = mysqlTable('users', {
		id: serial('id').primaryKey(),
		name: text('name').notNull(),
	});

	await db.execute(sql`drop table if exists ${users}`);
	await db.execute(sql`create table ${users} (id serial primary key, name text not null)`);

	const customers = alias(users, 'customer');

	await db.insert(users).values([{ id: 10, name: 'Ivan' }, { id: 11, name: 'Hans' }]);
	const result = await db
		.select().from(users)
		.leftJoin(customers, eq(customers.id, 11))
		.where(eq(users.id, 10));

	t.deepEqual(result, [{
		users: {
			id: 10,
			name: 'Ivan',
		},
		customer: {
			id: 11,
			name: 'Hans',
		},
	}]);

	await db.execute(sql`drop table ${users}`);
});

test.serial('select from alias', async (t) => {
	const { db } = t.context;

	const mysqlTable = mysqlTableCreator((name) => `prefixed_${name}`);

	const users = mysqlTable('users', {
		id: serial('id').primaryKey(),
		name: text('name').notNull(),
	});

	await db.execute(sql`drop table if exists ${users}`);
	await db.execute(sql`create table ${users} (id serial primary key, name text not null)`);

	const user = alias(users, 'user');
	const customers = alias(users, 'customer');

	await db.insert(users).values([{ id: 10, name: 'Ivan' }, { id: 11, name: 'Hans' }]);
	const result = await db
		.select()
		.from(user)
		.leftJoin(customers, eq(customers.id, 11))
		.where(eq(user.id, 10));

	t.deepEqual(result, [{
		user: {
			id: 10,
			name: 'Ivan',
		},
		customer: {
			id: 11,
			name: 'Hans',
		},
	}]);

	await db.execute(sql`drop table ${users}`);
});

test.serial('insert with spaces', async (t) => {
	const { db } = t.context;

	await db.insert(usersTable).values({ name: sql`'Jo   h     n'` });
	const result = await db.select({ id: usersTable.id, name: usersTable.name }).from(usersTable);

	t.deepEqual(result, [{ id: 1, name: 'Jo   h     n' }]);
});

test.serial('prepared statement', async (t) => {
	const { db } = t.context;

	await db.insert(usersTable).values({ name: 'John' });
	const statement = db.select({
		id: usersTable.id,
		name: usersTable.name,
	}).from(usersTable)
		.prepare();
	const result = await statement.execute();

	t.deepEqual(result, [{ id: 1, name: 'John' }]);
});

test.serial('prepared statement reuse', async (t) => {
	const { db } = t.context;

	const stmt = db.insert(usersTable).values({
		verified: true,
		name: placeholder('name'),
	}).prepare();

	for (let i = 0; i < 10; i++) {
		await stmt.execute({ name: `John ${i}` });
	}

	const result = await db.select({
		id: usersTable.id,
		name: usersTable.name,
		verified: usersTable.verified,
	}).from(usersTable);

	t.deepEqual(result, [
		{ id: 1, name: 'John 0', verified: true },
		{ id: 2, name: 'John 1', verified: true },
		{ id: 3, name: 'John 2', verified: true },
		{ id: 4, name: 'John 3', verified: true },
		{ id: 5, name: 'John 4', verified: true },
		{ id: 6, name: 'John 5', verified: true },
		{ id: 7, name: 'John 6', verified: true },
		{ id: 8, name: 'John 7', verified: true },
		{ id: 9, name: 'John 8', verified: true },
		{ id: 10, name: 'John 9', verified: true },
	]);
});

test.serial('prepared statement with placeholder in .where', async (t) => {
	const { db } = t.context;

	await db.insert(usersTable).values({ name: 'John' });
	const stmt = db.select({
		id: usersTable.id,
		name: usersTable.name,
	}).from(usersTable)
		.where(eq(usersTable.id, placeholder('id')))
		.prepare();
	const result = await stmt.execute({ id: 1 });

	t.deepEqual(result, [{ id: 1, name: 'John' }]);
});

test.serial('migrator', async (t) => {
	const { db } = t.context;

	await db.execute(sql`drop table if exists cities_migration`);
	await db.execute(sql`drop table if exists users_migration`);
	await db.execute(sql`drop table if exists users12`);
	await db.execute(sql`drop table if exists __drizzle_migrations`);

	await migrate(db, { migrationsFolder: './drizzle2/mysql' });

	await db.insert(usersMigratorTable).values({ name: 'John', email: 'email' });

	const result = await db.select().from(usersMigratorTable);

	t.deepEqual(result, [{ id: 1, name: 'John', email: 'email' }]);

	await db.execute(sql`drop table cities_migration`);
	await db.execute(sql`drop table users_migration`);
	await db.execute(sql`drop table users12`);
	await db.execute(sql`drop table __drizzle_migrations`);
});

test.serial('insert via db.execute + select via db.execute', async (t) => {
	const { db } = t.context;

	await db.execute(sql`insert into ${usersTable} (${new Name(usersTable.name.name)}) values (${'John'})`);

	const result = await db.execute<{ id: number; name: string }>(sql`select id, name from ${usersTable}`);
	t.deepEqual(result[0], [{ id: 1, name: 'John' }]);
});

test.serial('insert via db.execute w/ query builder', async (t) => {
	const { db } = t.context;

	const inserted = await db.execute(
		db.insert(usersTable).values({ name: 'John' }),
	);
	t.is(inserted[0].affectedRows, 1);
});

test.serial('insert + select all possible dates', async (t) => {
	const { db } = t.context;

	await db.execute(sql`drop table if exists \`datestable\``);
	await db.execute(
		sql`
			create table \`datestable\` (
				\`date\` date,
				\`date_as_string\` date,
				\`time\` time,
				\`datetime\` datetime,
				\`datetime_as_string\` datetime,
				\`timestamp\` timestamp(3),
				\`timestamp_as_string\` timestamp(3),
				\`year\` year
			)
		`,
	);

	const date = new Date('2022-11-11');
	const dateWithMilliseconds = new Date('2022-11-11 12:12:12.123');

	await db.insert(datesTable).values({
		date: date,
		dateAsString: '2022-11-11',
		time: '12:12:12',
		datetime: date,
		year: 22,
		datetimeAsString: '2022-11-11 12:12:12',
		timestamp: dateWithMilliseconds,
		timestampAsString: '2022-11-11 12:12:12.123',
	});

	const res = await db.select().from(datesTable);

	t.assert(res[0]?.date instanceof Date); // eslint-disable-line no-instanceof/no-instanceof
	t.assert(res[0]?.datetime instanceof Date); // eslint-disable-line no-instanceof/no-instanceof
	t.assert(typeof res[0]?.dateAsString === 'string');
	t.assert(typeof res[0]?.datetimeAsString === 'string');

	t.deepEqual(res, [{
		date: toLocalDate(new Date('2022-11-11')),
		dateAsString: '2022-11-11',
		time: '12:12:12',
		datetime: new Date('2022-11-11'),
		year: 2022,
		datetimeAsString: '2022-11-11 12:12:12',
		timestamp: new Date('2022-11-11 12:12:12.123'),
		timestampAsString: '2022-11-11 12:12:12.123',
	}]);

	await db.execute(sql`drop table if exists \`datestable\``);
});

const tableWithEnums = mysqlTable('enums_test_case', {
	id: serial('id').primaryKey(),
	enum1: mysqlEnum('enum1', ['a', 'b', 'c']).notNull(),
	enum2: mysqlEnum('enum2', ['a', 'b', 'c']).default('a'),
	enum3: mysqlEnum('enum3', ['a', 'b', 'c']).notNull().default('b'),
});

test.serial('Mysql enum test case #1', async (t) => {
	const { db } = t.context;

	await db.execute(sql`drop table if exists \`enums_test_case\``);

	await db.execute(sql`
		create table \`enums_test_case\` (
			\`id\` serial primary key,
			\`enum1\` ENUM('a', 'b', 'c') not null,
			\`enum2\` ENUM('a', 'b', 'c') default 'a',
			\`enum3\` ENUM('a', 'b', 'c') not null default 'b'
		)
	`);

	await db.insert(tableWithEnums).values([
		{ id: 1, enum1: 'a', enum2: 'b', enum3: 'c' },
		{ id: 2, enum1: 'a', enum3: 'c' },
		{ id: 3, enum1: 'a' },
	]);

	const res = await db.select().from(tableWithEnums);

	await db.execute(sql`drop table \`enums_test_case\``);

	t.deepEqual(res, [
		{ id: 1, enum1: 'a', enum2: 'b', enum3: 'c' },
		{ id: 2, enum1: 'a', enum2: 'a', enum3: 'c' },
		{ id: 3, enum1: 'a', enum2: 'a', enum3: 'b' },
	]);
});

test.serial('left join (flat object fields)', async (t) => {
	const { db } = t.context;

	await db.insert(citiesTable)
		.values([{ name: 'Paris' }, { name: 'London' }]);

	await db.insert(users2Table).values([{ name: 'John', cityId: 1 }, { name: 'Jane' }]);

	const res = await db.select({
		userId: users2Table.id,
		userName: users2Table.name,
		cityId: citiesTable.id,
		cityName: citiesTable.name,
	}).from(users2Table)
		.leftJoin(citiesTable, eq(users2Table.cityId, citiesTable.id));

	t.deepEqual(res, [
		{ userId: 1, userName: 'John', cityId: 1, cityName: 'Paris' },
		{ userId: 2, userName: 'Jane', cityId: null, cityName: null },
	]);
});

test.serial('left join (grouped fields)', async (t) => {
	const { db } = t.context;

	await db.insert(citiesTable)
		.values([{ name: 'Paris' }, { name: 'London' }]);

	await db.insert(users2Table).values([{ name: 'John', cityId: 1 }, { name: 'Jane' }]);

	const res = await db.select({
		id: users2Table.id,
		user: {
			name: users2Table.name,
			nameUpper: sql<string>`upper(${users2Table.name})`,
		},
		city: {
			id: citiesTable.id,
			name: citiesTable.name,
			nameUpper: sql<string>`upper(${citiesTable.name})`,
		},
	}).from(users2Table)
		.leftJoin(citiesTable, eq(users2Table.cityId, citiesTable.id));

	t.deepEqual(res, [
		{
			id: 1,
			user: { name: 'John', nameUpper: 'JOHN' },
			city: { id: 1, name: 'Paris', nameUpper: 'PARIS' },
		},
		{
			id: 2,
			user: { name: 'Jane', nameUpper: 'JANE' },
			city: null,
		},
	]);
});

test.serial('left join (all fields)', async (t) => {
	const { db } = t.context;

	await db.insert(citiesTable)
		.values([{ name: 'Paris' }, { name: 'London' }]);

	await db.insert(users2Table).values([{ name: 'John', cityId: 1 }, { name: 'Jane' }]);

	const res = await db.select().from(users2Table)
		.leftJoin(citiesTable, eq(users2Table.cityId, citiesTable.id));

	t.deepEqual(res, [
		{
			users2: {
				id: 1,
				name: 'John',
				cityId: 1,
			},
			cities: {
				id: 1,
				name: 'Paris',
			},
		},
		{
			users2: {
				id: 2,
				name: 'Jane',
				cityId: null,
			},
			cities: null,
		},
	]);
});

test.serial('join subquery', async (t) => {
	const { db } = t.context;

	await db.execute(sql`drop table if exists \`courses\``);
	await db.execute(sql`drop table if exists \`course_categories\``);

	await db.execute(
		sql`
			create table \`course_categories\` (
				\`id\` serial primary key,
				\`name\` text not null
			)
		`,
	);

	await db.execute(
		sql`
			create table \`courses\` (
				\`id\` serial primary key,
				\`name\` text not null,
				\`category_id\` int references \`course_categories\`(\`id\`)
			)
		`,
	);

	await db.insert(courseCategoriesTable).values([
		{ name: 'Category 1' },
		{ name: 'Category 2' },
		{ name: 'Category 3' },
		{ name: 'Category 4' },
	]);

	await db.insert(coursesTable).values([
		{ name: 'Development', categoryId: 2 },
		{ name: 'IT & Software', categoryId: 3 },
		{ name: 'Marketing', categoryId: 4 },
		{ name: 'Design', categoryId: 1 },
	]);

	const sq2 = db
		.select({
			categoryId: courseCategoriesTable.id,
			category: courseCategoriesTable.name,
			total: sql<number>`count(${courseCategoriesTable.id})`,
		})
		.from(courseCategoriesTable)
		.groupBy(courseCategoriesTable.id, courseCategoriesTable.name)
		.as('sq2');

	const res = await db
		.select({
			courseName: coursesTable.name,
			categoryId: sq2.categoryId,
		})
		.from(coursesTable)
		.leftJoin(sq2, eq(coursesTable.categoryId, sq2.categoryId))
		.orderBy(coursesTable.name);

	t.deepEqual(res, [
		{ courseName: 'Design', categoryId: 1 },
		{ courseName: 'Development', categoryId: 2 },
		{ courseName: 'IT & Software', categoryId: 3 },
		{ courseName: 'Marketing', categoryId: 4 },
	]);

	await db.execute(sql`drop table if exists \`courses\``);
	await db.execute(sql`drop table if exists \`course_categories\``);
});

test.serial('with ... select', async (t) => {
	const { db } = t.context;

	await db.execute(sql`drop table if exists \`orders\``);
	await db.execute(
		sql`
			create table \`orders\` (
				\`id\` serial primary key,
				\`region\` text not null,
				\`product\` text not null,
				\`amount\` int not null,
				\`quantity\` int not null
			)
		`,
	);

	await db.insert(orders).values([
		{ region: 'Europe', product: 'A', amount: 10, quantity: 1 },
		{ region: 'Europe', product: 'A', amount: 20, quantity: 2 },
		{ region: 'Europe', product: 'B', amount: 20, quantity: 2 },
		{ region: 'Europe', product: 'B', amount: 30, quantity: 3 },
		{ region: 'US', product: 'A', amount: 30, quantity: 3 },
		{ region: 'US', product: 'A', amount: 40, quantity: 4 },
		{ region: 'US', product: 'B', amount: 40, quantity: 4 },
		{ region: 'US', product: 'B', amount: 50, quantity: 5 },
	]);

	const regionalSales = db
		.$with('regional_sales')
		.as(
			db
				.select({
					region: orders.region,
					totalSales: sql<number>`sum(${orders.amount})`.as('total_sales'),
				})
				.from(orders)
				.groupBy(orders.region),
		);

	const topRegions = db
		.$with('top_regions')
		.as(
			db
				.select({
					region: regionalSales.region,
				})
				.from(regionalSales)
				.where(
					gt(
						regionalSales.totalSales,
						db.select({ sales: sql`sum(${regionalSales.totalSales})/10` }).from(regionalSales),
					),
				),
		);

	const result = await db
		.with(regionalSales, topRegions)
		.select({
			region: orders.region,
			product: orders.product,
			productUnits: sql<number>`cast(sum(${orders.quantity}) as unsigned)`,
			productSales: sql<number>`cast(sum(${orders.amount}) as unsigned)`,
		})
		.from(orders)
		.where(inArray(orders.region, db.select({ region: topRegions.region }).from(topRegions)))
		.groupBy(orders.region, orders.product)
		.orderBy(orders.region, orders.product);

	t.deepEqual(result, [
		{
			region: 'Europe',
			product: 'A',
			productUnits: 3,
			productSales: 30,
		},
		{
			region: 'Europe',
			product: 'B',
			productUnits: 5,
			productSales: 50,
		},
		{
			region: 'US',
			product: 'A',
			productUnits: 7,
			productSales: 70,
		},
		{
			region: 'US',
			product: 'B',
			productUnits: 9,
			productSales: 90,
		},
	]);
});

test.serial('select from subquery sql', async (t) => {
	const { db } = t.context;

	await db.insert(users2Table).values([{ name: 'John' }, { name: 'Jane' }]);

	const sq = db
		.select({ name: sql<string>`concat(${users2Table.name}, " modified")`.as('name') })
		.from(users2Table)
		.as('sq');

	const res = await db.select({ name: sq.name }).from(sq);

	t.deepEqual(res, [{ name: 'John modified' }, { name: 'Jane modified' }]);
});

test.serial('select a field without joining its table', (t) => {
	const { db } = t.context;

	t.throws(() => db.select({ name: users2Table.name }).from(usersTable).prepare());
});

test.serial('select all fields from subquery without alias', (t) => {
	const { db } = t.context;

	const sq = db.$with('sq').as(db.select({ name: sql<string>`upper(${users2Table.name})` }).from(users2Table));

	t.throws(() => db.select().from(sq).prepare());
});

test.serial('select count()', async (t) => {
	const { db } = t.context;

	await db.insert(usersTable).values([{ name: 'John' }, { name: 'Jane' }]);

	const res = await db.select({ count: sql`count(*)` }).from(usersTable);

	t.deepEqual(res, [{ count: 2 }]);
});

test.serial('select for ...', (t) => {
	const { db } = t.context;

	{
		const query = db.select().from(users2Table).for('update').toSQL();
		t.regex(query.sql, / for update$/);
	}
	{
		const query = db.select().from(users2Table).for('share', { skipLocked: true }).toSQL();
		t.regex(query.sql, / for share skip locked$/);
	}
	{
		const query = db.select().from(users2Table).for('update', { noWait: true }).toSQL();
		t.regex(query.sql, / for update no wait$/);
	}
});

test.serial('having', async (t) => {
	const { db } = t.context;

	await db.insert(citiesTable).values([{ name: 'London' }, { name: 'Paris' }, { name: 'New York' }]);

	await db.insert(users2Table).values([{ name: 'John', cityId: 1 }, { name: 'Jane', cityId: 1 }, {
		name: 'Jack',
		cityId: 2,
	}]);

	const result = await db
		.select({
			id: citiesTable.id,
			name: sql<string>`upper(${citiesTable.name})`.as('upper_name'),
			usersCount: sql<number>`count(${users2Table.id})`.as('users_count'),
		})
		.from(citiesTable)
		.leftJoin(users2Table, eq(users2Table.cityId, citiesTable.id))
		.where(({ name }) => sql`length(${name}) >= 3`)
		.groupBy(citiesTable.id)
		.having(({ usersCount }) => sql`${usersCount} > 0`)
		.orderBy(({ name }) => name);

	t.deepEqual(result, [
		{
			id: 1,
			name: 'LONDON',
			usersCount: 2,
		},
		{
			id: 2,
			name: 'PARIS',
			usersCount: 1,
		},
	]);
});

test.serial('view', async (t) => {
	const { db } = t.context;

	const newYorkers1 = mysqlView('new_yorkers')
		.as((qb) => qb.select().from(users2Table).where(eq(users2Table.cityId, 1)));

	const newYorkers2 = mysqlView('new_yorkers', {
		id: serial('id').primaryKey(),
		name: text('name').notNull(),
		cityId: int('city_id').notNull(),
	}).as(sql`select * from ${users2Table} where ${eq(users2Table.cityId, 1)}`);

	const newYorkers3 = mysqlView('new_yorkers', {
		id: serial('id').primaryKey(),
		name: text('name').notNull(),
		cityId: int('city_id').notNull(),
	}).existing();

	await db.execute(sql`create view new_yorkers as ${getViewConfig(newYorkers1).query}`);

	await db.insert(citiesTable).values([{ name: 'New York' }, { name: 'Paris' }]);

	await db.insert(users2Table).values([
		{ name: 'John', cityId: 1 },
		{ name: 'Jane', cityId: 1 },
		{ name: 'Jack', cityId: 2 },
	]);

	{
		const result = await db.select().from(newYorkers1);
		t.deepEqual(result, [
			{ id: 1, name: 'John', cityId: 1 },
			{ id: 2, name: 'Jane', cityId: 1 },
		]);
	}

	{
		const result = await db.select().from(newYorkers2);
		t.deepEqual(result, [
			{ id: 1, name: 'John', cityId: 1 },
			{ id: 2, name: 'Jane', cityId: 1 },
		]);
	}

	{
		const result = await db.select().from(newYorkers3);
		t.deepEqual(result, [
			{ id: 1, name: 'John', cityId: 1 },
			{ id: 2, name: 'Jane', cityId: 1 },
		]);
	}

	{
		const result = await db.select({ name: newYorkers1.name }).from(newYorkers1);
		t.deepEqual(result, [
			{ name: 'John' },
			{ name: 'Jane' },
		]);
	}

	await db.execute(sql`drop view ${newYorkers1}`);
});

test.serial('select from raw sql', async (t) => {
	const { db } = t.context;

	const result = await db.select({
		id: sql<number>`id`,
		name: sql<string>`name`,
	}).from(sql`(select 1 as id, 'John' as name) as users`);

	Expect<Equal<{ id: number; name: string }[], typeof result>>;

	t.deepEqual(result, [
		{ id: 1, name: 'John' },
	]);
});

test.serial('select from raw sql with joins', async (t) => {
	const { db } = t.context;

	const result = await db
		.select({
			id: sql<number>`users.id`,
			name: sql<string>`users.name`,
			userCity: sql<string>`users.city`,
			cityName: sql<string>`cities.name`,
		})
		.from(sql`(select 1 as id, 'John' as name, 'New York' as city) as users`)
		.leftJoin(sql`(select 1 as id, 'Paris' as name) as cities`, sql`cities.id = users.id`);

	Expect<Equal<{ id: number; name: string; userCity: string; cityName: string }[], typeof result>>;

	t.deepEqual(result, [
		{ id: 1, name: 'John', userCity: 'New York', cityName: 'Paris' },
	]);
});

test.serial('join on aliased sql from select', async (t) => {
	const { db } = t.context;

	const result = await db
		.select({
			userId: sql<number>`users.id`.as('userId'),
			name: sql<string>`users.name`,
			userCity: sql<string>`users.city`,
			cityId: sql<number>`cities.id`.as('cityId'),
			cityName: sql<string>`cities.name`,
		})
		.from(sql`(select 1 as id, 'John' as name, 'New York' as city) as users`)
		.leftJoin(sql`(select 1 as id, 'Paris' as name) as cities`, (cols) => eq(cols.cityId, cols.userId));

	Expect<Equal<{ userId: number; name: string; userCity: string; cityId: number; cityName: string }[], typeof result>>;

	t.deepEqual(result, [
		{ userId: 1, name: 'John', userCity: 'New York', cityId: 1, cityName: 'Paris' },
	]);
});

test.serial('join on aliased sql from with clause', async (t) => {
	const { db } = t.context;

	const users = db.$with('users').as(
		db.select({
			id: sql<number>`id`.as('userId'),
			name: sql<string>`name`.as('userName'),
			city: sql<string>`city`.as('city'),
		}).from(
			sql`(select 1 as id, 'John' as name, 'New York' as city) as users`,
		),
	);

	const cities = db.$with('cities').as(
		db.select({
			id: sql<number>`id`.as('cityId'),
			name: sql<string>`name`.as('cityName'),
		}).from(
			sql`(select 1 as id, 'Paris' as name) as cities`,
		),
	);

	const result = await db
		.with(users, cities)
		.select({
			userId: users.id,
			name: users.name,
			userCity: users.city,
			cityId: cities.id,
			cityName: cities.name,
		})
		.from(users)
		.leftJoin(cities, (cols) => eq(cols.cityId, cols.userId));

	Expect<Equal<{ userId: number; name: string; userCity: string; cityId: number; cityName: string }[], typeof result>>;

	t.deepEqual(result, [
		{ userId: 1, name: 'John', userCity: 'New York', cityId: 1, cityName: 'Paris' },
	]);
});

test.serial('prefixed table', async (t) => {
	const { db } = t.context;

	const mysqlTable = mysqlTableCreator((name) => `myprefix_${name}`);

	const users = mysqlTable('test_prefixed_table_with_unique_name', {
		id: int('id').primaryKey(),
		name: text('name').notNull(),
	});

	await db.execute(sql`drop table if exists ${users}`);

	await db.execute(
		sql`create table myprefix_test_prefixed_table_with_unique_name (id int not null primary key, name text not null)`,
	);

	await db.insert(users).values({ id: 1, name: 'John' });

	const result = await db.select().from(users);

	t.deepEqual(result, [{ id: 1, name: 'John' }]);

	await db.execute(sql`drop table ${users}`);
});

test.serial('orderBy with aliased column', (t) => {
	const { db } = t.context;

	const query = db.select({
		test: sql`something`.as('test'),
	}).from(users2Table).orderBy((fields) => fields.test).toSQL();

	t.deepEqual(query.sql, 'select something as `test` from `users2` order by `test`');
});

test.serial('timestamp timezone', async (t) => {
	const { db } = t.context;

	const date = new Date(Date.parse('2020-01-01T12:34:56+07:00'));

	await db.insert(usersTable).values({ name: 'With default times' });
	await db.insert(usersTable).values({
		name: 'Without default times',
		createdAt: date,
	});
	const users = await db.select().from(usersTable);

	// check that the timestamps are set correctly for default times
	t.assert(Math.abs(users[0]!.createdAt.getTime() - Date.now()) < 2000);

	// check that the timestamps are set correctly for non default times
	t.assert(Math.abs(users[1]!.createdAt.getTime() - date.getTime()) < 2000);
});

test.serial('transaction', async (t) => {
	const { db } = t.context;

	const users = mysqlTable('users_transactions', {
		id: serial('id').primaryKey(),
		balance: int('balance').notNull(),
	});
	const products = mysqlTable('products_transactions', {
		id: serial('id').primaryKey(),
		price: int('price').notNull(),
		stock: int('stock').notNull(),
	});

	await db.execute(sql`drop table if exists ${users}`);
	await db.execute(sql`drop table if exists ${products}`);

	await db.execute(sql`create table users_transactions (id serial not null primary key, balance int not null)`);
	await db.execute(
		sql`create table products_transactions (id serial not null primary key, price int not null, stock int not null)`,
	);

	const [{ insertId: userId }] = await db.insert(users).values({ balance: 100 });
	const user = await db.select().from(users).where(eq(users.id, userId)).then((rows) => rows[0]!);
	const [{ insertId: productId }] = await db.insert(products).values({ price: 10, stock: 10 });
	const product = await db.select().from(products).where(eq(products.id, productId)).then((rows) => rows[0]!);

	await db.transaction(async (tx) => {
		await tx.update(users).set({ balance: user.balance - product.price }).where(eq(users.id, user.id));
		await tx.update(products).set({ stock: product.stock - 1 }).where(eq(products.id, product.id));
	});

	const result = await db.select().from(users);

	t.deepEqual(result, [{ id: 1, balance: 90 }]);

	await db.execute(sql`drop table ${users}`);
	await db.execute(sql`drop table ${products}`);
});

test.serial('transaction rollback', async (t) => {
	const { db } = t.context;

	const users = mysqlTable('users_transactions_rollback', {
		id: serial('id').primaryKey(),
		balance: int('balance').notNull(),
	});

	await db.execute(sql`drop table if exists ${users}`);

	await db.execute(
		sql`create table users_transactions_rollback (id serial not null primary key, balance int not null)`,
	);

	await t.throwsAsync(async () =>
		await db.transaction(async (tx) => {
			await tx.insert(users).values({ balance: 100 });
			tx.rollback();
		}), { instanceOf: TransactionRollbackError });

	const result = await db.select().from(users);

	t.deepEqual(result, []);

	await db.execute(sql`drop table ${users}`);
});

test.serial('nested transaction', async (t) => {
	const { db } = t.context;

	const users = mysqlTable('users_nested_transactions', {
		id: serial('id').primaryKey(),
		balance: int('balance').notNull(),
	});

	await db.execute(sql`drop table if exists ${users}`);

	await db.execute(
		sql`create table users_nested_transactions (id serial not null primary key, balance int not null)`,
	);

	await db.transaction(async (tx) => {
		await tx.insert(users).values({ balance: 100 });

		await tx.transaction(async (tx) => {
			await tx.update(users).set({ balance: 200 });
		});
	});

	const result = await db.select().from(users);

	t.deepEqual(result, [{ id: 1, balance: 200 }]);

	await db.execute(sql`drop table ${users}`);
});

test.serial('nested transaction rollback', async (t) => {
	const { db } = t.context;

	const users = mysqlTable('users_nested_transactions_rollback', {
		id: serial('id').primaryKey(),
		balance: int('balance').notNull(),
	});

	await db.execute(sql`drop table if exists ${users}`);

	await db.execute(
		sql`create table users_nested_transactions_rollback (id serial not null primary key, balance int not null)`,
	);

	await db.transaction(async (tx) => {
		await tx.insert(users).values({ balance: 100 });

		await t.throwsAsync(async () =>
			await tx.transaction(async (tx) => {
				await tx.update(users).set({ balance: 200 });
				tx.rollback();
			}), { instanceOf: TransactionRollbackError });
	});

	const result = await db.select().from(users);

	t.deepEqual(result, [{ id: 1, balance: 100 }]);

	await db.execute(sql`drop table ${users}`);
});

test.serial('join subquery with join', async (t) => {
	const { db } = t.context;

	const internalStaff = mysqlTable('internal_staff', {
		userId: int('user_id').notNull(),
	});

	const customUser = mysqlTable('custom_user', {
		id: int('id').notNull(),
	});

	const ticket = mysqlTable('ticket', {
		staffId: int('staff_id').notNull(),
	});

	await db.execute(sql`drop table if exists ${internalStaff}`);
	await db.execute(sql`drop table if exists ${customUser}`);
	await db.execute(sql`drop table if exists ${ticket}`);

	await db.execute(sql`create table internal_staff (user_id integer not null)`);
	await db.execute(sql`create table custom_user (id integer not null)`);
	await db.execute(sql`create table ticket (staff_id integer not null)`);

	await db.insert(internalStaff).values({ userId: 1 });
	await db.insert(customUser).values({ id: 1 });
	await db.insert(ticket).values({ staffId: 1 });

	const subq = db
		.select()
		.from(internalStaff)
		.leftJoin(customUser, eq(internalStaff.userId, customUser.id))
		.as('internal_staff');

	const mainQuery = await db
		.select()
		.from(ticket)
		.leftJoin(subq, eq(subq.internal_staff.userId, ticket.staffId));

	t.deepEqual(mainQuery, [{
		ticket: { staffId: 1 },
		internal_staff: {
			internal_staff: { userId: 1 },
			custom_user: { id: 1 },
		},
	}]);

	await db.execute(sql`drop table ${internalStaff}`);
	await db.execute(sql`drop table ${customUser}`);
	await db.execute(sql`drop table ${ticket}`);
});

test.serial('subquery with view', async (t) => {
	const { db } = t.context;

	const users = mysqlTable('users_subquery_view', {
		id: serial('id').primaryKey(),
		name: text('name').notNull(),
		cityId: int('city_id').notNull(),
	});

	const newYorkers = mysqlView('new_yorkers').as((qb) => qb.select().from(users).where(eq(users.cityId, 1)));

	await db.execute(sql`drop table if exists ${users}`);
	await db.execute(sql`drop view if exists ${newYorkers}`);

	await db.execute(
		sql`create table ${users} (id serial not null primary key, name text not null, city_id integer not null)`,
	);
	await db.execute(sql`create view ${newYorkers} as select * from ${users} where city_id = 1`);

	await db.insert(users).values([
		{ name: 'John', cityId: 1 },
		{ name: 'Jane', cityId: 2 },
		{ name: 'Jack', cityId: 1 },
		{ name: 'Jill', cityId: 2 },
	]);

	const sq = db.$with('sq').as(db.select().from(newYorkers));
	const result = await db.with(sq).select().from(sq);

	t.deepEqual(result, [
		{ id: 1, name: 'John', cityId: 1 },
		{ id: 3, name: 'Jack', cityId: 1 },
	]);

	await db.execute(sql`drop view ${newYorkers}`);
	await db.execute(sql`drop table ${users}`);
});

test.serial('join view as subquery', async (t) => {
	const { db } = t.context;

	const users = mysqlTable('users_join_view', {
		id: serial('id').primaryKey(),
		name: text('name').notNull(),
		cityId: int('city_id').notNull(),
	});

	const newYorkers = mysqlView('new_yorkers').as((qb) => qb.select().from(users).where(eq(users.cityId, 1)));

	await db.execute(sql`drop table if exists ${users}`);
	await db.execute(sql`drop view if exists ${newYorkers}`);

	await db.execute(
		sql`create table ${users} (id serial not null primary key, name text not null, city_id integer not null)`,
	);
	await db.execute(sql`create view ${newYorkers} as select * from ${users} where city_id = 1`);

	await db.insert(users).values([
		{ name: 'John', cityId: 1 },
		{ name: 'Jane', cityId: 2 },
		{ name: 'Jack', cityId: 1 },
		{ name: 'Jill', cityId: 2 },
	]);

	const sq = db.select().from(newYorkers).as('new_yorkers_sq');

	const result = await db.select().from(users).leftJoin(sq, eq(users.id, sq.id));

	t.deepEqual(result, [
		{
			users_join_view: { id: 1, name: 'John', cityId: 1 },
			new_yorkers_sq: { id: 1, name: 'John', cityId: 1 },
		},
		{
			users_join_view: { id: 2, name: 'Jane', cityId: 2 },
			new_yorkers_sq: null,
		},
		{
			users_join_view: { id: 3, name: 'Jack', cityId: 1 },
			new_yorkers_sq: { id: 3, name: 'Jack', cityId: 1 },
		},
		{
			users_join_view: { id: 4, name: 'Jill', cityId: 2 },
			new_yorkers_sq: null,
		},
	]);

	await db.execute(sql`drop view ${newYorkers}`);
	await db.execute(sql`drop table ${users}`);
});

test.serial('select iterator', async (t) => {
	const { db } = t.context;

	const users = mysqlTable('users_iterator', {
		id: serial('id').primaryKey(),
	});

	await db.execute(sql`drop table if exists ${users}`);
	await db.execute(sql`create table ${users} (id serial not null primary key)`);

	await db.insert(users).values([{}, {}, {}]);

	const iter = db.select().from(users).iterator();
	const result: InferModel<typeof users>[] = [];

	for await (const row of iter) {
		result.push(row);
	}

	t.deepEqual(result, [{ id: 1 }, { id: 2 }, { id: 3 }]);
});

test.serial('select iterator w/ prepared statement', async (t) => {
	const { db } = t.context;

	const users = mysqlTable('users_iterator', {
		id: serial('id').primaryKey(),
	});

	await db.execute(sql`drop table if exists ${users}`);
	await db.execute(sql`create table ${users} (id serial not null primary key)`);

	await db.insert(users).values([{}, {}, {}]);

	const prepared = db.select().from(users).prepare();
	const iter = prepared.iterator();
	const result: InferModel<typeof users>[] = [];

	for await (const row of iter) {
		result.push(row);
	}

	t.deepEqual(result, [{ id: 1 }, { id: 2 }, { id: 3 }]);
});

test.serial('insert undefined', async (t) => {
	const { db } = t.context;

	const users = mysqlTable('users', {
		id: serial('id').primaryKey(),
		name: text('name'),
	});

	await db.execute(sql`drop table if exists ${users}`);

	await db.execute(
		sql`create table ${users} (id serial not null primary key, name text)`,
	);

	await t.notThrowsAsync(async () => await db.insert(users).values({ name: undefined }));

	await db.execute(sql`drop table ${users}`);
});

test.serial('update undefined', async (t) => {
	const { db } = t.context;

	const users = mysqlTable('users', {
		id: serial('id').primaryKey(),
		name: text('name'),
	});

	await db.execute(sql`drop table if exists ${users}`);

	await db.execute(
		sql`create table ${users} (id serial not null primary key, name text)`,
	);

	await t.throwsAsync(async () => await db.update(users).set({ name: undefined }));
	await t.notThrowsAsync(async () => await db.update(users).set({ id: 1, name: undefined }));

	await db.execute(sql`drop table ${users}`);
});

test.serial('utc config for datetime', async (t) => {
	const { db } = t.context;

	await db.execute(sql`drop table if exists \`datestable\``);
	await db.execute(
		sql`
			create table \`datestable\` (
				\`datetime_utc\` datetime(3),
				\`datetime\` datetime(3),
				\`datetime_as_string\` datetime
			)
		`,
	);
	const datesTable = mysqlTable('datestable', {
		datetimeUTC: datetime('datetime_utc', { fsp: 3, mode: 'date' }),
		datetime: datetime('datetime', { fsp: 3 }),
		datetimeAsString: datetime('datetime_as_string', { mode: 'string' }),
	});

	const dateObj = new Date('2022-11-11');
	const dateUtc = new Date('2022-11-11T12:12:12.122Z');

	await db.insert(datesTable).values({
		datetimeUTC: dateUtc,
		datetime: dateObj,
		datetimeAsString: '2022-11-11 12:12:12',
	});

	const res = await db.select().from(datesTable);

	const [rawSelect] = await db.execute(sql`select \`datetime_utc\` from \`datestable\``);
	const selectedRow = (rawSelect as unknown as [{ datetime_utc: string }])[0];

	t.is(selectedRow.datetime_utc, '2022-11-11 12:12:12.122');
	t.deepEqual(new Date(selectedRow.datetime_utc.replace(' ', 'T') + 'Z'), dateUtc);

	t.assert(res[0]?.datetime instanceof Date); // eslint-disable-line no-instanceof/no-instanceof
	t.assert(res[0]?.datetimeUTC instanceof Date); // eslint-disable-line no-instanceof/no-instanceof
	t.assert(typeof res[0]?.datetimeAsString === 'string');

	t.deepEqual(res, [{
		datetimeUTC: dateUtc,
		datetime: new Date('2022-11-11'),
		datetimeAsString: '2022-11-11 12:12:12',
	}]);

	await db.execute(sql`drop table if exists \`datestable\``);
});

test.serial('set operations (union) from query builder with subquery', async (t) => {
	const { db } = t.context;

	await setupSetOperationTest(db);
	const sq = db
		.select({ id: users2Table.id, name: users2Table.name })
		.from(users2Table).as('sq');

	const result = await db
		.select({ id: citiesTable.id, name: citiesTable.name })
		.from(citiesTable).union(
			db.select().from(sq),
		).limit(8);

	t.assert(result.length === 8);

	t.deepEqual(result, [
		{ id: 1, name: 'New York' },
		{ id: 2, name: 'London' },
		{ id: 3, name: 'Tampa' },
		{ id: 1, name: 'John' },
		{ id: 2, name: 'Jane' },
		{ id: 3, name: 'Jack' },
		{ id: 4, name: 'Peter' },
		{ id: 5, name: 'Ben' },
	]);

	// union should throw if selected fields are not in the same order
	t.throws(() =>
		db
			.select({ id: citiesTable.id, name: citiesTable.name })
			.from(citiesTable).union(
				db
					.select({ name: users2Table.name, id: users2Table.id })
					.from(users2Table),
			)
	);
});

test.serial('set operations (union) as function', async (t) => {
	const { db } = t.context;

	await setupSetOperationTest(db);

	const result = await union(
		db
			.select({ id: citiesTable.id, name: citiesTable.name })
			.from(citiesTable).where(eq(citiesTable.id, 1)),
		db
			.select({ id: users2Table.id, name: users2Table.name })
			.from(users2Table).where(eq(users2Table.id, 1)),
		db
			.select({ id: users2Table.id, name: users2Table.name })
			.from(users2Table).where(eq(users2Table.id, 1)),
	);

	t.assert(result.length === 2);

	t.deepEqual(result, [
		{ id: 1, name: 'New York' },
		{ id: 1, name: 'John' },
	]);

	t.throws(() => {
		union(
			db
				.select({ id: citiesTable.id, name: citiesTable.name })
				.from(citiesTable).where(eq(citiesTable.id, 1)),
			db
				.select({ id: users2Table.id, name: users2Table.name })
				.from(users2Table).where(eq(users2Table.id, 1)),
			db
				.select({ name: users2Table.name, id: users2Table.id })
				.from(users2Table).where(eq(users2Table.id, 1)),
		);
	});
});

test.serial('set operations (union all) from query builder', async (t) => {
	const { db } = t.context;

	await setupSetOperationTest(db);

	const result = await db
		.select({ id: citiesTable.id, name: citiesTable.name })
		.from(citiesTable).limit(2).unionAll(
			db
				.select({ id: citiesTable.id, name: citiesTable.name })
				.from(citiesTable).limit(2),
		).orderBy(asc(sql`id`)).limit(3);

	t.assert(result.length === 3);

	t.deepEqual(result, [
		{ id: 1, name: 'New York' },
		{ id: 1, name: 'New York' },
		{ id: 2, name: 'London' },
	]);

	t.throws(() => {
		db
			.select({ id: citiesTable.id, name: citiesTable.name })
			.from(citiesTable).limit(2).unionAll(
				db
					.select({ name: citiesTable.name, id: citiesTable.id })
					.from(citiesTable).limit(2),
			).orderBy(asc(sql`id`));
	});
});

test.serial('set operations (union all) as function', async (t) => {
	const { db } = t.context;

	await setupSetOperationTest(db);

	const result = await unionAll(
		db
			.select({ id: citiesTable.id, name: citiesTable.name })
			.from(citiesTable).where(eq(citiesTable.id, 1)),
		db
			.select({ id: users2Table.id, name: users2Table.name })
			.from(users2Table).where(eq(users2Table.id, 1)),
		db
			.select({ id: users2Table.id, name: users2Table.name })
			.from(users2Table).where(eq(users2Table.id, 1)),
	).limit(1);

	t.assert(result.length === 1);

	t.deepEqual(result, [
		{ id: 1, name: 'New York' },
	]);

	t.throws(() => {
		unionAll(
			db
				.select({ id: citiesTable.id, name: citiesTable.name })
				.from(citiesTable).where(eq(citiesTable.id, 1)),
			db
				.select({ name: users2Table.name, id: users2Table.id })
				.from(users2Table).where(eq(users2Table.id, 1)),
			db
				.select({ id: users2Table.id, name: users2Table.name })
				.from(users2Table).where(eq(users2Table.id, 1)),
		).limit(1);
	});
});

test.serial('set operations (intersect) from query builder', async (t) => {
	const { db } = t.context;

	await setupSetOperationTest(db);

	const result = await db
		.select({ id: citiesTable.id, name: citiesTable.name })
		.from(citiesTable).intersect(
			db
				.select({ id: citiesTable.id, name: citiesTable.name })
				.from(citiesTable).where(gt(citiesTable.id, 1)),
		);

	t.assert(result.length === 2);

	t.deepEqual(result, [
		{ id: 2, name: 'London' },
		{ id: 3, name: 'Tampa' },
	]);

	t.throws(() => {
		db
			.select({ name: citiesTable.name, id: citiesTable.id })
			.from(citiesTable).intersect(
				db
					.select({ id: citiesTable.id, name: citiesTable.name })
					.from(citiesTable).where(gt(citiesTable.id, 1)),
			);
	});
});

test.serial('set operations (intersect) as function', async (t) => {
	const { db } = t.context;

	await setupSetOperationTest(db);

	const result = await intersect(
		db
			.select({ id: citiesTable.id, name: citiesTable.name })
			.from(citiesTable).where(eq(citiesTable.id, 1)),
		db
			.select({ id: users2Table.id, name: users2Table.name })
			.from(users2Table).where(eq(users2Table.id, 1)),
		db
			.select({ id: users2Table.id, name: users2Table.name })
			.from(users2Table).where(eq(users2Table.id, 1)),
	).limit(1);

	t.assert(result.length === 0);

	t.deepEqual(result, []);

	t.throws(() => {
		intersect(
			db
				.select({ id: citiesTable.id, name: citiesTable.name })
				.from(citiesTable).where(eq(citiesTable.id, 1)),
			db
				.select({ id: users2Table.id, name: users2Table.name })
				.from(users2Table).where(eq(users2Table.id, 1)),
			db
				.select({ name: users2Table.name, id: users2Table.id })
				.from(users2Table).where(eq(users2Table.id, 1)),
		).limit(1);
	});
});

test.serial('set operations (intersect all) from query builder', async (t) => {
	const { db } = t.context;

	await setupSetOperationTest(db);

	const result = await db
		.select({ id: citiesTable.id, name: citiesTable.name })
		.from(citiesTable).limit(2).intersectAll(
			db
				.select({ id: citiesTable.id, name: citiesTable.name })
				.from(citiesTable).limit(2),
		).orderBy(asc(sql`id`));

	t.assert(result.length === 2);

	t.deepEqual(result, [
		{ id: 1, name: 'New York' },
		{ id: 2, name: 'London' },
	]);

	t.throws(() => {
		db
			.select({ id: citiesTable.id, name: citiesTable.name })
			.from(citiesTable).limit(2).intersectAll(
				db
					.select({ name: citiesTable.name, id: citiesTable.id })
					.from(citiesTable).limit(2),
			).orderBy(asc(sql`id`));
	});
});

test.serial('set operations (intersect all) as function', async (t) => {
	const { db } = t.context;

	await setupSetOperationTest(db);

	const result = await intersectAll(
		db
			.select({ id: users2Table.id, name: users2Table.name })
			.from(users2Table).where(eq(users2Table.id, 1)),
		db
			.select({ id: users2Table.id, name: users2Table.name })
			.from(users2Table).where(eq(users2Table.id, 1)),
		db
			.select({ id: users2Table.id, name: users2Table.name })
			.from(users2Table).where(eq(users2Table.id, 1)),
	);

	t.assert(result.length === 1);

	t.deepEqual(result, [
		{ id: 1, name: 'John' },
	]);

	t.throws(() => {
		intersectAll(
			db
				.select({ name: users2Table.name, id: users2Table.id })
				.from(users2Table).where(eq(users2Table.id, 1)),
			db
				.select({ id: users2Table.id, name: users2Table.name })
				.from(users2Table).where(eq(users2Table.id, 1)),
			db
				.select({ id: users2Table.id, name: users2Table.name })
				.from(users2Table).where(eq(users2Table.id, 1)),
		);
	});
});

test.serial('set operations (except) from query builder', async (t) => {
	const { db } = t.context;

	await setupSetOperationTest(db);

	const result = await db
		.select()
		.from(citiesTable).except(
			db
				.select()
				.from(citiesTable).where(gt(citiesTable.id, 1)),
		);

	t.assert(result.length === 1);

	t.deepEqual(result, [
		{ id: 1, name: 'New York' },
	]);
});

test.serial('set operations (except) as function', async (t) => {
	const { db } = t.context;

	await setupSetOperationTest(db);

	const result = await except(
		db
			.select({ id: citiesTable.id, name: citiesTable.name })
			.from(citiesTable),
		db
			.select({ id: citiesTable.id, name: citiesTable.name })
			.from(citiesTable).where(eq(citiesTable.id, 1)),
		db
			.select({ id: users2Table.id, name: users2Table.name })
			.from(users2Table).where(eq(users2Table.id, 1)),
	).limit(3);

	t.assert(result.length === 2);

	t.deepEqual(result, [
		{ id: 2, name: 'London' },
		{ id: 3, name: 'Tampa' },
	]);

	t.throws(() => {
		except(
			db
				.select({ name: citiesTable.name, id: citiesTable.id })
				.from(citiesTable),
			db
				.select({ id: citiesTable.id, name: citiesTable.name })
				.from(citiesTable).where(eq(citiesTable.id, 1)),
			db
				.select({ id: users2Table.id, name: users2Table.name })
				.from(users2Table).where(eq(users2Table.id, 1)),
		).limit(3);
	});
});

test.serial('set operations (except all) from query builder', async (t) => {
	const { db } = t.context;

	await setupSetOperationTest(db);

	const result = await db
		.select()
		.from(citiesTable).exceptAll(
			db
				.select({ id: citiesTable.id, name: citiesTable.name })
				.from(citiesTable).where(eq(citiesTable.id, 1)),
		).orderBy(asc(sql`id`));

	t.assert(result.length === 2);

	t.deepEqual(result, [
		{ id: 2, name: 'London' },
		{ id: 3, name: 'Tampa' },
	]);

	t.throws(() => {
		db
			.select()
			.from(citiesTable).exceptAll(
				db
					.select({ name: citiesTable.name, id: citiesTable.id })
					.from(citiesTable).where(eq(citiesTable.id, 1)),
			).orderBy(asc(sql`id`));
	});
});

test.serial('set operations (except all) as function', async (t) => {
	const { db } = t.context;

	await setupSetOperationTest(db);

	const result = await exceptAll(
		db
			.select({ id: users2Table.id, name: users2Table.name })
			.from(users2Table),
		db
			.select({ id: users2Table.id, name: users2Table.name })
			.from(users2Table).where(gt(users2Table.id, 7)),
		db
			.select({ id: users2Table.id, name: users2Table.name })
			.from(users2Table).where(eq(users2Table.id, 1)),
	).limit(6).orderBy(asc(sql.identifier('id')));

	t.assert(result.length === 6);

	t.deepEqual(result, [
		{ id: 2, name: 'Jane' },
		{ id: 3, name: 'Jack' },
		{ id: 4, name: 'Peter' },
		{ id: 5, name: 'Ben' },
		{ id: 6, name: 'Jill' },
		{ id: 7, name: 'Mary' },
	]);

	t.throws(() => {
		exceptAll(
			db
				.select({ name: users2Table.name, id: users2Table.id })
				.from(users2Table),
			db
				.select({ id: users2Table.id, name: users2Table.name })
				.from(users2Table).where(gt(users2Table.id, 7)),
			db
				.select({ id: users2Table.id, name: users2Table.name })
				.from(users2Table).where(eq(users2Table.id, 1)),
		).limit(6);
	});
});

test.serial('set operations (mixed) from query builder', async (t) => {
	const { db } = t.context;

	await setupSetOperationTest(db);

	const result = await db
		.select()
		.from(citiesTable).except(
			({ unionAll }) =>
				unionAll(
					db
						.select()
						.from(citiesTable).where(gt(citiesTable.id, 1)),
					db.select().from(citiesTable).where(eq(citiesTable.id, 2)),
				).orderBy(asc(citiesTable.id)).limit(1).offset(1),
		);

	t.assert(result.length === 2);

	t.deepEqual(result, [
		{ id: 1, name: 'New York' },
		{ id: 3, name: 'Tampa' },
	]);

	t.throws(() => {
		db
			.select()
			.from(citiesTable).except(
				({ unionAll }) =>
					unionAll(
						db
							.select({ name: citiesTable.name, id: citiesTable.id })
							.from(citiesTable).where(gt(citiesTable.id, 1)),
						db.select().from(citiesTable).where(eq(citiesTable.id, 2)),
					),
			);
	});
});

test.serial('set operations (mixed all) as function with subquery', async (t) => {
	const { db } = t.context;

	await setupSetOperationTest(db);

	const sq = except(
		db
			.select({ id: users2Table.id, name: users2Table.name })
			.from(users2Table).where(gte(users2Table.id, 5)),
		db
			.select({ id: users2Table.id, name: users2Table.name })
			.from(users2Table).where(eq(users2Table.id, 7)),
	).orderBy(asc(sql.identifier('id'))).as('sq');

	const result = await union(
		db
			.select({ id: users2Table.id, name: users2Table.name })
			.from(users2Table).where(eq(users2Table.id, 1)),
		db.select().from(sq).limit(1),
		db
			.select().from(citiesTable).where(gt(citiesTable.id, 1)),
	);

	t.assert(result.length === 4);

	t.deepEqual(result, [
		{ id: 1, name: 'John' },
		{ id: 5, name: 'Ben' },
		{ id: 2, name: 'London' },
		{ id: 3, name: 'Tampa' },
	]);

	t.throws(() => {
		union(
			db
				.select({ id: users2Table.id, name: users2Table.name })
				.from(users2Table).where(eq(users2Table.id, 1)),
			except(
				db
					.select({ id: users2Table.id, name: users2Table.name })
					.from(users2Table).where(gte(users2Table.id, 5)),
				db
					.select({ name: users2Table.name, id: users2Table.id })
					.from(users2Table).where(eq(users2Table.id, 7)),
			).limit(1),
			db
				.select().from(citiesTable).where(gt(citiesTable.id, 1)),
		);
	});
});

test.serial('select with match against', async (t) => {
	const { db } = t.context;

	const users = mysqlTable('users', {
		id: serial('id').primaryKey(),
		name: text('name').notNull(),
		bio: text('bio').notNull(),
	});

	await db.execute(sql`drop table if exists ${users}`);

	await db.execute(
		sql`create table ${users} (id serial not null primary key, name text, bio text, fulltext full_text (name, bio))`,
	);

	const user1 = {
		id: 1,
		name: 'Drizzle',
		bio: 'Drizzle is a great ORM',
	};
	const user2 = {
		id: 2,
		name: 'Prisma',
		bio: 'Prisma is an awful ORM',
	};

	await db.insert(users).values([user1, user2]);

	const query = await db.select()
		.from(users)
		.where(match(users.name, users.bio).against('%orm%'));

	t.deepEqual(query, [user1, user2]);
});

test.serial('select with match against in natural language mode', async (t) => {
	const { db } = t.context;

	const users = mysqlTable('users', {
		id: serial('id').primaryKey(),
		name: text('name').notNull(),
		bio: text('bio').notNull(),
	});

	await db.execute(sql`drop table if exists ${users}`);

	await db.execute(
		sql`create table ${users} (id serial not null primary key, name text, bio text, fulltext full_text (name, bio))`,
	);

	const user1 = {
		id: 1,
		name: 'Drizzle',
		bio: 'Drizzle is a great ORM',
	};
	const user2 = {
		id: 2,
		name: 'Prisma',
		bio: 'Prisma is an awful ORM',
	};

	await db.insert(users).values([user1, user2]);

	const query = await db.select()
		.from(users)
		.where(match(users.name, users.bio).against('great', { mode: 'natural' }));

	t.deepEqual(query, [user1]);
});

test.serial('select with match against in boolean mode', async (t) => {
	const { db } = t.context;

	const users = mysqlTable('users', {
		id: serial('id').primaryKey(),
		name: text('name').notNull(),
		bio: text('bio').notNull(),
	});

	await db.execute(sql`drop table if exists ${users}`);

	await db.execute(
		sql`create table ${users} (id serial not null primary key, name text, bio text, fulltext full_text (name, bio))`,
	);

	const user1 = {
		id: 1,
		name: 'Drizzle',
		bio: 'Drizzle is a great ORM',
	};
	const user2 = {
		id: 2,
		name: 'Prisma',
		bio: 'Prisma is an awful ORM',
	};

	await db.insert(users).values([user1, user2]);

	const query = await db.select()
		.from(users)
		.where(match(users.name, users.bio).against('Drizzle*', { mode: 'boolean' }));

	t.deepEqual(query, [user1]);
});

test.serial('select with match against with query expansion', async (t) => {
	const { db } = t.context;

	const users = mysqlTable('users', {
		id: serial('id').primaryKey(),
		name: text('name').notNull(),
		bio: text('bio').notNull(),
	});

	await db.execute(sql`drop table if exists ${users}`);

	await db.execute(
		sql`create table ${users} (id serial not null primary key, name text, bio text, fulltext full_text (name, bio))`,
	);

	const user1 = {
		id: 1,
		name: 'Drizzle',
		bio: 'Drizzle is a great ORM',
	};
	const user2 = {
		id: 2,
		name: 'Prisma',
		bio: 'Prisma is an awful ORM',
	};

	await db.insert(users).values([user1, user2]);

	const query = await db.select()
		.from(users)
		.where(match(users.name, users.bio).against('Drizzle*', { mode: 'with exp' }));

	t.deepEqual(query, [user1, user2]);
});

test.serial('select with match against in natural language with query expansion', async (t) => {
	const { db } = t.context;

	const users = mysqlTable('users', {
		id: serial('id').primaryKey(),
		name: text('name').notNull(),
		bio: text('bio').notNull(),
	});

	await db.execute(sql`drop table if exists ${users}`);

	await db.execute(
		sql`create table ${users} (id serial not null primary key, name text, bio text, fulltext full_text (name, bio))`,
	);

	const user1 = {
		id: 1,
		name: 'Drizzle',
		bio: 'Drizzle is a great ORM',
	};
	const user2 = {
		id: 2,
		name: 'Prisma',
		bio: 'Prisma is an awful ORM',
	};

	await db.insert(users).values([user1, user2]);

	const query = await db.select()
		.from(users)
		.where(match(users.name, users.bio).against('Drizzle*', { mode: 'natural with exp' }));

	t.deepEqual(query, [user1, user2]);
});

test.serial('aggregate function: count', async (t) => {
	const { db } = t.context;
	const table = aggregateTable;
	await setupAggregateFunctionsTest(db);

	const result1 = await db.select({ value: count() }).from(table);
	const result2 = await db.select({ value: count(table.a) }).from(table);
	const result3 = await db.select({ value: countDistinct(table.name) }).from(table);

	t.deepEqual(result1[0]?.value, 7);
	t.deepEqual(result2[0]?.value, 5);
	t.deepEqual(result3[0]?.value, 6);
});

test.serial('aggregate function: avg', async (t) => {
	const { db } = t.context;
	const table = aggregateTable;
	await setupAggregateFunctionsTest(db);

	const result1 = await db.select({ value: avg(table.b) }).from(table);
	const result2 = await db.select({ value: avg(table.nullOnly) }).from(table);
	const result3 = await db.select({ value: avgDistinct(table.b) }).from(table);

	t.deepEqual(result1[0]?.value, '33.3333');
	t.deepEqual(result2[0]?.value, null);
	t.deepEqual(result3[0]?.value, '42.5000');
});

test.serial('aggregate function: sum', async (t) => {
	const { db } = t.context;
	const table = aggregateTable;
	await setupAggregateFunctionsTest(db);

	const result1 = await db.select({ value: sum(table.b) }).from(table);
	const result2 = await db.select({ value: sum(table.nullOnly) }).from(table);
	const result3 = await db.select({ value: sumDistinct(table.b) }).from(table);

	t.deepEqual(result1[0]?.value, '200');
	t.deepEqual(result2[0]?.value, null);
	t.deepEqual(result3[0]?.value, '170');
});

test.serial('aggregate function: max', async (t) => {
	const { db } = t.context;
	const table = aggregateTable;
	await setupAggregateFunctionsTest(db);

	const result1 = await db.select({ value: max(table.b) }).from(table);
	const result2 = await db.select({ value: max(table.nullOnly) }).from(table);

	t.deepEqual(result1[0]?.value, 90);
	t.deepEqual(result2[0]?.value, null);
});

test.serial('aggregate function: min', async (t) => {
	const { db } = t.context;
	const table = aggregateTable;
	await setupAggregateFunctionsTest(db);

	const result1 = await db.select({ value: min(table.b) }).from(table);
	const result2 = await db.select({ value: min(table.nullOnly) }).from(table);

	t.deepEqual(result1[0]?.value, 10);
	t.deepEqual(result2[0]?.value, null);
});<|MERGE_RESOLUTION|>--- conflicted
+++ resolved
@@ -17,10 +17,7 @@
 	gte,
 	inArray,
 	type InferModel,
-<<<<<<< HEAD
 	match,
-=======
->>>>>>> d535e0b6
 	max,
 	min,
 	Name,
