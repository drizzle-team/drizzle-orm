import {
	and,
	arrayContained,
	arrayContains,
	arrayOverlaps,
	asc,
	avg,
	avgDistinct,
	count,
	countDistinct,
	eq,
	type Equal,
	exists,
	getTableColumns,
	gt,
	gte,
	ilike,
	inArray,
	is,
	like,
	lt,
	max,
	min,
	not,
	notInArray,
	or,
	SQL,
	sql,
	type SQLWrapper,
	sum,
	sumDistinct,
} from 'drizzle-orm';
import { drizzle, type GelJsDatabase } from 'drizzle-orm/gel';
import type { GelColumn } from 'drizzle-orm/gel-core';
import {
	alias,
	boolean,
	dateDuration,
	decimal,
	duration,
	except,
	exceptAll,
	foreignKey,
	GelDialect,
	GelPolicy,
	gelPolicy,
	gelSchema,
	gelTable,
	gelTableCreator,
	getTableConfig,
	integer,
	intersect,
	intersectAll,
	json,
	localDate,
	localTime,
	primaryKey,
	relDuration,
	text,
	timestamp,
	timestamptz,
	union,
	unionAll,
	unique,
	uuid as gelUuid,
} from 'drizzle-orm/gel-core';
import createClient, {
	type Client,
	DateDuration,
	Duration,
	LocalDate,
	LocalDateTime,
	LocalTime,
	RelativeDuration,
} from 'gel';
import { v4 as uuidV4 } from 'uuid';
<<<<<<< HEAD
import { afterEach, beforeAll, beforeEach, describe, expect, test, vi } from 'vitest';
=======
import { afterAll, afterEach, beforeAll, beforeEach, describe, expect, expectTypeOf, test, vi } from 'vitest';
>>>>>>> 7722e6ab
import { Expect } from '~/utils';
import 'zx/globals';
import { TestCache, TestGlobalCache } from './cache';
import relations from './relations';
import { rqbPost, rqbUser } from './schema';

$.quiet = true;

let client: Client;
let db: GelJsDatabase<never, typeof relations>;
let dbGlobalCached: GelJsDatabase;
let cachedDb: GelJsDatabase;
const tlsSecurity: string = 'insecure';
let dsn: string;

// function sleep(ms: number) {
// 	return new Promise((resolve) => setTimeout(resolve, ms));
// }

declare module 'vitest' {
	interface TestContext {
		gel: {
			db: GelJsDatabase<never, typeof relations>;
		};
		cachedGel: {
			db: GelJsDatabase;
			dbGlobalCached: GelJsDatabase;
		};
	}
}

const usersTable = gelTable('users', {
	id1: integer('id1').notNull(),
	name: text('name').notNull(),
	verified: boolean('verified').notNull().default(false),
	json: json('json').$type<string[]>(),
	createdAt: timestamptz('created_at').notNull().defaultNow(),
});

const postsTable = gelTable('posts', {
	id: integer().primaryKey(),
	description: text().notNull(),
	userId: integer('city_id').references(() => usersTable.id1),
});

const usersOnUpdate = gelTable('users_on_update', {
	id1: integer('id1').notNull(),
	name: text('name').notNull(),
	updateCounter: integer('update_counter')
		.default(sql`1`)
		.$onUpdateFn(() => sql`update_counter + 1`),
	updatedAt: timestamptz('updated_at').$onUpdate(() => new Date()),
	alwaysNull: text('always_null')
		.$type<string | null>()
		.$onUpdate(() => null),
});

const citiesTable = gelTable('cities', {
	id1: integer('id1').notNull(),
	name: text('name').notNull(),
	state: text('state'),
});

const cities2Table = gelTable('cities', {
	id1: integer('id1').notNull(),
	name: text('name').notNull(),
});

const users2Table = gelTable('some_new_users', {
	id1: integer('id1').notNull(),
	name: text('name').notNull(),
	cityId: integer('cityId'),
});

const users3Table = gelTable('users3', {
	id1: integer('id1'),
	name: text('name').notNull(),
});

const coursesTable = gelTable('courses', {
	id1: integer('id1').notNull(),
	name: text('name').notNull(),
	categoryId: integer('categoryId').references(() => courseCategoriesTable.id1),
});

const courseCategoriesTable = gelTable('course_categories', {
	id1: integer('id1').notNull(),
	name: text('name').notNull(),
});

const orders = gelTable('orders', {
	id1: integer('id1'),
	region: text('region').notNull(),
	product: text('product')
		.notNull()
		.$default(() => 'random_string'),
	amount: integer('amount').notNull(),
	quantity: integer('quantity').notNull(),
});

const salEmp = gelTable('sal_emp', {
	name: text('name'),
	payByQuarter: integer('pay_by_quarter').array(),
});

const jsonTestTable = gelTable('jsontest', {
	id1: integer('id1').primaryKey(),
	json: json('json').$type<{ string: string; number: number }>(),
});

// To test aggregate functions
const aggregateTable = gelTable('aggregate_table', {
	id1: integer('id1').notNull(),
	name: text('name').notNull(),
	a: integer('a'),
	b: integer('b'),
	c: integer('c'),
	nullOnly: integer('nullOnly'),
});

// To test another schema and multischema
const mySchema = gelSchema('mySchema');

const usersMySchemaTable = mySchema.table('users', {
	id1: integer('id1').notNull(),
	name: text('name').notNull(),
	verified: boolean('verified').notNull().default(false),
	json: json('json').$type<string[]>(),
	createdAt: timestamptz('created_at').notNull().defaultNow(),
});

beforeAll(async () => {
	const url = process.env['GEL_CONNECTION_STRING'];
	if (!url) throw new Error('GEL_CONNECTION_STRING is not set');

	client = createClient({ dsn: url, tlsSecurity: 'insecure' });
	db = drizzle({ client, relations });
	cachedDb = drizzle({ client, cache: new TestCache() });
	dbGlobalCached = drizzle({ client, cache: new TestGlobalCache() });

	dsn = url;
});

beforeEach((ctx) => {
	ctx.gel = {
		db,
	};
	ctx.cachedGel = {
		db: cachedDb,
		dbGlobalCached,
	};
});

describe('some', async () => {
	beforeEach(async (ctx) => {
		await ctx.cachedGel.db.$cache?.invalidate({ tables: 'users' });
		await ctx.cachedGel.dbGlobalCached.$cache?.invalidate({ tables: 'users' });
	});
	beforeAll(async () => {
		await $`gel database wipe --tls-security=${tlsSecurity} --dsn=${dsn} --non-interactive`;

		await $`gel query "CREATE TYPE default::users {
<<<<<<< HEAD
		        create property id1: int16 {
		            create constraint exclusive;
		        };
		        create required property name: str;
		  create required property verified: bool {
		      SET default := false;
		  };
		  create PROPERTY json: json;
		  create required property  created_at: datetime {
		      SET default := datetime_of_statement();
		  };
		};
		CREATE TYPE default::users_with_cities {
		create property id1: int16 {
		    create constraint exclusive;
		};
		create required property name: str;
		create property cityId: int32;
		};
		CREATE TYPE default::users_with_undefined {
		    create property id1: int16 {
		        create constraint exclusive;
		    };
		    create property name: str;
		    };
		CREATE TYPE default::users_insert_select {
		        create property id1: int16 {
		            create constraint exclusive;
		        };
		        create property name: str;
		        };
		CREATE MODULE mySchema;
		CREATE TYPE mySchema::users {
		        create property id1: int16;
		        create required property name: str;
		  create required property verified: bool {
		      SET default := false;
		  };
		  create PROPERTY json: json;
		  create required property  created_at: datetime {
		      SET default := datetime_of_statement();
		  };
		};
		CREATE TYPE default::orders {
		CREATE PROPERTY id1 -> int16;
		CREATE REQUIRED PROPERTY region -> str;
		CREATE REQUIRED PROPERTY product -> str;
		CREATE REQUIRED PROPERTY amount -> int64;
		CREATE REQUIRED PROPERTY quantity -> int64;
		};
		CREATE TYPE default::users_distinct {
		create required property id1 -> int16;
		create required property name -> str;
		create required property age -> int16;
		};
		CREATE TYPE default::users3 {
		create property id1 -> int16;
		create required property name -> str;
		};
		CREATE TYPE default::cities {
		create required property id1 -> int16;
		create required property name -> str;
		create property state -> str;
		};
		CREATE TYPE default::courses {
		create required property id1 -> int16;
		create required property name -> str;
		create property categoryId -> int16;
		};
		CREATE TYPE default::course_categories {
		create required property id1 -> int16;
		create required property name -> str;
		};
		CREATE TYPE default::jsontest {
		create property id1 -> int16;
		create required property json -> json;
		};
		CREATE TYPE default::sal_emp {
		create property name -> str;
		create property pay_by_quarter -> array<int16>;
		};
		CREATE TYPE default::some_new_users {
		create required property id1 -> int16;
		create required property name -> str;
		create property cityId -> int32;
		};
		CREATE TYPE default::aggregate_table {
		create property id1: int16;
		create required property name: str;
		create property a: int16;
		create property b: int16;
		create property c: int16;
		create PROPERTY nullOnly: int16;
		};
		CREATE TYPE default::prefixed_users {
		CREATE PROPERTY id1 -> int16;
		CREATE REQUIRED PROPERTY name -> str;
		};
		CREATE TYPE default::empty_insert_single {
		CREATE PROPERTY id1 -> int16;
		CREATE REQUIRED PROPERTY name -> str {
		SET default := 'Dan';
		};
		CREATE PROPERTY state -> str;
		};
		CREATE TYPE default::empty_insert_multiple {
		CREATE PROPERTY id1 -> int16;
		CREATE REQUIRED PROPERTY name -> str {
		SET default := 'Dan';
		};
		CREATE PROPERTY state -> str;
		};
		CREATE TYPE default::products {
		CREATE PROPERTY id1 -> int16;
		CREATE REQUIRED PROPERTY price -> decimal;
		CREATE REQUIRED PROPERTY cheap -> bool {
		SET default := false
		};
		};
		CREATE TYPE default::myprefix_test_prefixed_table_with_unique_name {
		create property id1 -> int16;
		create required property name -> str;
		};
		CREATE TYPE default::metric_entry {
		create required property id1 -> uuid;
		create required property createdAt -> datetime;
		};
		CREATE TYPE default::users_transactions {
		create required property id1 -> int16;
		create required property balance -> int16;
		};
		CREATE TYPE default::products_transactions {
		create required property id1 -> int16;
		create required property price -> int16;
		create required property stock -> int16;
		};
		CREATE TYPE default::users_transactions_rollback {
		create required property id1 -> int16;
		create required property balance -> int16;
		};
		CREATE TYPE default::users_nested_transactions {
		create required property id1 -> int16;
		create required property balance -> int16;
		};
		CREATE TYPE default::internal_staff {
		create required property userId -> int16;
		};
		CREATE TYPE default::custom_user {
		create required property id1 -> int16;
		};
		CREATE TYPE default::ticket {
		create required property staffId -> int16;
		};
		CREATE TYPE default::posts {
		create required property id1 -> int16;
		create property tags -> array<str>;
		};
		CREATE TYPE dates_column {
		create property datetimeColumn -> datetime;
		create property local_datetimeColumn -> cal::local_datetime;
		create property local_dateColumn -> cal::local_date;
		create property local_timeColumn -> cal::local_time;
		create property durationColumn -> duration;
		create property relative_durationColumn -> cal::relative_duration;
		create property dateDurationColumn -> cal::date_duration;
		};
		CREATE TYPE users_with_insert {
		create required property username -> str;
		create required property admin -> bool;
		};
		CREATE TYPE users_test_with_and_without_timezone {
		create required property username -> str;
		create required property admin -> bool;
		};
		CREATE TYPE default::arrays_tests {
		create property id1: int16 {
		    create constraint exclusive;
		};
		create property tags: array<str>;
		create required property numbers: array<int32>;
		};
		CREATE TYPE default::users_on_update {
		create required property id1 -> int16;
		create required property name -> str;
		create property update_counter -> int16 {
		    SET default := 1
		};
		create property always_null -> str;
		create property updated_at -> datetime;
		};
		CREATE TYPE default::json_table {
		create PROPERTY json: json;
		};
		CREATE TYPE default::notifications {
		create required property id1 -> int16;
		 create required property  sentAt: datetime {
		      SET default := datetime_of_statement();
		  };
		create property message -> str;
		};
		CREATE TYPE default::user_notifications {
		create required property userId -> int16;
		create required property notificationId -> int16;
		create property categoryId -> int16;
		};
		CREATE TYPE default::users1 {
		create required property id1: int16;
		create required property name: str;
		};
		CREATE TYPE default::users2 {
		create required property id1: int16;
		create required property name: str;
		};
		CREATE TYPE default::count_test {
		create required property id1: int16;
		create required property name: str;
		};
		CREATE TYPE default::users_with_names {
		create required property id1: int16;
		create required property firstName: str;
		create required property lastName: str;
		create required property admin: bool;
		};
		CREATE TYPE default::users_with_age {
		    create required property id1: int16;
		    create required property name: str;
		    create required property age: int32;
		    create required property city: str;
		    };
		CREATE TYPE default::user_rqb_test {
		    create property custom_id: int32 {
		        create constraint exclusive;
		    };
		    create property name: str;
			create required property created_at -> datetime;
		};
		CREATE TYPE default::post_rqb_test {
		    create property custom_id: int32 {
		        create constraint exclusive;
		    };
		    create required property user_id: int32;
		    create property content: str;
			create required property created_at -> datetime;
		}" --tls-security=${tlsSecurity} --dsn=${dsn}`;
	});

	afterEach(async () => {
		await Promise.all([
			client.querySQL(`DELETE FROM "users";`),
			client.querySQL(`DELETE FROM "prefixed_users";`),
			client.querySQL(`DELETE FROM "some_new_users";`),
			client.querySQL(`DELETE FROM "orders";`),
			client.querySQL(`DELETE FROM "cities";`),
			client.querySQL(`DELETE FROM "users_on_update";`),
			client.querySQL(`DELETE FROM "aggregate_table";`),
			client.querySQL(`DELETE FROM "count_test"`),
			client.querySQL(`DELETE FROM "users1"`),
			client.querySQL(`DELETE FROM "users2"`),
			client.querySQL(`DELETE FROM "jsontest"`),
			client.querySQL(`DELETE FROM "user_rqb_test"`),
			client.querySQL(`DELETE FROM "post_rqb_test"`),
			client.querySQL(`DELETE FROM "mySchema"."users";`),
		]);
=======
            create property id1: int16 {
                create constraint exclusive;
            };
            create required property name: str;
      create required property verified: bool {
          SET default := false;
      };
      create PROPERTY json: json;
      create required property  created_at: datetime {
          SET default := datetime_of_statement();
      };
    };" --tls-security=${tlsSecurity} --dsn=${dsn}`;
		await $`gel query "CREATE TYPE default::users_with_cities {
    create property id1: int16 {
        create constraint exclusive;
    };
    create required property name: str;
    create required property cityId: int32;
    };" --tls-security=${tlsSecurity} --dsn=${dsn}`;
		await $`gel query "CREATE TYPE default::users_with_undefined {
        create property id1: int16 {
            create constraint exclusive;
        };
        create property name: str;
        };" --tls-security=${tlsSecurity} --dsn=${dsn}`;

		await $`gel query "CREATE TYPE default::users_insert_select {
            create property id1: int16 {
                create constraint exclusive;
            };
            create property name: str;
            };" --tls-security=${tlsSecurity} --dsn=${dsn}`;

		await $`gel query "CREATE MODULE mySchema;" --tls-security=${tlsSecurity} --dsn=${dsn}`;
		await $`gel query "CREATE TYPE mySchema::users {
            create property id1: int16;
            create required property name: str;
      create required property verified: bool {
          SET default := false;
      };
      create PROPERTY json: json;
      create required property  created_at: datetime {
          SET default := datetime_of_statement();
      };
    };" --tls-security=${tlsSecurity} --dsn=${dsn}`;

		await $`gel query "CREATE TYPE default::orders {
    CREATE PROPERTY id1 -> int16;
    CREATE REQUIRED PROPERTY region -> str;
    CREATE REQUIRED PROPERTY product -> str;
    CREATE REQUIRED PROPERTY amount -> int64;
    CREATE REQUIRED PROPERTY quantity -> int64;
    };
    " --tls-security=${tlsSecurity} --dsn=${dsn}`;

		await $`gel query "CREATE TYPE default::users_distinct {
    create required property id1 -> int16;
    create required property name -> str;
    create required property age -> int16;
    };" --tls-security=${tlsSecurity} --dsn=${dsn}`;

		await $`gel query "CREATE TYPE default::users3 {
    create property id1 -> int16;
    create required property name -> str;
    };" --tls-security=${tlsSecurity} --dsn=${dsn}`;

		await $`gel query "CREATE TYPE default::cities {
    create required property id1 -> int16;
    create required property name -> str;
    create property state -> str;
    };" --tls-security=${tlsSecurity} --dsn=${dsn}`;

		await $`gel query "CREATE TYPE default::courses {
    create required property id1 -> int16;
    create required property name -> str;
    create property categoryId -> int16;
    };" --tls-security=${tlsSecurity} --dsn=${dsn}`;

		await $`gel query "CREATE TYPE default::course_categories {
    create required property id1 -> int16;
    create required property name -> str;
    };" --tls-security=${tlsSecurity} --dsn=${dsn}`;

		await $`gel query "CREATE TYPE default::jsontest {
    create property id1 -> int16;
    create required property json -> json;
    };" --tls-security=${tlsSecurity} --dsn=${dsn}`;

		await $`gel query "CREATE TYPE default::sal_emp {
    create property name -> str;
    create property pay_by_quarter -> array<int16>;
    };" --tls-security=${tlsSecurity} --dsn=${dsn}`;

		await $`gel query "CREATE TYPE default::some_new_users {
    create required property id1 -> int16;
    create required property name -> str;
    create property cityId -> int32;
    };" --tls-security=${tlsSecurity} --dsn=${dsn}`;

		await $`gel query "CREATE TYPE default::aggregate_table {
    create property id1: int16;
    create required property name: str;
    create property a: int16;
    create property b: int16;
    create property c: int16;
    create PROPERTY nullOnly: int16;
    };" --tls-security=${tlsSecurity} --dsn=${dsn}`;

		await $`gel query "CREATE TYPE default::prefixed_users {
    CREATE PROPERTY id1 -> int16;
    CREATE REQUIRED PROPERTY name -> str;
    };" --tls-security=${tlsSecurity} --dsn=${dsn}`;

		await $`gel query "CREATE TYPE default::empty_insert_single {
    CREATE PROPERTY id1 -> int16;
    CREATE REQUIRED PROPERTY name -> str {
    SET default := 'Dan';
    };
    CREATE PROPERTY state -> str;
    };" --tls-security=${tlsSecurity} --dsn=${dsn}`;

		await $`gel query "CREATE TYPE default::empty_insert_multiple {
    CREATE PROPERTY id1 -> int16;
    CREATE REQUIRED PROPERTY name -> str {
    SET default := 'Dan';
    };
    CREATE PROPERTY state -> str;
    };" --tls-security=${tlsSecurity} --dsn=${dsn}`;

		await $`gel query "CREATE TYPE default::products {
    CREATE PROPERTY id1 -> int16;
    CREATE REQUIRED PROPERTY price -> decimal;
    CREATE REQUIRED PROPERTY cheap -> bool {
    SET default := false
    };
    };" --tls-security=${tlsSecurity} --dsn=${dsn}`;

		await $`gel query "CREATE TYPE default::myprefix_test_prefixed_table_with_unique_name {
    create property id1 -> int16;
    create required property name -> str;
    };" --tls-security=${tlsSecurity} --dsn=${dsn}`;

		await $`gel query "CREATE TYPE default::metric_entry {
    create required property id1 -> uuid;
    create required property createdAt -> datetime;
    };" --tls-security=${tlsSecurity} --dsn=${dsn}`;

		await $`gel query "CREATE TYPE default::users_transactions {
    create required property id1 -> int16;
    create required property balance -> int16;
    };" --tls-security=${tlsSecurity} --dsn=${dsn}`;

		await $`gel query "CREATE TYPE default::products_transactions {
    create required property id1 -> int16;
    create required property price -> int16;
    create required property stock -> int16;
    };" --tls-security=${tlsSecurity} --dsn=${dsn}`;

		await $`gel query "CREATE TYPE default::users_transactions_rollback {
    create required property id1 -> int16;
    create required property balance -> int16;
    };" --tls-security=${tlsSecurity} --dsn=${dsn}`;

		await $`gel query "CREATE TYPE default::users_nested_transactions {
    create required property id1 -> int16;
    create required property balance -> int16;
    };" --tls-security=${tlsSecurity} --dsn=${dsn}`;

		await $`gel query "CREATE TYPE default::internal_staff {
    create required property userId -> int16;
    };" --tls-security=${tlsSecurity} --dsn=${dsn}`;

		await $`gel query "CREATE TYPE default::custom_user {
    create required property id1 -> int16;
    };" --tls-security=${tlsSecurity} --dsn=${dsn}`;

		await $`gel query "CREATE TYPE default::ticket {
    create required property staffId -> int16;
    };" --tls-security=${tlsSecurity} --dsn=${dsn}`;

		await $`gel query "CREATE TYPE default::posts {
    create required property id1 -> int16;
    create property tags -> array<str>;
    };" --tls-security=${tlsSecurity} --dsn=${dsn}`;

		await $`gel query "CREATE TYPE dates_column {
    create property datetimeColumn -> datetime;
    create property local_datetimeColumn -> cal::local_datetime;
    create property local_dateColumn -> cal::local_date;
    create property local_timeColumn -> cal::local_time;
    
    create property durationColumn -> duration;
    create property relative_durationColumn -> cal::relative_duration;
    create property dateDurationColumn -> cal::date_duration;
    };" --tls-security=${tlsSecurity} --dsn=${dsn}`;

		await $`gel query "CREATE TYPE users_with_insert {
    create required property username -> str;
    create required property admin -> bool;
    };" --tls-security=${tlsSecurity} --dsn=${dsn}`;

		await $`gel query "CREATE TYPE users_test_with_and_without_timezone {
    create required property username -> str;
    create required property admin -> bool;
    };" --tls-security=${tlsSecurity} --dsn=${dsn}`;

		await $`gel query "CREATE TYPE default::arrays_tests {
    create property id1: int16 {
        create constraint exclusive;
    };
    create property tags: array<str>;
    create required property numbers: array<int32>;
    };" --tls-security=${tlsSecurity} --dsn=${dsn}`;

		await $`gel query "CREATE TYPE default::users_on_update {
    create required property id1 -> int16;
    create required property name -> str;
    create property update_counter -> int16 {
        SET default := 1
    };
    create property always_null -> str;
    create property updated_at -> datetime;
    };" --tls-security=${tlsSecurity} --dsn=${dsn}`;

		await $`gel query "CREATE TYPE default::json_table {
    create PROPERTY json: json;
    };" --tls-security=${tlsSecurity} --dsn=${dsn}`;

		await $`gel query "CREATE TYPE default::notifications {
    create required property id1 -> int16;
     create required property  sentAt: datetime {
          SET default := datetime_of_statement();
      };
    create property message -> str;
    };" --tls-security=${tlsSecurity} --dsn=${dsn}`;
		await $`gel query "CREATE TYPE default::user_notifications {
    create required property userId -> int16;
    create required property notificationId -> int16;
    create property categoryId -> int16;
    };" --tls-security=${tlsSecurity} --dsn=${dsn}`;

		await $`gel query "CREATE TYPE default::users1 {
    create required property id1: int16;
    create required property name: str;
    };" --tls-security=${tlsSecurity} --dsn=${dsn}`;
		await $`gel query "CREATE TYPE default::users2 {
    create required property id1: int16;
    create required property name: str;
    };" --tls-security=${tlsSecurity} --dsn=${dsn}`;

		await $`gel query "CREATE TYPE default::count_test {
    create required property id1: int16;
    create required property name: str;
    };" --tls-security=${tlsSecurity} --dsn=${dsn}`;

		await $`gel query "CREATE TYPE default::users_with_names {
    create required property id1: int16;
    create required property firstName: str;
    create required property lastName: str;
    create required property admin: bool;
    };" --tls-security=${tlsSecurity} --dsn=${dsn}`;

		await $`gel query "CREATE TYPE default::users_with_age {
        create required property id1: int16;
        create required property name: str;
        create required property age: int32;
        create required property city: str;
        };" --tls-security=${tlsSecurity} --dsn=${dsn}`;

		await $`gel query "CREATE TYPE default::users_on_update_sql {
			create required property id1: int16;
			create required property name: str;
			create required property updated_at: datetime;
		};" --tls-security=${tlsSecurity} --dsn=${dsn}`;
	});

	afterEach(async () => {
		await $`gel query "DELETE default::users;" --tls-security=${tlsSecurity} --dsn=${dsn}`;
		await $`gel query "DELETE default::prefixed_users;" --tls-security=${tlsSecurity} --dsn=${dsn}`;
		await $`gel query "DELETE default::some_new_users;" --tls-security=${tlsSecurity} --dsn=${dsn}`;
		await $`gel query "DELETE default::orders;" --tls-security=${tlsSecurity} --dsn=${dsn}`;
		await $`gel query "DELETE default::cities;" --tls-security=${tlsSecurity} --dsn=${dsn}`;
		await $`gel query "DELETE default::users_on_update;" --tls-security=${tlsSecurity} --dsn=${dsn}`;
		await $`gel query "DELETE default::aggregate_table;" --tls-security=${tlsSecurity} --dsn=${dsn}`;
		await $`gel query "DELETE mySchema::users;" --tls-security=${tlsSecurity} --dsn=${dsn}`;
		await $`gel query "DELETE default::count_test;" --tls-security=${tlsSecurity} --dsn=${dsn}`;
		await $`gel query "DELETE default::users1;" --tls-security=${tlsSecurity} --dsn=${dsn}`;
		await $`gel query "DELETE default::users2;" --tls-security=${tlsSecurity} --dsn=${dsn}`;
		await $`gel query "DELETE default::jsontest;" --tls-security=${tlsSecurity} --dsn=${dsn}`;
		await $`gel query "DELETE default::users_on_update_sql;" --tls-security=${tlsSecurity} --dsn=${dsn}`;
	});

	afterAll(async () => {
		await $`gel query "DROP TYPE default::users" --tls-security=${tlsSecurity} --dsn=${dsn}`;
		await $`gel query "DROP TYPE default::users_with_cities" --tls-security=${tlsSecurity} --dsn=${dsn}`;
		await $`gel query "DROP TYPE default::users_with_undefined " --tls-security=${tlsSecurity} --dsn=${dsn}`;
		await $`gel query "DROP TYPE default::users_insert_select" --tls-security=${tlsSecurity} --dsn=${dsn}`;
		await $`gel query "DROP TYPE mySchema::users" --tls-security=${tlsSecurity} --dsn=${dsn}`;
		await $`gel query "DROP TYPE default::orders" --tls-security=${tlsSecurity} --dsn=${dsn}`;
		await $`gel query "DROP TYPE default::users_distinct" --tls-security=${tlsSecurity} --dsn=${dsn}`;
		await $`gel query "DROP TYPE default::users3" --tls-security=${tlsSecurity} --dsn=${dsn}`;
		await $`gel query "DROP TYPE default::cities" --tls-security=${tlsSecurity} --dsn=${dsn}`;
		await $`gel query "DROP TYPE default::courses" --tls-security=${tlsSecurity} --dsn=${dsn}`;
		await $`gel query "DROP TYPE default::course_categories" --tls-security=${tlsSecurity} --dsn=${dsn}`;
		await $`gel query "DROP TYPE default::jsontest" --tls-security=${tlsSecurity} --dsn=${dsn}`;
		await $`gel query "DROP TYPE default::sal_emp" --tls-security=${tlsSecurity} --dsn=${dsn}`;
		await $`gel query "DROP TYPE default::some_new_users" --tls-security=${tlsSecurity} --dsn=${dsn}`;
		await $`gel query "DROP TYPE default::aggregate_table" --tls-security=${tlsSecurity} --dsn=${dsn}`;
		await $`gel query "DROP TYPE default::prefixed_users" --tls-security=${tlsSecurity} --dsn=${dsn}`;
		await $`gel query "DROP TYPE default::empty_insert_single" --tls-security=${tlsSecurity} --dsn=${dsn}`;
		await $`gel query "DROP TYPE default::empty_insert_multiple" --tls-security=${tlsSecurity} --dsn=${dsn}`;
		await $`gel query "DROP TYPE default::products" --tls-security=${tlsSecurity} --dsn=${dsn}`;
		await $`gel query "DROP TYPE default::myprefix_test_prefixed_table_with_unique_name" --tls-security=${tlsSecurity} --dsn=${dsn}`;
		await $`gel query "DROP TYPE default::metric_entry" --tls-security=${tlsSecurity} --dsn=${dsn}`;
		await $`gel query "DROP TYPE default::users_transactions" --tls-security=${tlsSecurity} --dsn=${dsn}`;
		await $`gel query "DROP TYPE default::products_transactions" --tls-security=${tlsSecurity} --dsn=${dsn}`;
		await $`gel query "DROP TYPE default::users_transactions_rollback" --tls-security=${tlsSecurity} --dsn=${dsn}`;
		await $`gel query "DROP TYPE default::users_nested_transactions" --tls-security=${tlsSecurity} --dsn=${dsn}`;
		await $`gel query "DROP TYPE default::internal_staff" --tls-security=${tlsSecurity} --dsn=${dsn}`;
		await $`gel query "DROP TYPE default::custom_user" --tls-security=${tlsSecurity} --dsn=${dsn}`;
		await $`gel query "DROP TYPE default::ticket" --tls-security=${tlsSecurity} --dsn=${dsn}`;
		await $`gel query "DROP TYPE default::posts" --tls-security=${tlsSecurity} --dsn=${dsn}`;
		await $`gel query "DROP TYPE dates_column" --tls-security=${tlsSecurity} --dsn=${dsn}`;
		await $`gel query "DROP TYPE users_with_insert" --tls-security=${tlsSecurity} --dsn=${dsn}`;
		await $`gel query "DROP TYPE users_test_with_and_without_timezone" --tls-security=${tlsSecurity} --dsn=${dsn}`;
		await $`gel query "DROP TYPE default::arrays_tests" --tls-security=${tlsSecurity} --dsn=${dsn}`;
		await $`gel query "DROP TYPE default::users_on_update" --tls-security=${tlsSecurity} --dsn=${dsn}`;
		await $`gel query "DROP TYPE default::json_table" --tls-security=${tlsSecurity} --dsn=${dsn}`;
		await $`gel query "DROP TYPE default::notifications" --tls-security=${tlsSecurity} --dsn=${dsn}`;
		await $`gel query "DROP TYPE default::user_notifications" --tls-security=${tlsSecurity} --dsn=${dsn}`;
		await $`gel query "DROP TYPE default::users1" --tls-security=${tlsSecurity} --dsn=${dsn}`;
		await $`gel query "DROP TYPE default::users2" --tls-security=${tlsSecurity} --dsn=${dsn}`;
		await $`gel query "DROP TYPE default::count_test" --tls-security=${tlsSecurity} --dsn=${dsn}`;
		await $`gel query "DROP TYPE default::users_with_names" --tls-security=${tlsSecurity} --dsn=${dsn}`;
		await $`gel query "DROP MODULE mySchema;" --tls-security=${tlsSecurity} --dsn=${dsn}`;
		await $`gel query "DROP TYPE users_with_age;" --tls-security=${tlsSecurity} --dsn=${dsn}`;
		await $`gel query "DROP TYPE default::users_on_update_sql;" --tls-security=${tlsSecurity} --dsn=${dsn}`;
>>>>>>> 7722e6ab
	});

	async function setupSetOperationTest(db: GelJsDatabase<any, any>) {
		await db.insert(cities2Table).values([
			{ id1: 1, name: 'New York' },
			{ id1: 2, name: 'London' },
			{ id1: 3, name: 'Tampa' },
		]);

		await db.insert(users2Table).values([
			{ id1: 1, name: 'John', cityId: 1 },
			{ id1: 2, name: 'Jane', cityId: 2 },
			{ id1: 3, name: 'Jack', cityId: 3 },
			{ id1: 4, name: 'Peter', cityId: 3 },
			{ id1: 5, name: 'Ben', cityId: 2 },
			{ id1: 6, name: 'Jill', cityId: 1 },
			{ id1: 7, name: 'Mary', cityId: 2 },
			{ id1: 8, name: 'Sally', cityId: 1 },
		]);
	}

	async function setupAggregateFunctionsTest(db: GelJsDatabase<any, any>) {
		await db.insert(aggregateTable).values([
			{ id1: 1, name: 'value 1', a: 5, b: 10, c: 20 },
			{ id1: 2, name: 'value 1', a: 5, b: 20, c: 30 },
			{ id1: 3, name: 'value 2', a: 10, b: 50, c: 60 },
			{ id1: 4, name: 'value 3', a: 20, b: 20, c: null },
			{ id1: 5, name: 'value 4', a: null, b: 90, c: 120 },
			{ id1: 6, name: 'value 5', a: 80, b: 10, c: null },
			{ id1: 7, name: 'value 6', a: null, b: null, c: 150 },
		]);
	}

	test('table configs: unique third param', async () => {
		const cities1Table = gelTable(
			'cities1',
			{
				id: integer('id').primaryKey(),
				name: text('name').notNull(),
				state: text('state'),
			},
			(t) => [unique('custom_name').on(t.name, t.state).nullsNotDistinct(), unique('custom_name1').on(t.name, t.state)],
		);

		const tableConfig = getTableConfig(cities1Table);

		expect(tableConfig.uniqueConstraints).toHaveLength(2);

		expect(tableConfig.uniqueConstraints[0]?.name).toBe('custom_name');
		expect(tableConfig.uniqueConstraints[0]?.nullsNotDistinct).toBe(true);
		expect(tableConfig.uniqueConstraints[0]?.columns.map((t) => t.name)).toEqual(['name', 'state']);

		expect(tableConfig.uniqueConstraints[1]?.name).toBe('custom_name1');
		expect(tableConfig.uniqueConstraints[1]?.nullsNotDistinct).toBe(false);
		expect(tableConfig.uniqueConstraints[1]?.columns.map((t) => t.name)).toEqual(['name', 'state']);
	});

	test('table configs: unique in column', async () => {
		const cities1Table = gelTable('cities1', {
			id: integer('id').primaryKey(),
			name: text('name').notNull().unique(),
			state: text('state').unique('custom'),
			field: text('field').unique('custom_field', { nulls: 'not distinct' }),
		});

		const tableConfig = getTableConfig(cities1Table);

		const columnName = tableConfig.columns.find((it) => it.name === 'name');

		expect(columnName?.uniqueName).toBe(undefined);
		expect(columnName?.isUnique).toBe(true);

		const columnState = tableConfig.columns.find((it) => it.name === 'state');
		expect(columnState?.uniqueName).toBe('custom');
		expect(columnState?.isUnique).toBe(true);

		const columnField = tableConfig.columns.find((it) => it.name === 'field');
		expect(columnField?.uniqueName).toBe('custom_field');
		expect(columnField?.isUnique).toBe(true);
		expect(columnField?.uniqueType).toBe('not distinct');
	});

	test('table config: foreign keys name', async () => {
		const table = gelTable(
			'cities',
			{
				id1: integer('id1').primaryKey(),
				name: text('name').notNull(),
				state: text('state'),
			},
			(t) => [foreignKey({ foreignColumns: [t.id1], columns: [t.id1], name: 'custom_fk' })],
		);

		const tableConfig = getTableConfig(table);

		expect(tableConfig.foreignKeys).toHaveLength(1);
		expect(tableConfig.foreignKeys[0]!.getName()).toBe('custom_fk');
	});

	test('table config: primary keys name', async () => {
		const table = gelTable(
			'cities',
			{
				id: integer('id').primaryKey(),
				name: text('name').notNull(),
				state: text('state'),
			},
			(t) => [primaryKey({ columns: [t.id, t.name], name: 'custom_pk' })],
		);

		const tableConfig = getTableConfig(table);

		expect(tableConfig.primaryKeys).toHaveLength(1);
		expect(tableConfig.primaryKeys[0]!.getName()).toBe('custom_pk');
	});

	test('select all fields', async (ctx) => {
		const { db } = ctx.gel;

		const now = Date.now();

		await db.insert(usersTable).values({ id1: 1, name: 'John' });

		const result = await db.select().from(usersTable);

		expect(result[0]!.createdAt).toBeInstanceOf(Date);
		// TODO 100 ms
		expect(Math.abs(result[0]!.createdAt.getTime() - now)).toBeLessThan(500);
		expect(result.map((it) => ({ ...it, id: undefined }))).toEqual([
			{
				id: undefined,
				id1: 1,
				name: 'John',
				verified: false,
				json: null,
				createdAt: result[0]!.createdAt,
			},
		]);
	});

	test('select sql', async (ctx) => {
		const { db } = ctx.gel;

		await db.insert(usersTable).values({ id1: 1, name: 'John' });
		const users = await db
			.select({
				name: sql`upper(${usersTable.name})`,
			})
			.from(usersTable);

		expect(users.map((it) => ({ ...it, id: undefined }))).toStrictEqual([{ id: undefined, name: 'JOHN' }]);
	});

	test('select typed sql', async (ctx) => {
		const { db } = ctx.gel;

		await db.insert(usersTable).values({ id1: 1, name: 'John' });

		const users = await db
			.select({
				name: sql<string>`upper(${usersTable.name})`,
			})
			.from(usersTable);

		expect(users.map((it) => ({ ...it, id: undefined }))).toEqual([{ name: 'JOHN' }]);
	});

	test('select with empty array in inArray', async (ctx) => {
		const { db } = ctx.gel;

		await db.insert(usersTable).values([
			{ id1: 1, name: 'John' },
			{ id1: 2, name: 'Jane' },
			{
				id1: 3,
				name: 'Jane',
			},
		]);
		const result = await db
			.select({
				name: sql`upper(${usersTable.name})`,
			})
			.from(usersTable)
			.where(inArray(usersTable.id1, []));

		expect(result.map((it) => ({ ...it, id: undefined }))).toEqual([]);
	});

	test('select with empty array in notInArray', async (ctx) => {
		const { db } = ctx.gel;

		await db.insert(usersTable).values([
			{ id1: 1, name: 'John' },
			{ id1: 2, name: 'Jane' },
			{
				id1: 3,
				name: 'Jane',
			},
		]);
		const result = await db
			.select({
				name: sql`upper(${usersTable.name})`,
			})
			.from(usersTable)
			.where(notInArray(usersTable.id1, []));

		expect(result.map((it) => ({ ...it, id: undefined }))).toEqual([
			{ name: 'JOHN' },
			{ name: 'JANE' },
			{
				name: 'JANE',
			},
		]);
	});

	test('$default function', async (ctx) => {
		const { db } = ctx.gel;

		const insertedOrder = await db.insert(orders).values({ id1: 1, region: 'Ukraine', amount: 1, quantity: 1 })
			.returning();
		const selectedOrder = await db.select().from(orders);

		expect(insertedOrder.map((it) => ({ ...it, id: undefined }))).toEqual([
			{
				id: undefined,
				amount: 1,
				id1: 1,
				quantity: 1,
				region: 'Ukraine',
				product: 'random_string',
			},
		]);

		expect(selectedOrder.map((it) => ({ ...it, id: undefined }))).toEqual([
			{
				id: undefined,
				id1: 1,
				amount: 1,
				quantity: 1,
				region: 'Ukraine',
				product: 'random_string',
			},
		]);
	});

	test('select distinct', async (ctx) => {
		const { db } = ctx.gel;

		const usersDistinctTable = gelTable('users_distinct', {
			id1: integer('id1').notNull(),
			name: text('name').notNull(),
			age: integer('age').notNull(),
		});

		await db.insert(usersDistinctTable).values([
			{ id1: 1, name: 'John', age: 24 },
			{ id1: 1, name: 'John', age: 24 },
			{ id1: 2, name: 'John', age: 25 },
			{ id1: 1, name: 'Jane', age: 24 },
			{ id1: 1, name: 'Jane', age: 26 },
		]);

		const users1 = await db.selectDistinct().from(usersDistinctTable).orderBy(
			usersDistinctTable.id1,
			usersDistinctTable.name,
		);

		const users2 = await db.selectDistinctOn([usersDistinctTable.id1]).from(usersDistinctTable).orderBy(
			usersDistinctTable.id1,
		);

		const users3 = await db.selectDistinctOn([usersDistinctTable.name], { name: usersDistinctTable.name }).from(
			usersDistinctTable,
		).orderBy(usersDistinctTable.name);

		const users4 = await db.selectDistinctOn([usersDistinctTable.id1, usersDistinctTable.age]).from(
			usersDistinctTable,
		).orderBy(usersDistinctTable.id1, usersDistinctTable.age);

		expect(users1).toEqual([
			{ id1: 1, name: 'Jane', age: 24 },
			{ id1: 1, name: 'Jane', age: 26 },
			{ id1: 1, name: 'John', age: 24 },
			{ id1: 2, name: 'John', age: 25 },
		]);

		expect(users2).toHaveLength(2);
		expect(users2[0]?.id1).toBe(1);
		expect(users2[1]?.id1).toBe(2);

		expect(users3).toHaveLength(2);
		expect(users3[0]?.name).toBe('Jane');
		expect(users3[1]?.name).toBe('John');

		expect(users4).toEqual([
			{ id1: 1, name: 'John', age: 24 },
			{ id1: 1, name: 'Jane', age: 26 },
			{ id1: 2, name: 'John', age: 25 },
		]);
	});

	test('insert returning sql', async (ctx) => {
		const { db } = ctx.gel;

		const users = await db
			.insert(usersTable)
			.values({ id1: 1, name: 'John' })
			.returning({
				name: sql`upper(${usersTable.name})`,
			});

		expect(users).toEqual([{ name: 'JOHN' }]);
	});

	test('delete returning sql', async (ctx) => {
		const { db } = ctx.gel;

		await db.insert(usersTable).values({ id1: 1, name: 'John' });
		const users = await db
			.delete(usersTable)
			.where(eq(usersTable.name, 'John'))
			.returning({
				name: sql`upper(${usersTable.name})`,
			});

		expect(users).toEqual([{ name: 'JOHN' }]);
	});

	test('update returning sql', async (ctx) => {
		const { db } = ctx.gel;

		await db.insert(usersTable).values({ id1: 1, name: 'John' });
		const users = await db
			.update(usersTable)
			.set({ name: 'Jane' })
			.where(eq(usersTable.name, 'John'))
			.returning({
				name: sql`upper(${usersTable.name})`,
			});

		expect(users).toEqual([{ name: 'JANE' }]);
	});

	test('update with returning all fields', async (ctx) => {
		const { db } = ctx.gel;

		const now = Date.now();

		await db.insert(usersTable).values({ id1: 1, name: 'John' });
		const users = await db.update(usersTable).set({ name: 'Jane' }).where(eq(usersTable.name, 'John')).returning();

		expect(users[0]!.createdAt).toBeInstanceOf(Date);
		expect(Math.abs(users[0]!.createdAt.getTime() - now)).toBeLessThan(500);
		expect(users).toEqual([
			{
				id1: 1,
				name: 'Jane',
				verified: false,
				json: null,
				createdAt: users[0]!.createdAt,
			},
		]);
	});

	test('update with returning partial', async (ctx) => {
		const { db } = ctx.gel;

		await db.insert(usersTable).values({ id1: 1, name: 'John' });
		const users = await db.update(usersTable).set({ name: 'Jane' }).where(eq(usersTable.name, 'John')).returning({
			id1: usersTable.id1,
			name: usersTable.name,
		});

		expect(users).toEqual([{ id1: 1, name: 'Jane' }]);
	});

	test('delete with returning all fields', async (ctx) => {
		const { db } = ctx.gel;

		const now = Date.now();

		await db.insert(usersTable).values({ id1: 1, name: 'John' });
		const users = await db.delete(usersTable).where(eq(usersTable.name, 'John')).returning();

		expect(users[0]!.createdAt).toBeInstanceOf(Date);
		expect(Math.abs(users[0]!.createdAt.getTime() - now)).toBeLessThan(500);
		expect(users.map((it) => ({ ...it, id: undefined }))).toEqual([
			{
				name: 'John',
				id1: 1,
				id: undefined,
				verified: false,
				json: null,
				createdAt: users[0]!.createdAt,
			},
		]);
	});

	test('delete with returning partial', async (ctx) => {
		const { db } = ctx.gel;

		await db.insert(usersTable).values({ id1: 1, name: 'John' });
		const users = await db.delete(usersTable).where(eq(usersTable.name, 'John')).returning({
			id1: usersTable.id1,
			name: usersTable.name,
		});

		expect(users.map((it) => ({ ...it, id: undefined }))).toEqual([{ id1: 1, name: 'John' }]);
	});

	test('insert + select', async (ctx) => {
		const { db } = ctx.gel;

		await db.insert(usersTable).values({ id1: 1, name: 'John' });
		const result = await db.select().from(usersTable);
		expect(result).toEqual([
			{
				name: 'John',
				id1: 1,
				verified: false,
				json: null,
				createdAt: result[0]!.createdAt,
			},
		]);

		await db.insert(usersTable).values({ id1: 2, name: 'Jane' });
		const result2 = await db.select().from(usersTable);
		expect(result2).toEqual([
			{ id1: 1, name: 'John', verified: false, json: null, createdAt: result2[0]!.createdAt },
			{ id1: 2, name: 'Jane', verified: false, json: null, createdAt: result2[1]!.createdAt },
		]);
	});

	test('json insert', async (ctx) => {
		const { db } = ctx.gel;

		await db.insert(usersTable).values({ id1: 1, name: 'John', json: ['foo', 'bar'] });
		const result = await db
			.select({
				id1: usersTable.id1,
				name: usersTable.name,
				json: usersTable.json,
			})
			.from(usersTable);

		expect(result).toEqual([
			{
				id1: 1,
				name: 'John',
				json: ['foo', 'bar'],
			},
		]);
	});

	test('insert with overridden default values', async (ctx) => {
		const { db } = ctx.gel;

		await db.insert(usersTable).values({ id1: 1, name: 'John', verified: true });
		const result = await db.select().from(usersTable);

		expect(result).toEqual([
			{
				id1: 1,
				name: 'John',
				verified: true,
				json: null,
				createdAt: result[0]!.createdAt,
			},
		]);
	});

	test('insert many', async (ctx) => {
		const { db } = ctx.gel;

		await db.insert(usersTable).values([
			{ id1: 1, name: 'John' },
			{ id1: 2, name: 'Bruce', json: ['foo', 'bar'], verified: true },
			{ id1: 3, name: 'Jane' },
			{ id1: 4, name: 'Austin', verified: true },
		]);
		const result = await db
			.select({
				name: usersTable.name,
				json: usersTable.json,
				verified: usersTable.verified,
			})
			.from(usersTable);

		expect(result).toEqual([
			{ name: 'John', json: null, verified: false },
			{ name: 'Bruce', json: ['foo', 'bar'], verified: true },
			{ name: 'Jane', json: null, verified: false },
			{ name: 'Austin', json: null, verified: true },
		]);
	});

	test('insert many with returning', async (ctx) => {
		const { db } = ctx.gel;

		const result = await db
			.insert(usersTable)
			.values([
				{ id1: 1, name: 'John' },
				{ id1: 2, name: 'Bruce', json: ['foo', 'bar'] },
				{ id1: 3, name: 'Jane' },
				{
					id1: 4,
					name: 'Austin',
					verified: true,
				},
			])
			.returning({
				name: usersTable.name,
				json: usersTable.json,
				verified: usersTable.verified,
			});

		expect(result).toEqual([
			{ name: 'John', json: null, verified: false },
			{ name: 'Bruce', json: ['foo', 'bar'], verified: false },
			{ name: 'Jane', json: null, verified: false },
			{ name: 'Austin', json: null, verified: true },
		]);
	});

	test('select with group by as field', async (ctx) => {
		const { db } = ctx.gel;

		await db.insert(usersTable).values([
			{ id1: 1, name: 'John' },
			{ id1: 2, name: 'Jane' },
			{
				id1: 3,
				name: 'Jane',
			},
		]);

		const result = await db.select({ name: usersTable.name }).from(usersTable).groupBy(usersTable.name);

		expect(result).toEqual([{ name: 'Jane' }, { name: 'John' }]);
	});

	test('select with exists', async (ctx) => {
		const { db } = ctx.gel;

		await db.insert(usersTable).values([
			{ id1: 1, name: 'John' },
			{ id1: 2, name: 'Jane' },
			{
				id1: 3,
				name: 'Jane',
			},
		]);

		const user = alias(usersTable, 'user');
		const result = await db
			.select({ name: usersTable.name })
			.from(usersTable)
			.where(
				exists(
					db
						.select({ one: sql`1` })
						.from(user)
						.where(and(eq(usersTable.name, 'John'), eq(user.id1, usersTable.id1))),
				),
			);

		expect(result).toEqual([{ name: 'John' }]);
	});

	test('select with group by as sql', async (ctx) => {
		const { db } = ctx.gel;

		await db.insert(usersTable).values([
			{ id1: 1, name: 'John' },
			{ id1: 2, name: 'Jane' },
			{
				id1: 3,
				name: 'Jane',
			},
		]);

		const result = await db
			.select({ name: usersTable.name })
			.from(usersTable)
			.groupBy(sql`${usersTable.name}`);

		expect(result).toEqual([{ name: 'Jane' }, { name: 'John' }]);
	});

	test.skip('select with group by as sql + column', async (ctx) => {
		const { db } = ctx.gel;

		await db.insert(usersTable).values([
			{ id1: 1, name: 'John' },
			{ id1: 2, name: 'Jane' },
			{
				id1: 3,
				name: 'Jane',
			},
		]);

		const result = await db
			.select({ name: usersTable.name })
			.from(usersTable)
			.groupBy(sql`${usersTable.name}`, usersTable.id1);

		expect(result).toEqual([{ name: 'Jane' }, { name: 'John' }, { name: 'Jane' }]);
	});

	test('select with group by as column + sql', async (ctx) => {
		const { db } = ctx.gel;

		await db.insert(usersTable).values([
			{ id1: 1, name: 'John' },
			{ id1: 2, name: 'Jane' },
			{
				id1: 3,
				name: 'Jane',
			},
		]);

		const result = await db
			.select({ name: usersTable.name })
			.from(usersTable)
			.groupBy(usersTable.id1, sql`${usersTable.name}`);

		expect(result).toEqual([{ name: 'John' }, { name: 'Jane' }, { name: 'Jane' }]);
	});

	test('select with group by complex query', async (ctx) => {
		const { db } = ctx.gel;

		await db.insert(usersTable).values([
			{ id1: 1, name: 'John' },
			{ id1: 2, name: 'Jane' },
			{
				id1: 3,
				name: 'Jane',
			},
		]);

		const result = await db
			.select({ name: usersTable.name })
			.from(usersTable)
			.groupBy(usersTable.id1, sql`${usersTable.name}`)
			.orderBy(asc(usersTable.name))
			.limit(1);

		expect(result).toEqual([{ name: 'Jane' }]);
	});

	test('build query', async (ctx) => {
		const { db } = ctx.gel;

		const query = db.select({ id: usersTable.id1, name: usersTable.name }).from(usersTable).groupBy(
			usersTable.id1,
			usersTable.name,
		).toSQL();

		expect(query).toEqual({
			sql: 'select "users"."id1", "users"."name" from "users" group by "users"."id1", "users"."name"',
			params: [],
		});
	});

	test('insert sql', async (ctx) => {
		const { db } = ctx.gel;

		await db.insert(usersTable).values({ id1: 1, name: sql`${'John'}` });
		const result = await db.select({ name: usersTable.name }).from(usersTable);
		expect(result).toEqual([{ name: 'John' }]);
	});

	test('partial join with alias', async (ctx) => {
		const { db } = ctx.gel;
		const customerAlias = alias(usersTable, 'customer');

		await db.insert(usersTable).values([
			{ id1: 10, name: 'Ivan' },
			{ id1: 11, name: 'Hans' },
		]);
		const result = await db
			.select({
				user: {
					id1: usersTable.id1,
					name: usersTable.name,
				},
				customer: {
					id1: customerAlias.id1,
					name: customerAlias.name,
				},
			})
			.from(usersTable)
			.leftJoin(customerAlias, eq(customerAlias.id1, 11))
			.where(eq(usersTable.id1, 10));

		expect(result).toEqual([
			{
				user: { id1: 10, name: 'Ivan' },
				customer: { id1: 11, name: 'Hans' },
			},
		]);
	});

	test('full join with alias', async (ctx) => {
		const { db } = ctx.gel;

		const gelTable = gelTableCreator((name) => `prefixed_${name}`);

		const users = gelTable('users', {
			id1: integer('id1').primaryKey(),
			name: text('name').notNull(),
		});

		const customers = alias(users, 'customer');

		await db.insert(users).values([
			{ id1: 10, name: 'Ivan' },
			{ id1: 11, name: 'Hans' },
		]);
		const result = await db.select().from(users).leftJoin(customers, eq(customers.id1, 11)).where(
			eq(users.id1, 10),
		);

		expect(result).toEqual([
			{
				users: {
					id1: 10,
					name: 'Ivan',
				},
				customer: {
					id1: 11,
					name: 'Hans',
				},
			},
		]);
	});

	test('select from alias', async (ctx) => {
		const { db } = ctx.gel;

		const gelTable = gelTableCreator((name) => `prefixed_${name}`);

		const users = gelTable('users', {
			id1: integer('id1'),
			name: text('name').notNull(),
		});

		const user = alias(users, 'user');
		const customers = alias(users, 'customer');

		await db.insert(users).values([
			{ id1: 10, name: 'Ivan' },
			{ id1: 11, name: 'Hans' },
		]);
		const result = await db.select().from(user).leftJoin(customers, eq(customers.id1, 11)).where(eq(user.id1, 10));

		expect(result).toEqual([
			{
				user: {
					id1: 10,
					name: 'Ivan',
				},
				customer: {
					id1: 11,
					name: 'Hans',
				},
			},
		]);
	});

	test('insert with spaces', async (ctx) => {
		const { db } = ctx.gel;

		await db.insert(usersTable).values({ id1: 1, name: sql`'Jo   h     n'` });
		const result = await db.select({ id1: usersTable.id1, name: usersTable.name }).from(usersTable);

		expect(result).toEqual([{ id1: 1, name: 'Jo   h     n' }]);
	});

	test('prepared statement', async (ctx) => {
		const { db } = ctx.gel;

		await db.insert(usersTable).values({ id1: 1, name: 'John' });
		const statement = db
			.select({
				name: usersTable.name,
			})
			.from(usersTable)
			.prepare('statement1');
		const result = await statement.execute();

		expect(result).toEqual([{ name: 'John' }]);
	});

	test('insert: placeholders on columns with encoder', async (ctx) => {
		const { db } = ctx.gel;

		const statement = db
			.insert(usersTable)
			.values({
				id1: 1,
				name: 'John',
				json: sql.placeholder('json'),
			})
			.prepare('encoder_statement');

		await statement.execute({ json: ['foo', 'bar'] });

		const result = await db
			.select({
				json: usersTable.json,
			})
			.from(usersTable);

		expect(result).toEqual([{ json: ['foo', 'bar'] }]);
	});

	test('prepared statement reuse', async (ctx) => {
		const { db } = ctx.gel;

		const stmt = db
			.insert(usersTable)
			.values({
				id1: sql.placeholder('id1'),
				verified: true,
				name: sql.placeholder('name'),
			})
			.prepare('stmt2');

		for (let i = 1; i < 11; i++) {
			await stmt.execute({ id1: i, name: `John ${i}` });
		}

		const result = await db
			.select({
				name: usersTable.name,
				verified: usersTable.verified,
			})
			.from(usersTable);

		expect(result).toEqual([
			{ name: 'John 1', verified: true },
			{ name: 'John 2', verified: true },
			{ name: 'John 3', verified: true },
			{ name: 'John 4', verified: true },
			{ name: 'John 5', verified: true },
			{ name: 'John 6', verified: true },
			{ name: 'John 7', verified: true },
			{ name: 'John 8', verified: true },
			{ name: 'John 9', verified: true },
			{ name: 'John 10', verified: true },
		]);
	});

	test('prepared statement with placeholder in .where', async (ctx) => {
		const { db } = ctx.gel;

		await db.insert(usersTable).values({ id1: 1, name: 'John' });
		const stmt = db
			.select({
				id1: usersTable.id1,
				name: usersTable.name,
			})
			.from(usersTable)
			.where(eq(usersTable.id1, sql.placeholder('id1')))
			.prepare('stmt3');
		const result = await stmt.execute({ id1: 1 });

		expect(result).toEqual([{ id1: 1, name: 'John' }]);
	});

	test('prepared statement with placeholder in .limit', async (ctx) => {
		const { db } = ctx.gel;

		await db.insert(usersTable).values({ id1: 1, name: 'John' });
		const stmt = db
			.select({
				id1: usersTable.id1,
				name: usersTable.name,
			})
			.from(usersTable)
			.where(eq(usersTable.id1, sql.placeholder('id1')))
			.limit(sql.placeholder('limit'))
			.prepare('stmt_limit');

		const result = await stmt.execute({ id1: 1, limit: 1 });

		expect(result).toEqual([{ id1: 1, name: 'John' }]);
		expect(result).toHaveLength(1);
	});

	test('prepared statement with placeholder in .offset', async (ctx) => {
		const { db } = ctx.gel;

		await db.insert(usersTable).values([
			{ id1: 1, name: 'John' },
			{ id1: 2, name: 'John1' },
		]);
		const stmt = db
			.select({
				id1: usersTable.id1,
				name: usersTable.name,
			})
			.from(usersTable)
			.offset(sql.placeholder('offset'))
			.prepare('stmt_offset');

		const result = await stmt.execute({ offset: 1 });

		expect(result).toEqual([{ id1: 2, name: 'John1' }]);
	});

	test('prepared statement built using $dynamic', async (ctx) => {
		const { db } = ctx.gel;

		function withLimitOffset(qb: any) {
			return qb.limit(sql.placeholder('limit')).offset(sql.placeholder('offset'));
		}

		await db.insert(usersTable).values([
			{ id1: 1, name: 'John' },
			{ id1: 2, name: 'John1' },
		]);
		const stmt = db
			.select({
				id1: usersTable.id1,
				name: usersTable.name,
			})
			.from(usersTable)
			.$dynamic();
		withLimitOffset(stmt).prepare('stmt_limit');

		const result = await stmt.execute({ limit: 1, offset: 1 });

		expect(result).toEqual([{ id1: 2, name: 'John1' }]);
		expect(result).toHaveLength(1);
	});

	test('Query check: Insert all defaults in 1 row', async (ctx) => {
		const { db } = ctx.gel;

		const users = gelTable('users', {
			id: integer('id'),
			name: text('name').default('Dan'),
			state: text('state'),
		});

		const query = db.insert(users).values({}).toSQL();

		expect(query).toEqual({
			sql: 'insert into "users" ("id", "name", "state") values (default, default, default)',
			params: [],
		});
	});

	test('Query check: Insert all defaults in multiple rows', async (ctx) => {
		const { db } = ctx.gel;

		const users = gelTable('users', {
			id: integer('id'),
			name: text('name').default('Dan'),
			state: text('state').default('UA'),
		});

		const query = db.insert(users).values([{}, {}]).toSQL();

		expect(query).toEqual({
			sql:
				'insert into "users" ("id", "name", "state") values (default, default, default), (default, default, default)',
			params: [],
		});
	});

	test('Insert all defaults in 1 row', async (ctx) => {
		const { db } = ctx.gel;

		const users = gelTable('empty_insert_single', {
			id1: integer('id1'),
			name: text('name').default('Dan'),
			state: text('state'),
		});

		await db.insert(users).values({});

		const res = await db.select().from(users);

		expect(res).toEqual([{ id1: null, name: 'Dan', state: null }]);
	});

	test('Insert all defaults in multiple rows', async (ctx) => {
		const { db } = ctx.gel;

		const users = gelTable('empty_insert_multiple', {
			id: integer('id'),
			name: text('name').default('Dan'),
			state: text('state'),
		});

		await db.insert(users).values([{}, {}]);

		const res = await db.select().from(users);

		expect(res.map((it) => ({ ...it, id: undefined }))).toEqual([
			{ id: undefined, name: 'Dan', state: null },
			{ id: undefined, name: 'Dan', state: null },
		]);
	});

	// TODO not supported in gel
	test.todo('build query insert with onConflict do update', async (ctx) => {
		const { db } = ctx.gel;

		const query = db
			.insert(usersTable)
			.values({ id1: 1, name: 'John', json: ['foo', 'bar'] })
			// .onConflictDoUpdate({ target: usersTable.id1, set: { name: 'John1' } })
			.toSQL();

		expect(query).toEqual({
			sql:
				'insert into "users" ("id1", "name", "verified", "json", "created_at") values ($1, $2, default, $3, default) on conflict ("id1") do update set "name" = $4',
			params: [1, 'John', ['foo', 'bar'], 'John1'],
		});
	});

	// TODO on conflict not supported in gel
	test.todo('build query insert with onConflict do update / multiple columns', async (ctx) => {
		const { db } = ctx.gel;

		const query = db
			.insert(usersTable)
			.values({ id1: 1, name: 'John', json: ['foo', 'bar'] })
			// .onConflictDoUpdate({ target: [usersTable.id1, usersTable.name], set: { name: 'John1' } })
			.toSQL();

		expect(query).toEqual({
			sql:
				'insert into "users" ("id1", "name", "verified", "json", "created_at") values ($1, $2, default, $3, default) on conflict ("id1","name") do update set "name" = $4',
			params: [1, 'John', ['foo', 'bar'], 'John1'],
		});
	});

	// TODO on conflict not supported in gel
	test.todo('build query insert with onConflict do nothing', async (ctx) => {
		const { db } = ctx.gel;

		const query = db
			.insert(usersTable)
			.values({ id1: 1, name: 'John', json: ['foo', 'bar'] })
			// .onConflictDoNothing()
			.toSQL();

		expect(query).toEqual({
			sql:
				'insert into "users" ("id1", "name", "verified", "json", "created_at") values ($1, $2, default, 32, default) on conflict do nothing',
			params: [1, 'John', ['foo', 'bar']],
		});
	});

	// TODO on conflict not supported
	test.todo('build query insert with onConflict do nothing + target', async (ctx) => {
		const { db } = ctx.gel;

		const query = db
			.insert(usersTable)
			.values({ id1: 1, name: 'John', json: ['foo', 'bar'] })
			// .onConflictDoNothing({ target: usersTable.id1 })
			.toSQL();

		expect(query).toEqual({
			sql:
				'insert into "users" ("id1", "name", "verified", "json", "created_at") values ($1, $2, default, $3, default) on conflict ("id1") do nothing',
			params: [1, 'John', ['foo', 'bar']],
		});
	});

	// TODO on conflict not supported in gel
	test.todo('insert with onConflict do update', async (ctx) => {
		const { db } = ctx.gel;

		await db.insert(usersTable).values({ id1: 1, name: 'John' });

		await db
			.insert(usersTable)
			.values({ id1: 1, name: 'John' });
		// .onConflictDoUpdate({ target: usersTable.id1, set: { name: 'John1' } });

		const res = await db.select({ id1: usersTable.id1, name: usersTable.name }).from(usersTable).where(
			eq(usersTable.id1, 1),
		);

		expect(res).toEqual([{ id1: 1, name: 'John1' }]);
	});

	// TODO on conflict does not supported
	test.todo('insert with onConflict do nothing', async (ctx) => {
		const { db } = ctx.gel;

		await db.insert(usersTable).values({ id1: 1, name: 'John' });

		// await db.insert(usersTable).values({ id1: 1, name: 'John' }).onConflictDoNothing();

		const res = await db.select({ id1: usersTable.id1, name: usersTable.name }).from(usersTable).where(
			eq(usersTable.id1, 1),
		);

		expect(res).toEqual([{ id1: 1, name: 'John' }]);
	});

	// TODO on conflict does not supported
	test.todo('insert with onConflict do nothing + target', async (ctx) => {
		const { db } = ctx.gel;

		await db.insert(usersTable).values({ id1: 1, name: 'John' });

		// await db.insert(usersTable).values({ id1: 1, name: 'John' }).onConflictDoNothing({
		// target: usersTable.id1,
		// });

		const res = await db.select({ id1: usersTable.id1, name: usersTable.name }).from(usersTable).where(
			eq(usersTable.id1, 1),
		);

		expect(res).toEqual([{ id1: 1, name: 'John' }]);
	});

	test('left join (flat object fields)', async (ctx) => {
		const { db } = ctx.gel;

		const { id1: cityId } = await db
			.insert(citiesTable)
			.values([
				{ id1: 1, name: 'Paris', state: 'Unknown' },
				{ id1: 2, name: 'London', state: 'Unknown' },
			])
			.returning({ id1: citiesTable.id1 })
			.then((rows) => rows[0]!);

		await db.insert(users2Table).values([
			{ id1: 1, name: 'John', cityId },
			{ id1: 2, name: 'Jane', cityId },
		]);

		const res = await db
			.select({
				userId: users2Table.id1,
				userName: users2Table.name,
				cityId: citiesTable.id1,
				cityName: citiesTable.name,
			})
			.from(users2Table)
			.leftJoin(citiesTable, eq(users2Table.cityId, citiesTable.id1));

		expect(res).toEqual([
			{ userId: 1, userName: 'John', cityId, cityName: 'Paris' },
			{ userId: 2, userName: 'Jane', cityId, cityName: 'Paris' },
		]);
	});

	test('left join (grouped fields)', async (ctx) => {
		const { db } = ctx.gel;

		const { id1: cityId } = await db
			.insert(citiesTable)
			.values([
				{ id1: 1, name: 'Paris' },
				{ id1: 2, name: 'London' },
			])
			.returning({ id1: citiesTable.id1 })
			.then((rows) => rows[0]!);

		await db.insert(users2Table).values([
			{ id1: 1, name: 'John', cityId },
			{ id1: 2, name: 'Jane', cityId },
		]);

		const res = await db
			.select({
				id: users2Table.id1,
				user: {
					name: users2Table.name,
					nameUpper: sql<string>`upper(${users2Table.name})`,
				},
				city: {
					id: citiesTable.id1,
					name: citiesTable.name,
					nameUpper: sql<string>`upper(${citiesTable.name})`,
				},
			})
			.from(users2Table)
			.leftJoin(citiesTable, eq(users2Table.cityId, citiesTable.id1));

		expect(res).toEqual([
			{
				id: 1,
				user: { name: 'John', nameUpper: 'JOHN' },
				city: { id: cityId, name: 'Paris', nameUpper: 'PARIS' },
			},
			{
				id: 2,
				user: { name: 'Jane', nameUpper: 'JANE' },
				city: { id: cityId, name: 'Paris', nameUpper: 'PARIS' },
			},
		]);
	});

	test('left join (all fields)', async (ctx) => {
		const { db } = ctx.gel;

		const { id1: cityId } = await db
			.insert(citiesTable)
			.values([
				{ id1: 1, name: 'Paris' },
				{ id1: 2, name: 'London' },
			])
			.returning({ id1: citiesTable.id1 })
			.then((rows) => rows[0]!);

		await db.insert(users2Table).values([
			{ id1: 1, name: 'John', cityId },
			{ id1: 2, name: 'Jane', cityId },
		]);

		const res = await db.select().from(users2Table).leftJoin(citiesTable, eq(users2Table.cityId, citiesTable.id1));

		expect(res).toEqual([
			{
				some_new_users: {
					id1: 1,
					name: 'John',
					cityId,
				},
				cities: {
					id1: cityId,
					name: 'Paris',
					state: null,
				},
			},
			{
				some_new_users: {
					id1: 2,
					name: 'Jane',
					cityId,
				},
				cities: {
					id1: cityId,
					name: 'Paris',
					state: null,
				},
			},
		]);
	});

	test('select from a many subquery', async (ctx) => {
		const { db } = ctx.gel;

		await db.insert(citiesTable)
			.values([{ id1: 1, name: 'Paris' }, { id1: 2, name: 'London' }]);

		await db.insert(users2Table).values([
			{ id1: 1, name: 'John', cityId: 1 },
			{ id1: 2, name: 'Jane', cityId: 2 },
			{ id1: 3, name: 'Jack', cityId: 2 },
		]);

		const res = await db.select({
			population: db.select({ count: count().as('count') }).from(users2Table).where(
				eq(users2Table.cityId, citiesTable.id1),
			).as(
				'population',
			),
			name: citiesTable.name,
		}).from(citiesTable);

		expectTypeOf(res).toEqualTypeOf<{
			population: number;
			name: string;
		}[]>();

		expect(res).toStrictEqual([{
			population: 1,
			name: 'Paris',
		}, {
			population: 2,
			name: 'London',
		}]);
	});

	test('select from a one subquery', async (ctx) => {
		const { db } = ctx.gel;

		await db.insert(citiesTable)
			.values([{ id1: 1, name: 'Paris' }, { id1: 2, name: 'London' }]);

		await db.insert(users2Table).values([
			{ id1: 1, name: 'John', cityId: 1 },
			{ id1: 2, name: 'Jane', cityId: 2 },
			{ id1: 3, name: 'Jack', cityId: 2 },
		]);

		const res = await db.select({
			cityName: db.select({ name: citiesTable.name }).from(citiesTable).where(eq(users2Table.cityId, citiesTable.id1))
				.as(
					'cityName',
				),
			name: users2Table.name,
		}).from(users2Table);

		expectTypeOf(res).toEqualTypeOf<{
			cityName: string;
			name: string;
		}[]>();

		expect(res).toStrictEqual([{
			cityName: 'Paris',
			name: 'John',
		}, {
			cityName: 'London',
			name: 'Jane',
		}, {
			cityName: 'London',
			name: 'Jack',
		}]);
	});

	test('join subquery', async (ctx) => {
		const { db } = ctx.gel;

		await db.insert(courseCategoriesTable).values([
			{ id1: 1, name: 'Category 1' },
			{ id1: 2, name: 'Category 2' },
			{
				id1: 3,
				name: 'Category 3',
			},
			{ id1: 4, name: 'Category 4' },
		]);

		await db.insert(coursesTable).values([
			{ id1: 1, name: 'Development', categoryId: 2 },
			{ id1: 2, name: 'IT & Software', categoryId: 3 },
			{ id1: 3, name: 'Marketing', categoryId: 4 },
			{ id1: 4, name: 'Design', categoryId: 1 },
		]);

		const sq2 = db
			.select({
				categoryId: courseCategoriesTable.id1,
				category: courseCategoriesTable.name,
				total: sql<number>`count(${courseCategoriesTable.id1})`,
			})
			.from(courseCategoriesTable)
			.groupBy(courseCategoriesTable.id1, courseCategoriesTable.name)
			.as('sq2');

		const res = await db
			.select({
				courseName: coursesTable.name,
				categoryId: sq2.categoryId,
			})
			.from(coursesTable)
			.leftJoin(sq2, eq(coursesTable.categoryId, sq2.categoryId))
			.orderBy(coursesTable.name);

		expect(res).toEqual([
			{ courseName: 'Design', categoryId: 1 },
			{ courseName: 'Development', categoryId: 2 },
			{ courseName: 'IT & Software', categoryId: 3 },
			{ courseName: 'Marketing', categoryId: 4 },
		]);
	});

	test('with ... select', async (ctx) => {
		const { db } = ctx.gel;

		await db.insert(orders).values([
			{ region: 'Europe', product: 'A', amount: 10, quantity: 1 },
			{ region: 'Europe', product: 'A', amount: 20, quantity: 2 },
			{ region: 'Europe', product: 'B', amount: 20, quantity: 2 },
			{ region: 'Europe', product: 'B', amount: 30, quantity: 3 },
			{ region: 'US', product: 'A', amount: 30, quantity: 3 },
			{ region: 'US', product: 'A', amount: 40, quantity: 4 },
			{ region: 'US', product: 'B', amount: 40, quantity: 4 },
			{ region: 'US', product: 'B', amount: 50, quantity: 5 },
		]);

		const regionalSales = db.$with('regional_sales').as(
			db
				.select({
					region: orders.region,
					totalSales: sql<number>`sum(${orders.amount})`.as('total_sales'),
				})
				.from(orders)
				.groupBy(orders.region),
		);

		const topRegions = db.$with('top_regions').as(
			db
				.select({
					region: regionalSales.region,
				})
				.from(regionalSales)
				.where(
					gt(
						regionalSales.totalSales,
						db.select({ sales: sql`sum(${regionalSales.totalSales})/10` }).from(regionalSales),
					),
				),
		);

		const result1 = await db
			.with(regionalSales, topRegions)
			.select({
				region: orders.region,
				product: orders.product,
				productUnits: sql<number>`sum(${orders.quantity})::int`,
				productSales: sql<number>`sum(${orders.amount})::int`,
			})
			.from(orders)
			.where(inArray(orders.region, db.select({ region: topRegions.region }).from(topRegions)))
			.groupBy(orders.region, orders.product)
			.orderBy(orders.region, orders.product);
		const result2 = await db
			.with(regionalSales, topRegions)
			.selectDistinct({
				region: orders.region,
				product: orders.product,
				productUnits: sql<number>`sum(${orders.quantity})::int`,
				productSales: sql<number>`sum(${orders.amount})::int`,
			})
			.from(orders)
			.where(inArray(orders.region, db.select({ region: topRegions.region }).from(topRegions)))
			.groupBy(orders.region, orders.product)
			.orderBy(orders.region, orders.product);
		const result3 = await db
			.with(regionalSales, topRegions)
			.selectDistinctOn([orders.region], {
				region: orders.region,
				productUnits: sql<number>`sum(${orders.quantity})::int`,
				productSales: sql<number>`sum(${orders.amount})::int`,
			})
			.from(orders)
			.where(inArray(orders.region, db.select({ region: topRegions.region }).from(topRegions)))
			.groupBy(orders.region)
			.orderBy(orders.region);

		expect(result1).toEqual([
			{
				region: 'Europe',
				product: 'A',
				productUnits: 3,
				productSales: 30,
			},
			{
				region: 'Europe',
				product: 'B',
				productUnits: 5,
				productSales: 50,
			},
			{
				region: 'US',
				product: 'A',
				productUnits: 7,
				productSales: 70,
			},
			{
				region: 'US',
				product: 'B',
				productUnits: 9,
				productSales: 90,
			},
		]);
		expect(result2).toEqual(result1);
		expect(result3).toEqual([
			{
				region: 'Europe',
				productUnits: 8,
				productSales: 80,
			},
			{
				region: 'US',
				productUnits: 16,
				productSales: 160,
			},
		]);
	});

	test('with ... update', async (ctx) => {
		const { db } = ctx.gel;

		const products = gelTable('products', {
			id1: integer('id1'),
			price: decimal('price').notNull(),
			cheap: boolean('cheap').notNull().default(false),
		});

		await db.insert(products).values([
			{ id1: 1, price: '10.99' },
			{ id1: 2, price: '25.85' },
			{ id1: 3, price: '32.99' },
			{ id1: 4, price: '2.50' },
			{ id1: 5, price: '4.59' },
		]);

		const averagePrice = db.$with('average_price').as(
			db
				.select({
					value: sql`avg(${products.price})`.as('value'),
				})
				.from(products),
		);

		const result = await db
			.with(averagePrice)
			.update(products)
			.set({
				cheap: true,
			})
			.where(lt(products.price, sql`(select * from ${averagePrice})`))
			.returning({
				id1: products.id1,
			});

		expect(result).toEqual([{ id1: 1 }, { id1: 4 }, { id1: 5 }]);
	});

	test('with ... insert', async (ctx) => {
		const { db } = ctx.gel;

		const users = gelTable('users_with_insert', {
			username: text('username').notNull(),
			admin: boolean('admin').notNull(),
		});

		const userCount = db.$with('user_count').as(
			db
				.select({
					value: sql`count(*)`.as('value'),
				})
				.from(users),
		);

		const result = await db
			.with(userCount)
			.insert(users)
			.values([{ username: 'user1', admin: sql`((select * from ${userCount}) = 0)` }])
			.returning({
				admin: users.admin,
			});

		expect(result).toEqual([{ admin: true }]);
	});

	test('with ... delete', async (ctx) => {
		const { db } = ctx.gel;

		await db.insert(orders).values([
			{ id1: 1, region: 'Europe', product: 'A', amount: 10, quantity: 1 },
			{ id1: 2, region: 'Europe', product: 'A', amount: 20, quantity: 2 },
			{ id1: 3, region: 'Europe', product: 'B', amount: 20, quantity: 2 },
			{ id1: 4, region: 'Europe', product: 'B', amount: 30, quantity: 3 },
			{ id1: 5, region: 'US', product: 'A', amount: 30, quantity: 3 },
			{ id1: 6, region: 'US', product: 'A', amount: 40, quantity: 4 },
			{ id1: 7, region: 'US', product: 'B', amount: 40, quantity: 4 },
			{ id1: 8, region: 'US', product: 'B', amount: 50, quantity: 5 },
		]);

		const averageAmount = db.$with('average_amount').as(
			db
				.select({
					value: sql`avg(${orders.amount})`.as('value'),
				})
				.from(orders),
		);

		const result = await db
			.with(averageAmount)
			.delete(orders)
			.where(gt(orders.amount, sql`(select * from ${averageAmount})`))
			.returning({
				id1: orders.id1,
			});

		expect(result).toEqual([{ id1: 6 }, { id1: 7 }, { id1: 8 }]);
	});

	test('select from subquery sql', async (ctx) => {
		const { db } = ctx.gel;

		await db.insert(users3Table).values([
			{ id1: 1, name: 'John' },
			{ id1: 2, name: 'Jane' },
		]);

		const sq = db
			.select({ name: sql<string>`${users3Table.name} || ' modified'`.as('name') })
			.from(users3Table)
			.as('sq');

		const res = await db.select({ name: sq.name }).from(sq);

		expect(res).toEqual([{ name: 'John modified' }, { name: 'Jane modified' }]);
	});

	test('select a field without joining its table', (ctx) => {
		const { db } = ctx.gel;

		expect(() => db.select({ name: users3Table.name }).from(usersTable).prepare('query')).toThrowError();
	});

	test('select all fields from subquery without alias', (ctx) => {
		const { db } = ctx.gel;

		const sq = db.$with('sq').as(db.select({ name: sql<string>`upper(${users3Table.name})` }).from(users3Table));

		expect(() => db.select().from(sq).prepare('query')).toThrowError();
	});

	test('select count()', async (ctx) => {
		const { db } = ctx.gel;

		await db.insert(usersTable).values([
			{ id1: 1, name: 'John' },
			{ id1: 2, name: 'Jane' },
		]);

		const res = await db.select({ count: sql`count(*)` }).from(usersTable);

		expect(res).toEqual([{ count: 2 }]);
	});

	test('select count w/ custom mapper', async (ctx) => {
		const { db } = ctx.gel;

		function count(value: GelColumn | SQLWrapper): SQL<number>;
		function count(value: GelColumn | SQLWrapper, alias: string): SQL.Aliased<number>;
		function count(value: GelColumn | SQLWrapper, alias?: string): SQL<number> | SQL.Aliased<number> {
			const result = sql`count(${value})`.mapWith(Number);
			if (!alias) {
				return result;
			}
			return result.as(alias);
		}

		await db.insert(usersTable).values([
			{ id1: 1, name: 'John' },
			{ id1: 2, name: 'Jane' },
		]);

		const res = await db.select({ count: count(sql`*`) }).from(usersTable);

		expect(res).toEqual([{ count: 2 }]);
	});

	test('array types', async (ctx) => {
		const { db } = ctx.gel;

		const values: (typeof salEmp.$inferSelect)[] = [
			{
				name: 'John',
				payByQuarter: [10000, 10000, 10000, 10000],
			},
			{
				name: 'Carol',
				payByQuarter: [20000, 25000, 25000, 25000],
			},
		];

		await db.insert(salEmp).values(values);

		const res = await db.select().from(salEmp);

		expect(res.map((it) => ({ ...it, id: undefined }))).toEqual(values);
	});

	test('select for ...', (ctx) => {
		const { db } = ctx.gel;

		{
			const query = db.select().from(users3Table).for('update').toSQL();

			expect(query.sql).toMatch(/ for update$/);
		}

		{
			const query = db
				.select()
				.from(users2Table)
				.for('update', { of: [users3Table, coursesTable] })
				.toSQL();

			expect(query.sql).toMatch(/ for update of "users3", "courses"$/);
		}

		{
			const query = db.select().from(users3Table).for('no key update', { of: users3Table }).toSQL();

			expect(query.sql).toMatch(/for no key update of "users3"$/);
		}

		{
			const query = db.select().from(users3Table).for('no key update', { of: users3Table, skipLocked: true })
				.toSQL();

			expect(query.sql).toMatch(/ for no key update of "users3" skip locked$/);
		}

		{
			const query = db.select().from(users3Table).for('share', { of: users3Table, noWait: true }).toSQL();

			expect(query.sql).toMatch(/for share of "users3" nowait$/);
		}
	});

	// TODO
	// column "rel~1.0e3b7152-d977-11ef-a173-530b4c6088b1" must appear in the GROUP BY
	test.todo('having', async (ctx) => {
		const { db } = ctx.gel;

		await db.insert(citiesTable).values([
			{ id1: 1, name: 'London' },
			{ id1: 2, name: 'Paris' },
			{
				id1: 3,
				name: 'New York',
			},
		]);

		await db.insert(users2Table).values([
			{ id1: 1, name: 'John', cityId: 1 },
			{ id1: 2, name: 'Jane', cityId: 1 },
			{
				id1: 3,
				name: 'Jack',
				cityId: 2,
			},
		]);

		const result = await db
			.select({
				id1: citiesTable.id1,
				name: sql<string>`upper(${citiesTable.name})`.as('upper_name'),
				usersCount: sql<number>`count(${users2Table.id1})::int`.as('users_count'),
			})
			.from(citiesTable)
			.leftJoin(users2Table, eq(users2Table.cityId, citiesTable.id1))
			.where(({ name }) => sql`length(${name}) >= 3`)
			.groupBy(citiesTable.id1)
			.having(({ usersCount }) => sql`${usersCount} > 0`)
			.orderBy(({ name }) => name);

		expect(result).toEqual([
			{
				id1: 1,
				name: 'LONDON',
				usersCount: 2,
			},
			{
				id1: 2,
				name: 'PARIS',
				usersCount: 1,
			},
		]);
	});

	test('select from raw sql', async (ctx) => {
		const { db } = ctx.gel;

		const result = await db
			.select({
				id: sql<number>`id`,
				name: sql<string>`name`,
			})
			.from(sql`(select 1 as id, 'John' as name) as users`);

		Expect<Equal<{ id: number; name: string }[], typeof result>>;
		expect(result).toEqual([{ id: 1, name: 'John' }]);
	});

	test('select from raw sql with joins', async (ctx) => {
		const { db } = ctx.gel;

		const result = await db
			.select({
				id: sql<number>`users.id`,
				name: sql<string>`users.name`,
				userCity: sql<string>`users.city`,
				cityName: sql<string>`cities.name`,
			})
			.from(sql`(select 1 as id, 'John' as name, 'New York' as city) as users`)
			.leftJoin(sql`(select 1 as id, 'Paris' as name) as cities`, sql`cities.id = users.id`);

		Expect<Equal<{ id: number; name: string; userCity: string; cityName: string }[], typeof result>>;

		expect(result).toEqual([{ id: 1, name: 'John', userCity: 'New York', cityName: 'Paris' }]);
	});

	test('join on aliased sql from select', async (ctx) => {
		const { db } = ctx.gel;

		const result = await db
			.select({
				userId: sql<number>`users.id`.as('userId'),
				name: sql<string>`users.name`,
				userCity: sql<string>`users.city`,
				cityId: sql<number>`cities.id`.as('cityId'),
				cityName: sql<string>`cities.name`,
			})
			.from(sql`(select 1 as id, 'John' as name, 'New York' as city) as users`)
			.leftJoin(sql`(select 1 as id, 'Paris' as name) as cities`, (cols) => eq(cols.cityId, cols.userId));

		Expect<
			Equal<{ userId: number; name: string; userCity: string; cityId: number; cityName: string }[], typeof result>
		>;

		expect(result).toEqual([{ userId: 1, name: 'John', userCity: 'New York', cityId: 1, cityName: 'Paris' }]);
	});

	test('join on aliased sql from with clause', async (ctx) => {
		const { db } = ctx.gel;

		const users = db.$with('users').as(
			db
				.select({
					id: sql<number>`id`.as('userId'),
					name: sql<string>`name`.as('userName'),
					city: sql<string>`city`.as('city'),
				})
				.from(sql`(select 1 as id, 'John' as name, 'New York' as city) as users`),
		);

		const cities = db.$with('cities').as(
			db
				.select({
					id: sql<number>`id`.as('cityId'),
					name: sql<string>`name`.as('cityName'),
				})
				.from(sql`(select 1 as id, 'Paris' as name) as cities`),
		);

		const result = await db
			.with(users, cities)
			.select({
				userId: users.id,
				name: users.name,
				userCity: users.city,
				cityId: cities.id,
				cityName: cities.name,
			})
			.from(users)
			.leftJoin(cities, (cols) => eq(cols.cityId, cols.userId));

		Expect<
			Equal<{ userId: number; name: string; userCity: string; cityId: number; cityName: string }[], typeof result>
		>;

		expect(result).toEqual([{ userId: 1, name: 'John', userCity: 'New York', cityId: 1, cityName: 'Paris' }]);
	});

	test('prefixed table', async (ctx) => {
		const { db } = ctx.gel;

		const gelTable = gelTableCreator((name) => `myprefix_${name}`);

		const users = gelTable('test_prefixed_table_with_unique_name', {
			id1: integer('id1').primaryKey(),
			name: text('name').notNull(),
		});

		await db.insert(users).values({ id1: 1, name: 'John' });

		const result = await db.select().from(users);

		expect(result.map((it) => ({ ...it, id: undefined }))).toEqual([{ id1: 1, name: 'John' }]);
	});

	test('all date and time columns', async (ctx) => {
		const { db } = ctx.gel;

		const table = gelTable('dates_column', {
			datetimeColumn: timestamptz().notNull(),
			local_datetimeColumn: timestamp().notNull(),
			local_dateColumn: localDate().notNull(),
			local_timeColumn: localTime().notNull(),

			durationColumn: duration().notNull(),
			relative_durationColumn: relDuration().notNull(),
			dateDurationColumn: dateDuration().notNull(),
		});

		await db.insert(table).values({
			datetimeColumn: new Date('2022-01-01T00:00:00.123Z'),
			local_datetimeColumn: new LocalDateTime(2014, 2, 1, 4, 1, 6, 2, 0, 0),
			local_dateColumn: new LocalDate(2013, 2, 1),
			local_timeColumn: new LocalTime(12, 42, 2, 3, 1, 0),
			durationColumn: new Duration(0, 0, 0, 0, 12, 3, 0, 0, 1, 3),
			relative_durationColumn: new RelativeDuration(2014, 2, 1, 4, 1, 6, 2, 0, 0),
			dateDurationColumn: new DateDuration(2032, 2, 1, 5),
		});

		const result = await db.select().from(table);

		Expect<
			Equal<
				{
					datetimeColumn: Date;
					local_datetimeColumn: LocalDateTime;
					local_dateColumn: LocalDate;
					local_timeColumn: LocalTime;
					durationColumn: Duration;
					relative_durationColumn: RelativeDuration;
					dateDurationColumn: DateDuration;
				}[],
				typeof result
			>
		>;

		Expect<
			Equal<
				{
					datetimeColumn: Date;
					local_datetimeColumn: LocalDateTime;
					local_dateColumn: LocalDate;
					local_timeColumn: LocalTime;
					durationColumn: Duration;
					relative_durationColumn: RelativeDuration;
					dateDurationColumn: DateDuration;
				},
				typeof table.$inferInsert
			>
		>;
	});

	test('orderBy with aliased column', (ctx) => {
		const { db } = ctx.gel;

		const query = db
			.select({
				test: sql`something`.as('test'),
			})
			.from(users3Table)
			.orderBy((fields) => fields.test)
			.toSQL();

		expect(query.sql).toBe('select something as "test" from "users3" order by "test"');
	});

	test('select from sql', async (ctx) => {
		const { db } = ctx.gel;

		const metricEntry = gelTable('metric_entry', {
			id1: gelUuid('id1').notNull(),
			createdAt: timestamptz('created_at').notNull(),
		});

		const metricId = uuidV4();

		const intervals = db.$with('intervals').as(
			db
				.select({
					startTime: sql<string>`(date'2023-03-01'+ x * '1 day'::interval)`.as('start_time'),
					endTime: sql<string>`(date'2023-03-01'+ (x+1) *'1 day'::interval)`.as('end_time'),
				})
				.from(sql`generate_series(0, 29, 1) as t(x)`),
		);

		const func = () =>
			db
				.with(intervals)
				.select({
					startTime: intervals.startTime,
					endTime: intervals.endTime,
					count: sql<number>`count(${metricEntry})`,
				})
				.from(metricEntry)
				.rightJoin(
					intervals,
					and(
						eq(metricEntry.id1, metricId),
						gte(metricEntry.createdAt, intervals.startTime),
						lt(metricEntry.createdAt, intervals.endTime),
					),
				)
				.groupBy(intervals.startTime, intervals.endTime)
				.orderBy(asc(intervals.startTime));

		await expect(
			(async () => {
				func();
			})(),
		).resolves.not.toThrowError();
	});

	test('transaction', async (ctx) => {
		const { db } = ctx.gel;

		const users = gelTable('users_transactions', {
			id1: integer('id1').notNull(),
			balance: integer('balance').notNull(),
		});
		const products = gelTable('products_transactions', {
			id1: integer('id1').notNull(),
			price: integer('price').notNull(),
			stock: integer('stock').notNull(),
		});

		const user = await db
			.insert(users)
			.values({ id1: 1, balance: 100 })
			.returning()
			.then((rows) => rows[0]!);
		const product = await db
			.insert(products)
			.values({ id1: 1, price: 10, stock: 10 })
			.returning()
			.then((rows) => rows[0]!);

		await db.transaction(async (tx) => {
			await tx
				.update(users)
				.set({ balance: user.balance - product.price })
				.where(eq(users.id1, user.id1));
			await tx
				.update(products)
				.set({ stock: product.stock - 1 })
				.where(eq(products.id1, product.id1));
		});

		const result = await db.select().from(users);

		expect(result).toEqual([{ id1: 1, balance: 90 }]);
	});

	test('transaction rollback', async (ctx) => {
		const { db } = ctx.gel;

		const users = gelTable('users_transactions_rollback', {
			id1: integer('id1').notNull(),
			balance: integer('balance').notNull(),
		});

		await expect(
			(async () => {
				await db.transaction(async (tx) => {
					await tx.insert(users).values({ id1: 1, balance: 100 });
					tx.rollback();
				});
			})(),
		).rejects.toThrowError(Error);

		const result = await db.select().from(users);

		expect(result).toEqual([]);
	});

	test('join subquery with join', async (ctx) => {
		const { db } = ctx.gel;

		const internalStaff = gelTable('internal_staff', {
			userId: integer('userId').notNull(),
		});

		const customUser = gelTable('custom_user', {
			id1: integer('id1').notNull(),
		});

		const ticket = gelTable('ticket', {
			staffId: integer('staffId').notNull(),
		});

		await db.insert(internalStaff).values({ userId: 1 });
		await db.insert(customUser).values({ id1: 1 });
		await db.insert(ticket).values({ staffId: 1 });

		const subq = db.select().from(internalStaff).leftJoin(customUser, eq(internalStaff.userId, customUser.id1)).as(
			'internal_staff',
		);

		const mainQuery = await db.select().from(ticket).leftJoin(subq, eq(subq.internal_staff.userId, ticket.staffId));

		expect(mainQuery).toEqual([
			{
				ticket: { staffId: 1 },
				internal_staff: {
					internal_staff: { userId: 1 },
					custom_user: { id1: 1 },
				},
			},
		]);
	});

	test('table selection with single table', async (ctx) => {
		const { db } = ctx.gel;

		const users = gelTable('users_with_cities', {
			id1: integer('id1').notNull(),
			name: text('name').notNull(),
			cityId: integer('cityId').notNull(),
		});

		await db.insert(users).values({ id1: 1, name: 'John', cityId: 1 });

		const result = await db.select({ users }).from(users);

		expect(result).toEqual([{ users: { id1: 1, name: 'John', cityId: 1 } }]);
	});

	test('set null to json field', async (ctx) => {
		const { db } = ctx.gel;

		const result = await db.insert(usersTable).values({ id1: 1, name: 'Alex', json: null }).returning();

		expect(result.map((it) => ({ ...it, verified: undefined, createdAt: undefined }))).toEqual([
			{
				id1: 1,
				name: 'Alex',
				json: null,
				verified: undefined,
				createdAt: undefined,
			},
		]);
	});

	test('insert undefined', async (ctx) => {
		const { db } = ctx.gel;

		const users = gelTable('users_with_undefined', {
			id1: integer('id1').notNull(),
			name: text('name'),
		});

		await expect(
			(async () => {
				await db.insert(users).values({ id1: 1, name: undefined });
			})(),
		).resolves.not.toThrowError();
	});

	test('update undefined', async (ctx) => {
		const { db } = ctx.gel;

		const users = gelTable('users', {
			id1: integer('id1').notNull(),
			name: text('name'),
		});

		await expect(
			(async () => {
				await db.update(users).set({ name: undefined });
			})(),
		).rejects.toThrowError();
		await expect(
			(async () => {
				db.update(users).set({ name: undefined });
			})(),
		).rejects.toThrowError();
	});

	test('array operators', async (ctx) => {
		const { db } = ctx.gel;

		const posts = gelTable('posts', {
			id1: integer('id1').notNull(),
			tags: text('tags').array(),
		});

		await db.insert(posts).values([
			{
				id1: 1,
				tags: ['ORM'],
			},
			{
				id1: 2,
				tags: ['Typescript'],
			},
			{
				id1: 3,
				tags: ['Typescript', 'ORM'],
			},
			{ id1: 4, tags: ['Typescript', 'Frontend', 'React'] },
			{
				id1: 5,
				tags: ['Typescript', 'ORM', 'Database', 'Postgres'],
			},
			{
				id1: 6,
				tags: ['Java', 'Spring', 'OOP'],
			},
		]);

		const contains = await db
			.select({ id1: posts.id1 })
			.from(posts)
			.where(arrayContains(posts.tags, ['Typescript', 'ORM']));
		const contained = await db
			.select({ id1: posts.id1 })
			.from(posts)
			.where(arrayContained(posts.tags, ['Typescript', 'ORM']));
		const overlaps = await db
			.select({ id1: posts.id1 })
			.from(posts)
			.where(arrayOverlaps(posts.tags, ['Typescript', 'ORM']));
		const withSubQuery = await db
			.select({ id1: posts.id1 })
			.from(posts)
			.where(arrayContains(posts.tags, db.select({ tags: posts.tags }).from(posts).where(eq(posts.id1, 1))));

		expect(contains).toEqual([{ id1: 3 }, { id1: 5 }]);
		expect(contained).toEqual([{ id1: 1 }, { id1: 2 }, { id1: 3 }]);
		expect(overlaps).toEqual([{ id1: 1 }, { id1: 2 }, { id1: 3 }, { id1: 4 }, { id1: 5 }]);
		expect(withSubQuery).toEqual([{ id1: 1 }, { id1: 3 }, { id1: 5 }]);
	});

	test('set operations (union) from query builder with subquery', async (ctx) => {
		const { db } = ctx.gel;

		await setupSetOperationTest(db);

		const sq = db
			.select({ id: users2Table.id1, name: users2Table.name })
			.from(users2Table).as('sq');

		const result = await db
			.select({ id: cities2Table.id1, name: citiesTable.name })
			.from(cities2Table).union(
				db.select().from(sq),
			).orderBy(asc(sql`name`)).limit(2).offset(1);

		expect(result).toHaveLength(2);

		expect(result).toEqual([
			{ id: 3, name: 'Jack' },
			{ id: 2, name: 'Jane' },
		]);

		await expect((async () => {
			db
				.select({ id: cities2Table.id1, name: citiesTable.name, name2: users2Table.name })
				.from(cities2Table).union(
					// @ts-expect-error
					db
						.select({ id: users2Table.id1, name: users2Table.name })
						.from(users2Table),
				).orderBy(asc(sql`name`));
		})()).rejects.toThrowError();
	});

	test('set operations (union) as function', async (ctx) => {
		const { db } = ctx.gel;

		await setupSetOperationTest(db);

		const result = await union(
			db
				.select({ id: cities2Table.id1, name: citiesTable.name })
				.from(cities2Table).where(eq(citiesTable.id1, 1)),
			db
				.select({ id: users2Table.id1, name: users2Table.name })
				.from(users2Table).where(eq(users2Table.id1, 1)),
			db
				.select({ id: users2Table.id1, name: users2Table.name })
				.from(users2Table).where(eq(users2Table.id1, 1)),
		).orderBy(asc(sql`name`)).limit(1).offset(1);

		expect(result).toHaveLength(1);

		expect(result).toEqual([
			{ id: 1, name: 'New York' },
		]);

		await expect((async () => {
			union(
				db
					.select({ name: citiesTable.name, id: cities2Table.id1 })
					.from(cities2Table).where(eq(citiesTable.id1, 1)),
				db
					.select({ id: users2Table.id1, name: users2Table.name })
					.from(users2Table).where(eq(users2Table.id1, 1)),
				db
					.select({ id: users2Table.id1, name: users2Table.name })
					.from(users2Table).where(eq(users2Table.id1, 1)),
			).orderBy(asc(sql`name`));
		})()).rejects.toThrowError();
	});

	test('set operations (union all) from query builder', async (ctx) => {
		const { db } = ctx.gel;

		await setupSetOperationTest(db);

		const result = await db
			.select({ id1: cities2Table.id1, name: citiesTable.name })
			.from(cities2Table).limit(2).unionAll(
				db
					.select({ id1: cities2Table.id1, name: citiesTable.name })
					.from(cities2Table).limit(2),
			).orderBy(asc(sql`id1`));

		expect(result).toHaveLength(4);

		expect(result).toEqual([
			{ id1: 1, name: 'New York' },
			{ id1: 1, name: 'New York' },
			{ id1: 2, name: 'London' },
			{ id1: 2, name: 'London' },
		]);

		await expect((async () => {
			db
				.select({ id1: cities2Table.id1, name: citiesTable.name })
				.from(cities2Table).limit(2).unionAll(
					db
						.select({ name: citiesTable.name, id1: cities2Table.id1 })
						.from(cities2Table).limit(2),
				).orderBy(asc(sql`id1`));
		})()).rejects.toThrowError();
	});

	test('set operations (union all) as function', async (ctx) => {
		const { db } = ctx.gel;

		await setupSetOperationTest(db);

		const result = await unionAll(
			db
				.select({ id: cities2Table.id1, name: citiesTable.name })
				.from(cities2Table).where(eq(citiesTable.id1, 1)),
			db
				.select({ id: users2Table.id1, name: users2Table.name })
				.from(users2Table).where(eq(users2Table.id1, 1)),
			db
				.select({ id: users2Table.id1, name: users2Table.name })
				.from(users2Table).where(eq(users2Table.id1, 1)),
		);

		expect(result).toHaveLength(3);

		expect(result).toEqual([
			{ id: 1, name: 'New York' },
			{ id: 1, name: 'John' },
			{ id: 1, name: 'John' },
		]);

		await expect((async () => {
			unionAll(
				db
					.select({ id: cities2Table.id1, name: citiesTable.name })
					.from(cities2Table).where(eq(citiesTable.id1, 1)),
				db
					.select({ name: users2Table.name, id: users2Table.id1 })
					.from(users2Table).where(eq(users2Table.id1, 1)),
				db
					.select({ id: users2Table.id1, name: users2Table.name })
					.from(users2Table).where(eq(users2Table.id1, 1)),
			);
		})()).rejects.toThrowError();
	});

	test('set operations (intersect) from query builder', async (ctx) => {
		const { db } = ctx.gel;

		await setupSetOperationTest(db);

		const result = await db
			.select({ id: cities2Table.id1, name: citiesTable.name })
			.from(cities2Table).intersect(
				db
					.select({ id: cities2Table.id1, name: citiesTable.name })
					.from(cities2Table).where(gt(citiesTable.id1, 1)),
			).orderBy(asc(sql`name`));

		expect(result).toHaveLength(2);

		expect(result).toEqual([
			{ id: 2, name: 'London' },
			{ id: 3, name: 'Tampa' },
		]);

		await expect((async () => {
			db
				.select({ id: cities2Table.id1, name: citiesTable.name })
				.from(cities2Table).intersect(
					// @ts-expect-error
					db
						.select({ id: cities2Table.id1, name: citiesTable.name, id2: cities2Table.id1 })
						.from(cities2Table).where(gt(citiesTable.id1, 1)),
				).orderBy(asc(sql`name`));
		})()).rejects.toThrowError();
	});

	test('set operations (intersect) as function', async (ctx) => {
		const { db } = ctx.gel;

		await setupSetOperationTest(db);

		const result = await intersect(
			db
				.select({ id: cities2Table.id1, name: citiesTable.name })
				.from(cities2Table).where(eq(citiesTable.id1, 1)),
			db
				.select({ id: users2Table.id1, name: users2Table.name })
				.from(users2Table).where(eq(users2Table.id1, 1)),
			db
				.select({ id: users2Table.id1, name: users2Table.name })
				.from(users2Table).where(eq(users2Table.id1, 1)),
		);

		expect(result).toHaveLength(0);

		expect(result).toEqual([]);

		await expect((async () => {
			intersect(
				db
					.select({ id: cities2Table.id1, name: citiesTable.name })
					.from(cities2Table).where(eq(citiesTable.id1, 1)),
				db
					.select({ id: users2Table.id1, name: users2Table.name })
					.from(users2Table).where(eq(users2Table.id1, 1)),
				db
					.select({ name: users2Table.name, id: users2Table.id1 })
					.from(users2Table).where(eq(users2Table.id1, 1)),
			);
		})()).rejects.toThrowError();
	});

	test('set operations (intersect all) from query builder', async (ctx) => {
		const { db } = ctx.gel;

		await setupSetOperationTest(db);

		const result = await db
			.select({ id1: cities2Table.id1, name: citiesTable.name })
			.from(cities2Table).limit(2).intersectAll(
				db
					.select({ id1: cities2Table.id1, name: citiesTable.name })
					.from(cities2Table).limit(2),
			).orderBy(asc(sql`id1`));

		expect(result).toHaveLength(2);

		expect(result).toEqual([
			{ id1: 1, name: 'New York' },
			{ id1: 2, name: 'London' },
		]);

		await expect((async () => {
			db
				.select({ id: cities2Table.id1, name: citiesTable.name })
				.from(cities2Table).limit(2).intersectAll(
					db
						.select({ name: users2Table.name, id: users2Table.id1 })
						.from(cities2Table).limit(2),
				).orderBy(asc(sql`id`));
		})()).rejects.toThrowError();
	});

	test('set operations (intersect all) as function', async (ctx) => {
		const { db } = ctx.gel;

		await setupSetOperationTest(db);

		const result = await intersectAll(
			db
				.select({ id: users2Table.id1, name: users2Table.name })
				.from(users2Table).where(eq(users2Table.id1, 1)),
			db
				.select({ id: users2Table.id1, name: users2Table.name })
				.from(users2Table).where(eq(users2Table.id1, 1)),
			db
				.select({ id: users2Table.id1, name: users2Table.name })
				.from(users2Table).where(eq(users2Table.id1, 1)),
		);

		expect(result).toHaveLength(1);

		expect(result).toEqual([
			{ id: 1, name: 'John' },
		]);

		await expect((async () => {
			intersectAll(
				db
					.select({ id: users2Table.id1, name: users2Table.name })
					.from(users2Table).where(eq(users2Table.id1, 1)),
				db
					.select({ name: users2Table.name, id: users2Table.id1 })
					.from(users2Table).where(eq(users2Table.id1, 1)),
				db
					.select({ id: users2Table.id1, name: users2Table.name })
					.from(users2Table).where(eq(users2Table.id1, 1)),
			);
		})()).rejects.toThrowError();
	});

	test('set operations (except) from query builder', async (ctx) => {
		const { db } = ctx.gel;

		await setupSetOperationTest(db);

		const result = await db
			.select()
			.from(cities2Table).except(
				db
					.select()
					.from(cities2Table).where(gt(citiesTable.id1, 1)),
			);

		expect(result).toHaveLength(1);

		expect(result).toEqual([
			{ id1: 1, name: 'New York' },
		]);

		await expect((async () => {
			db
				.select()
				.from(cities2Table).except(
					db
						.select({ name: users2Table.name, id1: users2Table.id1 })
						.from(cities2Table).where(gt(citiesTable.id1, 1)),
				);
		})()).rejects.toThrowError();
	});

	test('set operations (except) as function', async (ctx) => {
		const { db } = ctx.gel;

		await setupSetOperationTest(db);

		const result = await except(
			db
				.select({ id1: cities2Table.id1, name: citiesTable.name })
				.from(cities2Table),
			db
				.select({ id1: cities2Table.id1, name: citiesTable.name })
				.from(cities2Table).where(eq(citiesTable.id1, 1)),
			db
				.select({ id1: users2Table.id1, name: users2Table.name })
				.from(users2Table).where(eq(users2Table.id1, 1)),
		).orderBy(asc(sql`id1`));

		expect(result).toHaveLength(2);

		expect(result).toEqual([
			{ id1: 2, name: 'London' },
			{ id1: 3, name: 'Tampa' },
		]);

		await expect((async () => {
			except(
				db
					.select({ id1: cities2Table.id1, name: citiesTable.name })
					.from(cities2Table),
				db
					.select({ name: users2Table.name, id1: users2Table.id1 })
					.from(cities2Table).where(eq(citiesTable.id1, 1)),
				db
					.select({ id1: users2Table.id1, name: users2Table.name })
					.from(users2Table).where(eq(users2Table.id1, 1)),
			).orderBy(asc(sql`id1`));
		})()).rejects.toThrowError();
	});

	test('set operations (except all) from query builder', async (ctx) => {
		const { db } = ctx.gel;

		await setupSetOperationTest(db);

		const result = await db
			.select()
			.from(cities2Table).exceptAll(
				db
					.select({ id1: cities2Table.id1, name: citiesTable.name })
					.from(cities2Table).where(eq(citiesTable.id1, 1)),
			).orderBy(asc(sql`id1`));

		expect(result).toHaveLength(2);

		expect(result).toEqual([
			{ id1: 2, name: 'London' },
			{ id1: 3, name: 'Tampa' },
		]);

		await expect((async () => {
			db
				.select({ name: cities2Table.name, id1: cities2Table.id1 })
				.from(cities2Table).exceptAll(
					db
						.select({ id1: cities2Table.id1, name: citiesTable.name })
						.from(cities2Table).where(eq(citiesTable.id1, 1)),
				).orderBy(asc(sql`id1`));
		})()).rejects.toThrowError();
	});

	test('set operations (except all) as function', async (ctx) => {
		const { db } = ctx.gel;

		await setupSetOperationTest(db);

		const result = await exceptAll(
			db
				.select({ id1: users2Table.id1, name: users2Table.name })
				.from(users2Table),
			db
				.select({ id1: users2Table.id1, name: users2Table.name })
				.from(users2Table).where(gt(users2Table.id1, 7)),
			db
				.select({ id1: users2Table.id1, name: users2Table.name })
				.from(users2Table).where(eq(users2Table.id1, 1)),
		).orderBy(asc(sql`id1`)).limit(5).offset(2);

		expect(result).toHaveLength(4);

		expect(result).toEqual([
			{ id1: 4, name: 'Peter' },
			{ id1: 5, name: 'Ben' },
			{ id1: 6, name: 'Jill' },
			{ id1: 7, name: 'Mary' },
		]);

		await expect((async () => {
			exceptAll(
				db
					.select({ name: users2Table.name, id: users2Table.id1 })
					.from(users2Table),
				db
					.select({ id: users2Table.id1, name: users2Table.name })
					.from(users2Table).where(gt(users2Table.id1, 7)),
				db
					.select({ id: users2Table.id1, name: users2Table.name })
					.from(users2Table).where(eq(users2Table.id1, 1)),
			).orderBy(asc(sql`id`));
		})()).rejects.toThrowError();
	});

	test('set operations (mixed) from query builder with subquery', async (ctx) => {
		const { db } = ctx.gel;

		await setupSetOperationTest(db);
		const sq = db
			.select()
			.from(cities2Table).where(gt(citiesTable.id1, 1)).as('sq');

		const result = await db
			.select()
			.from(cities2Table).except(
				({ unionAll }) =>
					unionAll(
						db.select().from(sq),
						db.select().from(cities2Table).where(eq(citiesTable.id1, 2)),
					),
			);

		expect(result).toHaveLength(1);

		expect(result).toEqual([
			{ id1: 1, name: 'New York' },
		]);

		await expect((async () => {
			db
				.select()
				.from(cities2Table).except(
					({ unionAll }) =>
						unionAll(
							db
								.select({ name: cities2Table.name, id1: cities2Table.id1 })
								.from(cities2Table).where(gt(citiesTable.id1, 1)),
							db.select().from(cities2Table).where(eq(citiesTable.id1, 2)),
						),
				);
		})()).rejects.toThrowError();
	});

	test('set operations (mixed all) as function', async (ctx) => {
		const { db } = ctx.gel;

		await setupSetOperationTest(db);

		const result = await union(
			db
				.select({ id1: users2Table.id1, name: users2Table.name })
				.from(users2Table).where(eq(users2Table.id1, 1)),
			except(
				db
					.select({ id1: users2Table.id1, name: users2Table.name })
					.from(users2Table).where(gte(users2Table.id1, 5)),
				db
					.select({ id1: users2Table.id1, name: users2Table.name })
					.from(users2Table).where(eq(users2Table.id1, 7)),
			),
			db
				.select().from(cities2Table).where(gt(citiesTable.id1, 1)),
		).orderBy(asc(sql`id1`));

		expect(result).toHaveLength(6);

		expect(result).toEqual([
			{ id1: 1, name: 'John' },
			{ id1: 2, name: 'London' },
			{ id1: 3, name: 'Tampa' },
			{ id1: 5, name: 'Ben' },
			{ id1: 6, name: 'Jill' },
			{ id1: 8, name: 'Sally' },
		]);

		await expect((async () => {
			union(
				db
					.select({ id1: users2Table.id1, name: users2Table.name })
					.from(users2Table).where(eq(users2Table.id1, 1)),
				except(
					db
						.select({ id1: users2Table.id1, name: users2Table.name })
						.from(users2Table).where(gte(users2Table.id1, 5)),
					db
						.select({ name: users2Table.name, id1: users2Table.id1 })
						.from(users2Table).where(eq(users2Table.id1, 7)),
				),
				db
					.select().from(cities2Table).where(gt(citiesTable.id1, 1)),
			).orderBy(asc(sql`id`));
		})()).rejects.toThrowError();
	});
	test('aggregate function: count', async (ctx) => {
		const { db } = ctx.gel;
		const table = aggregateTable;
		await setupAggregateFunctionsTest(db);

		const result1 = await db.select({ value: count() }).from(table);
		const result2 = await db.select({ value: count(table.a) }).from(table);
		const result3 = await db.select({ value: countDistinct(table.name) }).from(table);

		expect(result1[0]?.value).toBe(7);
		expect(result2[0]?.value).toBe(5);
		expect(result3[0]?.value).toBe(6);
	});

	test('aggregate function: avg', async (ctx) => {
		const { db } = ctx.gel;
		const table = aggregateTable;
		await setupAggregateFunctionsTest(db);

		const result1 = await db.select({ value: avg(table.b) }).from(table);
		const result2 = await db.select({ value: avg(table.nullOnly) }).from(table);
		const result3 = await db.select({ value: avgDistinct(table.b) }).from(table);

		expect(result1[0]?.value).toBe('33.3333333333333333');
		expect(result2[0]?.value).toBeNull();
		expect(result3[0]?.value).toBe('42.5000000000000000');
	});

	test('aggregate function: sum', async (ctx) => {
		const { db } = ctx.gel;
		const table = aggregateTable;
		await setupAggregateFunctionsTest(db);

		const result1 = await db.select({ value: sum(table.b) }).from(table);
		const result2 = await db.select({ value: sum(table.nullOnly) }).from(table);
		const result3 = await db.select({ value: sumDistinct(table.b) }).from(table);

		expect(result1[0]?.value).toBe('200');
		expect(result2[0]?.value).toBeNull();
		expect(result3[0]?.value).toBe('170');
	});

	test('aggregate function: max', async (ctx) => {
		const { db } = ctx.gel;
		const table = aggregateTable;
		await setupAggregateFunctionsTest(db);

		const result1 = await db.select({ value: max(table.b) }).from(table);
		const result2 = await db.select({ value: max(table.nullOnly) }).from(table);

		expect(result1[0]?.value).toBe(90);
		expect(result2[0]?.value).toBeNull();
	});

	test('aggregate function: min', async (ctx) => {
		const { db } = ctx.gel;
		const table = aggregateTable;
		await setupAggregateFunctionsTest(db);

		const result1 = await db.select({ value: min(table.b) }).from(table);
		const result2 = await db.select({ value: min(table.nullOnly) }).from(table);

		expect(result1[0]?.value).toBe(10);
		expect(result2[0]?.value).toBeNull();
	});

	test('array mapping and parsing', async (ctx) => {
		const { db } = ctx.gel;

		const arrays = gelTable('arrays_tests', {
			id1: integer('id1').notNull(),
			tags: text('tags').array(),
			numbers: integer('numbers').notNull().array(),
		});

		await db.insert(arrays).values({
			id1: 1,
			tags: ['', 'b', 'c'],
			numbers: [1, 2, 3],
		});

		const result = await db.select().from(arrays);

		expect(result).toEqual([
			{
				id1: 1,
				tags: ['', 'b', 'c'],
				numbers: [1, 2, 3],
			},
		]);
	});

	test('test $onUpdateFn and $onUpdate works as $default', async (ctx) => {
		const { db } = ctx.gel;

		await db.insert(usersOnUpdate).values([
			{ id1: 1, name: 'John' },
			{ id1: 2, name: 'Jane' },
			{
				id1: 3,
				name: 'Jack',
			},
			{ id1: 4, name: 'Jill' },
		]);

		// const { updatedAt, ..._ } = getTableColumns(usersOnUpdate);

		// const justDates = await db.select({ updatedAt }).from(usersOnUpdate).orderBy(asc(usersOnUpdate.id1));

		const response = await db.select(getTableColumns(usersOnUpdate)).from(usersOnUpdate).orderBy(
			asc(usersOnUpdate.id1),
		);

		expect(response.map((it) => ({ ...it, updatedAt: undefined }))).toEqual([
			{ name: 'John', id1: 1, updateCounter: 1, alwaysNull: null, updatedAt: undefined },
			{ name: 'Jane', id1: 2, updateCounter: 1, alwaysNull: null, updatedAt: undefined },
			{ name: 'Jack', id1: 3, updateCounter: 1, alwaysNull: null, updatedAt: undefined },
			{ name: 'Jill', id1: 4, updateCounter: 1, alwaysNull: null, updatedAt: undefined },
		]);

		// const msDelay = 250;

		// for (const eachUser of justDates) {
		// 	expect(eachUser.updatedAt!.valueOf()).toBeGreaterThan(Date.now() - msDelay);
		// }
	});

	test('test $onUpdateFn and $onUpdate works updating', async (ctx) => {
		const { db } = ctx.gel;

		await db.insert(usersOnUpdate).values([
			{ id1: 1, name: 'John', alwaysNull: 'this will be null after updating' },
			{ id1: 2, name: 'Jane' },
			{ id1: 3, name: 'Jack' },
			{ id1: 4, name: 'Jill' },
		]);

		const { updatedAt, ...rest } = getTableColumns(usersOnUpdate);
		await db.select({ updatedAt }).from(usersOnUpdate).orderBy(asc(usersOnUpdate.id1));

		await db.update(usersOnUpdate).set({ name: 'Angel' }).where(eq(usersOnUpdate.id1, 1));
		await db.update(usersOnUpdate).set({ updateCounter: null }).where(eq(usersOnUpdate.id1, 2));

		// const justDates = await db.select({ updatedAt: usersOnUpdate.updatedAt }).from(usersOnUpdate).orderBy(
		// 	asc(usersOnUpdate.id1),
		// );

		const response = await db.select({ ...rest }).from(usersOnUpdate).orderBy(
			asc(usersOnUpdate.id1),
		);

		expect(response).toEqual([
			{ name: 'Angel', id1: 1, updateCounter: 2, alwaysNull: null },
			{ name: 'Jane', id1: 2, updateCounter: null, alwaysNull: null },
			{ name: 'Jack', id1: 3, updateCounter: 1, alwaysNull: null },
			{ name: 'Jill', id1: 4, updateCounter: 1, alwaysNull: null },
		]);
		// const msDelay = 500;

		// for (const eachUser of justDates) {
		// 	expect(eachUser.updatedAt!.valueOf()).toBeGreaterThan(Date.now() - msDelay);
		// }
	});

	test('test if method with sql operators', async (ctx) => {
		const { db } = ctx.gel;

		const users = gelTable('users_with_age', {
			id1: integer('id1').notNull(),
			name: text('name').notNull(),
			age: integer('age').notNull(),
			city: text('city').notNull(),
		});

		await db.insert(users).values([
			{ id1: 1, name: 'John', age: 20, city: 'New York' },
			{ id1: 2, name: 'Alice', age: 21, city: 'New York' },
			{ id1: 3, name: 'Nick', age: 22, city: 'London' },
			{ id1: 4, name: 'Lina', age: 23, city: 'London' },
		]);

		const condition1 = true;

		const [result1] = await db.select().from(users).where(eq(users.id1, 1).if(condition1));

		expect({ ...result1, id: undefined }).toEqual({
			id1: 1,
			name: 'John',
			age: 20,
			city: 'New York',
		});

		const condition2 = 1;

		const [result2] = await db
			.select()
			.from(users)
			.where(sql`${users.id1} = 1`.if(condition2));

		expect({ ...result2, id: undefined }).toEqual({ id1: 1, name: 'John', age: 20, city: 'New York' });

		const condition3 = 'non-empty string';

		const result3 = await db
			.select()
			.from(users)
			.where(or(eq(users.id1, 1).if(condition3), eq(users.id1, 2).if(condition3)));

		expect(result3.map((it) => ({ ...it, id: undefined }))).toEqual([
			{ id1: 1, name: 'John', age: 20, city: 'New York' },
			{
				id1: 2,
				name: 'Alice',
				age: 21,
				city: 'New York',
			},
		]);

		const condtition4 = false;

		const result4 = await db.select().from(users).where(eq(users.id1, 1).if(condtition4));

		expect(result4.map((it) => ({ ...it, id: undefined }))).toEqual([
			{ id1: 1, name: 'John', age: 20, city: 'New York' },
			{ id1: 2, name: 'Alice', age: 21, city: 'New York' },
			{ id1: 3, name: 'Nick', age: 22, city: 'London' },
			{ id1: 4, name: 'Lina', age: 23, city: 'London' },
		]);

		const condition5 = undefined;

		const result5 = await db
			.select()
			.from(users)
			.where(sql`${users.id1} = 1`.if(condition5));

		expect(result5.map((it) => ({ ...it, id: undefined }))).toEqual([
			{ id1: 1, name: 'John', age: 20, city: 'New York' },
			{ id1: 2, name: 'Alice', age: 21, city: 'New York' },
			{ id1: 3, name: 'Nick', age: 22, city: 'London' },
			{ id1: 4, name: 'Lina', age: 23, city: 'London' },
		]);

		const condition6 = null;

		const result6 = await db
			.select()
			.from(users)
			.where(or(eq(users.id1, 1).if(condition6), eq(users.id1, 2).if(condition6)));

		expect(result6.map((it) => ({ ...it, id: undefined }))).toEqual([
			{ id1: 1, name: 'John', age: 20, city: 'New York' },
			{ id1: 2, name: 'Alice', age: 21, city: 'New York' },
			{ id1: 3, name: 'Nick', age: 22, city: 'London' },
			{ id1: 4, name: 'Lina', age: 23, city: 'London' },
		]);

		const condition7 = {
			term1: 0,
			term2: 1,
		};

		const result7 = await db
			.select()
			.from(users)
			.where(and(gt(users.age, 20).if(condition7.term1), eq(users.city, 'New York').if(condition7.term2)));

		expect(result7.map((it) => ({ ...it, id: undefined }))).toEqual([
			{ id1: 1, name: 'John', age: 20, city: 'New York' },
			{ id1: 2, name: 'Alice', age: 21, city: 'New York' },
		]);

		const condition8 = {
			term1: '',
			term2: 'non-empty string',
		};

		const result8 = await db
			.select()
			.from(users)
			.where(or(lt(users.age, 21).if(condition8.term1), eq(users.city, 'London').if(condition8.term2)));

		expect(result8.map((it) => ({ ...it, id: undefined }))).toEqual([
			{ id1: 3, name: 'Nick', age: 22, city: 'London' },
			{ id1: 4, name: 'Lina', age: 23, city: 'London' },
		]);

		const condition9 = {
			term1: 1,
			term2: true,
		};

		const result9 = await db
			.select()
			.from(users)
			.where(
				and(
					inArray(users.city, ['New York', 'London']).if(condition9.term1),
					ilike(users.name, 'a%').if(condition9.term2),
				),
			);

		expect(result9.map((it) => ({ ...it, id: undefined }))).toEqual([
			{
				id1: 2,
				name: 'Alice',
				age: 21,
				city: 'New York',
			},
		]);

		const condition10 = {
			term1: 4,
			term2: 19,
		};

		const result10 = await db
			.select()
			.from(users)
			.where(
				and(
					sql`length(${users.name}) <= ${condition10.term1}`.if(condition10.term1),
					gt(users.age, condition10.term2).if(condition10.term2 > 20),
				),
			);

		expect(result10.map((it) => ({ ...it, id: undefined }))).toEqual([
			{ id1: 1, name: 'John', age: 20, city: 'New York' },
			{ id1: 3, name: 'Nick', age: 22, city: 'London' },
			{ id1: 4, name: 'Lina', age: 23, city: 'London' },
		]);

		const condition11 = true;

		const result11 = await db
			.select()
			.from(users)
			.where(or(eq(users.city, 'New York'), gte(users.age, 22))!.if(condition11));

		expect(result11.map((it) => ({ ...it, id: undefined }))).toEqual([
			{ id1: 1, name: 'John', age: 20, city: 'New York' },
			{ id1: 2, name: 'Alice', age: 21, city: 'New York' },
			{ id1: 3, name: 'Nick', age: 22, city: 'London' },
			{ id1: 4, name: 'Lina', age: 23, city: 'London' },
		]);

		const condition12 = false;

		const result12 = await db
			.select()
			.from(users)
			.where(and(eq(users.city, 'London'), gte(users.age, 23))!.if(condition12));

		expect(result12.map((it) => ({ ...it, id: undefined }))).toEqual([
			{ id1: 1, name: 'John', age: 20, city: 'New York' },
			{ id1: 2, name: 'Alice', age: 21, city: 'New York' },
			{ id1: 3, name: 'Nick', age: 22, city: 'London' },
			{ id1: 4, name: 'Lina', age: 23, city: 'London' },
		]);

		const condition13 = true;

		const result13 = await db
			.select()
			.from(users)
			.where(sql`(city = 'New York' or age >= 22)`.if(condition13));

		expect(result13.map((it) => ({ ...it, id: undefined }))).toEqual([
			{ id1: 1, name: 'John', age: 20, city: 'New York' },
			{ id1: 2, name: 'Alice', age: 21, city: 'New York' },
			{ id1: 3, name: 'Nick', age: 22, city: 'London' },
			{ id1: 4, name: 'Lina', age: 23, city: 'London' },
		]);

		const condition14 = false;

		const result14 = await db
			.select()
			.from(users)
			.where(sql`(city = 'London' and age >= 23)`.if(condition14));

		expect(result14.map((it) => ({ ...it, id: undefined }))).toEqual([
			{ id1: 1, name: 'John', age: 20, city: 'New York' },
			{ id1: 2, name: 'Alice', age: 21, city: 'New York' },
			{ id1: 3, name: 'Nick', age: 22, city: 'London' },
			{ id1: 4, name: 'Lina', age: 23, city: 'London' },
		]);
	});

	// MySchema tests
	test('mySchema :: select all fields', async (ctx) => {
		const { db } = ctx.gel;

		const now = Date.now();

		await db.insert(usersMySchemaTable).values({ id1: 1, name: 'John' });
		const result = await db.select().from(usersMySchemaTable);

		expect(result[0]!.createdAt).toBeInstanceOf(Date);
		expect(Math.abs(result[0]!.createdAt.getTime() - now)).toBeLessThan(500);
		expect(result).toEqual([
			{
				id1: 1,
				name: 'John',
				verified: false,
				json: null,
				createdAt: result[0]!.createdAt,
			},
		]);
	});

	test('mySchema :: select sql', async (ctx) => {
		const { db } = ctx.gel;

		await db.insert(usersMySchemaTable).values({ id1: 1, name: 'John' });
		const users = await db
			.select({
				name: sql`upper(${usersMySchemaTable.name})`,
			})
			.from(usersMySchemaTable);

		expect(users).toEqual([{ name: 'JOHN' }]);
	});

	test('mySchema :: select typed sql', async (ctx) => {
		const { db } = ctx.gel;

		await db.insert(usersMySchemaTable).values({ id1: 1, name: 'John' });
		const users = await db
			.select({
				name: sql<string>`upper(${usersMySchemaTable.name})`,
			})
			.from(usersMySchemaTable);

		expect(users).toEqual([{ name: 'JOHN' }]);
	});

	test('mySchema :: select distinct', async (ctx) => {
		const { db } = ctx.gel;

		await db.insert(usersMySchemaTable).values([
			{ id1: 1, name: 'John' },
			{ id1: 1, name: 'John' },
			{ id1: 2, name: 'John' },
			{ id1: 1, name: 'Jane' },
		]);
		const users1 = await db.selectDistinct().from(usersMySchemaTable).orderBy(
			usersMySchemaTable.id1,
			usersMySchemaTable.name,
		);
		const users2 = await db.selectDistinctOn([usersMySchemaTable.id1]).from(usersMySchemaTable).orderBy(
			usersMySchemaTable.id1,
		);
		const users3 = await db.selectDistinctOn([usersMySchemaTable.name], { name: usersMySchemaTable.name }).from(
			usersMySchemaTable,
		).orderBy(usersMySchemaTable.name);

		expect(users1.map((it) => ({ ...it, id: undefined, createdAt: undefined }))).toEqual([
			{ id1: 1, name: 'Jane', id: undefined, verified: false, json: null, createdAt: undefined },
			{ id1: 1, name: 'John', id: undefined, verified: false, json: null, createdAt: undefined },
			{ id1: 2, name: 'John', id: undefined, verified: false, json: null, createdAt: undefined },
		]);

		expect(users2).toHaveLength(2);
		expect(users2[0]?.id1).toBe(1);
		expect(users2[1]?.id1).toBe(2);

		expect(users3).toHaveLength(2);
		expect(users3[0]?.name).toBe('Jane');
		expect(users3[1]?.name).toBe('John');
	});

	test('mySchema :: insert returning sql', async (ctx) => {
		const { db } = ctx.gel;

		const users = await db
			.insert(usersMySchemaTable)
			.values({ id1: 1, name: 'John' })
			.returning({
				name: sql`upper(${usersMySchemaTable.name})`,
			});

		expect(users).toEqual([{ name: 'JOHN' }]);
	});

	test('mySchema :: delete returning sql', async (ctx) => {
		const { db } = ctx.gel;

		await db.insert(usersMySchemaTable).values({ id1: 1, name: 'John' });
		const users = await db
			.delete(usersMySchemaTable)
			.where(eq(usersMySchemaTable.name, 'John'))
			.returning({
				name: sql`upper(${usersMySchemaTable.name})`,
			});

		expect(users).toEqual([{ name: 'JOHN' }]);
	});

	test('mySchema :: update with returning partial', async (ctx) => {
		const { db } = ctx.gel;

		await db.insert(usersMySchemaTable).values({ id1: 1, name: 'John' });
		const users = await db.update(usersMySchemaTable).set({ name: 'Jane' }).where(
			eq(usersMySchemaTable.name, 'John'),
		)
			.returning({
				id1: usersMySchemaTable.id1,
				name: usersMySchemaTable.name,
			});

		expect(users).toEqual([{ id1: 1, name: 'Jane' }]);
	});

	test('mySchema :: delete with returning all fields', async (ctx) => {
		const { db } = ctx.gel;

		const now = Date.now();

		await db.insert(usersMySchemaTable).values({ id1: 1, name: 'John' });
		const users = await db.delete(usersMySchemaTable).where(eq(usersMySchemaTable.name, 'John')).returning();

		expect(users[0]!.createdAt).toBeInstanceOf(Date);
		expect(Math.abs(users[0]!.createdAt.getTime() - now)).toBeLessThan(500);
		expect(users).toEqual([
			{
				id1: 1,
				name: 'John',
				verified: false,
				json: null,
				createdAt: users[0]!.createdAt,
			},
		]);
	});

	test('mySchema :: insert + select', async (ctx) => {
		const { db } = ctx.gel;

		await db.insert(usersMySchemaTable).values({ id1: 1, name: 'John' });
		const result = await db.select().from(usersMySchemaTable);
		expect(result).toEqual([
			{
				id1: 1,
				name: 'John',
				verified: false,
				json: null,
				createdAt: result[0]!.createdAt,
			},
		]);

		await db.insert(usersMySchemaTable).values({ id1: 2, name: 'Jane' });
		const result2 = await db.select().from(usersMySchemaTable);
		expect(result2).toEqual([
			{ id1: 1, name: 'John', verified: false, json: null, createdAt: result2[0]!.createdAt },
			{ id1: 2, name: 'Jane', verified: false, json: null, createdAt: result2[1]!.createdAt },
		]);
	});

	test('mySchema :: insert with overridden default values', async (ctx) => {
		const { db } = ctx.gel;

		await db.insert(usersMySchemaTable).values({ id1: 1, name: 'John', verified: true });
		const result = await db.select().from(usersMySchemaTable);

		expect(result).toEqual([
			{
				id1: 1,
				name: 'John',
				verified: true,
				json: null,
				createdAt: result[0]!.createdAt,
			},
		]);
	});

	test('mySchema :: insert many', async (ctx) => {
		const { db } = ctx.gel;

		await db.insert(usersMySchemaTable).values([
			{ id1: 1, name: 'John' },
			{
				id1: 2,
				name: 'Bruce',
				json: ['foo', 'bar'],
			},
			{
				id1: 3,
				name: 'Jane',
			},
			{ id1: 4, name: 'Austin', verified: true },
		]);
		const result = await db
			.select({
				id1: usersMySchemaTable.id1,
				name: usersMySchemaTable.name,
				json: usersMySchemaTable.json,
				verified: usersMySchemaTable.verified,
			})
			.from(usersMySchemaTable);

		expect(result).toEqual([
			{ id1: 1, name: 'John', json: null, verified: false },
			{ id1: 2, name: 'Bruce', json: ['foo', 'bar'], verified: false },
			{ id1: 3, name: 'Jane', json: null, verified: false },
			{ id1: 4, name: 'Austin', json: null, verified: true },
		]);
	});

	test('mySchema :: select with group by as field', async (ctx) => {
		const { db } = ctx.gel;

		await db.insert(usersMySchemaTable).values([
			{ id1: 1, name: 'John' },
			{ id1: 2, name: 'Jane' },
			{
				id1: 3,
				name: 'Jane',
			},
		]);

		const result = await db.select({ name: usersMySchemaTable.name }).from(usersMySchemaTable).groupBy(
			usersMySchemaTable.name,
		);

		expect(result).toEqual([{ name: 'Jane' }, { name: 'John' }]);
	});

	test('mySchema :: select with group by as column + sql', async (ctx) => {
		const { db } = ctx.gel;

		await db.insert(usersMySchemaTable).values([
			{ id1: 1, name: 'John' },
			{ id1: 2, name: 'Jane' },
			{
				id1: 3,
				name: 'Jane',
			},
		]);

		const result = await db
			.select({ name: usersMySchemaTable.name })
			.from(usersMySchemaTable)
			.groupBy(usersMySchemaTable.id1, sql`${usersMySchemaTable.name}`);

		expect(result.sort((a, b) => a.name.localeCompare(b.name))).toEqual([
			{ name: 'Jane' },
			{ name: 'Jane' },
			{
				name: 'John',
			},
		]);
	});

	test('mySchema :: build query', async (ctx) => {
		const { db } = ctx.gel;

		const query = db.select({ id1: usersMySchemaTable.id1, name: usersMySchemaTable.name }).from(usersMySchemaTable)
			.groupBy(usersMySchemaTable.id1, usersMySchemaTable.name).toSQL();

		expect(query).toEqual({
			sql:
				'select "mySchema"."users"."id1", "mySchema"."users"."name" from "mySchema"."users" group by "mySchema"."users"."id1", "mySchema"."users"."name"',
			params: [],
		});
	});

	test('mySchema :: partial join with alias', async (ctx) => {
		const { db } = ctx.gel;
		const customerAlias = alias(usersMySchemaTable, 'customer');

		await db.insert(usersMySchemaTable).values([
			{ id1: 10, name: 'Ivan' },
			{ id1: 11, name: 'Hans' },
		]);
		const result = await db
			.select({
				user: {
					id1: usersMySchemaTable.id1,
					name: usersMySchemaTable.name,
				},
				customer: {
					id1: customerAlias.id1,
					name: customerAlias.name,
				},
			})
			.from(usersMySchemaTable)
			.leftJoin(customerAlias, eq(customerAlias.id1, 11))
			.where(eq(usersMySchemaTable.id1, 10));

		expect(result).toEqual([
			{
				user: { id1: 10, name: 'Ivan' },
				customer: { id1: 11, name: 'Hans' },
			},
		]);
	});

	test('mySchema :: insert with spaces', async (ctx) => {
		const { db } = ctx.gel;

		await db.insert(usersMySchemaTable).values({ id1: 1, name: sql`'Jo   h     n'` });
		const result = await db.select({ id1: usersMySchemaTable.id1, name: usersMySchemaTable.name }).from(
			usersMySchemaTable,
		);

		expect(result).toEqual([{ id1: 1, name: 'Jo   h     n' }]);
	});

	test('mySchema :: prepared statement with placeholder in .limit', async (ctx) => {
		const { db } = ctx.gel;

		await db.insert(usersMySchemaTable).values({ id1: 1, name: 'John' });
		const stmt = db
			.select({
				id1: usersMySchemaTable.id1,
				name: usersMySchemaTable.name,
			})
			.from(usersMySchemaTable)
			.where(eq(usersMySchemaTable.id1, sql.placeholder('id1')))
			.limit(sql.placeholder('limit'))
			.prepare('mySchema_stmt_limit');

		const result = await stmt.execute({ id1: 1, limit: 1 });

		expect(result.map((it) => ({ ...it, id: undefined }))).toEqual([{ id1: 1, name: 'John' }]);
		expect(result).toHaveLength(1);
	});

	// TODO on conflict does not supported in gel
	test.todo('mySchema :: build query insert with onConflict do update / multiple columns', async (ctx) => {
		const { db } = ctx.gel;

		const query = db
			.insert(usersMySchemaTable)
			.values({ id1: 1, name: 'John', json: ['foo', 'bar'] })
			// .onConflictDoUpdate({ target: [usersMySchemaTable.id1, usersMySchemaTable.name], set: { name: 'John1' } })
			.toSQL();

		expect(query).toEqual({
			sql:
				'insert into "mySchema"."users" ("id1", "name", "verified", "json", "created_at") values ($1, $2, default, $3, default) on conflict ("id1","name") do update set "name" = $4',
			params: [1, 'John', ['foo', 'bar'], 'John1'],
		});
	});

	// TODO on conflict not supported in gel
	test.todo('mySchema :: build query insert with onConflict do nothing + target', async (ctx) => {
		const { db } = ctx.gel;

		const query = db
			.insert(usersMySchemaTable)
			.values({ id1: 1, name: 'John', json: ['foo', 'bar'] })
			// .onConflictDoNothing({ target: usersMySchemaTable.id1 })
			.toSQL();

		expect(query).toEqual({
			sql:
				'insert into "mySchema"."users" ("id1", "name", "verified", "json", "created_at") values ($1, $2, default, $3, default) on conflict ("id1") do nothing',
			params: [1, 'John', ['foo', 'bar']],
		});
	});

	test('mySchema :: select from tables with same name from different schema using alias', async (ctx) => {
		const { db } = ctx.gel;

		await db.insert(usersMySchemaTable).values({ id1: 10, name: 'Ivan' });
		await db.insert(usersTable).values({ id1: 11, name: 'Hans' });

		const customerAlias = alias(usersTable, 'customer');

		const result = await db.select().from(usersMySchemaTable).leftJoin(customerAlias, eq(customerAlias.id1, 11))
			.where(eq(customerAlias.id1, 11));

		expect(result).toEqual([
			{
				users: {
					id1: 10,
					name: 'Ivan',
					verified: false,
					json: null,
					createdAt: result[0]!.users.createdAt,
				},
				customer: {
					id1: 11,
					name: 'Hans',
					verified: false,
					json: null,
					createdAt: result[0]!.customer!.createdAt,
				},
			},
		]);
	});

	test('limit 0', async (ctx) => {
		const { db } = ctx.gel;

		await db.insert(usersTable).values({ id1: 1, name: 'John' });
		const users = await db.select().from(usersTable).limit(0);

		expect(users).toEqual([]);
	});

	test('limit -1', async (ctx) => {
		const { db } = ctx.gel;

		await db.insert(usersTable).values({ id1: 2, name: 'John' });
		const users = await db.select().from(usersTable).limit(-1);

		expect(users.length).toBeGreaterThan(0);
	});

	test('Object keys as column names', async (ctx) => {
		const { db } = ctx.gel;

		// Tests the following:
		// Column with required config
		// Column with optional config without providing a value
		// Column with optional config providing a value
		// Column without config
		const users = gelTable('users_with_names', {
			id1: integer().notNull(),
			firstName: text(),
			lastName: text(),
			admin: boolean(),
		});

		await db.insert(users).values([
			{ id1: 1, firstName: 'John', lastName: 'Doe', admin: true },
			{ id1: 2, firstName: 'Jane', lastName: 'Smith', admin: false },
		]);
		const result = await db.select({ id1: users.id1, firstName: users.firstName, lastName: users.lastName }).from(
			users,
		).where(eq(users.admin, true));

		expect(result).toEqual([{ id1: 1, firstName: 'John', lastName: 'Doe' }]);
	});

	test('proper json handling', async (ctx) => {
		const { db } = ctx.gel;

		const jsonTable = gelTable('json_table', {
			json: json('json').$type<{ name: string; age: number }>(),
		});

		await db.insert(jsonTable).values({ json: { name: 'Tom', age: 75 } });

		const result = await db.select().from(jsonTable);

		const justNames = await db
			.select({
				name1: sql<string>`${jsonTable.json}->>'name'`.as('name1'),
				name2: sql<string>`${jsonTable.json}->>'name'`.as('name2'),
			})
			.from(jsonTable);

		expect(result).toStrictEqual([
			{
				json: { name: 'Tom', age: 75 },
			},
		]);

		expect(justNames).toStrictEqual([
			{
				name1: 'Tom',
				name2: 'Tom',
			},
		]);
	});

	test('set json fields with objects and retrieve with the ->> operator', async (ctx) => {
		const { db } = ctx.gel;

		const obj = { string: 'test', number: 123 };
		const { string: testString, number: testNumber } = obj;

		await db.insert(jsonTestTable).values({
			id1: 1,
			json: obj,
		});

		const result = await db
			.select({
				jsonStringField: sql<string>`${jsonTestTable.json}->>'string'`,
				jsonNumberField: sql<string>`${jsonTestTable.json}->>'number'`,
			})
			.from(jsonTestTable);

		expect(result).toStrictEqual([
			{
				jsonStringField: testString,
				jsonNumberField: String(testNumber),
			},
		]);
	});

	test('set json fields with objects and retrieve with the -> operator', async (ctx) => {
		const { db } = ctx.gel;

		const obj = { string: 'test', number: 123 };
		const { string: testString, number: testNumber } = obj;

		await db.insert(jsonTestTable).values({ id1: 1, json: obj });

		const result = await db
			.select({
				jsonStringField: sql<string>`${jsonTestTable.json}->'string'`,
				jsonNumberField: sql<number>`${jsonTestTable.json}->'number'`,
			})
			.from(jsonTestTable);

		expect(result).toStrictEqual([
			{
				jsonStringField: testString,
				jsonNumberField: testNumber,
			},
		]);
	});

	test('set json fields with strings and retrieve with the -> operator', async (ctx) => {
		const { db } = ctx.gel;

		const obj = { string: 'test', number: 123 };
		const { string: testString, number: testNumber } = obj;

		await db.insert(jsonTestTable).values({
			id1: 1,
			json: sql`${obj}`,
		});

		const result = await db
			.select({
				jsonStringField: sql<string>`${jsonTestTable.json}->'string'`,
				jsonNumberField: sql<number>`${jsonTestTable.json}->'number'`,
			})
			.from(jsonTestTable);

		expect(result).toStrictEqual([
			{
				jsonStringField: testString,
				jsonNumberField: testNumber,
			},
		]);
	});

	test('cross join', async (ctx) => {
		const { db } = ctx.gel;

		await db
			.insert(usersTable)
			.values([
				{ id1: 1, name: 'John' },
				{ id1: 2, name: 'Jane' },
			]);

		await db
			.insert(citiesTable)
			.values([
				{ id1: 1, name: 'Seattle' },
				{ id1: 2, name: 'New York City' },
			]);

		const result = await db
			.select({
				user: usersTable.name,
				city: citiesTable.name,
			})
			.from(usersTable)
			.crossJoin(citiesTable)
			.orderBy(usersTable.name, citiesTable.name);

		expect(result).toStrictEqual([
			{ city: 'New York City', user: 'Jane' },
			{ city: 'Seattle', user: 'Jane' },
			{ city: 'New York City', user: 'John' },
			{ city: 'Seattle', user: 'John' },
		]);
	});

	test('left join (lateral)', async (ctx) => {
		const { db } = ctx.gel;

		await db
			.insert(citiesTable)
			.values([{ id1: 1, name: 'Paris' }, { id1: 2, name: 'London' }])
			.returning({ id: citiesTable.id1 });

		await db.insert(users2Table).values([{ id1: 1, name: 'John', cityId: 1 }, { id1: 2, name: 'Jane' }]);

		const sq = db
			.select({
				userId: users2Table.id1,
				userName: users2Table.name,
				cityId: users2Table.cityId,
			})
			.from(users2Table)
			.where(eq(users2Table.cityId, citiesTable.id1))
			.as('sq');

		const res = await db
			.select({
				cityId: citiesTable.id1,
				cityName: citiesTable.name,
				userId: sq.userId,
				userName: sq.userName,
			})
			.from(citiesTable)
			.leftJoinLateral(sq, sql`true`);

		expect(res).toStrictEqual([
			{ cityId: 1, cityName: 'Paris', userId: 1, userName: 'John' },
			{ cityId: 2, cityName: 'London', userId: null, userName: null },
		]);
	});

	test('inner join (lateral)', async (ctx) => {
		const { db } = ctx.gel;

		await db
			.insert(citiesTable)
			.values([{ id1: 1, name: 'Paris' }, { id1: 2, name: 'London' }])
			.returning({ id: citiesTable.id1 });

		await db.insert(users2Table).values([{ id1: 1, name: 'John', cityId: 1 }, { id1: 2, name: 'Jane' }]);

		const sq = db
			.select({
				userId: users2Table.id1,
				userName: users2Table.name,
				cityId: users2Table.cityId,
			})
			.from(users2Table)
			.where(eq(users2Table.cityId, citiesTable.id1))
			.as('sq');

		const res = await db
			.select({
				cityId: citiesTable.id1,
				cityName: citiesTable.name,
				userId: sq.userId,
				userName: sq.userName,
			})
			.from(citiesTable)
			.innerJoinLateral(sq, sql`true`);

		expect(res).toStrictEqual([
			{ cityId: 1, cityName: 'Paris', userId: 1, userName: 'John' },
		]);
	});

	test('cross join (lateral)', async (ctx) => {
		const { db } = ctx.gel;

		await db
			.insert(citiesTable)
			.values([{ id1: 1, name: 'Paris' }, { id1: 2, name: 'London' }, { id1: 3, name: 'Berlin' }]);

		await db.insert(users2Table).values([{ id1: 1, name: 'John', cityId: 1 }, { id1: 2, name: 'Jane' }, {
			id1: 3,
			name: 'Patrick',
			cityId: 2,
		}]);

		const sq = db
			.select({
				userId: users2Table.id1,
				userName: users2Table.name,
				cityId: users2Table.cityId,
			})
			.from(users2Table)
			.where(not(like(citiesTable.name, 'L%')))
			.as('sq');

		const res = await db
			.select({
				cityId: citiesTable.id1,
				cityName: citiesTable.name,
				userId: sq.userId,
				userName: sq.userName,
			})
			.from(citiesTable)
			.crossJoinLateral(sq)
			.orderBy(citiesTable.id1, sq.userId);

		expect(res).toStrictEqual([
			{
				cityId: 1,
				cityName: 'Paris',
				userId: 1,
				userName: 'John',
			},
			{
				cityId: 1,
				cityName: 'Paris',
				userId: 2,
				userName: 'Jane',
			},
			{
				cityId: 1,
				cityName: 'Paris',
				userId: 3,
				userName: 'Patrick',
			},
			{
				cityId: 3,
				cityName: 'Berlin',
				userId: 1,
				userName: 'John',
			},
			{
				cityId: 3,
				cityName: 'Berlin',
				userId: 2,
				userName: 'Jane',
			},
			{
				cityId: 3,
				cityName: 'Berlin',
				userId: 3,
				userName: 'Patrick',
			},
		]);
	});

	// TODO not supported yet
	test.todo('update ... from', async (ctx) => {
		const { db } = ctx.gel;

		await db.insert(cities2Table).values([
			{ id1: 1, name: 'New York City' },
			{ id1: 2, name: 'Seattle' },
		]);
		await db.insert(users2Table).values([
			{ id1: 1, name: 'John', cityId: 1 },
			{ id1: 2, name: 'Jane', cityId: 2 },
		]);
		const result = await db
			.update(users2Table)
			.set({
				cityId: cities2Table.id1,
			})
			.from(cities2Table)
			.where(and(eq(cities2Table.name, 'Seattle'), eq(users2Table.name, 'John')))
			.returning();

		expect(result).toStrictEqual([
			{
				id1: 1,
				name: 'John',
				cityId: 2,
				cities: {
					id1: 2,
					name: 'Seattle',
				},
			},
		]);
	});

	// TODO not supported yet
	test.todo('update ... from with alias', async (ctx) => {
		const { db } = ctx.gel;

		await db.insert(cities2Table).values([
			{ id1: 1, name: 'New York City' },
			{ id1: 2, name: 'Seattle' },
		]);
		await db.insert(users2Table).values([
			{ id1: 1, name: 'John', cityId: 1 },
			{ id1: 2, name: 'Jane', cityId: 2 },
		]);

		const users = alias(users2Table, 'u');
		const cities = alias(cities2Table, 'c');
		const result = await db
			.update(users)
			.set({
				cityId: cities.id1,
			})
			.from(cities)
			.where(and(eq(cities.name, 'Seattle'), eq(users.name, 'John')))
			.returning();

		expect(result).toStrictEqual([
			{
				id1: 1,
				name: 'John',
				cityId: 2,
				c: {
					id1: 2,
					name: 'Seattle',
				},
			},
		]);
	});

	// TODO not supported yet
	// test.todo('update ... from with join', async (ctx) => {
	// 	const { db } = ctx.gel;

	// 	const states = gelTable('states', {
	// 		id1: integer('id1').primaryKey(),
	// 		name: text('name').notNull(),
	// 	});
	// 	const cities = gelTable('cities', {
	// 		id1: integer('id1').primaryKey(),
	// 		name: text('name').notNull(),
	// 		stateId: integer('state_id').references(() => states.id1),
	// 	});
	// 	const users = gelTable('users', {
	// 		id1: integer('id1').primaryKey(),
	// 		name: text('name').notNull(),
	// 		cityId: integer('city_id')
	// 			.notNull()
	// 			.references(() => cities.id1),
	// 	});

	// 	await db.execute(sql`drop table if exists "states" cascade`);
	// 	await db.execute(sql`drop table if exists "cities" cascade`);
	// 	await db.execute(sql`drop table if exists "users" cascade`);
	// 	await db.execute(sql`
	//             create table "states" (
	//                 "id" serial primary key,
	//                 "name" text not null
	//             )
	//         `);
	// 	await db.execute(sql`
	//             create table "cities" (
	//                 "id" serial primary key,
	//                 "name" text not null,
	//                 "state_id" integer references "states"("id")
	//             )
	//         `);
	// 	await db.execute(sql`
	//             create table "users" (
	//                 "id" serial primary key,
	//                 "name" text not null,
	//                 "city_id" integer not null references "cities"("id")
	//             )
	//         `);

	// 	await db.insert(states).values([{ id1: 1, name: 'New York' }, { id1: 2, name: 'Washington' }]);
	// 	await db.insert(cities).values([
	// 		{ id1: 1, name: 'New York City', stateId: 1 },
	// 		{ id1: 2, name: 'Seattle', stateId: 2 },
	// 		{
	// 			id1: 2,
	// 			name: 'London',
	// 		},
	// 	]);
	// 	await db.insert(users).values([
	// 		{ id1: 1, name: 'John', cityId: 1 },
	// 		{ id1: 2, name: 'Jane', cityId: 2 },
	// 		{ id1: 3, name: 'Jack', cityId: 3 },
	// 	]);

	// 	const result1 = await db
	// 		.update(users)
	// 		.set({
	// 			cityId: cities.id1,
	// 		})
	// 		.from(cities)
	// 		.leftJoin(states, eq(cities.stateId, states.id1))
	// 		.where(and(eq(cities.name, 'Seattle'), eq(users.name, 'John')))
	// 		.returning();
	// 	const result2 = await db
	// 		.update(users)
	// 		.set({
	// 			cityId: cities.id1,
	// 		})
	// 		.from(cities)
	// 		.leftJoin(states, eq(cities.stateId, states.id1))
	// 		.where(and(eq(cities.name, 'London'), eq(users.name, 'Jack')))
	// 		.returning();

	// 	expect(result1).toStrictEqual([
	// 		{
	// 			id: 1,
	// 			name: 'John',
	// 			cityId: 2,
	// 			cities: {
	// 				id: 2,
	// 				name: 'Seattle',
	// 				stateId: 2,
	// 			},
	// 			states: {
	// 				id: 2,
	// 				name: 'Washington',
	// 			},
	// 		},
	// 	]);
	// 	expect(result2).toStrictEqual([
	// 		{
	// 			id: 3,
	// 			name: 'Jack',
	// 			cityId: 3,
	// 			cities: {
	// 				id: 3,
	// 				name: 'London',
	// 				stateId: null,
	// 			},
	// 			states: null,
	// 		},
	// 	]);
	// });

	test('insert into ... select', async (ctx) => {
		const { db } = ctx.gel;

		const notifications = gelTable('notifications', {
			id1: integer('id1').notNull(),
			sentAt: timestamp('sentAt').notNull().defaultNow(),
			message: text('message').notNull(),
		});
		const users = gelTable('users_insert_select', {
			id1: integer('id1').notNull(),
			name: text('name').notNull(),
		});
		const userNotications = gelTable('user_notifications', {
			userId: integer('userId').notNull(),
			notificationId: integer('notificationId').notNull(),
		});

		const newNotification = await db
			.insert(notifications)
			.values({ id1: 1, message: 'You are one of the 3 lucky winners!' })
			.returning({ id1: notifications.id1 })
			.then((result) => result[0]);
		await db.insert(users).values([
			{ id1: 1, name: 'Alice' },
			{ id1: 2, name: 'Bob' },
			{ id1: 3, name: 'Charlie' },
			{
				id1: 4,
				name: 'David',
			},
			{
				id1: 5,
				name: 'Eve',
			},
		]);

		const sentNotifications = await db
			.insert(userNotications)
			.select(
				db
					.select({
						userId: users.id1,
						notificationId: sql`${newNotification!.id1}`.as('notification_id'),
					})
					.from(users)
					.where(inArray(users.name, ['Alice', 'Charlie', 'Eve']))
					.orderBy(asc(users.id1)),
			)
			.returning();

		expect(sentNotifications).toStrictEqual([
			{ userId: 1, notificationId: newNotification!.id1 },
			{ userId: 3, notificationId: newNotification!.id1 },
			{ userId: 5, notificationId: newNotification!.id1 },
		]);
	});

	test('insert into ... select with keys in different order', async (ctx) => {
		const { db } = ctx.gel;

		const users1 = gelTable('users1', {
			id1: integer('id1').notNull(),
			name: text('name').notNull(),
		});
		const users2 = gelTable('users2', {
			id1: integer('id1').notNull(),
			name: text('name').notNull(),
		});

		expect(() =>
			db.insert(users1).select(
				db
					.select({
						name: users2.name,
						id1: users2.id1,
					})
					.from(users2),
			)
		).toThrowError();
	});

	test('policy', () => {
		{
			const policy = gelPolicy('test policy');

			expect(is(policy, GelPolicy)).toBe(true);
			expect(policy.name).toBe('test policy');
		}

		{
			const policy = gelPolicy('test policy', {
				as: 'permissive',
				for: 'all',
				to: 'public',
				using: sql`1=1`,
				withCheck: sql`1=1`,
			});

			expect(is(policy, GelPolicy)).toBe(true);
			expect(policy.name).toBe('test policy');
			expect(policy.as).toBe('permissive');
			expect(policy.for).toBe('all');
			expect(policy.to).toBe('public');
			const dialect = new GelDialect();
			expect(is(policy.using, SQL)).toBe(true);
			expect(dialect.sqlToQuery(policy.using!).sql).toBe('1=1');
			expect(is(policy.withCheck, SQL)).toBe(true);
			expect(dialect.sqlToQuery(policy.withCheck!).sql).toBe('1=1');
		}

		{
			const policy = gelPolicy('test policy', {
				to: 'custom value',
			});

			expect(policy.to).toBe('custom value');
		}

		{
			const p1 = gelPolicy('test policy');
			const p2 = gelPolicy('test policy 2', {
				as: 'permissive',
				for: 'all',
				to: 'public',
				using: sql`1=1`,
				withCheck: sql`1=1`,
			});
			const table = gelTable(
				'table_with_policy',
				{
					id: integer('id').primaryKey(),
					name: text('name').notNull(),
				},
				() => [
					p1,
					p2,
				],
			);
			const config = getTableConfig(table);
			expect(config.policies).toHaveLength(2);
			expect(config.policies[0]).toBe(p1);
			expect(config.policies[1]).toBe(p2);
		}
	});

	test('Enable RLS function', () => {
		const usersWithRLS = gelTable('users', {
			id: integer(),
		}).enableRLS();

		const config1 = getTableConfig(usersWithRLS);

		const usersNoRLS = gelTable('users', {
			id: integer(),
		});

		const config2 = getTableConfig(usersNoRLS);

		expect(config1.enableRLS).toBeTruthy();
		expect(config2.enableRLS).toBeFalsy();
	});

	test('test $onUpdateFn and $onUpdate works with sql value', async (ctx) => {
		const { db } = ctx.gel;

		const users = gelTable('users_on_update_sql', {
			id: integer('id1').notNull(),
			name: text('name').notNull(),
			updatedAt: timestamptz('updated_at').notNull().$onUpdate(() => sql`now()`),
		});

		const insertResp = await db.insert(users).values({
			id: 1,
			name: 'John',
		}).returning({
			updatedAt: users.updatedAt,
		});
		await new Promise((resolve) => setTimeout(resolve, 1000));

		const now = Date.now();
		await new Promise((resolve) => setTimeout(resolve, 1000));
		const updateResp = await db.update(users).set({
			name: 'John',
		}).returning({
			updatedAt: users.updatedAt,
		});

		expect(new Date(insertResp[0]?.updatedAt.toISOString() ?? 0).getTime()).lessThan(now);
		expect(new Date(updateResp[0]?.updatedAt.toISOString() ?? 0).getTime()).greaterThan(now);
	});

	test('$count separate', async (ctx) => {
		const { db } = ctx.gel;

		const countTestTable = gelTable('count_test', {
			id1: integer('id1').notNull(),
			name: text('name').notNull(),
		});

		await db.insert(countTestTable).values([
			{ id1: 1, name: 'First' },
			{ id1: 2, name: 'Second' },
			{ id1: 3, name: 'Third' },
			{ id1: 4, name: 'Fourth' },
		]);

		const count = await db.$count(countTestTable);

		expect(count).toStrictEqual(4);
	});

	test('$count embedded', async (ctx) => {
		const { db } = ctx.gel;

		const countTestTable = gelTable('count_test', {
			id1: integer('id1').notNull(),
			name: text('name').notNull(),
		});

		await db.insert(countTestTable).values([
			{ id1: 1, name: 'First' },
			{ id1: 2, name: 'Second' },
			{ id1: 3, name: 'Third' },
			{ id1: 4, name: 'Fourth' },
		]);

		const count = await db
			.select({
				count: db.$count(countTestTable),
			})
			.from(countTestTable);

		expect(count).toStrictEqual([{ count: 4 }, { count: 4 }, { count: 4 }, { count: 4 }]);
	});

	test('$count separate reuse', async (ctx) => {
		const { db } = ctx.gel;

		const countTestTable = gelTable('count_test', {
			id1: integer('id1').notNull(),
			name: text('name').notNull(),
		});

		await db.insert(countTestTable).values([
			{ id1: 1, name: 'First' },
			{ id1: 2, name: 'Second' },
			{ id1: 3, name: 'Third' },
			{ id1: 4, name: 'Fourth' },
		]);

		const count = db.$count(countTestTable);

		const count1 = await count;

		await db.insert(countTestTable).values({ id1: 5, name: 'fifth' });

		const count2 = await count;

		await db.insert(countTestTable).values({ id1: 6, name: 'sixth' });

		const count3 = await count;

		expect(count1).toStrictEqual(4);
		expect(count2).toStrictEqual(5);
		expect(count3).toStrictEqual(6);
	});

	test('$count embedded reuse', async (ctx) => {
		const { db } = ctx.gel;

		const countTestTable = gelTable('count_test', {
			id1: integer('id1').notNull(),
			name: text('name').notNull(),
		});

		await db.insert(countTestTable).values([
			{ id1: 1, name: 'First' },
			{ id1: 2, name: 'Second' },
			{ id1: 3, name: 'Third' },
			{ id1: 4, name: 'Fourth' },
		]);

		const count = db
			.select({
				count: db.$count(countTestTable),
			})
			.from(countTestTable);

		const count1 = await count;

		await db.insert(countTestTable).values({ id1: 5, name: 'fifth' });

		const count2 = await count;

		await db.insert(countTestTable).values({ id1: 6, name: 'sixth' });

		const count3 = await count;

		expect(count1).toStrictEqual([{ count: 4 }, { count: 4 }, { count: 4 }, { count: 4 }]);
		expect(count2).toStrictEqual([{ count: 5 }, { count: 5 }, { count: 5 }, { count: 5 }, { count: 5 }]);
		expect(count3).toStrictEqual([
			{ count: 6 },
			{ count: 6 },
			{ count: 6 },
			{ count: 6 },
			{ count: 6 },
			{
				count: 6,
			},
		]);
	});

	test('$count separate with filters', async (ctx) => {
		const { db } = ctx.gel;

		const countTestTable = gelTable('count_test', {
			id1: integer('id1').notNull(),
			name: text('name').notNull(),
		});

		await db.insert(countTestTable).values([
			{ id1: 1, name: 'First' },
			{ id1: 2, name: 'Second' },
			{ id1: 3, name: 'Third' },
			{ id1: 4, name: 'Fourth' },
		]);

		const count = await db.$count(countTestTable, gt(countTestTable.id1, 1));

		expect(count).toStrictEqual(3);
	});

	test('$count embedded with filters', async (ctx) => {
		const { db } = ctx.gel;

		const countTestTable = gelTable('count_test', {
			id1: integer('id1').notNull(),
			name: text('name').notNull(),
		});

		await db.insert(countTestTable).values([
			{ id1: 1, name: 'First' },
			{ id1: 2, name: 'Second' },
			{ id1: 3, name: 'Third' },
			{ id1: 4, name: 'Fourth' },
		]);

		const count = await db
			.select({
				count: db.$count(countTestTable, gt(countTestTable.id1, 1)),
			})
			.from(countTestTable);

		expect(count).toStrictEqual([{ count: 3 }, { count: 3 }, { count: 3 }, { count: 3 }]);
	});

	// TODO
	test.todo('insert multiple rows into table with generated identity column', async (ctx) => {
		const { db } = ctx.gel;

		const identityColumnsTable = gelTable('identity_columns_table', {
			id: integer('id').generatedAlwaysAsIdentity(),
			id1: integer('id1').generatedByDefaultAsIdentity(),
			name: text('name').notNull(),
		});

		// not passing identity columns
		await db.execute(sql`drop table if exists ${identityColumnsTable}`);
		await db.execute(
			sql`create table ${identityColumnsTable} ("id" integer generated always as identity, "id1" integer generated by default as identity, "name" text)`,
		);

		let result = await db
			.insert(identityColumnsTable)
			.values([{ name: 'John' }, { name: 'Jane' }, { name: 'Bob' }])
			.returning();

		expect(result).toEqual([
			{ id: 1, id1: 1, name: 'John' },
			{ id: 2, id1: 2, name: 'Jane' },
			{ id: 3, id1: 3, name: 'Bob' },
		]);

		// passing generated by default as identity column
		await db.execute(sql`drop table if exists ${identityColumnsTable}`);
		await db.execute(
			sql`create table ${identityColumnsTable} ("id" integer generated always as identity, "id1" integer generated by default as identity, "name" text)`,
		);

		result = await db
			.insert(identityColumnsTable)
			.values([
				{ name: 'John', id1: 3 },
				{ name: 'Jane', id1: 5 },
				{ name: 'Bob', id1: 5 },
			])
			.returning();

		expect(result).toEqual([
			{ id: 1, id1: 3, name: 'John' },
			{ id: 2, id1: 5, name: 'Jane' },
			{ id: 3, id1: 5, name: 'Bob' },
		]);

		// passing all identity columns
		await db.execute(sql`drop table if exists ${identityColumnsTable}`);
		await db.execute(
			sql`create table ${identityColumnsTable} ("id" integer generated always as identity, "id1" integer generated by default as identity, "name" text)`,
		);

		result = await db
			.insert(identityColumnsTable)
			.overridingSystemValue()
			.values([
				{ name: 'John', id: 2, id1: 3 },
				{ name: 'Jane', id: 4, id1: 5 },
				{ name: 'Bob', id: 4, id1: 5 },
			])
			.returning();

		expect(result).toEqual([
			{ id: 2, id1: 3, name: 'John' },
			{ id: 4, id1: 5, name: 'Jane' },
			{ id: 4, id1: 5, name: 'Bob' },
		]);
	});

	test('insert via db.execute + select via db.execute', async (ctx) => {
		const { db } = ctx.gel;
		await db.execute(
			sql`insert into ${usersTable} (${sql.identifier(usersTable.id1.name)},${
				sql.identifier(usersTable.name.name)
			}) values (1, ${'John'})`,
		);

		const result = await db.execute<{ id1: number; name: string }>(
			sql`select id1, name from "users"`,
		);
		expect(result).toEqual([{ id1: 1, name: 'John' }]);
	});

	test('insert via db.execute + returning', async (ctx) => {
		const { db } = ctx.gel;
		const inserted = await db.execute<{ id1: number; name: string }>(
			sql`insert into ${usersTable} (${
				sql.identifier(
					usersTable.id1.name,
				)
			}, ${
				sql.identifier(
					usersTable.name.name,
				)
			}) values (1, ${'John'}) returning ${usersTable.id1}, ${usersTable.name}`,
		);
		expect(inserted).toEqual([{ id1: 1, name: 'John' }]);
	});

	test('insert via db.execute w/ query builder', async (ctx) => {
		const { db } = ctx.gel;
		const inserted = await db.execute<Pick<typeof usersTable.$inferSelect, 'id1' | 'name'>>(
			db
				.insert(usersTable)
				.values({ id1: 1, name: 'John' })
				.returning({ id1: usersTable.id1, name: usersTable.name }),
		);
		expect(inserted).toEqual([{ id1: 1, name: 'John' }]);
	});

	test('RQB v2 simple find first - no rows', async (ctx) => {
		const { db } = ctx.gel;

		const result = await db.query.rqbUser.findFirst();

		expect(result).toStrictEqual(undefined);
	});

	test('RQB v2 simple find first - multiple rows', async (ctx) => {
		const { db } = ctx.gel;

		const date = new Date(12000);

		await db.insert(rqbUser).values([{
			id: 1,
			createdAt: date,
			name: 'First',
		}, {
			id: 2,
			createdAt: date,
			name: 'Second',
		}]);

		const result = await db.query.rqbUser.findFirst({
			orderBy: {
				id: 'desc',
			},
		});

		expect(result).toStrictEqual({
			_id: expect.stringMatching(/(.*)/),
			id: 2,
			createdAt: date,
			name: 'Second',
		});
	});

	test('RQB v2 simple find first - with relation', async (ctx) => {
		const { db } = ctx.gel;

		const date = new Date(12000);

		await db.insert(rqbUser).values([{
			id: 1,
			createdAt: date,
			name: 'First',
		}, {
			id: 2,
			createdAt: date,
			name: 'Second',
		}]);

		await db.insert(rqbPost).values([{
			id: 1,
			userId: 1,
			createdAt: date,
			content: null,
		}, {
			id: 2,
			userId: 1,
			createdAt: date,
			content: 'Has message this time',
		}]);

		const result = await db.query.rqbUser.findFirst({
			with: {
				posts: {
					orderBy: {
						id: 'asc',
					},
				},
			},
			orderBy: {
				id: 'asc',
			},
		});

		expect(result).toStrictEqual({
			_id: expect.stringMatching(/(.*)/),
			id: 1,
			createdAt: date,
			name: 'First',
			posts: [{
				_id: expect.stringMatching(/(.*)/),
				id: 1,
				userId: 1,
				createdAt: date,
				content: null,
			}, {
				_id: expect.stringMatching(/(.*)/),
				id: 2,
				userId: 1,
				createdAt: date,
				content: 'Has message this time',
			}],
		});
	});

	test('RQB v2 simple find first - placeholders', async (ctx) => {
		const { db } = ctx.gel;

		const date = new Date(12000);

		await db.insert(rqbUser).values([{
			id: 1,
			createdAt: date,
			name: 'First',
		}, {
			id: 2,
			createdAt: date,
			name: 'Second',
		}]);

		const query = db.query.rqbUser.findFirst({
			where: {
				id: {
					eq: sql.placeholder('filter'),
				},
			},
			orderBy: {
				id: 'asc',
			},
		}).prepare('rqb_v2_find_first_placeholders');

		const result = await query.execute({
			filter: 2,
		});

		expect(result).toStrictEqual({
			_id: expect.stringMatching(/(.*)/),
			id: 2,
			createdAt: date,
			name: 'Second',
		});
	});

	test('RQB v2 simple find many - no rows', async (ctx) => {
		const { db } = ctx.gel;

		const result = await db.query.rqbUser.findMany();

		expect(result).toStrictEqual([]);
	});

	test('RQB v2 simple find many - multiple rows', async (ctx) => {
		const { db } = ctx.gel;

		const date = new Date(12000);

		await db.insert(rqbUser).values([{
			id: 1,
			createdAt: date,
			name: 'First',
		}, {
			id: 2,
			createdAt: date,
			name: 'Second',
		}]);

		const result = await db.query.rqbUser.findMany({
			orderBy: {
				id: 'desc',
			},
		});

		expect(result).toStrictEqual([{
			_id: expect.stringMatching(/(.*)/),
			id: 2,
			createdAt: date,
			name: 'Second',
		}, {
			_id: expect.stringMatching(/(.*)/),
			id: 1,
			createdAt: date,
			name: 'First',
		}]);
	});

	test('RQB v2 simple find many - with relation', async (ctx) => {
		const { db } = ctx.gel;

		const date = new Date(12000);

		await db.insert(rqbUser).values([{
			id: 1,
			createdAt: date,
			name: 'First',
		}, {
			id: 2,
			createdAt: date,
			name: 'Second',
		}]);

		await db.insert(rqbPost).values([{
			id: 1,
			userId: 1,
			createdAt: date,
			content: null,
		}, {
			id: 2,
			userId: 1,
			createdAt: date,
			content: 'Has message this time',
		}]);

		const result = await db.query.rqbPost.findMany({
			with: {
				author: true,
			},
			orderBy: {
				id: 'asc',
			},
		});

		expect(result).toStrictEqual([{
			_id: expect.stringMatching(/(.*)/),
			id: 1,
			userId: 1,
			createdAt: date,
			content: null,
			author: {
				_id: expect.stringMatching(/(.*)/),
				id: 1,
				createdAt: date,
				name: 'First',
			},
		}, {
			_id: expect.stringMatching(/(.*)/),
			id: 2,
			userId: 1,
			createdAt: date,
			content: 'Has message this time',
			author: {
				_id: expect.stringMatching(/(.*)/),
				id: 1,
				createdAt: date,
				name: 'First',
			},
		}]);
	});

	test('RQB v2 simple find many - placeholders', async (ctx) => {
		const { db } = ctx.gel;

		const date = new Date(12000);

		await db.insert(rqbUser).values([{
			id: 1,
			createdAt: date,
			name: 'First',
		}, {
			id: 2,
			createdAt: date,
			name: 'Second',
		}]);

		const query = db.query.rqbUser.findMany({
			where: {
				id: {
					eq: sql.placeholder('filter'),
				},
			},
			orderBy: {
				id: 'asc',
			},
		}).prepare('rqb_v2_find_many_placeholders');

		const result = await query.execute({
			filter: 2,
		});

		expect(result).toStrictEqual([{
			_id: expect.stringMatching(/(.*)/),
			id: 2,
			createdAt: date,
			name: 'Second',
		}]);
	});

	test('RQB v2 transaction find first - no rows', async (ctx) => {
		const { db } = ctx.gel;

		await db.transaction(async (db) => {
			const result = await db.query.rqbUser.findFirst();

			expect(result).toStrictEqual(undefined);
		});
	});

	test('RQB v2 transaction find first - multiple rows', async (ctx) => {
		const { db } = ctx.gel;

		const date = new Date(12000);

		await db.insert(rqbUser).values([{
			id: 1,
			createdAt: date,
			name: 'First',
		}, {
			id: 2,
			createdAt: date,
			name: 'Second',
		}]);

		await db.transaction(async (db) => {
			const result = await db.query.rqbUser.findFirst({
				orderBy: {
					id: 'desc',
				},
			});

			expect(result).toStrictEqual({
				_id: expect.stringMatching(/(.*)/),
				id: 2,
				createdAt: date,
				name: 'Second',
			});
		});
	});

	test('RQB v2 transaction find first - with relation', async (ctx) => {
		const { db } = ctx.gel;

		const date = new Date(12000);

		await db.insert(rqbUser).values([{
			id: 1,
			createdAt: date,
			name: 'First',
		}, {
			id: 2,
			createdAt: date,
			name: 'Second',
		}]);

		await db.insert(rqbPost).values([{
			id: 1,
			userId: 1,
			createdAt: date,
			content: null,
		}, {
			id: 2,
			userId: 1,
			createdAt: date,
			content: 'Has message this time',
		}]);

		await db.transaction(async (db) => {
			const result = await db.query.rqbUser.findFirst({
				with: {
					posts: {
						orderBy: {
							id: 'asc',
						},
					},
				},
				orderBy: {
					id: 'asc',
				},
			});

			expect(result).toStrictEqual({
				_id: expect.stringMatching(/(.*)/),
				id: 1,
				createdAt: date,
				name: 'First',
				posts: [{
					_id: expect.stringMatching(/(.*)/),
					id: 1,
					userId: 1,
					createdAt: date,
					content: null,
				}, {
					_id: expect.stringMatching(/(.*)/),
					id: 2,
					userId: 1,
					createdAt: date,
					content: 'Has message this time',
				}],
			});
		});
	});

	test('RQB v2 transaction find first - placeholders', async (ctx) => {
		const { db } = ctx.gel;

		const date = new Date(12000);

		await db.insert(rqbUser).values([{
			id: 1,
			createdAt: date,
			name: 'First',
		}, {
			id: 2,
			createdAt: date,
			name: 'Second',
		}]);

		await db.transaction(async (db) => {
			const query = db.query.rqbUser.findFirst({
				where: {
					id: {
						eq: sql.placeholder('filter'),
					},
				},
				orderBy: {
					id: 'asc',
				},
			}).prepare('rqb_v2_find_first_tx_placeholders');

			const result = await query.execute({
				filter: 2,
			});

			expect(result).toStrictEqual({
				_id: expect.stringMatching(/(.*)/),
				id: 2,
				createdAt: date,
				name: 'Second',
			});
		});
	});

	test('RQB v2 transaction find many - no rows', async (ctx) => {
		const { db } = ctx.gel;

		await db.transaction(async (db) => {
			const result = await db.query.rqbUser.findMany();

			expect(result).toStrictEqual([]);
		});
	});

	test('RQB v2 transaction find many - multiple rows', async (ctx) => {
		const { db } = ctx.gel;

		const date = new Date(12000);

		await db.insert(rqbUser).values([{
			id: 1,
			createdAt: date,
			name: 'First',
		}, {
			id: 2,
			createdAt: date,
			name: 'Second',
		}]);

		await db.transaction(async (db) => {
			const result = await db.query.rqbUser.findMany({
				orderBy: {
					id: 'desc',
				},
			});

			expect(result).toStrictEqual([{
				_id: expect.stringMatching(/(.*)/),
				id: 2,
				createdAt: date,
				name: 'Second',
			}, {
				_id: expect.stringMatching(/(.*)/),
				id: 1,
				createdAt: date,
				name: 'First',
			}]);
		});
	});

	test('RQB v2 transaction find many - with relation', async (ctx) => {
		const { db } = ctx.gel;

		const date = new Date(12000);

		await db.insert(rqbUser).values([{
			id: 1,
			createdAt: date,
			name: 'First',
		}, {
			id: 2,
			createdAt: date,
			name: 'Second',
		}]);

		await db.insert(rqbPost).values([{
			id: 1,
			userId: 1,
			createdAt: date,
			content: null,
		}, {
			id: 2,
			userId: 1,
			createdAt: date,
			content: 'Has message this time',
		}]);

		await db.transaction(async (db) => {
			const result = await db.query.rqbPost.findMany({
				with: {
					author: true,
				},
				orderBy: {
					id: 'asc',
				},
			});

			expect(result).toStrictEqual([{
				_id: expect.stringMatching(/(.*)/),
				id: 1,
				userId: 1,
				createdAt: date,
				content: null,
				author: {
					_id: expect.stringMatching(/(.*)/),
					id: 1,
					createdAt: date,
					name: 'First',
				},
			}, {
				_id: expect.stringMatching(/(.*)/),
				id: 2,
				userId: 1,
				createdAt: date,
				content: 'Has message this time',
				author: {
					_id: expect.stringMatching(/(.*)/),
					id: 1,
					createdAt: date,
					name: 'First',
				},
			}]);
		});
	});

	test('RQB v2 transaction find many - placeholders', async (ctx) => {
		const { db } = ctx.gel;

		const date = new Date(12000);

		await db.insert(rqbUser).values([{
			id: 1,
			createdAt: date,
			name: 'First',
		}, {
			id: 2,
			createdAt: date,
			name: 'Second',
		}]);

		await db.transaction(async (db) => {
			const query = db.query.rqbUser.findMany({
				where: {
					id: {
						eq: sql.placeholder('filter'),
					},
				},
				orderBy: {
					id: 'asc',
				},
			}).prepare('rqb_v2_find_many_placeholders');

			const result = await query.execute({
				filter: 2,
			});

			expect(result).toStrictEqual([{
				_id: expect.stringMatching(/(.*)/),
				id: 2,
				createdAt: date,
				name: 'Second',
			}]);
		});
	});

	test('test force invalidate', async (ctx) => {
		const { db } = ctx.cachedGel;

		using spyInvalidate = vi.spyOn(db.$cache, 'invalidate');
		await db.$cache?.invalidate({ tables: 'users' });
		expect(spyInvalidate).toHaveBeenCalledTimes(1);
	});

	test('default global config - no cache should be hit', async (ctx) => {
		const { db } = ctx.cachedGel;

		// @ts-expect-error
		using spyPut = vi.spyOn(db.$cache, 'put');
		// @ts-expect-error
		using spyGet = vi.spyOn(db.$cache, 'get');
		// @ts-expect-error
		using spyInvalidate = vi.spyOn(db.$cache, 'onMutate');

		await db.select().from(usersTable);

		expect(spyPut).toHaveBeenCalledTimes(0);
		expect(spyGet).toHaveBeenCalledTimes(0);
		expect(spyInvalidate).toHaveBeenCalledTimes(0);
	});

	test('default global config + enable cache on select: get, put', async (ctx) => {
		const { db } = ctx.cachedGel;

		// @ts-expect-error
		using spyPut = vi.spyOn(db.$cache, 'put');
		// @ts-expect-error
		using spyGet = vi.spyOn(db.$cache, 'get');
		// @ts-expect-error
		using spyInvalidate = vi.spyOn(db.$cache, 'onMutate');

		await db.select().from(usersTable).$withCache();

		expect(spyPut).toHaveBeenCalledTimes(1);
		expect(spyGet).toHaveBeenCalledTimes(1);
		expect(spyInvalidate).toHaveBeenCalledTimes(0);
	});

	test('default global config + enable cache on select + write: get, put, onMutate', async (ctx) => {
		const { db } = ctx.cachedGel;

		// @ts-expect-error
		using spyPut = vi.spyOn(db.$cache, 'put');
		// @ts-expect-error
		using spyGet = vi.spyOn(db.$cache, 'get');
		// @ts-expect-error
		using spyInvalidate = vi.spyOn(db.$cache, 'onMutate');

		await db.select().from(usersTable).$withCache({ config: { ex: 1 } });

		expect(spyPut).toHaveBeenCalledTimes(1);
		expect(spyGet).toHaveBeenCalledTimes(1);
		expect(spyInvalidate).toHaveBeenCalledTimes(0);

		spyPut.mockClear();
		spyGet.mockClear();
		spyInvalidate.mockClear();

		await db.insert(usersTable).values({ id1: 1, name: 'John' });

		expect(spyPut).toHaveBeenCalledTimes(0);
		expect(spyGet).toHaveBeenCalledTimes(0);
		expect(spyInvalidate).toHaveBeenCalledTimes(1);
	});

	test('default global config + enable cache on select + disable invalidate: get, put', async (ctx) => {
		const { db } = ctx.cachedGel;

		// @ts-expect-error
		using spyPut = vi.spyOn(db.$cache, 'put');
		// @ts-expect-error
		using spyGet = vi.spyOn(db.$cache, 'get');
		// @ts-expect-error
		using spyInvalidate = vi.spyOn(db.$cache, 'onMutate');

		await db.select().from(usersTable).$withCache({ tag: 'custom', autoInvalidate: false, config: { ex: 1 } });

		expect(spyPut).toHaveBeenCalledTimes(1);
		expect(spyGet).toHaveBeenCalledTimes(1);
		expect(spyInvalidate).toHaveBeenCalledTimes(0);

		await db.insert(usersTable).values({ id1: 1, name: 'John' });

		// invalidate force
		await db.$cache?.invalidate({ tags: ['custom'] });
	});

	test('global: true + disable cache', async (ctx) => {
		const { dbGlobalCached: db } = ctx.cachedGel;

		// @ts-expect-error
		using spyPut = vi.spyOn(db.$cache, 'put');
		// @ts-expect-error
		using spyGet = vi.spyOn(db.$cache, 'get');
		// @ts-expect-error
		using spyInvalidate = vi.spyOn(db.$cache, 'onMutate');

		await db.select().from(usersTable).$withCache(false);

		expect(spyPut).toHaveBeenCalledTimes(0);
		expect(spyGet).toHaveBeenCalledTimes(0);
		expect(spyInvalidate).toHaveBeenCalledTimes(0);
	});

	test('global: true - cache should be hit', async (ctx) => {
		const { dbGlobalCached: db } = ctx.cachedGel;

		// @ts-expect-error
		using spyPut = vi.spyOn(db.$cache, 'put');
		// @ts-expect-error
		using spyGet = vi.spyOn(db.$cache, 'get');
		// @ts-expect-error
		using spyInvalidate = vi.spyOn(db.$cache, 'onMutate');

		await db.select().from(usersTable);

		expect(spyPut).toHaveBeenCalledTimes(1);
		expect(spyGet).toHaveBeenCalledTimes(1);
		expect(spyInvalidate).toHaveBeenCalledTimes(0);
	});

	test('global: true - cache: false on select - no cache hit', async (ctx) => {
		const { dbGlobalCached: db } = ctx.cachedGel;

		// @ts-expect-error
		using spyPut = vi.spyOn(db.$cache, 'put');
		// @ts-expect-error
		using spyGet = vi.spyOn(db.$cache, 'get');
		// @ts-expect-error
		using spyInvalidate = vi.spyOn(db.$cache, 'onMutate');

		await db.select().from(usersTable).$withCache(false);

		expect(spyPut).toHaveBeenCalledTimes(0);
		expect(spyGet).toHaveBeenCalledTimes(0);
		expect(spyInvalidate).toHaveBeenCalledTimes(0);
	});

	test('global: true - disable invalidate - cache hit + no invalidate', async (ctx) => {
		const { dbGlobalCached: db } = ctx.cachedGel;

		// @ts-expect-error
		using spyPut = vi.spyOn(db.$cache, 'put');
		// @ts-expect-error
		using spyGet = vi.spyOn(db.$cache, 'get');
		// @ts-expect-error
		using spyInvalidate = vi.spyOn(db.$cache, 'onMutate');

		await db.select().from(usersTable).$withCache({ autoInvalidate: false });

		expect(spyPut).toHaveBeenCalledTimes(1);
		expect(spyGet).toHaveBeenCalledTimes(1);
		expect(spyInvalidate).toHaveBeenCalledTimes(0);

		spyPut.mockClear();
		spyGet.mockClear();
		spyInvalidate.mockClear();

		await db.insert(usersTable).values({ id1: 1, name: 'John' });

		expect(spyPut).toHaveBeenCalledTimes(0);
		expect(spyGet).toHaveBeenCalledTimes(0);
		expect(spyInvalidate).toHaveBeenCalledTimes(1);
	});

	test('global: true - with custom tag', async (ctx) => {
		const { dbGlobalCached: db } = ctx.cachedGel;

		// @ts-expect-error
		using spyPut = vi.spyOn(db.$cache, 'put');
		// @ts-expect-error
		using spyGet = vi.spyOn(db.$cache, 'get');
		// @ts-expect-error
		using spyInvalidate = vi.spyOn(db.$cache, 'onMutate');

		await db.select().from(usersTable).$withCache({ tag: 'custom', autoInvalidate: false });

		expect(spyPut).toHaveBeenCalledTimes(1);
		expect(spyGet).toHaveBeenCalledTimes(1);
		expect(spyInvalidate).toHaveBeenCalledTimes(0);

		await db.insert(usersTable).values({ id1: 1, name: 'John' });

		// invalidate force
		await db.$cache?.invalidate({ tags: ['custom'] });
	});

	// check select used tables
	test('check simple select used tables', (ctx) => {
		const { db } = ctx.cachedGel;

		// @ts-expect-error
		expect(db.select().from(usersTable).getUsedTables()).toStrictEqual(['users']);
		// @ts-expect-error
		expect(db.select().from(sql`${usersTable}`).getUsedTables()).toStrictEqual(['users']);
	});
	// check select+join used tables
	test('select+join', (ctx) => {
		const { db } = ctx.cachedGel;

		// @ts-expect-error
		expect(db.select().from(usersTable).leftJoin(postsTable, eq(usersTable.id, postsTable.userId)).getUsedTables())
			.toStrictEqual(['users', 'posts']);
		expect(
			// @ts-expect-error
			db.select().from(sql`${usersTable}`).leftJoin(postsTable, eq(usersTable.id, postsTable.userId)).getUsedTables(),
		).toStrictEqual(['users', 'posts']);
	});
	// check select+2join used tables
	test('select+2joins', (ctx) => {
		const { db } = ctx.cachedGel;

		expect(
			db.select().from(usersTable).leftJoin(
				postsTable,
				eq(usersTable.id1, postsTable.userId),
			).leftJoin(
				alias(postsTable, 'post2'),
				eq(usersTable.id1, postsTable.userId),
			)
				// @ts-expect-error
				.getUsedTables(),
		)
			.toStrictEqual(['users', 'posts']);
		expect(
			db.select().from(sql`${usersTable}`).leftJoin(postsTable, eq(usersTable.id1, postsTable.userId)).leftJoin(
				alias(postsTable, 'post2'),
				eq(usersTable.id1, postsTable.userId),
				// @ts-expect-error
			).getUsedTables(),
		).toStrictEqual(['users', 'posts']);
	});
	// select subquery used tables
	test('select+join', (ctx) => {
		const { db } = ctx.cachedGel;

		const sq = db.select().from(usersTable).where(eq(usersTable.id1, 42)).as('sq');

		// @ts-expect-error
		expect(db.select().from(sq).getUsedTables()).toStrictEqual(['users']);
	});

	test('column.as', async (ctx) => {
		const { db } = ctx.gel;

		const users = gelTable('users_with_cities', {
			id: integer('id1').primaryKey(),
			name: text('name').notNull(),
			cityId: integer('cityId').references(() => cities.id),
		});

		const cities = gelTable('cities', {
			id: integer('id1').primaryKey(),
			name: text('name').notNull(),
		});

		await db.delete(users);
		await db.delete(cities);

		const citiesInsRet = await db.insert(cities).values([{
			id: 1,
			name: 'Firstistan',
		}, {
			id: 2,
			name: 'Secondaria',
		}]).returning({
			cityId: cities.id.as('city_id'),
			cityName: cities.name.as('city_name'),
		});

		expect(citiesInsRet).toStrictEqual(expect.arrayContaining([{
			cityId: 1,
			cityName: 'Firstistan',
		}, {
			cityId: 2,
			cityName: 'Secondaria',
		}]));

		const usersInsRet = await db.insert(users).values([{ id: 1, name: 'First', cityId: 1 }, {
			id: 2,
			name: 'Second',
			cityId: 2,
		}, {
			id: 3,
			name: 'Third',
		}]).returning({
			userId: users.id.as('user_id'),
			userName: users.name.as('users_name'),
			userCityId: users.cityId,
		});

		expect(usersInsRet).toStrictEqual(expect.arrayContaining([{ userId: 1, userName: 'First', userCityId: 1 }, {
			userId: 2,
			userName: 'Second',
			userCityId: 2,
		}, {
			userId: 3,
			userName: 'Third',
			userCityId: null,
		}]));

		const joinSelectReturn = await db.select({
			userId: users.id.as('user_id'),
			cityId: cities.id.as('city_id'),
			userName: users.name.as('user_name'),
			cityName: cities.name.as('city_name'),
		}).from(users).leftJoin(cities, eq(cities.id, users.cityId));

		expect(joinSelectReturn).toStrictEqual(expect.arrayContaining([{
			userId: 1,
			userName: 'First',
			cityId: 1,
			cityName: 'Firstistan',
		}, {
			userId: 2,
			userName: 'Second',
			cityId: 2,
			cityName: 'Secondaria',
		}, {
			userId: 3,
			userName: 'Third',
			cityId: null,
			cityName: null,
		}]));

		await db.delete(users);
		await db.delete(cities);
	});
});<|MERGE_RESOLUTION|>--- conflicted
+++ resolved
@@ -74,11 +74,7 @@
 	RelativeDuration,
 } from 'gel';
 import { v4 as uuidV4 } from 'uuid';
-<<<<<<< HEAD
-import { afterEach, beforeAll, beforeEach, describe, expect, test, vi } from 'vitest';
-=======
-import { afterAll, afterEach, beforeAll, beforeEach, describe, expect, expectTypeOf, test, vi } from 'vitest';
->>>>>>> 7722e6ab
+import { afterEach, beforeAll, beforeEach, describe, expect, expectTypeOf, test, vi } from 'vitest';
 import { Expect } from '~/utils';
 import 'zx/globals';
 import { TestCache, TestGlobalCache } from './cache';
@@ -241,7 +237,6 @@
 		await $`gel database wipe --tls-security=${tlsSecurity} --dsn=${dsn} --non-interactive`;
 
 		await $`gel query "CREATE TYPE default::users {
-<<<<<<< HEAD
 		        create property id1: int16 {
 		            create constraint exclusive;
 		        };
@@ -485,7 +480,13 @@
 		    create required property user_id: int32;
 		    create property content: str;
 			create required property created_at -> datetime;
-		}" --tls-security=${tlsSecurity} --dsn=${dsn}`;
+		};
+		CREATE TYPE default::users_on_update_sql {
+			create required property id1: int16;
+			create required property name: str;
+			create required property updated_at: datetime;
+		};
+		" --tls-security=${tlsSecurity} --dsn=${dsn}`;
 	});
 
 	afterEach(async () => {
@@ -504,346 +505,8 @@
 			client.querySQL(`DELETE FROM "user_rqb_test"`),
 			client.querySQL(`DELETE FROM "post_rqb_test"`),
 			client.querySQL(`DELETE FROM "mySchema"."users";`),
-		]);
-=======
-            create property id1: int16 {
-                create constraint exclusive;
-            };
-            create required property name: str;
-      create required property verified: bool {
-          SET default := false;
-      };
-      create PROPERTY json: json;
-      create required property  created_at: datetime {
-          SET default := datetime_of_statement();
-      };
-    };" --tls-security=${tlsSecurity} --dsn=${dsn}`;
-		await $`gel query "CREATE TYPE default::users_with_cities {
-    create property id1: int16 {
-        create constraint exclusive;
-    };
-    create required property name: str;
-    create required property cityId: int32;
-    };" --tls-security=${tlsSecurity} --dsn=${dsn}`;
-		await $`gel query "CREATE TYPE default::users_with_undefined {
-        create property id1: int16 {
-            create constraint exclusive;
-        };
-        create property name: str;
-        };" --tls-security=${tlsSecurity} --dsn=${dsn}`;
-
-		await $`gel query "CREATE TYPE default::users_insert_select {
-            create property id1: int16 {
-                create constraint exclusive;
-            };
-            create property name: str;
-            };" --tls-security=${tlsSecurity} --dsn=${dsn}`;
-
-		await $`gel query "CREATE MODULE mySchema;" --tls-security=${tlsSecurity} --dsn=${dsn}`;
-		await $`gel query "CREATE TYPE mySchema::users {
-            create property id1: int16;
-            create required property name: str;
-      create required property verified: bool {
-          SET default := false;
-      };
-      create PROPERTY json: json;
-      create required property  created_at: datetime {
-          SET default := datetime_of_statement();
-      };
-    };" --tls-security=${tlsSecurity} --dsn=${dsn}`;
-
-		await $`gel query "CREATE TYPE default::orders {
-    CREATE PROPERTY id1 -> int16;
-    CREATE REQUIRED PROPERTY region -> str;
-    CREATE REQUIRED PROPERTY product -> str;
-    CREATE REQUIRED PROPERTY amount -> int64;
-    CREATE REQUIRED PROPERTY quantity -> int64;
-    };
-    " --tls-security=${tlsSecurity} --dsn=${dsn}`;
-
-		await $`gel query "CREATE TYPE default::users_distinct {
-    create required property id1 -> int16;
-    create required property name -> str;
-    create required property age -> int16;
-    };" --tls-security=${tlsSecurity} --dsn=${dsn}`;
-
-		await $`gel query "CREATE TYPE default::users3 {
-    create property id1 -> int16;
-    create required property name -> str;
-    };" --tls-security=${tlsSecurity} --dsn=${dsn}`;
-
-		await $`gel query "CREATE TYPE default::cities {
-    create required property id1 -> int16;
-    create required property name -> str;
-    create property state -> str;
-    };" --tls-security=${tlsSecurity} --dsn=${dsn}`;
-
-		await $`gel query "CREATE TYPE default::courses {
-    create required property id1 -> int16;
-    create required property name -> str;
-    create property categoryId -> int16;
-    };" --tls-security=${tlsSecurity} --dsn=${dsn}`;
-
-		await $`gel query "CREATE TYPE default::course_categories {
-    create required property id1 -> int16;
-    create required property name -> str;
-    };" --tls-security=${tlsSecurity} --dsn=${dsn}`;
-
-		await $`gel query "CREATE TYPE default::jsontest {
-    create property id1 -> int16;
-    create required property json -> json;
-    };" --tls-security=${tlsSecurity} --dsn=${dsn}`;
-
-		await $`gel query "CREATE TYPE default::sal_emp {
-    create property name -> str;
-    create property pay_by_quarter -> array<int16>;
-    };" --tls-security=${tlsSecurity} --dsn=${dsn}`;
-
-		await $`gel query "CREATE TYPE default::some_new_users {
-    create required property id1 -> int16;
-    create required property name -> str;
-    create property cityId -> int32;
-    };" --tls-security=${tlsSecurity} --dsn=${dsn}`;
-
-		await $`gel query "CREATE TYPE default::aggregate_table {
-    create property id1: int16;
-    create required property name: str;
-    create property a: int16;
-    create property b: int16;
-    create property c: int16;
-    create PROPERTY nullOnly: int16;
-    };" --tls-security=${tlsSecurity} --dsn=${dsn}`;
-
-		await $`gel query "CREATE TYPE default::prefixed_users {
-    CREATE PROPERTY id1 -> int16;
-    CREATE REQUIRED PROPERTY name -> str;
-    };" --tls-security=${tlsSecurity} --dsn=${dsn}`;
-
-		await $`gel query "CREATE TYPE default::empty_insert_single {
-    CREATE PROPERTY id1 -> int16;
-    CREATE REQUIRED PROPERTY name -> str {
-    SET default := 'Dan';
-    };
-    CREATE PROPERTY state -> str;
-    };" --tls-security=${tlsSecurity} --dsn=${dsn}`;
-
-		await $`gel query "CREATE TYPE default::empty_insert_multiple {
-    CREATE PROPERTY id1 -> int16;
-    CREATE REQUIRED PROPERTY name -> str {
-    SET default := 'Dan';
-    };
-    CREATE PROPERTY state -> str;
-    };" --tls-security=${tlsSecurity} --dsn=${dsn}`;
-
-		await $`gel query "CREATE TYPE default::products {
-    CREATE PROPERTY id1 -> int16;
-    CREATE REQUIRED PROPERTY price -> decimal;
-    CREATE REQUIRED PROPERTY cheap -> bool {
-    SET default := false
-    };
-    };" --tls-security=${tlsSecurity} --dsn=${dsn}`;
-
-		await $`gel query "CREATE TYPE default::myprefix_test_prefixed_table_with_unique_name {
-    create property id1 -> int16;
-    create required property name -> str;
-    };" --tls-security=${tlsSecurity} --dsn=${dsn}`;
-
-		await $`gel query "CREATE TYPE default::metric_entry {
-    create required property id1 -> uuid;
-    create required property createdAt -> datetime;
-    };" --tls-security=${tlsSecurity} --dsn=${dsn}`;
-
-		await $`gel query "CREATE TYPE default::users_transactions {
-    create required property id1 -> int16;
-    create required property balance -> int16;
-    };" --tls-security=${tlsSecurity} --dsn=${dsn}`;
-
-		await $`gel query "CREATE TYPE default::products_transactions {
-    create required property id1 -> int16;
-    create required property price -> int16;
-    create required property stock -> int16;
-    };" --tls-security=${tlsSecurity} --dsn=${dsn}`;
-
-		await $`gel query "CREATE TYPE default::users_transactions_rollback {
-    create required property id1 -> int16;
-    create required property balance -> int16;
-    };" --tls-security=${tlsSecurity} --dsn=${dsn}`;
-
-		await $`gel query "CREATE TYPE default::users_nested_transactions {
-    create required property id1 -> int16;
-    create required property balance -> int16;
-    };" --tls-security=${tlsSecurity} --dsn=${dsn}`;
-
-		await $`gel query "CREATE TYPE default::internal_staff {
-    create required property userId -> int16;
-    };" --tls-security=${tlsSecurity} --dsn=${dsn}`;
-
-		await $`gel query "CREATE TYPE default::custom_user {
-    create required property id1 -> int16;
-    };" --tls-security=${tlsSecurity} --dsn=${dsn}`;
-
-		await $`gel query "CREATE TYPE default::ticket {
-    create required property staffId -> int16;
-    };" --tls-security=${tlsSecurity} --dsn=${dsn}`;
-
-		await $`gel query "CREATE TYPE default::posts {
-    create required property id1 -> int16;
-    create property tags -> array<str>;
-    };" --tls-security=${tlsSecurity} --dsn=${dsn}`;
-
-		await $`gel query "CREATE TYPE dates_column {
-    create property datetimeColumn -> datetime;
-    create property local_datetimeColumn -> cal::local_datetime;
-    create property local_dateColumn -> cal::local_date;
-    create property local_timeColumn -> cal::local_time;
-    
-    create property durationColumn -> duration;
-    create property relative_durationColumn -> cal::relative_duration;
-    create property dateDurationColumn -> cal::date_duration;
-    };" --tls-security=${tlsSecurity} --dsn=${dsn}`;
-
-		await $`gel query "CREATE TYPE users_with_insert {
-    create required property username -> str;
-    create required property admin -> bool;
-    };" --tls-security=${tlsSecurity} --dsn=${dsn}`;
-
-		await $`gel query "CREATE TYPE users_test_with_and_without_timezone {
-    create required property username -> str;
-    create required property admin -> bool;
-    };" --tls-security=${tlsSecurity} --dsn=${dsn}`;
-
-		await $`gel query "CREATE TYPE default::arrays_tests {
-    create property id1: int16 {
-        create constraint exclusive;
-    };
-    create property tags: array<str>;
-    create required property numbers: array<int32>;
-    };" --tls-security=${tlsSecurity} --dsn=${dsn}`;
-
-		await $`gel query "CREATE TYPE default::users_on_update {
-    create required property id1 -> int16;
-    create required property name -> str;
-    create property update_counter -> int16 {
-        SET default := 1
-    };
-    create property always_null -> str;
-    create property updated_at -> datetime;
-    };" --tls-security=${tlsSecurity} --dsn=${dsn}`;
-
-		await $`gel query "CREATE TYPE default::json_table {
-    create PROPERTY json: json;
-    };" --tls-security=${tlsSecurity} --dsn=${dsn}`;
-
-		await $`gel query "CREATE TYPE default::notifications {
-    create required property id1 -> int16;
-     create required property  sentAt: datetime {
-          SET default := datetime_of_statement();
-      };
-    create property message -> str;
-    };" --tls-security=${tlsSecurity} --dsn=${dsn}`;
-		await $`gel query "CREATE TYPE default::user_notifications {
-    create required property userId -> int16;
-    create required property notificationId -> int16;
-    create property categoryId -> int16;
-    };" --tls-security=${tlsSecurity} --dsn=${dsn}`;
-
-		await $`gel query "CREATE TYPE default::users1 {
-    create required property id1: int16;
-    create required property name: str;
-    };" --tls-security=${tlsSecurity} --dsn=${dsn}`;
-		await $`gel query "CREATE TYPE default::users2 {
-    create required property id1: int16;
-    create required property name: str;
-    };" --tls-security=${tlsSecurity} --dsn=${dsn}`;
-
-		await $`gel query "CREATE TYPE default::count_test {
-    create required property id1: int16;
-    create required property name: str;
-    };" --tls-security=${tlsSecurity} --dsn=${dsn}`;
-
-		await $`gel query "CREATE TYPE default::users_with_names {
-    create required property id1: int16;
-    create required property firstName: str;
-    create required property lastName: str;
-    create required property admin: bool;
-    };" --tls-security=${tlsSecurity} --dsn=${dsn}`;
-
-		await $`gel query "CREATE TYPE default::users_with_age {
-        create required property id1: int16;
-        create required property name: str;
-        create required property age: int32;
-        create required property city: str;
-        };" --tls-security=${tlsSecurity} --dsn=${dsn}`;
-
-		await $`gel query "CREATE TYPE default::users_on_update_sql {
-			create required property id1: int16;
-			create required property name: str;
-			create required property updated_at: datetime;
-		};" --tls-security=${tlsSecurity} --dsn=${dsn}`;
-	});
-
-	afterEach(async () => {
-		await $`gel query "DELETE default::users;" --tls-security=${tlsSecurity} --dsn=${dsn}`;
-		await $`gel query "DELETE default::prefixed_users;" --tls-security=${tlsSecurity} --dsn=${dsn}`;
-		await $`gel query "DELETE default::some_new_users;" --tls-security=${tlsSecurity} --dsn=${dsn}`;
-		await $`gel query "DELETE default::orders;" --tls-security=${tlsSecurity} --dsn=${dsn}`;
-		await $`gel query "DELETE default::cities;" --tls-security=${tlsSecurity} --dsn=${dsn}`;
-		await $`gel query "DELETE default::users_on_update;" --tls-security=${tlsSecurity} --dsn=${dsn}`;
-		await $`gel query "DELETE default::aggregate_table;" --tls-security=${tlsSecurity} --dsn=${dsn}`;
-		await $`gel query "DELETE mySchema::users;" --tls-security=${tlsSecurity} --dsn=${dsn}`;
-		await $`gel query "DELETE default::count_test;" --tls-security=${tlsSecurity} --dsn=${dsn}`;
-		await $`gel query "DELETE default::users1;" --tls-security=${tlsSecurity} --dsn=${dsn}`;
-		await $`gel query "DELETE default::users2;" --tls-security=${tlsSecurity} --dsn=${dsn}`;
-		await $`gel query "DELETE default::jsontest;" --tls-security=${tlsSecurity} --dsn=${dsn}`;
-		await $`gel query "DELETE default::users_on_update_sql;" --tls-security=${tlsSecurity} --dsn=${dsn}`;
-	});
-
-	afterAll(async () => {
-		await $`gel query "DROP TYPE default::users" --tls-security=${tlsSecurity} --dsn=${dsn}`;
-		await $`gel query "DROP TYPE default::users_with_cities" --tls-security=${tlsSecurity} --dsn=${dsn}`;
-		await $`gel query "DROP TYPE default::users_with_undefined " --tls-security=${tlsSecurity} --dsn=${dsn}`;
-		await $`gel query "DROP TYPE default::users_insert_select" --tls-security=${tlsSecurity} --dsn=${dsn}`;
-		await $`gel query "DROP TYPE mySchema::users" --tls-security=${tlsSecurity} --dsn=${dsn}`;
-		await $`gel query "DROP TYPE default::orders" --tls-security=${tlsSecurity} --dsn=${dsn}`;
-		await $`gel query "DROP TYPE default::users_distinct" --tls-security=${tlsSecurity} --dsn=${dsn}`;
-		await $`gel query "DROP TYPE default::users3" --tls-security=${tlsSecurity} --dsn=${dsn}`;
-		await $`gel query "DROP TYPE default::cities" --tls-security=${tlsSecurity} --dsn=${dsn}`;
-		await $`gel query "DROP TYPE default::courses" --tls-security=${tlsSecurity} --dsn=${dsn}`;
-		await $`gel query "DROP TYPE default::course_categories" --tls-security=${tlsSecurity} --dsn=${dsn}`;
-		await $`gel query "DROP TYPE default::jsontest" --tls-security=${tlsSecurity} --dsn=${dsn}`;
-		await $`gel query "DROP TYPE default::sal_emp" --tls-security=${tlsSecurity} --dsn=${dsn}`;
-		await $`gel query "DROP TYPE default::some_new_users" --tls-security=${tlsSecurity} --dsn=${dsn}`;
-		await $`gel query "DROP TYPE default::aggregate_table" --tls-security=${tlsSecurity} --dsn=${dsn}`;
-		await $`gel query "DROP TYPE default::prefixed_users" --tls-security=${tlsSecurity} --dsn=${dsn}`;
-		await $`gel query "DROP TYPE default::empty_insert_single" --tls-security=${tlsSecurity} --dsn=${dsn}`;
-		await $`gel query "DROP TYPE default::empty_insert_multiple" --tls-security=${tlsSecurity} --dsn=${dsn}`;
-		await $`gel query "DROP TYPE default::products" --tls-security=${tlsSecurity} --dsn=${dsn}`;
-		await $`gel query "DROP TYPE default::myprefix_test_prefixed_table_with_unique_name" --tls-security=${tlsSecurity} --dsn=${dsn}`;
-		await $`gel query "DROP TYPE default::metric_entry" --tls-security=${tlsSecurity} --dsn=${dsn}`;
-		await $`gel query "DROP TYPE default::users_transactions" --tls-security=${tlsSecurity} --dsn=${dsn}`;
-		await $`gel query "DROP TYPE default::products_transactions" --tls-security=${tlsSecurity} --dsn=${dsn}`;
-		await $`gel query "DROP TYPE default::users_transactions_rollback" --tls-security=${tlsSecurity} --dsn=${dsn}`;
-		await $`gel query "DROP TYPE default::users_nested_transactions" --tls-security=${tlsSecurity} --dsn=${dsn}`;
-		await $`gel query "DROP TYPE default::internal_staff" --tls-security=${tlsSecurity} --dsn=${dsn}`;
-		await $`gel query "DROP TYPE default::custom_user" --tls-security=${tlsSecurity} --dsn=${dsn}`;
-		await $`gel query "DROP TYPE default::ticket" --tls-security=${tlsSecurity} --dsn=${dsn}`;
-		await $`gel query "DROP TYPE default::posts" --tls-security=${tlsSecurity} --dsn=${dsn}`;
-		await $`gel query "DROP TYPE dates_column" --tls-security=${tlsSecurity} --dsn=${dsn}`;
-		await $`gel query "DROP TYPE users_with_insert" --tls-security=${tlsSecurity} --dsn=${dsn}`;
-		await $`gel query "DROP TYPE users_test_with_and_without_timezone" --tls-security=${tlsSecurity} --dsn=${dsn}`;
-		await $`gel query "DROP TYPE default::arrays_tests" --tls-security=${tlsSecurity} --dsn=${dsn}`;
-		await $`gel query "DROP TYPE default::users_on_update" --tls-security=${tlsSecurity} --dsn=${dsn}`;
-		await $`gel query "DROP TYPE default::json_table" --tls-security=${tlsSecurity} --dsn=${dsn}`;
-		await $`gel query "DROP TYPE default::notifications" --tls-security=${tlsSecurity} --dsn=${dsn}`;
-		await $`gel query "DROP TYPE default::user_notifications" --tls-security=${tlsSecurity} --dsn=${dsn}`;
-		await $`gel query "DROP TYPE default::users1" --tls-security=${tlsSecurity} --dsn=${dsn}`;
-		await $`gel query "DROP TYPE default::users2" --tls-security=${tlsSecurity} --dsn=${dsn}`;
-		await $`gel query "DROP TYPE default::count_test" --tls-security=${tlsSecurity} --dsn=${dsn}`;
-		await $`gel query "DROP TYPE default::users_with_names" --tls-security=${tlsSecurity} --dsn=${dsn}`;
-		await $`gel query "DROP MODULE mySchema;" --tls-security=${tlsSecurity} --dsn=${dsn}`;
-		await $`gel query "DROP TYPE users_with_age;" --tls-security=${tlsSecurity} --dsn=${dsn}`;
-		await $`gel query "DROP TYPE default::users_on_update_sql;" --tls-security=${tlsSecurity} --dsn=${dsn}`;
->>>>>>> 7722e6ab
+			client.querySQL(`DELETE FROM "users_on_update_sql";`),
+		]);
 	});
 
 	async function setupSetOperationTest(db: GelJsDatabase<any, any>) {
