import retry from 'async-retry';
import type Docker from 'dockerode';
import {
	and,
	arrayContained,
	arrayContains,
	arrayOverlaps,
	asc,
	avg,
	avgDistinct,
	count,
	countDistinct,
	eq,
	type Equal,
	exists,
	getTableColumns,
	gt,
	gte,
	ilike,
	inArray,
	is,
	like,
	lt,
	max,
	min,
	not,
	notInArray,
	or,
	SQL,
	sql,
	type SQLWrapper,
	sum,
	sumDistinct,
} from 'drizzle-orm';
import { drizzle, type GelJsDatabase } from 'drizzle-orm/gel';
import type { GelColumn } from 'drizzle-orm/gel-core';
import {
	alias,
	boolean,
	dateDuration,
	decimal,
	duration,
	except,
	exceptAll,
	foreignKey,
	GelDialect,
	GelPolicy,
	gelPolicy,
	gelSchema,
	gelTable,
	gelTableCreator,
	getTableConfig,
	integer,
	intersect,
	intersectAll,
	json,
	localDate,
	localTime,
	primaryKey,
	relDuration,
	text,
	timestamp,
	timestamptz,
	union,
	unionAll,
	unique,
	uniqueKeyName,
	uuid as gelUuid,
} from 'drizzle-orm/gel-core';
import createClient, {
	type Client,
	DateDuration,
	Duration,
	LocalDate,
	LocalDateTime,
	LocalTime,
	RelativeDuration,
} from 'gel';
import { v4 as uuidV4 } from 'uuid';
import { afterAll, afterEach, beforeAll, beforeEach, describe, expect, test, vi } from 'vitest';
import { Expect } from '~/utils';
import { createDockerS3, defaultBucket } from '../create-docker-s3';
import 'zx/globals';
<<<<<<< HEAD
import { s3File, s3FileExt } from 'drizzle-orm/extensions/s3-file/gel';
=======
import { TestCache, TestGlobalCache } from './cache';
>>>>>>> 50a8b163
import { createDockerDB } from './createInstance';

$.quiet = true;

const ENABLE_LOGGING = false;

let client: Client;
let db: GelJsDatabase;
let dbGlobalCached: GelJsDatabase;
let cachedDb: GelJsDatabase;
const tlsSecurity: string = 'insecure';
let dsn: string;
let container: Docker.Container | undefined;
let s3Bucket: string;

function sleep(ms: number) {
	return new Promise((resolve) => setTimeout(resolve, ms));
}

declare module 'vitest' {
	interface TestContext {
		gel: {
			db: GelJsDatabase;
			bucket?: string;
		};
		cachedGel: {
			db: GelJsDatabase;
			dbGlobalCached: GelJsDatabase;
		};
	}
}

const beforeEachHooks: (() => any)[] = [];
const afterAllHooks: (() => any)[] = [];

const usersTable = gelTable('users', {
	id1: integer('id1').notNull(),
	name: text('name').notNull(),
	verified: boolean('verified').notNull().default(false),
	json: json('json').$type<string[]>(),
	createdAt: timestamptz('created_at').notNull().defaultNow(),
});

const postsTable = gelTable('posts', {
	id: integer().primaryKey(),
	description: text().notNull(),
	userId: integer('city_id').references(() => usersTable.id1),
});

const usersOnUpdate = gelTable('users_on_update', {
	id1: integer('id1').notNull(),
	name: text('name').notNull(),
	updateCounter: integer('update_counter')
		.default(sql`1`)
		.$onUpdateFn(() => sql`update_counter + 1`),
	updatedAt: timestamptz('updated_at').$onUpdate(() => new Date()),
	alwaysNull: text('always_null')
		.$type<string | null>()
		.$onUpdate(() => null),
});

const citiesTable = gelTable('cities', {
	id1: integer('id1').notNull(),
	name: text('name').notNull(),
	state: text('state'),
});

const cities2Table = gelTable('cities', {
	id1: integer('id1').notNull(),
	name: text('name').notNull(),
});

const users2Table = gelTable('some_new_users', {
	id1: integer('id1').notNull(),
	name: text('name').notNull(),
	cityId: integer('cityId'),
});

const users3Table = gelTable('users3', {
	id1: integer('id1'),
	name: text('name').notNull(),
});

const coursesTable = gelTable('courses', {
	id1: integer('id1').notNull(),
	name: text('name').notNull(),
	categoryId: integer('categoryId').references(() => courseCategoriesTable.id1),
});

const courseCategoriesTable = gelTable('course_categories', {
	id1: integer('id1').notNull(),
	name: text('name').notNull(),
});

const orders = gelTable('orders', {
	id1: integer('id1'),
	region: text('region').notNull(),
	product: text('product')
		.notNull()
		.$default(() => 'random_string'),
	amount: integer('amount').notNull(),
	quantity: integer('quantity').notNull(),
});

const salEmp = gelTable('sal_emp', {
	name: text('name'),
	payByQuarter: integer('pay_by_quarter').array(),
});

const jsonTestTable = gelTable('jsontest', {
	id1: integer('id1').primaryKey(),
	json: json('json').$type<{ string: string; number: number }>(),
});

// To test aggregate functions
const aggregateTable = gelTable('aggregate_table', {
	id1: integer('id1').notNull(),
	name: text('name').notNull(),
	a: integer('a'),
	b: integer('b'),
	c: integer('c'),
	nullOnly: integer('nullOnly'),
});

// To test another schema and multischema
const mySchema = gelSchema('mySchema');

const usersMySchemaTable = mySchema.table('users', {
	id1: integer('id1').notNull(),
	name: text('name').notNull(),
	verified: boolean('verified').notNull().default(false),
	json: json('json').$type<string[]>(),
	createdAt: timestamptz('created_at').notNull().defaultNow(),
});

const exampleS3Files = [
	Buffer.from('examplefile-zero', 'ascii'),
	Buffer.from('examplefile-first', 'ascii'),
	Buffer.from('examplefile-second', 'ascii'),
	Buffer.from('examplefile-third', 'ascii'),
	Buffer.from('examplefile-fourth', 'ascii'),
	Buffer.from('examplefile-fifth', 'ascii'),
	Buffer.from('examplefile-sixth', 'ascii'),
	Buffer.from('examplefile-seventh', 'ascii'),
	Buffer.from('examplefile-eigth', 'ascii'),
	Buffer.from('examplefile-ninth', 'ascii'),
] as const;

const s3Table = gelTable('s3files', {
	id: integer('id1'),
	file: s3File('file', { mode: 'buffer' }),
	fileArr: s3File('file_arr', { mode: 'buffer' }).array(),
	defaultFnFile: s3File('file_default_fn', { mode: 'buffer' }).$default(() => ({
		bucket: defaultBucket,
		key: 'default-key',
		data: exampleS3Files[0]!,
	})),
	f64: s3File('f64', {
		mode: 'base64',
	}),
	f16: s3File('f16', {
		mode: 'hex',
	}),
	fInt8: s3File('f_int8', {
		mode: 'uint8array',
	}),
});

async function createExtensions() {
	const { s3, s3Wipe, s3Stop, bucket } = await createDockerS3();

	beforeEachHooks.push(s3Wipe);
	afterAllHooks.push(s3Stop);

	return { extensions: [s3FileExt(s3)], bucket };
}

beforeAll(async () => {
	let connectionString;
	if (process.env['GEL_CONNECTION_STRING']) {
		connectionString = process.env['GEL_CONNECTION_STRING'];
	} else {
		const { connectionString: conStr, container: contrainerObj } = await createDockerDB();
		connectionString = conStr;
		container = contrainerObj;
	}
	await sleep(15 * 1000);
	client = await retry(() => {
		client = createClient({ dsn: connectionString, tlsSecurity: 'insecure' });
		return client;
	}, {
		retries: 20,
		factor: 1,
		minTimeout: 250,
		maxTimeout: 250,
		randomize: false,
		onRetry() {
			client?.close();
		},
	});
<<<<<<< HEAD

	const { bucket, extensions } = await createExtensions();
	s3Bucket = bucket;
	db = drizzle(client, { logger: ENABLE_LOGGING, extensions });
=======
	db = drizzle(client, { logger: ENABLE_LOGGING });
	cachedDb = drizzle(client, {
		logger: ENABLE_LOGGING,
		cache: new TestCache(),
	});
	dbGlobalCached = drizzle(client, {
		logger: ENABLE_LOGGING,
		cache: new TestGlobalCache(),
	});
>>>>>>> 50a8b163

	dsn = connectionString;
});

afterAll(async () => {
	await client?.close().catch(console.error);
	await container?.stop().catch(console.error);

	for (const hook of afterAllHooks) {
		await hook();
	}
});

beforeEach(async (ctx) => {
	ctx.gel = {
		db,
		bucket: s3Bucket,
	};
<<<<<<< HEAD

	for (const hook of beforeEachHooks) {
		await hook();
	}
=======
	ctx.cachedGel = {
		db: cachedDb,
		dbGlobalCached,
	};
>>>>>>> 50a8b163
});

describe('some', async () => {
	beforeEach(async (ctx) => {
		await ctx.cachedGel.db.$cache?.invalidate({ tables: 'users' });
		await ctx.cachedGel.dbGlobalCached.$cache?.invalidate({ tables: 'users' });
	});
	beforeAll(async () => {
		await $`gel query "CREATE TYPE default::users {
            create property id1: int16 {
                create constraint exclusive;
            };
            create required property name: str;
      create required property verified: bool {
          SET default := false;
      };
      create PROPERTY json: json;
      create required property  created_at: datetime {
          SET default := datetime_of_statement();
      };
    };" --tls-security=${tlsSecurity} --dsn=${dsn}`;

		await $`gel query "CREATE TYPE default::users_with_cities {
    create property id1: int16 {
        create constraint exclusive;
    };
    create required property name: str;
    create required property cityId: int32;
    };" --tls-security=${tlsSecurity} --dsn=${dsn}`;

		await $`gel query "CREATE TYPE default::users_with_undefined {
        create property id1: int16 {
            create constraint exclusive;
        };
        create property name: str;
        };" --tls-security=${tlsSecurity} --dsn=${dsn}`;

		await $`gel query "CREATE TYPE default::users_insert_select {
            create property id1: int16 {
                create constraint exclusive;
            };
            create property name: str;
            };" --tls-security=${tlsSecurity} --dsn=${dsn}`;

		await $`gel query "CREATE MODULE mySchema;" --tls-security=${tlsSecurity} --dsn=${dsn}`;

		await $`gel query "CREATE TYPE mySchema::users {
            create property id1: int16;
            create required property name: str;
      create required property verified: bool {
          SET default := false;
      };
      create PROPERTY json: json;
      create required property  created_at: datetime {
          SET default := datetime_of_statement();
      };
    };" --tls-security=${tlsSecurity} --dsn=${dsn}`;

		await $`gel query "CREATE TYPE default::orders {
    CREATE PROPERTY id1 -> int16;
    CREATE REQUIRED PROPERTY region -> str;
    CREATE REQUIRED PROPERTY product -> str;
    CREATE REQUIRED PROPERTY amount -> int64;
    CREATE REQUIRED PROPERTY quantity -> int64;
    };
    " --tls-security=${tlsSecurity} --dsn=${dsn}`;

		await $`gel query "CREATE TYPE default::users_distinct {
    create required property id1 -> int16;
    create required property name -> str;
    create required property age -> int16;
    };" --tls-security=${tlsSecurity} --dsn=${dsn}`;

		await $`gel query "CREATE TYPE default::users3 {
    create property id1 -> int16;
    create required property name -> str;
    };" --tls-security=${tlsSecurity} --dsn=${dsn}`;

		await $`gel query "CREATE TYPE default::cities {
    create required property id1 -> int16;
    create required property name -> str;
    create property state -> str;
    };" --tls-security=${tlsSecurity} --dsn=${dsn}`;

		await $`gel query "CREATE TYPE default::courses {
    create required property id1 -> int16;
    create required property name -> str;
    create property categoryId -> int16;
    };" --tls-security=${tlsSecurity} --dsn=${dsn}`;

		await $`gel query "CREATE TYPE default::course_categories {
    create required property id1 -> int16;
    create required property name -> str;
    };" --tls-security=${tlsSecurity} --dsn=${dsn}`;

		await $`gel query "CREATE TYPE default::jsontest {
    create property id1 -> int16;
    create required property json -> json;
    };" --tls-security=${tlsSecurity} --dsn=${dsn}`;

		await $`gel query "CREATE TYPE default::sal_emp {
    create property name -> str;
    create property pay_by_quarter -> array<int16>;
    };" --tls-security=${tlsSecurity} --dsn=${dsn}`;

		await $`gel query "CREATE TYPE default::some_new_users {
    create required property id1 -> int16;
    create required property name -> str;
    create property cityId -> int32;
    };" --tls-security=${tlsSecurity} --dsn=${dsn}`;

		await $`gel query "CREATE TYPE default::aggregate_table {
    create property id1: int16;
    create required property name: str;
    create property a: int16;
    create property b: int16;
    create property c: int16;
    create PROPERTY nullOnly: int16;
    };" --tls-security=${tlsSecurity} --dsn=${dsn}`;

		await $`gel query "CREATE TYPE default::prefixed_users {
    CREATE PROPERTY id1 -> int16;
    CREATE REQUIRED PROPERTY name -> str;
    };" --tls-security=${tlsSecurity} --dsn=${dsn}`;

		await $`gel query "CREATE TYPE default::empty_insert_single {
    CREATE PROPERTY id1 -> int16;
    CREATE REQUIRED PROPERTY name -> str {
    SET default := 'Dan';
    };
    CREATE PROPERTY state -> str;
    };" --tls-security=${tlsSecurity} --dsn=${dsn}`;

		await $`gel query "CREATE TYPE default::empty_insert_multiple {
    CREATE PROPERTY id1 -> int16;
    CREATE REQUIRED PROPERTY name -> str {
    SET default := 'Dan';
    };
    CREATE PROPERTY state -> str;
    };" --tls-security=${tlsSecurity} --dsn=${dsn}`;

		await $`gel query "CREATE TYPE default::products {
    CREATE PROPERTY id1 -> int16;
    CREATE REQUIRED PROPERTY price -> decimal;
    CREATE REQUIRED PROPERTY cheap -> bool {
    SET default := false
    };
    };" --tls-security=${tlsSecurity} --dsn=${dsn}`;

		await $`gel query "CREATE TYPE default::myprefix_test_prefixed_table_with_unique_name {
    create property id1 -> int16;
    create required property name -> str;
    };" --tls-security=${tlsSecurity} --dsn=${dsn}`;

		await $`gel query "CREATE TYPE default::metric_entry {
    create required property id1 -> uuid;
    create required property createdAt -> datetime;
    };" --tls-security=${tlsSecurity} --dsn=${dsn}`;

		await $`gel query "CREATE TYPE default::users_transactions {
    create required property id1 -> int16;
    create required property balance -> int16;
    };" --tls-security=${tlsSecurity} --dsn=${dsn}`;

		await $`gel query "CREATE TYPE default::products_transactions {
    create required property id1 -> int16;
    create required property price -> int16;
    create required property stock -> int16;
    };" --tls-security=${tlsSecurity} --dsn=${dsn}`;

		await $`gel query "CREATE TYPE default::users_transactions_rollback {
    create required property id1 -> int16;
    create required property balance -> int16;
    };" --tls-security=${tlsSecurity} --dsn=${dsn}`;

		await $`gel query "CREATE TYPE default::users_nested_transactions {
    create required property id1 -> int16;
    create required property balance -> int16;
    };" --tls-security=${tlsSecurity} --dsn=${dsn}`;

		await $`gel query "CREATE TYPE default::internal_staff {
    create required property userId -> int16;
    };" --tls-security=${tlsSecurity} --dsn=${dsn}`;

		await $`gel query "CREATE TYPE default::custom_user {
    create required property id1 -> int16;
    };" --tls-security=${tlsSecurity} --dsn=${dsn}`;

		await $`gel query "CREATE TYPE default::ticket {
    create required property staffId -> int16;
    };" --tls-security=${tlsSecurity} --dsn=${dsn}`;

		await $`gel query "CREATE TYPE default::posts {
    create required property id1 -> int16;
    create property tags -> array<str>;
    };" --tls-security=${tlsSecurity} --dsn=${dsn}`;

		await $`gel query "CREATE TYPE dates_column {
    create property datetimeColumn -> datetime;
    create property local_datetimeColumn -> cal::local_datetime;
    create property local_dateColumn -> cal::local_date;
    create property local_timeColumn -> cal::local_time;
    
    create property durationColumn -> duration;
    create property relative_durationColumn -> cal::relative_duration;
    create property dateDurationColumn -> cal::date_duration;
    };" --tls-security=${tlsSecurity} --dsn=${dsn}`;

		await $`gel query "CREATE TYPE users_with_insert {
    create required property username -> str;
    create required property admin -> bool;
    };" --tls-security=${tlsSecurity} --dsn=${dsn}`;

		await $`gel query "CREATE TYPE users_test_with_and_without_timezone {
    create required property username -> str;
    create required property admin -> bool;
    };" --tls-security=${tlsSecurity} --dsn=${dsn}`;

		await $`gel query "CREATE TYPE default::arrays_tests {
    create property id1: int16 {
        create constraint exclusive;
    };
    create property tags: array<str>;
    create required property numbers: array<int32>;
    };" --tls-security=${tlsSecurity} --dsn=${dsn}`;

		await $`gel query "CREATE TYPE default::users_on_update {
    create required property id1 -> int16;
    create required property name -> str;
    create property update_counter -> int16 {
        SET default := 1
    };
    create property always_null -> str;
    create property updated_at -> datetime;
    };" --tls-security=${tlsSecurity} --dsn=${dsn}`;

		await $`gel query "CREATE TYPE default::json_table {
    create PROPERTY json: json;
    };" --tls-security=${tlsSecurity} --dsn=${dsn}`;

		await $`gel query "CREATE TYPE default::notifications {
    create required property id1 -> int16;
     create required property  sentAt: datetime {
          SET default := datetime_of_statement();
      };
    create property message -> str;
    };" --tls-security=${tlsSecurity} --dsn=${dsn}`;
		await $`gel query "CREATE TYPE default::user_notifications {
    create required property userId -> int16;
    create required property notificationId -> int16;
    create property categoryId -> int16;
    };" --tls-security=${tlsSecurity} --dsn=${dsn}`;

		await $`gel query "CREATE TYPE default::users1 {
    create required property id1: int16;
    create required property name: str;
    };" --tls-security=${tlsSecurity} --dsn=${dsn}`;
		await $`gel query "CREATE TYPE default::users2 {
    create required property id1: int16;
    create required property name: str;
    };" --tls-security=${tlsSecurity} --dsn=${dsn}`;

		await $`gel query "CREATE TYPE default::count_test {
    create required property id1: int16;
    create required property name: str;
    };" --tls-security=${tlsSecurity} --dsn=${dsn}`;

		await $`gel query "CREATE TYPE default::users_with_names {
    create required property id1: int16;
    create required property firstName: str;
    create required property lastName: str;
    create required property admin: bool;
    };" --tls-security=${tlsSecurity} --dsn=${dsn}`;

		await $`gel query "CREATE TYPE default::users_with_age {
    create required property id1: int16;
    create required property name: str;
    create required property age: int32;
    create required property city: str;
    };" --tls-security=${tlsSecurity} --dsn=${dsn}`;

		await $`gel query "CREATE TYPE default::s3files {
    create property id1 -> int16;
    create property file -> str;
    create property file_arr -> array<str>;
    create property file_default_fn -> str;
    create property f64 -> str;
    create property f16 -> str;
    create property f_int8 -> str;
    };" --tls-security=${tlsSecurity} --dsn=${dsn}`;
	});

	afterEach(async () => {
		await $`gel query "DELETE default::users;" --tls-security=${tlsSecurity} --dsn=${dsn}`;
		await $`gel query "DELETE default::prefixed_users;" --tls-security=${tlsSecurity} --dsn=${dsn}`;
		await $`gel query "DELETE default::some_new_users;" --tls-security=${tlsSecurity} --dsn=${dsn}`;
		await $`gel query "DELETE default::orders;" --tls-security=${tlsSecurity} --dsn=${dsn}`;
		await $`gel query "DELETE default::cities;" --tls-security=${tlsSecurity} --dsn=${dsn}`;
		await $`gel query "DELETE default::users_on_update;" --tls-security=${tlsSecurity} --dsn=${dsn}`;
		await $`gel query "DELETE default::aggregate_table;" --tls-security=${tlsSecurity} --dsn=${dsn}`;
		await $`gel query "DELETE mySchema::users;" --tls-security=${tlsSecurity} --dsn=${dsn}`;
		await $`gel query "DELETE default::count_test;" --tls-security=${tlsSecurity} --dsn=${dsn}`;
		await $`gel query "DELETE default::users1;" --tls-security=${tlsSecurity} --dsn=${dsn}`;
		await $`gel query "DELETE default::users2;" --tls-security=${tlsSecurity} --dsn=${dsn}`;
		await $`gel query "DELETE default::jsontest;" --tls-security=${tlsSecurity} --dsn=${dsn}`;
		await $`gel query "DELETE default::s3files;" --tls-security=${tlsSecurity} --dsn=${dsn}`;
	});

	afterAll(async () => {
		await $`gel query "DROP TYPE default::users" --tls-security=${tlsSecurity} --dsn=${dsn}`;
		await $`gel query "DROP TYPE default::users_with_cities" --tls-security=${tlsSecurity} --dsn=${dsn}`;
		await $`gel query "DROP TYPE default::users_with_undefined " --tls-security=${tlsSecurity} --dsn=${dsn}`;
		await $`gel query "DROP TYPE default::users_insert_select" --tls-security=${tlsSecurity} --dsn=${dsn}`;
		await $`gel query "DROP TYPE mySchema::users" --tls-security=${tlsSecurity} --dsn=${dsn}`;
		await $`gel query "DROP TYPE default::orders" --tls-security=${tlsSecurity} --dsn=${dsn}`;
		await $`gel query "DROP TYPE default::users_distinct" --tls-security=${tlsSecurity} --dsn=${dsn}`;
		await $`gel query "DROP TYPE default::users3" --tls-security=${tlsSecurity} --dsn=${dsn}`;
		await $`gel query "DROP TYPE default::cities" --tls-security=${tlsSecurity} --dsn=${dsn}`;
		await $`gel query "DROP TYPE default::courses" --tls-security=${tlsSecurity} --dsn=${dsn}`;
		await $`gel query "DROP TYPE default::course_categories" --tls-security=${tlsSecurity} --dsn=${dsn}`;
		await $`gel query "DROP TYPE default::jsontest" --tls-security=${tlsSecurity} --dsn=${dsn}`;
		await $`gel query "DROP TYPE default::sal_emp" --tls-security=${tlsSecurity} --dsn=${dsn}`;
		await $`gel query "DROP TYPE default::some_new_users" --tls-security=${tlsSecurity} --dsn=${dsn}`;
		await $`gel query "DROP TYPE default::aggregate_table" --tls-security=${tlsSecurity} --dsn=${dsn}`;
		await $`gel query "DROP TYPE default::prefixed_users" --tls-security=${tlsSecurity} --dsn=${dsn}`;
		await $`gel query "DROP TYPE default::empty_insert_single" --tls-security=${tlsSecurity} --dsn=${dsn}`;
		await $`gel query "DROP TYPE default::empty_insert_multiple" --tls-security=${tlsSecurity} --dsn=${dsn}`;
		await $`gel query "DROP TYPE default::products" --tls-security=${tlsSecurity} --dsn=${dsn}`;
		await $`gel query "DROP TYPE default::myprefix_test_prefixed_table_with_unique_name" --tls-security=${tlsSecurity} --dsn=${dsn}`;
		await $`gel query "DROP TYPE default::metric_entry" --tls-security=${tlsSecurity} --dsn=${dsn}`;
		await $`gel query "DROP TYPE default::users_transactions" --tls-security=${tlsSecurity} --dsn=${dsn}`;
		await $`gel query "DROP TYPE default::products_transactions" --tls-security=${tlsSecurity} --dsn=${dsn}`;
		await $`gel query "DROP TYPE default::users_transactions_rollback" --tls-security=${tlsSecurity} --dsn=${dsn}`;
		await $`gel query "DROP TYPE default::users_nested_transactions" --tls-security=${tlsSecurity} --dsn=${dsn}`;
		await $`gel query "DROP TYPE default::internal_staff" --tls-security=${tlsSecurity} --dsn=${dsn}`;
		await $`gel query "DROP TYPE default::custom_user" --tls-security=${tlsSecurity} --dsn=${dsn}`;
		await $`gel query "DROP TYPE default::ticket" --tls-security=${tlsSecurity} --dsn=${dsn}`;
		await $`gel query "DROP TYPE default::posts" --tls-security=${tlsSecurity} --dsn=${dsn}`;
		await $`gel query "DROP TYPE dates_column" --tls-security=${tlsSecurity} --dsn=${dsn}`;
		await $`gel query "DROP TYPE users_with_insert" --tls-security=${tlsSecurity} --dsn=${dsn}`;
		await $`gel query "DROP TYPE users_test_with_and_without_timezone" --tls-security=${tlsSecurity} --dsn=${dsn}`;
		await $`gel query "DROP TYPE default::arrays_tests" --tls-security=${tlsSecurity} --dsn=${dsn}`;
		await $`gel query "DROP TYPE default::users_on_update" --tls-security=${tlsSecurity} --dsn=${dsn}`;
		await $`gel query "DROP TYPE default::json_table" --tls-security=${tlsSecurity} --dsn=${dsn}`;
		await $`gel query "DROP TYPE default::notifications" --tls-security=${tlsSecurity} --dsn=${dsn}`;
		await $`gel query "DROP TYPE default::user_notifications" --tls-security=${tlsSecurity} --dsn=${dsn}`;
		await $`gel query "DROP TYPE default::users1" --tls-security=${tlsSecurity} --dsn=${dsn}`;
		await $`gel query "DROP TYPE default::users2" --tls-security=${tlsSecurity} --dsn=${dsn}`;
		await $`gel query "DROP TYPE default::count_test" --tls-security=${tlsSecurity} --dsn=${dsn}`;
		await $`gel query "DROP TYPE default::users_with_names" --tls-security=${tlsSecurity} --dsn=${dsn}`;
		await $`gel query "DROP MODULE mySchema;" --tls-security=${tlsSecurity} --dsn=${dsn}`;
		await $`gel query "DROP TYPE users_with_age;" --tls-security=${tlsSecurity} --dsn=${dsn}`;
		await $`gel query "DROP TYPE default::s3files;" --tls-security=${tlsSecurity} --dsn=${dsn}`;
	});

	async function setupSetOperationTest(db: GelJsDatabase) {
		await db.insert(cities2Table).values([
			{ id1: 1, name: 'New York' },
			{ id1: 2, name: 'London' },
			{ id1: 3, name: 'Tampa' },
		]);

		await db.insert(users2Table).values([
			{ id1: 1, name: 'John', cityId: 1 },
			{ id1: 2, name: 'Jane', cityId: 2 },
			{ id1: 3, name: 'Jack', cityId: 3 },
			{ id1: 4, name: 'Peter', cityId: 3 },
			{ id1: 5, name: 'Ben', cityId: 2 },
			{ id1: 6, name: 'Jill', cityId: 1 },
			{ id1: 7, name: 'Mary', cityId: 2 },
			{ id1: 8, name: 'Sally', cityId: 1 },
		]);
	}

	async function setupAggregateFunctionsTest(db: GelJsDatabase) {
		await db.insert(aggregateTable).values([
			{ id1: 1, name: 'value 1', a: 5, b: 10, c: 20 },
			{ id1: 2, name: 'value 1', a: 5, b: 20, c: 30 },
			{ id1: 3, name: 'value 2', a: 10, b: 50, c: 60 },
			{ id1: 4, name: 'value 3', a: 20, b: 20, c: null },
			{ id1: 5, name: 'value 4', a: null, b: 90, c: 120 },
			{ id1: 6, name: 'value 5', a: 80, b: 10, c: null },
			{ id1: 7, name: 'value 6', a: null, b: null, c: 150 },
		]);
	}

	test('table configs: unique third param', async () => {
		const cities1Table = gelTable(
			'cities1',
			{
				id: integer('id').primaryKey(),
				name: text('name').notNull(),
				state: text('state'),
			},
			(t) => ({
				f: unique('custom_name').on(t.name, t.state).nullsNotDistinct(),
				f1: unique('custom_name1').on(t.name, t.state),
			}),
		);

		const tableConfig = getTableConfig(cities1Table);

		expect(tableConfig.uniqueConstraints).toHaveLength(2);

		expect(tableConfig.uniqueConstraints[0]?.name).toBe('custom_name');
		expect(tableConfig.uniqueConstraints[0]?.nullsNotDistinct).toBe(true);
		expect(tableConfig.uniqueConstraints[0]?.columns.map((t) => t.name)).toEqual(['name', 'state']);

		expect(tableConfig.uniqueConstraints[1]?.name).toBe('custom_name1');
		expect(tableConfig.uniqueConstraints[1]?.nullsNotDistinct).toBe(false);
		expect(tableConfig.uniqueConstraints[1]?.columns.map((t) => t.name)).toEqual(['name', 'state']);
	});

	test('table configs: unique in column', async () => {
		const cities1Table = gelTable('cities1', {
			id: integer('id').primaryKey(),
			name: text('name').notNull().unique(),
			state: text('state').unique('custom'),
			field: text('field').unique('custom_field', { nulls: 'not distinct' }),
		});

		const tableConfig = getTableConfig(cities1Table);

		const columnName = tableConfig.columns.find((it) => it.name === 'name');

		expect(columnName?.uniqueName).toBe(uniqueKeyName(cities1Table, [columnName!.name]));
		expect(columnName?.isUnique).toBe(true);

		const columnState = tableConfig.columns.find((it) => it.name === 'state');
		expect(columnState?.uniqueName).toBe('custom');
		expect(columnState?.isUnique).toBe(true);

		const columnField = tableConfig.columns.find((it) => it.name === 'field');
		expect(columnField?.uniqueName).toBe('custom_field');
		expect(columnField?.isUnique).toBe(true);
		expect(columnField?.uniqueType).toBe('not distinct');
	});

	test('table config: foreign keys name', async () => {
		const table = gelTable(
			'cities',
			{
				id1: integer('id1').primaryKey(),
				name: text('name').notNull(),
				state: text('state'),
			},
			(t) => ({
				f: foreignKey({ foreignColumns: [t.id1], columns: [t.id1], name: 'custom_fk' }),
			}),
		);

		const tableConfig = getTableConfig(table);

		expect(tableConfig.foreignKeys).toHaveLength(1);
		expect(tableConfig.foreignKeys[0]!.getName()).toBe('custom_fk');
	});

	test('table config: primary keys name', async () => {
		const table = gelTable(
			'cities',
			{
				id: integer('id').primaryKey(),
				name: text('name').notNull(),
				state: text('state'),
			},
			(t) => ({
				f: primaryKey({ columns: [t.id, t.name], name: 'custom_pk' }),
			}),
		);

		const tableConfig = getTableConfig(table);

		expect(tableConfig.primaryKeys).toHaveLength(1);
		expect(tableConfig.primaryKeys[0]!.getName()).toBe('custom_pk');
	});

	test('select all fields', async (ctx) => {
		const { db } = ctx.gel;

		const now = Date.now();

		await db.insert(usersTable).values({ id1: 1, name: 'John' });

		const result = await db.select().from(usersTable);

		expect(result[0]!.createdAt).toBeInstanceOf(Date);
		// TODO 100 ms
		expect(Math.abs(result[0]!.createdAt.getTime() - now)).toBeLessThan(500);
		expect(result.map((it) => ({ ...it, id: undefined }))).toEqual([
			{
				id: undefined,
				id1: 1,
				name: 'John',
				verified: false,
				json: null,
				createdAt: result[0]!.createdAt,
			},
		]);
	});

	test('select sql', async (ctx) => {
		const { db } = ctx.gel;

		await db.insert(usersTable).values({ id1: 1, name: 'John' });
		const users = await db
			.select({
				name: sql`upper(${usersTable.name})`,
			})
			.from(usersTable);

		expect(users.map((it) => ({ ...it, id: undefined }))).toStrictEqual([{ id: undefined, name: 'JOHN' }]);
	});

	test('select typed sql', async (ctx) => {
		const { db } = ctx.gel;

		await db.insert(usersTable).values({ id1: 1, name: 'John' });

		const users = await db
			.select({
				name: sql<string>`upper(${usersTable.name})`,
			})
			.from(usersTable);

		expect(users.map((it) => ({ ...it, id: undefined }))).toEqual([{ name: 'JOHN' }]);
	});

	test('select with empty array in inArray', async (ctx) => {
		const { db } = ctx.gel;

		await db.insert(usersTable).values([
			{ id1: 1, name: 'John' },
			{ id1: 2, name: 'Jane' },
			{
				id1: 3,
				name: 'Jane',
			},
		]);
		const result = await db
			.select({
				name: sql`upper(${usersTable.name})`,
			})
			.from(usersTable)
			.where(inArray(usersTable.id1, []));

		expect(result.map((it) => ({ ...it, id: undefined }))).toEqual([]);
	});

	test('select with empty array in notInArray', async (ctx) => {
		const { db } = ctx.gel;

		await db.insert(usersTable).values([
			{ id1: 1, name: 'John' },
			{ id1: 2, name: 'Jane' },
			{
				id1: 3,
				name: 'Jane',
			},
		]);
		const result = await db
			.select({
				name: sql`upper(${usersTable.name})`,
			})
			.from(usersTable)
			.where(notInArray(usersTable.id1, []));

		expect(result.map((it) => ({ ...it, id: undefined }))).toEqual([
			{ name: 'JOHN' },
			{ name: 'JANE' },
			{
				name: 'JANE',
			},
		]);
	});

	test('$default function', async (ctx) => {
		const { db } = ctx.gel;

		const insertedOrder = await db.insert(orders).values({ id1: 1, region: 'Ukraine', amount: 1, quantity: 1 })
			.returning();
		const selectedOrder = await db.select().from(orders);

		expect(insertedOrder.map((it) => ({ ...it, id: undefined }))).toEqual([
			{
				id: undefined,
				amount: 1,
				id1: 1,
				quantity: 1,
				region: 'Ukraine',
				product: 'random_string',
			},
		]);

		expect(selectedOrder.map((it) => ({ ...it, id: undefined }))).toEqual([
			{
				id: undefined,
				id1: 1,
				amount: 1,
				quantity: 1,
				region: 'Ukraine',
				product: 'random_string',
			},
		]);
	});

	test('select distinct', async (ctx) => {
		const { db } = ctx.gel;

		const usersDistinctTable = gelTable('users_distinct', {
			id1: integer('id1').notNull(),
			name: text('name').notNull(),
			age: integer('age').notNull(),
		});

		await db.insert(usersDistinctTable).values([
			{ id1: 1, name: 'John', age: 24 },
			{ id1: 1, name: 'John', age: 24 },
			{ id1: 2, name: 'John', age: 25 },
			{ id1: 1, name: 'Jane', age: 24 },
			{ id1: 1, name: 'Jane', age: 26 },
		]);

		const users1 = await db.selectDistinct().from(usersDistinctTable).orderBy(
			usersDistinctTable.id1,
			usersDistinctTable.name,
		);

		const users2 = await db.selectDistinctOn([usersDistinctTable.id1]).from(usersDistinctTable).orderBy(
			usersDistinctTable.id1,
		);

		const users3 = await db.selectDistinctOn([usersDistinctTable.name], { name: usersDistinctTable.name }).from(
			usersDistinctTable,
		).orderBy(usersDistinctTable.name);

		const users4 = await db.selectDistinctOn([usersDistinctTable.id1, usersDistinctTable.age]).from(
			usersDistinctTable,
		).orderBy(usersDistinctTable.id1, usersDistinctTable.age);

		expect(users1).toEqual([
			{ id1: 1, name: 'Jane', age: 24 },
			{ id1: 1, name: 'Jane', age: 26 },
			{ id1: 1, name: 'John', age: 24 },
			{ id1: 2, name: 'John', age: 25 },
		]);

		expect(users2).toHaveLength(2);
		expect(users2[0]?.id1).toBe(1);
		expect(users2[1]?.id1).toBe(2);

		expect(users3).toHaveLength(2);
		expect(users3[0]?.name).toBe('Jane');
		expect(users3[1]?.name).toBe('John');

		expect(users4).toEqual([
			{ id1: 1, name: 'John', age: 24 },
			{ id1: 1, name: 'Jane', age: 26 },
			{ id1: 2, name: 'John', age: 25 },
		]);
	});

	test('insert returning sql', async (ctx) => {
		const { db } = ctx.gel;

		const users = await db
			.insert(usersTable)
			.values({ id1: 1, name: 'John' })
			.returning({
				name: sql`upper(${usersTable.name})`,
			});

		expect(users).toEqual([{ name: 'JOHN' }]);
	});

	test('delete returning sql', async (ctx) => {
		const { db } = ctx.gel;

		await db.insert(usersTable).values({ id1: 1, name: 'John' });
		const users = await db
			.delete(usersTable)
			.where(eq(usersTable.name, 'John'))
			.returning({
				name: sql`upper(${usersTable.name})`,
			});

		expect(users).toEqual([{ name: 'JOHN' }]);
	});

	test('update returning sql', async (ctx) => {
		const { db } = ctx.gel;

		await db.insert(usersTable).values({ id1: 1, name: 'John' });
		const users = await db
			.update(usersTable)
			.set({ name: 'Jane' })
			.where(eq(usersTable.name, 'John'))
			.returning({
				name: sql`upper(${usersTable.name})`,
			});

		expect(users).toEqual([{ name: 'JANE' }]);
	});

	test('update with returning all fields', async (ctx) => {
		const { db } = ctx.gel;

		const now = Date.now();

		await db.insert(usersTable).values({ id1: 1, name: 'John' });
		const users = await db.update(usersTable).set({ name: 'Jane' }).where(eq(usersTable.name, 'John')).returning();

		expect(users[0]!.createdAt).toBeInstanceOf(Date);
		expect(Math.abs(users[0]!.createdAt.getTime() - now)).toBeLessThan(500);
		expect(users).toEqual([
			{
				id1: 1,
				name: 'Jane',
				verified: false,
				json: null,
				createdAt: users[0]!.createdAt,
			},
		]);
	});

	test('update with returning partial', async (ctx) => {
		const { db } = ctx.gel;

		await db.insert(usersTable).values({ id1: 1, name: 'John' });
		const users = await db.update(usersTable).set({ name: 'Jane' }).where(eq(usersTable.name, 'John')).returning({
			id1: usersTable.id1,
			name: usersTable.name,
		});

		expect(users).toEqual([{ id1: 1, name: 'Jane' }]);
	});

	test('delete with returning all fields', async (ctx) => {
		const { db } = ctx.gel;

		const now = Date.now();

		await db.insert(usersTable).values({ id1: 1, name: 'John' });
		const users = await db.delete(usersTable).where(eq(usersTable.name, 'John')).returning();

		expect(users[0]!.createdAt).toBeInstanceOf(Date);
		expect(Math.abs(users[0]!.createdAt.getTime() - now)).toBeLessThan(500);
		expect(users.map((it) => ({ ...it, id: undefined }))).toEqual([
			{
				name: 'John',
				id1: 1,
				id: undefined,
				verified: false,
				json: null,
				createdAt: users[0]!.createdAt,
			},
		]);
	});

	test('delete with returning partial', async (ctx) => {
		const { db } = ctx.gel;

		await db.insert(usersTable).values({ id1: 1, name: 'John' });
		const users = await db.delete(usersTable).where(eq(usersTable.name, 'John')).returning({
			id1: usersTable.id1,
			name: usersTable.name,
		});

		expect(users.map((it) => ({ ...it, id: undefined }))).toEqual([{ id1: 1, name: 'John' }]);
	});

	test('insert + select', async (ctx) => {
		const { db } = ctx.gel;

		await db.insert(usersTable).values({ id1: 1, name: 'John' });
		const result = await db.select().from(usersTable);
		expect(result).toEqual([
			{
				name: 'John',
				id1: 1,
				verified: false,
				json: null,
				createdAt: result[0]!.createdAt,
			},
		]);

		await db.insert(usersTable).values({ id1: 2, name: 'Jane' });
		const result2 = await db.select().from(usersTable);
		expect(result2).toEqual([
			{ id1: 1, name: 'John', verified: false, json: null, createdAt: result2[0]!.createdAt },
			{ id1: 2, name: 'Jane', verified: false, json: null, createdAt: result2[1]!.createdAt },
		]);
	});

	test('json insert', async (ctx) => {
		const { db } = ctx.gel;

		await db.insert(usersTable).values({ id1: 1, name: 'John', json: ['foo', 'bar'] });
		const result = await db
			.select({
				id1: usersTable.id1,
				name: usersTable.name,
				json: usersTable.json,
			})
			.from(usersTable);

		expect(result).toEqual([
			{
				id1: 1,
				name: 'John',
				json: ['foo', 'bar'],
			},
		]);
	});

	test('insert with overridden default values', async (ctx) => {
		const { db } = ctx.gel;

		await db.insert(usersTable).values({ id1: 1, name: 'John', verified: true });
		const result = await db.select().from(usersTable);

		expect(result).toEqual([
			{
				id1: 1,
				name: 'John',
				verified: true,
				json: null,
				createdAt: result[0]!.createdAt,
			},
		]);
	});

	test('insert many', async (ctx) => {
		const { db } = ctx.gel;

		await db.insert(usersTable).values([
			{ id1: 1, name: 'John' },
			{ id1: 2, name: 'Bruce', json: ['foo', 'bar'], verified: true },
			{ id1: 3, name: 'Jane' },
			{ id1: 4, name: 'Austin', verified: true },
		]);
		const result = await db
			.select({
				name: usersTable.name,
				json: usersTable.json,
				verified: usersTable.verified,
			})
			.from(usersTable);

		expect(result).toEqual([
			{ name: 'John', json: null, verified: false },
			{ name: 'Bruce', json: ['foo', 'bar'], verified: true },
			{ name: 'Jane', json: null, verified: false },
			{ name: 'Austin', json: null, verified: true },
		]);
	});

	test('insert many with returning', async (ctx) => {
		const { db } = ctx.gel;

		const result = await db
			.insert(usersTable)
			.values([
				{ id1: 1, name: 'John' },
				{ id1: 2, name: 'Bruce', json: ['foo', 'bar'] },
				{ id1: 3, name: 'Jane' },
				{
					id1: 4,
					name: 'Austin',
					verified: true,
				},
			])
			.returning({
				name: usersTable.name,
				json: usersTable.json,
				verified: usersTable.verified,
			});

		expect(result).toEqual([
			{ name: 'John', json: null, verified: false },
			{ name: 'Bruce', json: ['foo', 'bar'], verified: false },
			{ name: 'Jane', json: null, verified: false },
			{ name: 'Austin', json: null, verified: true },
		]);
	});

	test('select with group by as field', async (ctx) => {
		const { db } = ctx.gel;

		await db.insert(usersTable).values([
			{ id1: 1, name: 'John' },
			{ id1: 2, name: 'Jane' },
			{
				id1: 3,
				name: 'Jane',
			},
		]);

		const result = await db.select({ name: usersTable.name }).from(usersTable).groupBy(usersTable.name);

		expect(result).toEqual([{ name: 'Jane' }, { name: 'John' }]);
	});

	test('select with exists', async (ctx) => {
		const { db } = ctx.gel;

		await db.insert(usersTable).values([
			{ id1: 1, name: 'John' },
			{ id1: 2, name: 'Jane' },
			{
				id1: 3,
				name: 'Jane',
			},
		]);

		const user = alias(usersTable, 'user');
		const result = await db
			.select({ name: usersTable.name })
			.from(usersTable)
			.where(
				exists(
					db
						.select({ one: sql`1` })
						.from(user)
						.where(and(eq(usersTable.name, 'John'), eq(user.id1, usersTable.id1))),
				),
			);

		expect(result).toEqual([{ name: 'John' }]);
	});

	test('select with group by as sql', async (ctx) => {
		const { db } = ctx.gel;

		await db.insert(usersTable).values([
			{ id1: 1, name: 'John' },
			{ id1: 2, name: 'Jane' },
			{
				id1: 3,
				name: 'Jane',
			},
		]);

		const result = await db
			.select({ name: usersTable.name })
			.from(usersTable)
			.groupBy(sql`${usersTable.name}`);

		expect(result).toEqual([{ name: 'Jane' }, { name: 'John' }]);
	});

	test.skip('select with group by as sql + column', async (ctx) => {
		const { db } = ctx.gel;

		await db.insert(usersTable).values([
			{ id1: 1, name: 'John' },
			{ id1: 2, name: 'Jane' },
			{
				id1: 3,
				name: 'Jane',
			},
		]);

		const result = await db
			.select({ name: usersTable.name })
			.from(usersTable)
			.groupBy(sql`${usersTable.name}`, usersTable.id1);

		expect(result).toEqual([{ name: 'Jane' }, { name: 'John' }, { name: 'Jane' }]);
	});

	test('select with group by as column + sql', async (ctx) => {
		const { db } = ctx.gel;

		await db.insert(usersTable).values([
			{ id1: 1, name: 'John' },
			{ id1: 2, name: 'Jane' },
			{
				id1: 3,
				name: 'Jane',
			},
		]);

		const result = await db
			.select({ name: usersTable.name })
			.from(usersTable)
			.groupBy(usersTable.id1, sql`${usersTable.name}`);

		expect(result).toEqual([{ name: 'John' }, { name: 'Jane' }, { name: 'Jane' }]);
	});

	test('select with group by complex query', async (ctx) => {
		const { db } = ctx.gel;

		await db.insert(usersTable).values([
			{ id1: 1, name: 'John' },
			{ id1: 2, name: 'Jane' },
			{
				id1: 3,
				name: 'Jane',
			},
		]);

		const result = await db
			.select({ name: usersTable.name })
			.from(usersTable)
			.groupBy(usersTable.id1, sql`${usersTable.name}`)
			.orderBy(asc(usersTable.name))
			.limit(1);

		expect(result).toEqual([{ name: 'Jane' }]);
	});

	test('build query', async (ctx) => {
		const { db } = ctx.gel;

		const query = db.select({ id: usersTable.id1, name: usersTable.name }).from(usersTable).groupBy(
			usersTable.id1,
			usersTable.name,
		).toSQL();

		expect(query).toEqual({
			sql: 'select "users"."id1", "users"."name" from "users" group by "users"."id1", "users"."name"',
			params: [],
		});
	});

	test('insert sql', async (ctx) => {
		const { db } = ctx.gel;

		await db.insert(usersTable).values({ id1: 1, name: sql`${'John'}` });
		const result = await db.select({ name: usersTable.name }).from(usersTable);
		expect(result).toEqual([{ name: 'John' }]);
	});

	test('partial join with alias', async (ctx) => {
		const { db } = ctx.gel;
		const customerAlias = alias(usersTable, 'customer');

		await db.insert(usersTable).values([
			{ id1: 10, name: 'Ivan' },
			{ id1: 11, name: 'Hans' },
		]);
		const result = await db
			.select({
				user: {
					id1: usersTable.id1,
					name: usersTable.name,
				},
				customer: {
					id1: customerAlias.id1,
					name: customerAlias.name,
				},
			})
			.from(usersTable)
			.leftJoin(customerAlias, eq(customerAlias.id1, 11))
			.where(eq(usersTable.id1, 10));

		expect(result).toEqual([
			{
				user: { id1: 10, name: 'Ivan' },
				customer: { id1: 11, name: 'Hans' },
			},
		]);
	});

	test('full join with alias', async (ctx) => {
		const { db } = ctx.gel;

		const gelTable = gelTableCreator((name) => `prefixed_${name}`);

		const users = gelTable('users', {
			id1: integer('id1').primaryKey(),
			name: text('name').notNull(),
		});

		const customers = alias(users, 'customer');

		await db.insert(users).values([
			{ id1: 10, name: 'Ivan' },
			{ id1: 11, name: 'Hans' },
		]);
		const result = await db.select().from(users).leftJoin(customers, eq(customers.id1, 11)).where(
			eq(users.id1, 10),
		);

		expect(result).toEqual([
			{
				users: {
					id1: 10,
					name: 'Ivan',
				},
				customer: {
					id1: 11,
					name: 'Hans',
				},
			},
		]);
	});

	test('select from alias', async (ctx) => {
		const { db } = ctx.gel;

		const gelTable = gelTableCreator((name) => `prefixed_${name}`);

		const users = gelTable('users', {
			id1: integer('id1'),
			name: text('name').notNull(),
		});

		const user = alias(users, 'user');
		const customers = alias(users, 'customer');

		await db.insert(users).values([
			{ id1: 10, name: 'Ivan' },
			{ id1: 11, name: 'Hans' },
		]);
		const result = await db.select().from(user).leftJoin(customers, eq(customers.id1, 11)).where(eq(user.id1, 10));

		expect(result).toEqual([
			{
				user: {
					id1: 10,
					name: 'Ivan',
				},
				customer: {
					id1: 11,
					name: 'Hans',
				},
			},
		]);
	});

	test('insert with spaces', async (ctx) => {
		const { db } = ctx.gel;

		await db.insert(usersTable).values({ id1: 1, name: sql`'Jo   h     n'` });
		const result = await db.select({ id1: usersTable.id1, name: usersTable.name }).from(usersTable);

		expect(result).toEqual([{ id1: 1, name: 'Jo   h     n' }]);
	});

	test('prepared statement', async (ctx) => {
		const { db } = ctx.gel;

		await db.insert(usersTable).values({ id1: 1, name: 'John' });
		const statement = db
			.select({
				name: usersTable.name,
			})
			.from(usersTable)
			.prepare('statement1');
		const result = await statement.execute();

		expect(result).toEqual([{ name: 'John' }]);
	});

	test('insert: placeholders on columns with encoder', async (ctx) => {
		const { db } = ctx.gel;

		const statement = db
			.insert(usersTable)
			.values({
				id1: 1,
				name: 'John',
				json: sql.placeholder('json'),
			})
			.prepare('encoder_statement');

		await statement.execute({ json: ['foo', 'bar'] });

		const result = await db
			.select({
				json: usersTable.json,
			})
			.from(usersTable);

		expect(result).toEqual([{ json: ['foo', 'bar'] }]);
	});

	test('prepared statement reuse', async (ctx) => {
		const { db } = ctx.gel;

		const stmt = db
			.insert(usersTable)
			.values({
				id1: sql.placeholder('id1'),
				verified: true,
				name: sql.placeholder('name'),
			})
			.prepare('stmt2');

		for (let i = 1; i < 11; i++) {
			await stmt.execute({ id1: i, name: `John ${i}` });
		}

		const result = await db
			.select({
				name: usersTable.name,
				verified: usersTable.verified,
			})
			.from(usersTable);

		expect(result).toEqual([
			{ name: 'John 1', verified: true },
			{ name: 'John 2', verified: true },
			{ name: 'John 3', verified: true },
			{ name: 'John 4', verified: true },
			{ name: 'John 5', verified: true },
			{ name: 'John 6', verified: true },
			{ name: 'John 7', verified: true },
			{ name: 'John 8', verified: true },
			{ name: 'John 9', verified: true },
			{ name: 'John 10', verified: true },
		]);
	});

	test('prepared statement with placeholder in .where', async (ctx) => {
		const { db } = ctx.gel;

		await db.insert(usersTable).values({ id1: 1, name: 'John' });
		const stmt = db
			.select({
				id1: usersTable.id1,
				name: usersTable.name,
			})
			.from(usersTable)
			.where(eq(usersTable.id1, sql.placeholder('id1')))
			.prepare('stmt3');
		const result = await stmt.execute({ id1: 1 });

		expect(result).toEqual([{ id1: 1, name: 'John' }]);
	});

	test('prepared statement with placeholder in .limit', async (ctx) => {
		const { db } = ctx.gel;

		await db.insert(usersTable).values({ id1: 1, name: 'John' });
		const stmt = db
			.select({
				id1: usersTable.id1,
				name: usersTable.name,
			})
			.from(usersTable)
			.where(eq(usersTable.id1, sql.placeholder('id1')))
			.limit(sql.placeholder('limit'))
			.prepare('stmt_limit');

		const result = await stmt.execute({ id1: 1, limit: 1 });

		expect(result).toEqual([{ id1: 1, name: 'John' }]);
		expect(result).toHaveLength(1);
	});

	test('prepared statement with placeholder in .offset', async (ctx) => {
		const { db } = ctx.gel;

		await db.insert(usersTable).values([
			{ id1: 1, name: 'John' },
			{ id1: 2, name: 'John1' },
		]);
		const stmt = db
			.select({
				id1: usersTable.id1,
				name: usersTable.name,
			})
			.from(usersTable)
			.offset(sql.placeholder('offset'))
			.prepare('stmt_offset');

		const result = await stmt.execute({ offset: 1 });

		expect(result).toEqual([{ id1: 2, name: 'John1' }]);
	});

	test('prepared statement built using $dynamic', async (ctx) => {
		const { db } = ctx.gel;

		function withLimitOffset(qb: any) {
			return qb.limit(sql.placeholder('limit')).offset(sql.placeholder('offset'));
		}

		await db.insert(usersTable).values([
			{ id1: 1, name: 'John' },
			{ id1: 2, name: 'John1' },
		]);
		const stmt = db
			.select({
				id1: usersTable.id1,
				name: usersTable.name,
			})
			.from(usersTable)
			.$dynamic();
		withLimitOffset(stmt).prepare('stmt_limit');

		const result = await stmt.execute({ limit: 1, offset: 1 });

		expect(result).toEqual([{ id1: 2, name: 'John1' }]);
		expect(result).toHaveLength(1);
	});

	test('Query check: Insert all defaults in 1 row', async (ctx) => {
		const { db } = ctx.gel;

		const users = gelTable('users', {
			id: integer('id'),
			name: text('name').default('Dan'),
			state: text('state'),
		});

		const query = db.insert(users).values({}).toSQL();

		expect(query).toEqual({
			sql: 'insert into "users" ("id", "name", "state") values (default, default, default)',
			params: [],
		});
	});

	test('Query check: Insert all defaults in multiple rows', async (ctx) => {
		const { db } = ctx.gel;

		const users = gelTable('users', {
			id: integer('id'),
			name: text('name').default('Dan'),
			state: text('state').default('UA'),
		});

		const query = db.insert(users).values([{}, {}]).toSQL();

		expect(query).toEqual({
			sql:
				'insert into "users" ("id", "name", "state") values (default, default, default), (default, default, default)',
			params: [],
		});
	});

	test('Insert all defaults in 1 row', async (ctx) => {
		const { db } = ctx.gel;

		const users = gelTable('empty_insert_single', {
			id1: integer('id1'),
			name: text('name').default('Dan'),
			state: text('state'),
		});

		await db.insert(users).values({});

		const res = await db.select().from(users);

		expect(res).toEqual([{ id1: null, name: 'Dan', state: null }]);
	});

	test('Insert all defaults in multiple rows', async (ctx) => {
		const { db } = ctx.gel;

		const users = gelTable('empty_insert_multiple', {
			id: integer('id'),
			name: text('name').default('Dan'),
			state: text('state'),
		});

		await db.insert(users).values([{}, {}]);

		const res = await db.select().from(users);

		expect(res.map((it) => ({ ...it, id: undefined }))).toEqual([
			{ id: undefined, name: 'Dan', state: null },
			{ id: undefined, name: 'Dan', state: null },
		]);
	});

	// TODO not supported in gel
	test.todo('build query insert with onConflict do update', async (ctx) => {
		const { db } = ctx.gel;

		const query = db
			.insert(usersTable)
			.values({ id1: 1, name: 'John', json: ['foo', 'bar'] })
			// .onConflictDoUpdate({ target: usersTable.id1, set: { name: 'John1' } })
			.toSQL();

		expect(query).toEqual({
			sql:
				'insert into "users" ("id1", "name", "verified", "json", "created_at") values ($1, $2, default, $3, default) on conflict ("id1") do update set "name" = $4',
			params: [1, 'John', ['foo', 'bar'], 'John1'],
		});
	});

	// TODO on conflict not supported in gel
	test.todo('build query insert with onConflict do update / multiple columns', async (ctx) => {
		const { db } = ctx.gel;

		const query = db
			.insert(usersTable)
			.values({ id1: 1, name: 'John', json: ['foo', 'bar'] })
			// .onConflictDoUpdate({ target: [usersTable.id1, usersTable.name], set: { name: 'John1' } })
			.toSQL();

		expect(query).toEqual({
			sql:
				'insert into "users" ("id1", "name", "verified", "json", "created_at") values ($1, $2, default, $3, default) on conflict ("id1","name") do update set "name" = $4',
			params: [1, 'John', ['foo', 'bar'], 'John1'],
		});
	});

	// TODO on conflict not supported in gel
	test.todo('build query insert with onConflict do nothing', async (ctx) => {
		const { db } = ctx.gel;

		const query = db
			.insert(usersTable)
			.values({ id1: 1, name: 'John', json: ['foo', 'bar'] })
			// .onConflictDoNothing()
			.toSQL();

		expect(query).toEqual({
			sql:
				'insert into "users" ("id1", "name", "verified", "json", "created_at") values ($1, $2, default, 32, default) on conflict do nothing',
			params: [1, 'John', ['foo', 'bar']],
		});
	});

	// TODO on conflict not supported
	test.todo('build query insert with onConflict do nothing + target', async (ctx) => {
		const { db } = ctx.gel;

		const query = db
			.insert(usersTable)
			.values({ id1: 1, name: 'John', json: ['foo', 'bar'] })
			// .onConflictDoNothing({ target: usersTable.id1 })
			.toSQL();

		expect(query).toEqual({
			sql:
				'insert into "users" ("id1", "name", "verified", "json", "created_at") values ($1, $2, default, $3, default) on conflict ("id1") do nothing',
			params: [1, 'John', ['foo', 'bar']],
		});
	});

	// TODO on conflict not supported in gel
	test.todo('insert with onConflict do update', async (ctx) => {
		const { db } = ctx.gel;

		await db.insert(usersTable).values({ id1: 1, name: 'John' });

		await db
			.insert(usersTable)
			.values({ id1: 1, name: 'John' });
		// .onConflictDoUpdate({ target: usersTable.id1, set: { name: 'John1' } });

		const res = await db.select({ id1: usersTable.id1, name: usersTable.name }).from(usersTable).where(
			eq(usersTable.id1, 1),
		);

		expect(res).toEqual([{ id1: 1, name: 'John1' }]);
	});

	// TODO on conflict does not supported
	test.todo('insert with onConflict do nothing', async (ctx) => {
		const { db } = ctx.gel;

		await db.insert(usersTable).values({ id1: 1, name: 'John' });

		// await db.insert(usersTable).values({ id1: 1, name: 'John' }).onConflictDoNothing();

		const res = await db.select({ id1: usersTable.id1, name: usersTable.name }).from(usersTable).where(
			eq(usersTable.id1, 1),
		);

		expect(res).toEqual([{ id1: 1, name: 'John' }]);
	});

	// TODO on conflict does not supported
	test.todo('insert with onConflict do nothing + target', async (ctx) => {
		const { db } = ctx.gel;

		await db.insert(usersTable).values({ id1: 1, name: 'John' });

		// await db.insert(usersTable).values({ id1: 1, name: 'John' }).onConflictDoNothing({
		// target: usersTable.id1,
		// });

		const res = await db.select({ id1: usersTable.id1, name: usersTable.name }).from(usersTable).where(
			eq(usersTable.id1, 1),
		);

		expect(res).toEqual([{ id1: 1, name: 'John' }]);
	});

	test('left join (flat object fields)', async (ctx) => {
		const { db } = ctx.gel;

		const { id1: cityId } = await db
			.insert(citiesTable)
			.values([
				{ id1: 1, name: 'Paris', state: 'Unknown' },
				{ id1: 2, name: 'London', state: 'Unknown' },
			])
			.returning({ id1: citiesTable.id1 })
			.then((rows) => rows[0]!);

		await db.insert(users2Table).values([
			{ id1: 1, name: 'John', cityId },
			{ id1: 2, name: 'Jane', cityId },
		]);

		const res = await db
			.select({
				userId: users2Table.id1,
				userName: users2Table.name,
				cityId: citiesTable.id1,
				cityName: citiesTable.name,
			})
			.from(users2Table)
			.leftJoin(citiesTable, eq(users2Table.cityId, citiesTable.id1));

		expect(res).toEqual([
			{ userId: 1, userName: 'John', cityId, cityName: 'Paris' },
			{ userId: 2, userName: 'Jane', cityId, cityName: 'Paris' },
		]);
	});

	test('left join (grouped fields)', async (ctx) => {
		const { db } = ctx.gel;

		const { id1: cityId } = await db
			.insert(citiesTable)
			.values([
				{ id1: 1, name: 'Paris' },
				{ id1: 2, name: 'London' },
			])
			.returning({ id1: citiesTable.id1 })
			.then((rows) => rows[0]!);

		await db.insert(users2Table).values([
			{ id1: 1, name: 'John', cityId },
			{ id1: 2, name: 'Jane', cityId },
		]);

		const res = await db
			.select({
				id: users2Table.id1,
				user: {
					name: users2Table.name,
					nameUpper: sql<string>`upper(${users2Table.name})`,
				},
				city: {
					id: citiesTable.id1,
					name: citiesTable.name,
					nameUpper: sql<string>`upper(${citiesTable.name})`,
				},
			})
			.from(users2Table)
			.leftJoin(citiesTable, eq(users2Table.cityId, citiesTable.id1));

		expect(res).toEqual([
			{
				id: 1,
				user: { name: 'John', nameUpper: 'JOHN' },
				city: { id: cityId, name: 'Paris', nameUpper: 'PARIS' },
			},
			{
				id: 2,
				user: { name: 'Jane', nameUpper: 'JANE' },
				city: { id: cityId, name: 'Paris', nameUpper: 'PARIS' },
			},
		]);
	});

	test('left join (all fields)', async (ctx) => {
		const { db } = ctx.gel;

		const { id1: cityId } = await db
			.insert(citiesTable)
			.values([
				{ id1: 1, name: 'Paris' },
				{ id1: 2, name: 'London' },
			])
			.returning({ id1: citiesTable.id1 })
			.then((rows) => rows[0]!);

		await db.insert(users2Table).values([
			{ id1: 1, name: 'John', cityId },
			{ id1: 2, name: 'Jane', cityId },
		]);

		const res = await db.select().from(users2Table).leftJoin(citiesTable, eq(users2Table.cityId, citiesTable.id1));

		expect(res).toEqual([
			{
				some_new_users: {
					id1: 1,
					name: 'John',
					cityId,
				},
				cities: {
					id1: cityId,
					name: 'Paris',
					state: null,
				},
			},
			{
				some_new_users: {
					id1: 2,
					name: 'Jane',
					cityId,
				},
				cities: {
					id1: cityId,
					name: 'Paris',
					state: null,
				},
			},
		]);
	});

	test('join subquery', async (ctx) => {
		const { db } = ctx.gel;

		await db.insert(courseCategoriesTable).values([
			{ id1: 1, name: 'Category 1' },
			{ id1: 2, name: 'Category 2' },
			{
				id1: 3,
				name: 'Category 3',
			},
			{ id1: 4, name: 'Category 4' },
		]);

		await db.insert(coursesTable).values([
			{ id1: 1, name: 'Development', categoryId: 2 },
			{ id1: 2, name: 'IT & Software', categoryId: 3 },
			{ id1: 3, name: 'Marketing', categoryId: 4 },
			{ id1: 4, name: 'Design', categoryId: 1 },
		]);

		const sq2 = db
			.select({
				categoryId: courseCategoriesTable.id1,
				category: courseCategoriesTable.name,
				total: sql<number>`count(${courseCategoriesTable.id1})`,
			})
			.from(courseCategoriesTable)
			.groupBy(courseCategoriesTable.id1, courseCategoriesTable.name)
			.as('sq2');

		const res = await db
			.select({
				courseName: coursesTable.name,
				categoryId: sq2.categoryId,
			})
			.from(coursesTable)
			.leftJoin(sq2, eq(coursesTable.categoryId, sq2.categoryId))
			.orderBy(coursesTable.name);

		expect(res).toEqual([
			{ courseName: 'Design', categoryId: 1 },
			{ courseName: 'Development', categoryId: 2 },
			{ courseName: 'IT & Software', categoryId: 3 },
			{ courseName: 'Marketing', categoryId: 4 },
		]);
	});

	test('with ... select', async (ctx) => {
		const { db } = ctx.gel;

		await db.insert(orders).values([
			{ region: 'Europe', product: 'A', amount: 10, quantity: 1 },
			{ region: 'Europe', product: 'A', amount: 20, quantity: 2 },
			{ region: 'Europe', product: 'B', amount: 20, quantity: 2 },
			{ region: 'Europe', product: 'B', amount: 30, quantity: 3 },
			{ region: 'US', product: 'A', amount: 30, quantity: 3 },
			{ region: 'US', product: 'A', amount: 40, quantity: 4 },
			{ region: 'US', product: 'B', amount: 40, quantity: 4 },
			{ region: 'US', product: 'B', amount: 50, quantity: 5 },
		]);

		const regionalSales = db.$with('regional_sales').as(
			db
				.select({
					region: orders.region,
					totalSales: sql<number>`sum(${orders.amount})`.as('total_sales'),
				})
				.from(orders)
				.groupBy(orders.region),
		);

		const topRegions = db.$with('top_regions').as(
			db
				.select({
					region: regionalSales.region,
				})
				.from(regionalSales)
				.where(
					gt(
						regionalSales.totalSales,
						db.select({ sales: sql`sum(${regionalSales.totalSales})/10` }).from(regionalSales),
					),
				),
		);

		const result1 = await db
			.with(regionalSales, topRegions)
			.select({
				region: orders.region,
				product: orders.product,
				productUnits: sql<number>`sum(${orders.quantity})::int`,
				productSales: sql<number>`sum(${orders.amount})::int`,
			})
			.from(orders)
			.where(inArray(orders.region, db.select({ region: topRegions.region }).from(topRegions)))
			.groupBy(orders.region, orders.product)
			.orderBy(orders.region, orders.product);
		const result2 = await db
			.with(regionalSales, topRegions)
			.selectDistinct({
				region: orders.region,
				product: orders.product,
				productUnits: sql<number>`sum(${orders.quantity})::int`,
				productSales: sql<number>`sum(${orders.amount})::int`,
			})
			.from(orders)
			.where(inArray(orders.region, db.select({ region: topRegions.region }).from(topRegions)))
			.groupBy(orders.region, orders.product)
			.orderBy(orders.region, orders.product);
		const result3 = await db
			.with(regionalSales, topRegions)
			.selectDistinctOn([orders.region], {
				region: orders.region,
				productUnits: sql<number>`sum(${orders.quantity})::int`,
				productSales: sql<number>`sum(${orders.amount})::int`,
			})
			.from(orders)
			.where(inArray(orders.region, db.select({ region: topRegions.region }).from(topRegions)))
			.groupBy(orders.region)
			.orderBy(orders.region);

		expect(result1).toEqual([
			{
				region: 'Europe',
				product: 'A',
				productUnits: 3,
				productSales: 30,
			},
			{
				region: 'Europe',
				product: 'B',
				productUnits: 5,
				productSales: 50,
			},
			{
				region: 'US',
				product: 'A',
				productUnits: 7,
				productSales: 70,
			},
			{
				region: 'US',
				product: 'B',
				productUnits: 9,
				productSales: 90,
			},
		]);
		expect(result2).toEqual(result1);
		expect(result3).toEqual([
			{
				region: 'Europe',
				productUnits: 8,
				productSales: 80,
			},
			{
				region: 'US',
				productUnits: 16,
				productSales: 160,
			},
		]);
	});

	test('with ... update', async (ctx) => {
		const { db } = ctx.gel;

		const products = gelTable('products', {
			id1: integer('id1'),
			price: decimal('price').notNull(),
			cheap: boolean('cheap').notNull().default(false),
		});

		await db.insert(products).values([
			{ id1: 1, price: '10.99' },
			{ id1: 2, price: '25.85' },
			{ id1: 3, price: '32.99' },
			{ id1: 4, price: '2.50' },
			{ id1: 5, price: '4.59' },
		]);

		const averagePrice = db.$with('average_price').as(
			db
				.select({
					value: sql`avg(${products.price})`.as('value'),
				})
				.from(products),
		);

		const result = await db
			.with(averagePrice)
			.update(products)
			.set({
				cheap: true,
			})
			.where(lt(products.price, sql`(select * from ${averagePrice})`))
			.returning({
				id1: products.id1,
			});

		expect(result).toEqual([{ id1: 1 }, { id1: 4 }, { id1: 5 }]);
	});

	test('with ... insert', async (ctx) => {
		const { db } = ctx.gel;

		const users = gelTable('users_with_insert', {
			username: text('username').notNull(),
			admin: boolean('admin').notNull(),
		});

		const userCount = db.$with('user_count').as(
			db
				.select({
					value: sql`count(*)`.as('value'),
				})
				.from(users),
		);

		const result = await db
			.with(userCount)
			.insert(users)
			.values([{ username: 'user1', admin: sql`((select * from ${userCount}) = 0)` }])
			.returning({
				admin: users.admin,
			});

		expect(result).toEqual([{ admin: true }]);
	});

	test('with ... delete', async (ctx) => {
		const { db } = ctx.gel;

		await db.insert(orders).values([
			{ id1: 1, region: 'Europe', product: 'A', amount: 10, quantity: 1 },
			{ id1: 2, region: 'Europe', product: 'A', amount: 20, quantity: 2 },
			{ id1: 3, region: 'Europe', product: 'B', amount: 20, quantity: 2 },
			{ id1: 4, region: 'Europe', product: 'B', amount: 30, quantity: 3 },
			{ id1: 5, region: 'US', product: 'A', amount: 30, quantity: 3 },
			{ id1: 6, region: 'US', product: 'A', amount: 40, quantity: 4 },
			{ id1: 7, region: 'US', product: 'B', amount: 40, quantity: 4 },
			{ id1: 8, region: 'US', product: 'B', amount: 50, quantity: 5 },
		]);

		const averageAmount = db.$with('average_amount').as(
			db
				.select({
					value: sql`avg(${orders.amount})`.as('value'),
				})
				.from(orders),
		);

		const result = await db
			.with(averageAmount)
			.delete(orders)
			.where(gt(orders.amount, sql`(select * from ${averageAmount})`))
			.returning({
				id1: orders.id1,
			});

		expect(result).toEqual([{ id1: 6 }, { id1: 7 }, { id1: 8 }]);
	});

	test('select from subquery sql', async (ctx) => {
		const { db } = ctx.gel;

		await db.insert(users3Table).values([
			{ id1: 1, name: 'John' },
			{ id1: 2, name: 'Jane' },
		]);

		const sq = db
			.select({ name: sql<string>`${users3Table.name} || ' modified'`.as('name') })
			.from(users3Table)
			.as('sq');

		const res = await db.select({ name: sq.name }).from(sq);

		expect(res).toEqual([{ name: 'John modified' }, { name: 'Jane modified' }]);
	});

	test('select a field without joining its table', (ctx) => {
		const { db } = ctx.gel;

		expect(() => db.select({ name: users3Table.name }).from(usersTable).prepare('query')).toThrowError();
	});

	test('select all fields from subquery without alias', (ctx) => {
		const { db } = ctx.gel;

		const sq = db.$with('sq').as(db.select({ name: sql<string>`upper(${users3Table.name})` }).from(users3Table));

		expect(() => db.select().from(sq).prepare('query')).toThrowError();
	});

	test('select count()', async (ctx) => {
		const { db } = ctx.gel;

		await db.insert(usersTable).values([
			{ id1: 1, name: 'John' },
			{ id1: 2, name: 'Jane' },
		]);

		const res = await db.select({ count: sql`count(*)` }).from(usersTable);

		expect(res).toEqual([{ count: 2 }]);
	});

	test('select count w/ custom mapper', async (ctx) => {
		const { db } = ctx.gel;

		function count(value: GelColumn | SQLWrapper): SQL<number>;
		function count(value: GelColumn | SQLWrapper, alias: string): SQL.Aliased<number>;
		function count(value: GelColumn | SQLWrapper, alias?: string): SQL<number> | SQL.Aliased<number> {
			const result = sql`count(${value})`.mapWith(Number);
			if (!alias) {
				return result;
			}
			return result.as(alias);
		}

		await db.insert(usersTable).values([
			{ id1: 1, name: 'John' },
			{ id1: 2, name: 'Jane' },
		]);

		const res = await db.select({ count: count(sql`*`) }).from(usersTable);

		expect(res).toEqual([{ count: 2 }]);
	});

	test('array types', async (ctx) => {
		const { db } = ctx.gel;

		const values: (typeof salEmp.$inferSelect)[] = [
			{
				name: 'John',
				payByQuarter: [10000, 10000, 10000, 10000],
			},
			{
				name: 'Carol',
				payByQuarter: [20000, 25000, 25000, 25000],
			},
		];

		await db.insert(salEmp).values(values);

		const res = await db.select().from(salEmp);

		expect(res.map((it) => ({ ...it, id: undefined }))).toEqual(values);
	});

	test('select for ...', (ctx) => {
		const { db } = ctx.gel;

		{
			const query = db.select().from(users3Table).for('update').toSQL();

			expect(query.sql).toMatch(/ for update$/);
		}

		{
			const query = db
				.select()
				.from(users2Table)
				.for('update', { of: [users3Table, coursesTable] })
				.toSQL();

			expect(query.sql).toMatch(/ for update of "users3", "courses"$/);
		}

		{
			const query = db.select().from(users3Table).for('no key update', { of: users3Table }).toSQL();

			expect(query.sql).toMatch(/for no key update of "users3"$/);
		}

		{
			const query = db.select().from(users3Table).for('no key update', { of: users3Table, skipLocked: true })
				.toSQL();

			expect(query.sql).toMatch(/ for no key update of "users3" skip locked$/);
		}

		{
			const query = db.select().from(users3Table).for('share', { of: users3Table, noWait: true }).toSQL();

			expect(query.sql).toMatch(/for share of "users3" nowait$/);
		}
	});

	// TODO
	// column "rel~1.0e3b7152-d977-11ef-a173-530b4c6088b1" must appear in the GROUP BY
	test.todo('having', async (ctx) => {
		const { db } = ctx.gel;

		await db.insert(citiesTable).values([
			{ id1: 1, name: 'London' },
			{ id1: 2, name: 'Paris' },
			{
				id1: 3,
				name: 'New York',
			},
		]);

		await db.insert(users2Table).values([
			{ id1: 1, name: 'John', cityId: 1 },
			{ id1: 2, name: 'Jane', cityId: 1 },
			{
				id1: 3,
				name: 'Jack',
				cityId: 2,
			},
		]);

		const result = await db
			.select({
				id1: citiesTable.id1,
				name: sql<string>`upper(${citiesTable.name})`.as('upper_name'),
				usersCount: sql<number>`count(${users2Table.id1})::int`.as('users_count'),
			})
			.from(citiesTable)
			.leftJoin(users2Table, eq(users2Table.cityId, citiesTable.id1))
			.where(({ name }) => sql`length(${name}) >= 3`)
			.groupBy(citiesTable.id1)
			.having(({ usersCount }) => sql`${usersCount} > 0`)
			.orderBy(({ name }) => name);

		expect(result).toEqual([
			{
				id1: 1,
				name: 'LONDON',
				usersCount: 2,
			},
			{
				id1: 2,
				name: 'PARIS',
				usersCount: 1,
			},
		]);
	});

	test('select from raw sql', async (ctx) => {
		const { db } = ctx.gel;

		const result = await db
			.select({
				id: sql<number>`id`,
				name: sql<string>`name`,
			})
			.from(sql`(select 1 as id, 'John' as name) as users`);

		Expect<Equal<{ id: number; name: string }[], typeof result>>;
		expect(result).toEqual([{ id: 1, name: 'John' }]);
	});

	test('select from raw sql with joins', async (ctx) => {
		const { db } = ctx.gel;

		const result = await db
			.select({
				id: sql<number>`users.id`,
				name: sql<string>`users.name`,
				userCity: sql<string>`users.city`,
				cityName: sql<string>`cities.name`,
			})
			.from(sql`(select 1 as id, 'John' as name, 'New York' as city) as users`)
			.leftJoin(sql`(select 1 as id, 'Paris' as name) as cities`, sql`cities.id = users.id`);

		Expect<Equal<{ id: number; name: string; userCity: string; cityName: string }[], typeof result>>;

		expect(result).toEqual([{ id: 1, name: 'John', userCity: 'New York', cityName: 'Paris' }]);
	});

	test('join on aliased sql from select', async (ctx) => {
		const { db } = ctx.gel;

		const result = await db
			.select({
				userId: sql<number>`users.id`.as('userId'),
				name: sql<string>`users.name`,
				userCity: sql<string>`users.city`,
				cityId: sql<number>`cities.id`.as('cityId'),
				cityName: sql<string>`cities.name`,
			})
			.from(sql`(select 1 as id, 'John' as name, 'New York' as city) as users`)
			.leftJoin(sql`(select 1 as id, 'Paris' as name) as cities`, (cols) => eq(cols.cityId, cols.userId));

		Expect<
			Equal<{ userId: number; name: string; userCity: string; cityId: number; cityName: string }[], typeof result>
		>;

		expect(result).toEqual([{ userId: 1, name: 'John', userCity: 'New York', cityId: 1, cityName: 'Paris' }]);
	});

	test('join on aliased sql from with clause', async (ctx) => {
		const { db } = ctx.gel;

		const users = db.$with('users').as(
			db
				.select({
					id: sql<number>`id`.as('userId'),
					name: sql<string>`name`.as('userName'),
					city: sql<string>`city`.as('city'),
				})
				.from(sql`(select 1 as id, 'John' as name, 'New York' as city) as users`),
		);

		const cities = db.$with('cities').as(
			db
				.select({
					id: sql<number>`id`.as('cityId'),
					name: sql<string>`name`.as('cityName'),
				})
				.from(sql`(select 1 as id, 'Paris' as name) as cities`),
		);

		const result = await db
			.with(users, cities)
			.select({
				userId: users.id,
				name: users.name,
				userCity: users.city,
				cityId: cities.id,
				cityName: cities.name,
			})
			.from(users)
			.leftJoin(cities, (cols) => eq(cols.cityId, cols.userId));

		Expect<
			Equal<{ userId: number; name: string; userCity: string; cityId: number; cityName: string }[], typeof result>
		>;

		expect(result).toEqual([{ userId: 1, name: 'John', userCity: 'New York', cityId: 1, cityName: 'Paris' }]);
	});

	test('prefixed table', async (ctx) => {
		const { db } = ctx.gel;

		const gelTable = gelTableCreator((name) => `myprefix_${name}`);

		const users = gelTable('test_prefixed_table_with_unique_name', {
			id1: integer('id1').primaryKey(),
			name: text('name').notNull(),
		});

		await db.insert(users).values({ id1: 1, name: 'John' });

		const result = await db.select().from(users);

		expect(result.map((it) => ({ ...it, id: undefined }))).toEqual([{ id1: 1, name: 'John' }]);
	});

	test('all date and time columns', async (ctx) => {
		const { db } = ctx.gel;

		const table = gelTable('dates_column', {
			datetimeColumn: timestamptz().notNull(),
			local_datetimeColumn: timestamp().notNull(),
			local_dateColumn: localDate().notNull(),
			local_timeColumn: localTime().notNull(),

			durationColumn: duration().notNull(),
			relative_durationColumn: relDuration().notNull(),
			dateDurationColumn: dateDuration().notNull(),
		});

		await db.insert(table).values({
			datetimeColumn: new Date('2022-01-01T00:00:00.123Z'),
			local_datetimeColumn: new LocalDateTime(2014, 2, 1, 4, 1, 6, 2, 0, 0),
			local_dateColumn: new LocalDate(2013, 2, 1),
			local_timeColumn: new LocalTime(12, 42, 2, 3, 1, 0),
			durationColumn: new Duration(0, 0, 0, 0, 12, 3, 0, 0, 1, 3),
			relative_durationColumn: new RelativeDuration(2014, 2, 1, 4, 1, 6, 2, 0, 0),
			dateDurationColumn: new DateDuration(2032, 2, 1, 5),
		});

		const result = await db.select().from(table);

		Expect<
			Equal<
				{
					datetimeColumn: Date;
					local_datetimeColumn: LocalDateTime;
					local_dateColumn: LocalDate;
					local_timeColumn: LocalTime;
					durationColumn: Duration;
					relative_durationColumn: RelativeDuration;
					dateDurationColumn: DateDuration;
				}[],
				typeof result
			>
		>;

		Expect<
			Equal<
				{
					datetimeColumn: Date;
					local_datetimeColumn: LocalDateTime;
					local_dateColumn: LocalDate;
					local_timeColumn: LocalTime;
					durationColumn: Duration;
					relative_durationColumn: RelativeDuration;
					dateDurationColumn: DateDuration;
				},
				typeof table.$inferInsert
			>
		>;
	});

	test('orderBy with aliased column', (ctx) => {
		const { db } = ctx.gel;

		const query = db
			.select({
				test: sql`something`.as('test'),
			})
			.from(users3Table)
			.orderBy((fields) => fields.test)
			.toSQL();

		expect(query.sql).toBe('select something as "test" from "users3" order by "test"');
	});

	test('select from sql', async (ctx) => {
		const { db } = ctx.gel;

		const metricEntry = gelTable('metric_entry', {
			id1: gelUuid('id1').notNull(),
			createdAt: timestamptz('created_at').notNull(),
		});

		const metricId = uuidV4();

		const intervals = db.$with('intervals').as(
			db
				.select({
					startTime: sql<string>`(date'2023-03-01'+ x * '1 day'::interval)`.as('start_time'),
					endTime: sql<string>`(date'2023-03-01'+ (x+1) *'1 day'::interval)`.as('end_time'),
				})
				.from(sql`generate_series(0, 29, 1) as t(x)`),
		);

		const func = () =>
			db
				.with(intervals)
				.select({
					startTime: intervals.startTime,
					endTime: intervals.endTime,
					count: sql<number>`count(${metricEntry})`,
				})
				.from(metricEntry)
				.rightJoin(
					intervals,
					and(
						eq(metricEntry.id1, metricId),
						gte(metricEntry.createdAt, intervals.startTime),
						lt(metricEntry.createdAt, intervals.endTime),
					),
				)
				.groupBy(intervals.startTime, intervals.endTime)
				.orderBy(asc(intervals.startTime));

		await expect(
			(async () => {
				func();
			})(),
		).resolves.not.toThrowError();
	});

	test('transaction', async (ctx) => {
		const { db } = ctx.gel;

		const users = gelTable('users_transactions', {
			id1: integer('id1').notNull(),
			balance: integer('balance').notNull(),
		});
		const products = gelTable('products_transactions', {
			id1: integer('id1').notNull(),
			price: integer('price').notNull(),
			stock: integer('stock').notNull(),
		});

		const user = await db
			.insert(users)
			.values({ id1: 1, balance: 100 })
			.returning()
			.then((rows) => rows[0]!);
		const product = await db
			.insert(products)
			.values({ id1: 1, price: 10, stock: 10 })
			.returning()
			.then((rows) => rows[0]!);

		await db.transaction(async (tx) => {
			await tx
				.update(users)
				.set({ balance: user.balance - product.price })
				.where(eq(users.id1, user.id1));
			await tx
				.update(products)
				.set({ stock: product.stock - 1 })
				.where(eq(products.id1, product.id1));
		});

		const result = await db.select().from(users);

		expect(result).toEqual([{ id1: 1, balance: 90 }]);
	});

	test('transaction rollback', async (ctx) => {
		const { db } = ctx.gel;

		const users = gelTable('users_transactions_rollback', {
			id1: integer('id1').notNull(),
			balance: integer('balance').notNull(),
		});

		await expect(
			(async () => {
				await db.transaction(async (tx) => {
					await tx.insert(users).values({ id1: 1, balance: 100 });
					tx.rollback();
				});
			})(),
		).rejects.toThrowError(Error);

		const result = await db.select().from(users);

		expect(result).toEqual([]);
	});

	test('join subquery with join', async (ctx) => {
		const { db } = ctx.gel;

		const internalStaff = gelTable('internal_staff', {
			userId: integer('userId').notNull(),
		});

		const customUser = gelTable('custom_user', {
			id1: integer('id1').notNull(),
		});

		const ticket = gelTable('ticket', {
			staffId: integer('staffId').notNull(),
		});

		await db.insert(internalStaff).values({ userId: 1 });
		await db.insert(customUser).values({ id1: 1 });
		await db.insert(ticket).values({ staffId: 1 });

		const subq = db.select().from(internalStaff).leftJoin(customUser, eq(internalStaff.userId, customUser.id1)).as(
			'internal_staff',
		);

		const mainQuery = await db.select().from(ticket).leftJoin(subq, eq(subq.internal_staff.userId, ticket.staffId));

		expect(mainQuery).toEqual([
			{
				ticket: { staffId: 1 },
				internal_staff: {
					internal_staff: { userId: 1 },
					custom_user: { id1: 1 },
				},
			},
		]);
	});

	test('table selection with single table', async (ctx) => {
		const { db } = ctx.gel;

		const users = gelTable('users_with_cities', {
			id1: integer('id1').notNull(),
			name: text('name').notNull(),
			cityId: integer('cityId').notNull(),
		});

		await db.insert(users).values({ id1: 1, name: 'John', cityId: 1 });

		const result = await db.select({ users }).from(users);

		expect(result).toEqual([{ users: { id1: 1, name: 'John', cityId: 1 } }]);
	});

	test('set null to json field', async (ctx) => {
		const { db } = ctx.gel;

		const result = await db.insert(usersTable).values({ id1: 1, name: 'Alex', json: null }).returning();

		expect(result.map((it) => ({ ...it, verified: undefined, createdAt: undefined }))).toEqual([
			{
				id1: 1,
				name: 'Alex',
				json: null,
				verified: undefined,
				createdAt: undefined,
			},
		]);
	});

	test('insert undefined', async (ctx) => {
		const { db } = ctx.gel;

		const users = gelTable('users_with_undefined', {
			id1: integer('id1').notNull(),
			name: text('name'),
		});

		await expect(
			(async () => {
				await db.insert(users).values({ id1: 1, name: undefined });
			})(),
		).resolves.not.toThrowError();
	});

	test('update undefined', async (ctx) => {
		const { db } = ctx.gel;

		const users = gelTable('users', {
			id1: integer('id1').notNull(),
			name: text('name'),
		});

		await expect(
			(async () => {
				await db.update(users).set({ name: undefined });
			})(),
		).rejects.toThrowError();
		await expect(
			(async () => {
				db.update(users).set({ name: undefined });
			})(),
		).rejects.toThrowError();
	});

	test('array operators', async (ctx) => {
		const { db } = ctx.gel;

		const posts = gelTable('posts', {
			id1: integer('id1').notNull(),
			tags: text('tags').array(),
		});

		await db.insert(posts).values([
			{
				id1: 1,
				tags: ['ORM'],
			},
			{
				id1: 2,
				tags: ['Typescript'],
			},
			{
				id1: 3,
				tags: ['Typescript', 'ORM'],
			},
			{ id1: 4, tags: ['Typescript', 'Frontend', 'React'] },
			{
				id1: 5,
				tags: ['Typescript', 'ORM', 'Database', 'Postgres'],
			},
			{
				id1: 6,
				tags: ['Java', 'Spring', 'OOP'],
			},
		]);

		const contains = await db
			.select({ id1: posts.id1 })
			.from(posts)
			.where(arrayContains(posts.tags, ['Typescript', 'ORM']));
		const contained = await db
			.select({ id1: posts.id1 })
			.from(posts)
			.where(arrayContained(posts.tags, ['Typescript', 'ORM']));
		const overlaps = await db
			.select({ id1: posts.id1 })
			.from(posts)
			.where(arrayOverlaps(posts.tags, ['Typescript', 'ORM']));
		const withSubQuery = await db
			.select({ id1: posts.id1 })
			.from(posts)
			.where(arrayContains(posts.tags, db.select({ tags: posts.tags }).from(posts).where(eq(posts.id1, 1))));

		expect(contains).toEqual([{ id1: 3 }, { id1: 5 }]);
		expect(contained).toEqual([{ id1: 1 }, { id1: 2 }, { id1: 3 }]);
		expect(overlaps).toEqual([{ id1: 1 }, { id1: 2 }, { id1: 3 }, { id1: 4 }, { id1: 5 }]);
		expect(withSubQuery).toEqual([{ id1: 1 }, { id1: 3 }, { id1: 5 }]);
	});

	test('set operations (union) from query builder with subquery', async (ctx) => {
		const { db } = ctx.gel;

		await setupSetOperationTest(db);

		const sq = db
			.select({ id: users2Table.id1, name: users2Table.name })
			.from(users2Table).as('sq');

		const result = await db
			.select({ id: cities2Table.id1, name: citiesTable.name })
			.from(cities2Table).union(
				db.select().from(sq),
			).orderBy(asc(sql`name`)).limit(2).offset(1);

		expect(result).toHaveLength(2);

		expect(result).toEqual([
			{ id: 3, name: 'Jack' },
			{ id: 2, name: 'Jane' },
		]);

		await expect((async () => {
			db
				.select({ id: cities2Table.id1, name: citiesTable.name, name2: users2Table.name })
				.from(cities2Table).union(
					// @ts-expect-error
					db
						.select({ id: users2Table.id1, name: users2Table.name })
						.from(users2Table),
				).orderBy(asc(sql`name`));
		})()).rejects.toThrowError();
	});

	test('set operations (union) as function', async (ctx) => {
		const { db } = ctx.gel;

		await setupSetOperationTest(db);

		const result = await union(
			db
				.select({ id: cities2Table.id1, name: citiesTable.name })
				.from(cities2Table).where(eq(citiesTable.id1, 1)),
			db
				.select({ id: users2Table.id1, name: users2Table.name })
				.from(users2Table).where(eq(users2Table.id1, 1)),
			db
				.select({ id: users2Table.id1, name: users2Table.name })
				.from(users2Table).where(eq(users2Table.id1, 1)),
		).orderBy(asc(sql`name`)).limit(1).offset(1);

		expect(result).toHaveLength(1);

		expect(result).toEqual([
			{ id: 1, name: 'New York' },
		]);

		await expect((async () => {
			union(
				db
					.select({ name: citiesTable.name, id: cities2Table.id1 })
					.from(cities2Table).where(eq(citiesTable.id1, 1)),
				db
					.select({ id: users2Table.id1, name: users2Table.name })
					.from(users2Table).where(eq(users2Table.id1, 1)),
				db
					.select({ id: users2Table.id1, name: users2Table.name })
					.from(users2Table).where(eq(users2Table.id1, 1)),
			).orderBy(asc(sql`name`));
		})()).rejects.toThrowError();
	});

	test('set operations (union all) from query builder', async (ctx) => {
		const { db } = ctx.gel;

		await setupSetOperationTest(db);

		const result = await db
			.select({ id1: cities2Table.id1, name: citiesTable.name })
			.from(cities2Table).limit(2).unionAll(
				db
					.select({ id1: cities2Table.id1, name: citiesTable.name })
					.from(cities2Table).limit(2),
			).orderBy(asc(sql`id1`));

		expect(result).toHaveLength(4);

		expect(result).toEqual([
			{ id1: 1, name: 'New York' },
			{ id1: 1, name: 'New York' },
			{ id1: 2, name: 'London' },
			{ id1: 2, name: 'London' },
		]);

		await expect((async () => {
			db
				.select({ id1: cities2Table.id1, name: citiesTable.name })
				.from(cities2Table).limit(2).unionAll(
					db
						.select({ name: citiesTable.name, id1: cities2Table.id1 })
						.from(cities2Table).limit(2),
				).orderBy(asc(sql`id1`));
		})()).rejects.toThrowError();
	});

	test('set operations (union all) as function', async (ctx) => {
		const { db } = ctx.gel;

		await setupSetOperationTest(db);

		const result = await unionAll(
			db
				.select({ id: cities2Table.id1, name: citiesTable.name })
				.from(cities2Table).where(eq(citiesTable.id1, 1)),
			db
				.select({ id: users2Table.id1, name: users2Table.name })
				.from(users2Table).where(eq(users2Table.id1, 1)),
			db
				.select({ id: users2Table.id1, name: users2Table.name })
				.from(users2Table).where(eq(users2Table.id1, 1)),
		);

		expect(result).toHaveLength(3);

		expect(result).toEqual([
			{ id: 1, name: 'New York' },
			{ id: 1, name: 'John' },
			{ id: 1, name: 'John' },
		]);

		await expect((async () => {
			unionAll(
				db
					.select({ id: cities2Table.id1, name: citiesTable.name })
					.from(cities2Table).where(eq(citiesTable.id1, 1)),
				db
					.select({ name: users2Table.name, id: users2Table.id1 })
					.from(users2Table).where(eq(users2Table.id1, 1)),
				db
					.select({ id: users2Table.id1, name: users2Table.name })
					.from(users2Table).where(eq(users2Table.id1, 1)),
			);
		})()).rejects.toThrowError();
	});

	test('set operations (intersect) from query builder', async (ctx) => {
		const { db } = ctx.gel;

		await setupSetOperationTest(db);

		const result = await db
			.select({ id: cities2Table.id1, name: citiesTable.name })
			.from(cities2Table).intersect(
				db
					.select({ id: cities2Table.id1, name: citiesTable.name })
					.from(cities2Table).where(gt(citiesTable.id1, 1)),
			).orderBy(asc(sql`name`));

		expect(result).toHaveLength(2);

		expect(result).toEqual([
			{ id: 2, name: 'London' },
			{ id: 3, name: 'Tampa' },
		]);

		await expect((async () => {
			db
				.select({ id: cities2Table.id1, name: citiesTable.name })
				.from(cities2Table).intersect(
					// @ts-expect-error
					db
						.select({ id: cities2Table.id1, name: citiesTable.name, id2: cities2Table.id1 })
						.from(cities2Table).where(gt(citiesTable.id1, 1)),
				).orderBy(asc(sql`name`));
		})()).rejects.toThrowError();
	});

	test('set operations (intersect) as function', async (ctx) => {
		const { db } = ctx.gel;

		await setupSetOperationTest(db);

		const result = await intersect(
			db
				.select({ id: cities2Table.id1, name: citiesTable.name })
				.from(cities2Table).where(eq(citiesTable.id1, 1)),
			db
				.select({ id: users2Table.id1, name: users2Table.name })
				.from(users2Table).where(eq(users2Table.id1, 1)),
			db
				.select({ id: users2Table.id1, name: users2Table.name })
				.from(users2Table).where(eq(users2Table.id1, 1)),
		);

		expect(result).toHaveLength(0);

		expect(result).toEqual([]);

		await expect((async () => {
			intersect(
				db
					.select({ id: cities2Table.id1, name: citiesTable.name })
					.from(cities2Table).where(eq(citiesTable.id1, 1)),
				db
					.select({ id: users2Table.id1, name: users2Table.name })
					.from(users2Table).where(eq(users2Table.id1, 1)),
				db
					.select({ name: users2Table.name, id: users2Table.id1 })
					.from(users2Table).where(eq(users2Table.id1, 1)),
			);
		})()).rejects.toThrowError();
	});

	test('set operations (intersect all) from query builder', async (ctx) => {
		const { db } = ctx.gel;

		await setupSetOperationTest(db);

		const result = await db
			.select({ id1: cities2Table.id1, name: citiesTable.name })
			.from(cities2Table).limit(2).intersectAll(
				db
					.select({ id1: cities2Table.id1, name: citiesTable.name })
					.from(cities2Table).limit(2),
			).orderBy(asc(sql`id1`));

		expect(result).toHaveLength(2);

		expect(result).toEqual([
			{ id1: 1, name: 'New York' },
			{ id1: 2, name: 'London' },
		]);

		await expect((async () => {
			db
				.select({ id: cities2Table.id1, name: citiesTable.name })
				.from(cities2Table).limit(2).intersectAll(
					db
						.select({ name: users2Table.name, id: users2Table.id1 })
						.from(cities2Table).limit(2),
				).orderBy(asc(sql`id`));
		})()).rejects.toThrowError();
	});

	test('set operations (intersect all) as function', async (ctx) => {
		const { db } = ctx.gel;

		await setupSetOperationTest(db);

		const result = await intersectAll(
			db
				.select({ id: users2Table.id1, name: users2Table.name })
				.from(users2Table).where(eq(users2Table.id1, 1)),
			db
				.select({ id: users2Table.id1, name: users2Table.name })
				.from(users2Table).where(eq(users2Table.id1, 1)),
			db
				.select({ id: users2Table.id1, name: users2Table.name })
				.from(users2Table).where(eq(users2Table.id1, 1)),
		);

		expect(result).toHaveLength(1);

		expect(result).toEqual([
			{ id: 1, name: 'John' },
		]);

		await expect((async () => {
			intersectAll(
				db
					.select({ id: users2Table.id1, name: users2Table.name })
					.from(users2Table).where(eq(users2Table.id1, 1)),
				db
					.select({ name: users2Table.name, id: users2Table.id1 })
					.from(users2Table).where(eq(users2Table.id1, 1)),
				db
					.select({ id: users2Table.id1, name: users2Table.name })
					.from(users2Table).where(eq(users2Table.id1, 1)),
			);
		})()).rejects.toThrowError();
	});

	test('set operations (except) from query builder', async (ctx) => {
		const { db } = ctx.gel;

		await setupSetOperationTest(db);

		const result = await db
			.select()
			.from(cities2Table).except(
				db
					.select()
					.from(cities2Table).where(gt(citiesTable.id1, 1)),
			);

		expect(result).toHaveLength(1);

		expect(result).toEqual([
			{ id1: 1, name: 'New York' },
		]);

		await expect((async () => {
			db
				.select()
				.from(cities2Table).except(
					db
						.select({ name: users2Table.name, id1: users2Table.id1 })
						.from(cities2Table).where(gt(citiesTable.id1, 1)),
				);
		})()).rejects.toThrowError();
	});

	test('set operations (except) as function', async (ctx) => {
		const { db } = ctx.gel;

		await setupSetOperationTest(db);

		const result = await except(
			db
				.select({ id1: cities2Table.id1, name: citiesTable.name })
				.from(cities2Table),
			db
				.select({ id1: cities2Table.id1, name: citiesTable.name })
				.from(cities2Table).where(eq(citiesTable.id1, 1)),
			db
				.select({ id1: users2Table.id1, name: users2Table.name })
				.from(users2Table).where(eq(users2Table.id1, 1)),
		).orderBy(asc(sql`id1`));

		expect(result).toHaveLength(2);

		expect(result).toEqual([
			{ id1: 2, name: 'London' },
			{ id1: 3, name: 'Tampa' },
		]);

		await expect((async () => {
			except(
				db
					.select({ id1: cities2Table.id1, name: citiesTable.name })
					.from(cities2Table),
				db
					.select({ name: users2Table.name, id1: users2Table.id1 })
					.from(cities2Table).where(eq(citiesTable.id1, 1)),
				db
					.select({ id1: users2Table.id1, name: users2Table.name })
					.from(users2Table).where(eq(users2Table.id1, 1)),
			).orderBy(asc(sql`id1`));
		})()).rejects.toThrowError();
	});

	test('set operations (except all) from query builder', async (ctx) => {
		const { db } = ctx.gel;

		await setupSetOperationTest(db);

		const result = await db
			.select()
			.from(cities2Table).exceptAll(
				db
					.select({ id1: cities2Table.id1, name: citiesTable.name })
					.from(cities2Table).where(eq(citiesTable.id1, 1)),
			).orderBy(asc(sql`id1`));

		expect(result).toHaveLength(2);

		expect(result).toEqual([
			{ id1: 2, name: 'London' },
			{ id1: 3, name: 'Tampa' },
		]);

		await expect((async () => {
			db
				.select({ name: cities2Table.name, id1: cities2Table.id1 })
				.from(cities2Table).exceptAll(
					db
						.select({ id1: cities2Table.id1, name: citiesTable.name })
						.from(cities2Table).where(eq(citiesTable.id1, 1)),
				).orderBy(asc(sql`id1`));
		})()).rejects.toThrowError();
	});

	test('set operations (except all) as function', async (ctx) => {
		const { db } = ctx.gel;

		await setupSetOperationTest(db);

		const result = await exceptAll(
			db
				.select({ id1: users2Table.id1, name: users2Table.name })
				.from(users2Table),
			db
				.select({ id1: users2Table.id1, name: users2Table.name })
				.from(users2Table).where(gt(users2Table.id1, 7)),
			db
				.select({ id1: users2Table.id1, name: users2Table.name })
				.from(users2Table).where(eq(users2Table.id1, 1)),
		).orderBy(asc(sql`id1`)).limit(5).offset(2);

		expect(result).toHaveLength(4);

		expect(result).toEqual([
			{ id1: 4, name: 'Peter' },
			{ id1: 5, name: 'Ben' },
			{ id1: 6, name: 'Jill' },
			{ id1: 7, name: 'Mary' },
		]);

		await expect((async () => {
			exceptAll(
				db
					.select({ name: users2Table.name, id: users2Table.id1 })
					.from(users2Table),
				db
					.select({ id: users2Table.id1, name: users2Table.name })
					.from(users2Table).where(gt(users2Table.id1, 7)),
				db
					.select({ id: users2Table.id1, name: users2Table.name })
					.from(users2Table).where(eq(users2Table.id1, 1)),
			).orderBy(asc(sql`id`));
		})()).rejects.toThrowError();
	});

	test('set operations (mixed) from query builder with subquery', async (ctx) => {
		const { db } = ctx.gel;

		await setupSetOperationTest(db);
		const sq = db
			.select()
			.from(cities2Table).where(gt(citiesTable.id1, 1)).as('sq');

		const result = await db
			.select()
			.from(cities2Table).except(
				({ unionAll }) =>
					unionAll(
						db.select().from(sq),
						db.select().from(cities2Table).where(eq(citiesTable.id1, 2)),
					),
			);

		expect(result).toHaveLength(1);

		expect(result).toEqual([
			{ id1: 1, name: 'New York' },
		]);

		await expect((async () => {
			db
				.select()
				.from(cities2Table).except(
					({ unionAll }) =>
						unionAll(
							db
								.select({ name: cities2Table.name, id1: cities2Table.id1 })
								.from(cities2Table).where(gt(citiesTable.id1, 1)),
							db.select().from(cities2Table).where(eq(citiesTable.id1, 2)),
						),
				);
		})()).rejects.toThrowError();
	});

	test('set operations (mixed all) as function', async (ctx) => {
		const { db } = ctx.gel;

		await setupSetOperationTest(db);

		const result = await union(
			db
				.select({ id1: users2Table.id1, name: users2Table.name })
				.from(users2Table).where(eq(users2Table.id1, 1)),
			except(
				db
					.select({ id1: users2Table.id1, name: users2Table.name })
					.from(users2Table).where(gte(users2Table.id1, 5)),
				db
					.select({ id1: users2Table.id1, name: users2Table.name })
					.from(users2Table).where(eq(users2Table.id1, 7)),
			),
			db
				.select().from(cities2Table).where(gt(citiesTable.id1, 1)),
		).orderBy(asc(sql`id1`));

		expect(result).toHaveLength(6);

		expect(result).toEqual([
			{ id1: 1, name: 'John' },
			{ id1: 2, name: 'London' },
			{ id1: 3, name: 'Tampa' },
			{ id1: 5, name: 'Ben' },
			{ id1: 6, name: 'Jill' },
			{ id1: 8, name: 'Sally' },
		]);

		await expect((async () => {
			union(
				db
					.select({ id1: users2Table.id1, name: users2Table.name })
					.from(users2Table).where(eq(users2Table.id1, 1)),
				except(
					db
						.select({ id1: users2Table.id1, name: users2Table.name })
						.from(users2Table).where(gte(users2Table.id1, 5)),
					db
						.select({ name: users2Table.name, id1: users2Table.id1 })
						.from(users2Table).where(eq(users2Table.id1, 7)),
				),
				db
					.select().from(cities2Table).where(gt(citiesTable.id1, 1)),
			).orderBy(asc(sql`id`));
		})()).rejects.toThrowError();
	});
	test('aggregate function: count', async (ctx) => {
		const { db } = ctx.gel;
		const table = aggregateTable;
		await setupAggregateFunctionsTest(db);

		const result1 = await db.select({ value: count() }).from(table);
		const result2 = await db.select({ value: count(table.a) }).from(table);
		const result3 = await db.select({ value: countDistinct(table.name) }).from(table);

		expect(result1[0]?.value).toBe(7);
		expect(result2[0]?.value).toBe(5);
		expect(result3[0]?.value).toBe(6);
	});

	test('aggregate function: avg', async (ctx) => {
		const { db } = ctx.gel;
		const table = aggregateTable;
		await setupAggregateFunctionsTest(db);

		const result1 = await db.select({ value: avg(table.b) }).from(table);
		const result2 = await db.select({ value: avg(table.nullOnly) }).from(table);
		const result3 = await db.select({ value: avgDistinct(table.b) }).from(table);

		expect(result1[0]?.value).toBe('33.3333333333333333');
		expect(result2[0]?.value).toBeNull();
		expect(result3[0]?.value).toBe('42.5000000000000000');
	});

	test('aggregate function: sum', async (ctx) => {
		const { db } = ctx.gel;
		const table = aggregateTable;
		await setupAggregateFunctionsTest(db);

		const result1 = await db.select({ value: sum(table.b) }).from(table);
		const result2 = await db.select({ value: sum(table.nullOnly) }).from(table);
		const result3 = await db.select({ value: sumDistinct(table.b) }).from(table);

		expect(result1[0]?.value).toBe('200');
		expect(result2[0]?.value).toBeNull();
		expect(result3[0]?.value).toBe('170');
	});

	test('aggregate function: max', async (ctx) => {
		const { db } = ctx.gel;
		const table = aggregateTable;
		await setupAggregateFunctionsTest(db);

		const result1 = await db.select({ value: max(table.b) }).from(table);
		const result2 = await db.select({ value: max(table.nullOnly) }).from(table);

		expect(result1[0]?.value).toBe(90);
		expect(result2[0]?.value).toBeNull();
	});

	test('aggregate function: min', async (ctx) => {
		const { db } = ctx.gel;
		const table = aggregateTable;
		await setupAggregateFunctionsTest(db);

		const result1 = await db.select({ value: min(table.b) }).from(table);
		const result2 = await db.select({ value: min(table.nullOnly) }).from(table);

		expect(result1[0]?.value).toBe(10);
		expect(result2[0]?.value).toBeNull();
	});

	test('array mapping and parsing', async (ctx) => {
		const { db } = ctx.gel;

		const arrays = gelTable('arrays_tests', {
			id1: integer('id1').notNull(),
			tags: text('tags').array(),
			numbers: integer('numbers').notNull().array(),
		});

		await db.insert(arrays).values({
			id1: 1,
			tags: ['', 'b', 'c'],
			numbers: [1, 2, 3],
		});

		const result = await db.select().from(arrays);

		expect(result).toEqual([
			{
				id1: 1,
				tags: ['', 'b', 'c'],
				numbers: [1, 2, 3],
			},
		]);
	});

	test('test $onUpdateFn and $onUpdate works as $default', async (ctx) => {
		const { db } = ctx.gel;

		await db.insert(usersOnUpdate).values([
			{ id1: 1, name: 'John' },
			{ id1: 2, name: 'Jane' },
			{
				id1: 3,
				name: 'Jack',
			},
			{ id1: 4, name: 'Jill' },
		]);

		// const { updatedAt, ..._ } = getTableColumns(usersOnUpdate);

		// const justDates = await db.select({ updatedAt }).from(usersOnUpdate).orderBy(asc(usersOnUpdate.id1));

		const response = await db.select(getTableColumns(usersOnUpdate)).from(usersOnUpdate).orderBy(
			asc(usersOnUpdate.id1),
		);

		expect(response.map((it) => ({ ...it, updatedAt: undefined }))).toEqual([
			{ name: 'John', id1: 1, updateCounter: 1, alwaysNull: null, updatedAt: undefined },
			{ name: 'Jane', id1: 2, updateCounter: 1, alwaysNull: null, updatedAt: undefined },
			{ name: 'Jack', id1: 3, updateCounter: 1, alwaysNull: null, updatedAt: undefined },
			{ name: 'Jill', id1: 4, updateCounter: 1, alwaysNull: null, updatedAt: undefined },
		]);

		// const msDelay = 250;

		// for (const eachUser of justDates) {
		// 	expect(eachUser.updatedAt!.valueOf()).toBeGreaterThan(Date.now() - msDelay);
		// }
	});

	test('test $onUpdateFn and $onUpdate works updating', async (ctx) => {
		const { db } = ctx.gel;

		await db.insert(usersOnUpdate).values([
			{ id1: 1, name: 'John', alwaysNull: 'this will be null after updating' },
			{ id1: 2, name: 'Jane' },
			{ id1: 3, name: 'Jack' },
			{ id1: 4, name: 'Jill' },
		]);

		const { updatedAt, ...rest } = getTableColumns(usersOnUpdate);
		await db.select({ updatedAt }).from(usersOnUpdate).orderBy(asc(usersOnUpdate.id1));

		await db.update(usersOnUpdate).set({ name: 'Angel' }).where(eq(usersOnUpdate.id1, 1));
		await db.update(usersOnUpdate).set({ updateCounter: null }).where(eq(usersOnUpdate.id1, 2));

		// const justDates = await db.select({ updatedAt: usersOnUpdate.updatedAt }).from(usersOnUpdate).orderBy(
		// 	asc(usersOnUpdate.id1),
		// );

		const response = await db.select({ ...rest }).from(usersOnUpdate).orderBy(
			asc(usersOnUpdate.id1),
		);

		expect(response).toEqual([
			{ name: 'Angel', id1: 1, updateCounter: 2, alwaysNull: null },
			{ name: 'Jane', id1: 2, updateCounter: null, alwaysNull: null },
			{ name: 'Jack', id1: 3, updateCounter: 1, alwaysNull: null },
			{ name: 'Jill', id1: 4, updateCounter: 1, alwaysNull: null },
		]);
		// const msDelay = 500;

		// for (const eachUser of justDates) {
		// 	expect(eachUser.updatedAt!.valueOf()).toBeGreaterThan(Date.now() - msDelay);
		// }
	});

	test('test if method with sql operators', async (ctx) => {
		const { db } = ctx.gel;

		const users = gelTable('users_with_age', {
			id1: integer('id1').notNull(),
			name: text('name').notNull(),
			age: integer('age').notNull(),
			city: text('city').notNull(),
		});

		await db.insert(users).values([
			{ id1: 1, name: 'John', age: 20, city: 'New York' },
			{ id1: 2, name: 'Alice', age: 21, city: 'New York' },
			{ id1: 3, name: 'Nick', age: 22, city: 'London' },
			{ id1: 4, name: 'Lina', age: 23, city: 'London' },
		]);

		const condition1 = true;

		const [result1] = await db.select().from(users).where(eq(users.id1, 1).if(condition1));

		expect({ ...result1, id: undefined }).toEqual({
			id1: 1,
			name: 'John',
			age: 20,
			city: 'New York',
		});

		const condition2 = 1;

		const [result2] = await db
			.select()
			.from(users)
			.where(sql`${users.id1} = 1`.if(condition2));

		expect({ ...result2, id: undefined }).toEqual({ id1: 1, name: 'John', age: 20, city: 'New York' });

		const condition3 = 'non-empty string';

		const result3 = await db
			.select()
			.from(users)
			.where(or(eq(users.id1, 1).if(condition3), eq(users.id1, 2).if(condition3)));

		expect(result3.map((it) => ({ ...it, id: undefined }))).toEqual([
			{ id1: 1, name: 'John', age: 20, city: 'New York' },
			{
				id1: 2,
				name: 'Alice',
				age: 21,
				city: 'New York',
			},
		]);

		const condtition4 = false;

		const result4 = await db.select().from(users).where(eq(users.id1, 1).if(condtition4));

		expect(result4.map((it) => ({ ...it, id: undefined }))).toEqual([
			{ id1: 1, name: 'John', age: 20, city: 'New York' },
			{ id1: 2, name: 'Alice', age: 21, city: 'New York' },
			{ id1: 3, name: 'Nick', age: 22, city: 'London' },
			{ id1: 4, name: 'Lina', age: 23, city: 'London' },
		]);

		const condition5 = undefined;

		const result5 = await db
			.select()
			.from(users)
			.where(sql`${users.id1} = 1`.if(condition5));

		expect(result5.map((it) => ({ ...it, id: undefined }))).toEqual([
			{ id1: 1, name: 'John', age: 20, city: 'New York' },
			{ id1: 2, name: 'Alice', age: 21, city: 'New York' },
			{ id1: 3, name: 'Nick', age: 22, city: 'London' },
			{ id1: 4, name: 'Lina', age: 23, city: 'London' },
		]);

		const condition6 = null;

		const result6 = await db
			.select()
			.from(users)
			.where(or(eq(users.id1, 1).if(condition6), eq(users.id1, 2).if(condition6)));

		expect(result6.map((it) => ({ ...it, id: undefined }))).toEqual([
			{ id1: 1, name: 'John', age: 20, city: 'New York' },
			{ id1: 2, name: 'Alice', age: 21, city: 'New York' },
			{ id1: 3, name: 'Nick', age: 22, city: 'London' },
			{ id1: 4, name: 'Lina', age: 23, city: 'London' },
		]);

		const condition7 = {
			term1: 0,
			term2: 1,
		};

		const result7 = await db
			.select()
			.from(users)
			.where(and(gt(users.age, 20).if(condition7.term1), eq(users.city, 'New York').if(condition7.term2)));

		expect(result7.map((it) => ({ ...it, id: undefined }))).toEqual([
			{ id1: 1, name: 'John', age: 20, city: 'New York' },
			{ id1: 2, name: 'Alice', age: 21, city: 'New York' },
		]);

		const condition8 = {
			term1: '',
			term2: 'non-empty string',
		};

		const result8 = await db
			.select()
			.from(users)
			.where(or(lt(users.age, 21).if(condition8.term1), eq(users.city, 'London').if(condition8.term2)));

		expect(result8.map((it) => ({ ...it, id: undefined }))).toEqual([
			{ id1: 3, name: 'Nick', age: 22, city: 'London' },
			{ id1: 4, name: 'Lina', age: 23, city: 'London' },
		]);

		const condition9 = {
			term1: 1,
			term2: true,
		};

		const result9 = await db
			.select()
			.from(users)
			.where(
				and(
					inArray(users.city, ['New York', 'London']).if(condition9.term1),
					ilike(users.name, 'a%').if(condition9.term2),
				),
			);

		expect(result9.map((it) => ({ ...it, id: undefined }))).toEqual([
			{
				id1: 2,
				name: 'Alice',
				age: 21,
				city: 'New York',
			},
		]);

		const condition10 = {
			term1: 4,
			term2: 19,
		};

		const result10 = await db
			.select()
			.from(users)
			.where(
				and(
					sql`length(${users.name}) <= ${condition10.term1}`.if(condition10.term1),
					gt(users.age, condition10.term2).if(condition10.term2 > 20),
				),
			);

		expect(result10.map((it) => ({ ...it, id: undefined }))).toEqual([
			{ id1: 1, name: 'John', age: 20, city: 'New York' },
			{ id1: 3, name: 'Nick', age: 22, city: 'London' },
			{ id1: 4, name: 'Lina', age: 23, city: 'London' },
		]);

		const condition11 = true;

		const result11 = await db
			.select()
			.from(users)
			.where(or(eq(users.city, 'New York'), gte(users.age, 22))!.if(condition11));

		expect(result11.map((it) => ({ ...it, id: undefined }))).toEqual([
			{ id1: 1, name: 'John', age: 20, city: 'New York' },
			{ id1: 2, name: 'Alice', age: 21, city: 'New York' },
			{ id1: 3, name: 'Nick', age: 22, city: 'London' },
			{ id1: 4, name: 'Lina', age: 23, city: 'London' },
		]);

		const condition12 = false;

		const result12 = await db
			.select()
			.from(users)
			.where(and(eq(users.city, 'London'), gte(users.age, 23))!.if(condition12));

		expect(result12.map((it) => ({ ...it, id: undefined }))).toEqual([
			{ id1: 1, name: 'John', age: 20, city: 'New York' },
			{ id1: 2, name: 'Alice', age: 21, city: 'New York' },
			{ id1: 3, name: 'Nick', age: 22, city: 'London' },
			{ id1: 4, name: 'Lina', age: 23, city: 'London' },
		]);

		const condition13 = true;

		const result13 = await db
			.select()
			.from(users)
			.where(sql`(city = 'New York' or age >= 22)`.if(condition13));

		expect(result13.map((it) => ({ ...it, id: undefined }))).toEqual([
			{ id1: 1, name: 'John', age: 20, city: 'New York' },
			{ id1: 2, name: 'Alice', age: 21, city: 'New York' },
			{ id1: 3, name: 'Nick', age: 22, city: 'London' },
			{ id1: 4, name: 'Lina', age: 23, city: 'London' },
		]);

		const condition14 = false;

		const result14 = await db
			.select()
			.from(users)
			.where(sql`(city = 'London' and age >= 23)`.if(condition14));

		expect(result14.map((it) => ({ ...it, id: undefined }))).toEqual([
			{ id1: 1, name: 'John', age: 20, city: 'New York' },
			{ id1: 2, name: 'Alice', age: 21, city: 'New York' },
			{ id1: 3, name: 'Nick', age: 22, city: 'London' },
			{ id1: 4, name: 'Lina', age: 23, city: 'London' },
		]);
	});

	// MySchema tests
	test('mySchema :: select all fields', async (ctx) => {
		const { db } = ctx.gel;

		const now = Date.now();

		await db.insert(usersMySchemaTable).values({ id1: 1, name: 'John' });
		const result = await db.select().from(usersMySchemaTable);

		expect(result[0]!.createdAt).toBeInstanceOf(Date);
		expect(Math.abs(result[0]!.createdAt.getTime() - now)).toBeLessThan(500);
		expect(result).toEqual([
			{
				id1: 1,
				name: 'John',
				verified: false,
				json: null,
				createdAt: result[0]!.createdAt,
			},
		]);
	});

	test('mySchema :: select sql', async (ctx) => {
		const { db } = ctx.gel;

		await db.insert(usersMySchemaTable).values({ id1: 1, name: 'John' });
		const users = await db
			.select({
				name: sql`upper(${usersMySchemaTable.name})`,
			})
			.from(usersMySchemaTable);

		expect(users).toEqual([{ name: 'JOHN' }]);
	});

	test('mySchema :: select typed sql', async (ctx) => {
		const { db } = ctx.gel;

		await db.insert(usersMySchemaTable).values({ id1: 1, name: 'John' });
		const users = await db
			.select({
				name: sql<string>`upper(${usersMySchemaTable.name})`,
			})
			.from(usersMySchemaTable);

		expect(users).toEqual([{ name: 'JOHN' }]);
	});

	test('mySchema :: select distinct', async (ctx) => {
		const { db } = ctx.gel;

		await db.insert(usersMySchemaTable).values([
			{ id1: 1, name: 'John' },
			{ id1: 1, name: 'John' },
			{ id1: 2, name: 'John' },
			{ id1: 1, name: 'Jane' },
		]);
		const users1 = await db.selectDistinct().from(usersMySchemaTable).orderBy(
			usersMySchemaTable.id1,
			usersMySchemaTable.name,
		);
		const users2 = await db.selectDistinctOn([usersMySchemaTable.id1]).from(usersMySchemaTable).orderBy(
			usersMySchemaTable.id1,
		);
		const users3 = await db.selectDistinctOn([usersMySchemaTable.name], { name: usersMySchemaTable.name }).from(
			usersMySchemaTable,
		).orderBy(usersMySchemaTable.name);

		expect(users1.map((it) => ({ ...it, id: undefined, createdAt: undefined }))).toEqual([
			{ id1: 1, name: 'Jane', id: undefined, verified: false, json: null, createdAt: undefined },
			{ id1: 1, name: 'John', id: undefined, verified: false, json: null, createdAt: undefined },
			{ id1: 2, name: 'John', id: undefined, verified: false, json: null, createdAt: undefined },
		]);

		expect(users2).toHaveLength(2);
		expect(users2[0]?.id1).toBe(1);
		expect(users2[1]?.id1).toBe(2);

		expect(users3).toHaveLength(2);
		expect(users3[0]?.name).toBe('Jane');
		expect(users3[1]?.name).toBe('John');
	});

	test('mySchema :: insert returning sql', async (ctx) => {
		const { db } = ctx.gel;

		const users = await db
			.insert(usersMySchemaTable)
			.values({ id1: 1, name: 'John' })
			.returning({
				name: sql`upper(${usersMySchemaTable.name})`,
			});

		expect(users).toEqual([{ name: 'JOHN' }]);
	});

	test('mySchema :: delete returning sql', async (ctx) => {
		const { db } = ctx.gel;

		await db.insert(usersMySchemaTable).values({ id1: 1, name: 'John' });
		const users = await db
			.delete(usersMySchemaTable)
			.where(eq(usersMySchemaTable.name, 'John'))
			.returning({
				name: sql`upper(${usersMySchemaTable.name})`,
			});

		expect(users).toEqual([{ name: 'JOHN' }]);
	});

	test('mySchema :: update with returning partial', async (ctx) => {
		const { db } = ctx.gel;

		await db.insert(usersMySchemaTable).values({ id1: 1, name: 'John' });
		const users = await db.update(usersMySchemaTable).set({ name: 'Jane' }).where(
			eq(usersMySchemaTable.name, 'John'),
		)
			.returning({
				id1: usersMySchemaTable.id1,
				name: usersMySchemaTable.name,
			});

		expect(users).toEqual([{ id1: 1, name: 'Jane' }]);
	});

	test('mySchema :: delete with returning all fields', async (ctx) => {
		const { db } = ctx.gel;

		const now = Date.now();

		await db.insert(usersMySchemaTable).values({ id1: 1, name: 'John' });
		const users = await db.delete(usersMySchemaTable).where(eq(usersMySchemaTable.name, 'John')).returning();

		expect(users[0]!.createdAt).toBeInstanceOf(Date);
		expect(Math.abs(users[0]!.createdAt.getTime() - now)).toBeLessThan(500);
		expect(users).toEqual([
			{
				id1: 1,
				name: 'John',
				verified: false,
				json: null,
				createdAt: users[0]!.createdAt,
			},
		]);
	});

	test('mySchema :: insert + select', async (ctx) => {
		const { db } = ctx.gel;

		await db.insert(usersMySchemaTable).values({ id1: 1, name: 'John' });
		const result = await db.select().from(usersMySchemaTable);
		expect(result).toEqual([
			{
				id1: 1,
				name: 'John',
				verified: false,
				json: null,
				createdAt: result[0]!.createdAt,
			},
		]);

		await db.insert(usersMySchemaTable).values({ id1: 2, name: 'Jane' });
		const result2 = await db.select().from(usersMySchemaTable);
		expect(result2).toEqual([
			{ id1: 1, name: 'John', verified: false, json: null, createdAt: result2[0]!.createdAt },
			{ id1: 2, name: 'Jane', verified: false, json: null, createdAt: result2[1]!.createdAt },
		]);
	});

	test('mySchema :: insert with overridden default values', async (ctx) => {
		const { db } = ctx.gel;

		await db.insert(usersMySchemaTable).values({ id1: 1, name: 'John', verified: true });
		const result = await db.select().from(usersMySchemaTable);

		expect(result).toEqual([
			{
				id1: 1,
				name: 'John',
				verified: true,
				json: null,
				createdAt: result[0]!.createdAt,
			},
		]);
	});

	test('mySchema :: insert many', async (ctx) => {
		const { db } = ctx.gel;

		await db.insert(usersMySchemaTable).values([
			{ id1: 1, name: 'John' },
			{
				id1: 2,
				name: 'Bruce',
				json: ['foo', 'bar'],
			},
			{
				id1: 3,
				name: 'Jane',
			},
			{ id1: 4, name: 'Austin', verified: true },
		]);
		const result = await db
			.select({
				id1: usersMySchemaTable.id1,
				name: usersMySchemaTable.name,
				json: usersMySchemaTable.json,
				verified: usersMySchemaTable.verified,
			})
			.from(usersMySchemaTable);

		expect(result).toEqual([
			{ id1: 1, name: 'John', json: null, verified: false },
			{ id1: 2, name: 'Bruce', json: ['foo', 'bar'], verified: false },
			{ id1: 3, name: 'Jane', json: null, verified: false },
			{ id1: 4, name: 'Austin', json: null, verified: true },
		]);
	});

	test('mySchema :: select with group by as field', async (ctx) => {
		const { db } = ctx.gel;

		await db.insert(usersMySchemaTable).values([
			{ id1: 1, name: 'John' },
			{ id1: 2, name: 'Jane' },
			{
				id1: 3,
				name: 'Jane',
			},
		]);

		const result = await db.select({ name: usersMySchemaTable.name }).from(usersMySchemaTable).groupBy(
			usersMySchemaTable.name,
		);

		expect(result).toEqual([{ name: 'Jane' }, { name: 'John' }]);
	});

	test('mySchema :: select with group by as column + sql', async (ctx) => {
		const { db } = ctx.gel;

		await db.insert(usersMySchemaTable).values([
			{ id1: 1, name: 'John' },
			{ id1: 2, name: 'Jane' },
			{
				id1: 3,
				name: 'Jane',
			},
		]);

		const result = await db
			.select({ name: usersMySchemaTable.name })
			.from(usersMySchemaTable)
			.groupBy(usersMySchemaTable.id1, sql`${usersMySchemaTable.name}`);

		expect(result.sort((a, b) => a.name.localeCompare(b.name))).toEqual([
			{ name: 'Jane' },
			{ name: 'Jane' },
			{
				name: 'John',
			},
		]);
	});

	test('mySchema :: build query', async (ctx) => {
		const { db } = ctx.gel;

		const query = db.select({ id1: usersMySchemaTable.id1, name: usersMySchemaTable.name }).from(usersMySchemaTable)
			.groupBy(usersMySchemaTable.id1, usersMySchemaTable.name).toSQL();

		expect(query).toEqual({
			sql:
				'select "mySchema"."users"."id1", "mySchema"."users"."name" from "mySchema"."users" group by "mySchema"."users"."id1", "mySchema"."users"."name"',
			params: [],
		});
	});

	test('mySchema :: partial join with alias', async (ctx) => {
		const { db } = ctx.gel;
		const customerAlias = alias(usersMySchemaTable, 'customer');

		await db.insert(usersMySchemaTable).values([
			{ id1: 10, name: 'Ivan' },
			{ id1: 11, name: 'Hans' },
		]);
		const result = await db
			.select({
				user: {
					id1: usersMySchemaTable.id1,
					name: usersMySchemaTable.name,
				},
				customer: {
					id1: customerAlias.id1,
					name: customerAlias.name,
				},
			})
			.from(usersMySchemaTable)
			.leftJoin(customerAlias, eq(customerAlias.id1, 11))
			.where(eq(usersMySchemaTable.id1, 10));

		expect(result).toEqual([
			{
				user: { id1: 10, name: 'Ivan' },
				customer: { id1: 11, name: 'Hans' },
			},
		]);
	});

	test('mySchema :: insert with spaces', async (ctx) => {
		const { db } = ctx.gel;

		await db.insert(usersMySchemaTable).values({ id1: 1, name: sql`'Jo   h     n'` });
		const result = await db.select({ id1: usersMySchemaTable.id1, name: usersMySchemaTable.name }).from(
			usersMySchemaTable,
		);

		expect(result).toEqual([{ id1: 1, name: 'Jo   h     n' }]);
	});

	test('mySchema :: prepared statement with placeholder in .limit', async (ctx) => {
		const { db } = ctx.gel;

		await db.insert(usersMySchemaTable).values({ id1: 1, name: 'John' });
		const stmt = db
			.select({
				id1: usersMySchemaTable.id1,
				name: usersMySchemaTable.name,
			})
			.from(usersMySchemaTable)
			.where(eq(usersMySchemaTable.id1, sql.placeholder('id1')))
			.limit(sql.placeholder('limit'))
			.prepare('mySchema_stmt_limit');

		const result = await stmt.execute({ id1: 1, limit: 1 });

		expect(result.map((it) => ({ ...it, id: undefined }))).toEqual([{ id1: 1, name: 'John' }]);
		expect(result).toHaveLength(1);
	});

	// TODO on conflict does not supported in gel
	test.todo('mySchema :: build query insert with onConflict do update / multiple columns', async (ctx) => {
		const { db } = ctx.gel;

		const query = db
			.insert(usersMySchemaTable)
			.values({ id1: 1, name: 'John', json: ['foo', 'bar'] })
			// .onConflictDoUpdate({ target: [usersMySchemaTable.id1, usersMySchemaTable.name], set: { name: 'John1' } })
			.toSQL();

		expect(query).toEqual({
			sql:
				'insert into "mySchema"."users" ("id1", "name", "verified", "json", "created_at") values ($1, $2, default, $3, default) on conflict ("id1","name") do update set "name" = $4',
			params: [1, 'John', ['foo', 'bar'], 'John1'],
		});
	});

	// TODO on conflict not supported in gel
	test.todo('mySchema :: build query insert with onConflict do nothing + target', async (ctx) => {
		const { db } = ctx.gel;

		const query = db
			.insert(usersMySchemaTable)
			.values({ id1: 1, name: 'John', json: ['foo', 'bar'] })
			// .onConflictDoNothing({ target: usersMySchemaTable.id1 })
			.toSQL();

		expect(query).toEqual({
			sql:
				'insert into "mySchema"."users" ("id1", "name", "verified", "json", "created_at") values ($1, $2, default, $3, default) on conflict ("id1") do nothing',
			params: [1, 'John', ['foo', 'bar']],
		});
	});

	test('mySchema :: select from tables with same name from different schema using alias', async (ctx) => {
		const { db } = ctx.gel;

		await db.insert(usersMySchemaTable).values({ id1: 10, name: 'Ivan' });
		await db.insert(usersTable).values({ id1: 11, name: 'Hans' });

		const customerAlias = alias(usersTable, 'customer');

		const result = await db.select().from(usersMySchemaTable).leftJoin(customerAlias, eq(customerAlias.id1, 11))
			.where(eq(customerAlias.id1, 11));

		expect(result).toEqual([
			{
				users: {
					id1: 10,
					name: 'Ivan',
					verified: false,
					json: null,
					createdAt: result[0]!.users.createdAt,
				},
				customer: {
					id1: 11,
					name: 'Hans',
					verified: false,
					json: null,
					createdAt: result[0]!.customer!.createdAt,
				},
			},
		]);
	});

	test('limit 0', async (ctx) => {
		const { db } = ctx.gel;

		await db.insert(usersTable).values({ id1: 1, name: 'John' });
		const users = await db.select().from(usersTable).limit(0);

		expect(users).toEqual([]);
	});

	test('limit -1', async (ctx) => {
		const { db } = ctx.gel;

		await db.insert(usersTable).values({ id1: 2, name: 'John' });
		const users = await db.select().from(usersTable).limit(-1);

		expect(users.length).toBeGreaterThan(0);
	});

	test('Object keys as column names', async (ctx) => {
		const { db } = ctx.gel;

		// Tests the following:
		// Column with required config
		// Column with optional config without providing a value
		// Column with optional config providing a value
		// Column without config
		const users = gelTable('users_with_names', {
			id1: integer().notNull(),
			firstName: text(),
			lastName: text(),
			admin: boolean(),
		});

		await db.insert(users).values([
			{ id1: 1, firstName: 'John', lastName: 'Doe', admin: true },
			{ id1: 2, firstName: 'Jane', lastName: 'Smith', admin: false },
		]);
		const result = await db.select({ id1: users.id1, firstName: users.firstName, lastName: users.lastName }).from(
			users,
		).where(eq(users.admin, true));

		expect(result).toEqual([{ id1: 1, firstName: 'John', lastName: 'Doe' }]);
	});

	test('proper json handling', async (ctx) => {
		const { db } = ctx.gel;

		const jsonTable = gelTable('json_table', {
			json: json('json').$type<{ name: string; age: number }>(),
		});

		await db.insert(jsonTable).values({ json: { name: 'Tom', age: 75 } });

		const result = await db.select().from(jsonTable);

		const justNames = await db
			.select({
				name1: sql<string>`${jsonTable.json}->>'name'`.as('name1'),
				name2: sql<string>`${jsonTable.json}->>'name'`.as('name2'),
			})
			.from(jsonTable);

		expect(result).toStrictEqual([
			{
				json: { name: 'Tom', age: 75 },
			},
		]);

		expect(justNames).toStrictEqual([
			{
				name1: 'Tom',
				name2: 'Tom',
			},
		]);
	});

	test('set json fields with objects and retrieve with the ->> operator', async (ctx) => {
		const { db } = ctx.gel;

		const obj = { string: 'test', number: 123 };
		const { string: testString, number: testNumber } = obj;

		await db.insert(jsonTestTable).values({
			id1: 1,
			json: obj,
		});

		const result = await db
			.select({
				jsonStringField: sql<string>`${jsonTestTable.json}->>'string'`,
				jsonNumberField: sql<string>`${jsonTestTable.json}->>'number'`,
			})
			.from(jsonTestTable);

		expect(result).toStrictEqual([
			{
				jsonStringField: testString,
				jsonNumberField: String(testNumber),
			},
		]);
	});

	test('set json fields with objects and retrieve with the -> operator', async (ctx) => {
		const { db } = ctx.gel;

		const obj = { string: 'test', number: 123 };
		const { string: testString, number: testNumber } = obj;

		await db.insert(jsonTestTable).values({ id1: 1, json: obj });

		const result = await db
			.select({
				jsonStringField: sql<string>`${jsonTestTable.json}->'string'`,
				jsonNumberField: sql<number>`${jsonTestTable.json}->'number'`,
			})
			.from(jsonTestTable);

		expect(result).toStrictEqual([
			{
				jsonStringField: testString,
				jsonNumberField: testNumber,
			},
		]);
	});

	test('set json fields with strings and retrieve with the -> operator', async (ctx) => {
		const { db } = ctx.gel;

		const obj = { string: 'test', number: 123 };
		const { string: testString, number: testNumber } = obj;

		await db.insert(jsonTestTable).values({
			id1: 1,
			json: sql`${obj}`,
		});

		const result = await db
			.select({
				jsonStringField: sql<string>`${jsonTestTable.json}->'string'`,
				jsonNumberField: sql<number>`${jsonTestTable.json}->'number'`,
			})
			.from(jsonTestTable);

		expect(result).toStrictEqual([
			{
				jsonStringField: testString,
				jsonNumberField: testNumber,
			},
		]);
	});

	test('cross join', async (ctx) => {
		const { db } = ctx.gel;

		await db
			.insert(usersTable)
			.values([
				{ id1: 1, name: 'John' },
				{ id1: 2, name: 'Jane' },
			]);

		await db
			.insert(citiesTable)
			.values([
				{ id1: 1, name: 'Seattle' },
				{ id1: 2, name: 'New York City' },
			]);

		const result = await db
			.select({
				user: usersTable.name,
				city: citiesTable.name,
			})
			.from(usersTable)
			.crossJoin(citiesTable)
			.orderBy(usersTable.name, citiesTable.name);

		expect(result).toStrictEqual([
			{ city: 'New York City', user: 'Jane' },
			{ city: 'Seattle', user: 'Jane' },
			{ city: 'New York City', user: 'John' },
			{ city: 'Seattle', user: 'John' },
		]);
	});

	test('left join (lateral)', async (ctx) => {
		const { db } = ctx.gel;

		await db
			.insert(citiesTable)
			.values([{ id1: 1, name: 'Paris' }, { id1: 2, name: 'London' }])
			.returning({ id: citiesTable.id1 });

		await db.insert(users2Table).values([{ id1: 1, name: 'John', cityId: 1 }, { id1: 2, name: 'Jane' }]);

		const sq = db
			.select({
				userId: users2Table.id1,
				userName: users2Table.name,
				cityId: users2Table.cityId,
			})
			.from(users2Table)
			.where(eq(users2Table.cityId, citiesTable.id1))
			.as('sq');

		const res = await db
			.select({
				cityId: citiesTable.id1,
				cityName: citiesTable.name,
				userId: sq.userId,
				userName: sq.userName,
			})
			.from(citiesTable)
			.leftJoinLateral(sq, sql`true`);

		expect(res).toStrictEqual([
			{ cityId: 1, cityName: 'Paris', userId: 1, userName: 'John' },
			{ cityId: 2, cityName: 'London', userId: null, userName: null },
		]);
	});

	test('inner join (lateral)', async (ctx) => {
		const { db } = ctx.gel;

		await db
			.insert(citiesTable)
			.values([{ id1: 1, name: 'Paris' }, { id1: 2, name: 'London' }])
			.returning({ id: citiesTable.id1 });

		await db.insert(users2Table).values([{ id1: 1, name: 'John', cityId: 1 }, { id1: 2, name: 'Jane' }]);

		const sq = db
			.select({
				userId: users2Table.id1,
				userName: users2Table.name,
				cityId: users2Table.cityId,
			})
			.from(users2Table)
			.where(eq(users2Table.cityId, citiesTable.id1))
			.as('sq');

		const res = await db
			.select({
				cityId: citiesTable.id1,
				cityName: citiesTable.name,
				userId: sq.userId,
				userName: sq.userName,
			})
			.from(citiesTable)
			.innerJoinLateral(sq, sql`true`);

		expect(res).toStrictEqual([
			{ cityId: 1, cityName: 'Paris', userId: 1, userName: 'John' },
		]);
	});

	test('cross join (lateral)', async (ctx) => {
		const { db } = ctx.gel;

		await db
			.insert(citiesTable)
			.values([{ id1: 1, name: 'Paris' }, { id1: 2, name: 'London' }, { id1: 3, name: 'Berlin' }]);

		await db.insert(users2Table).values([{ id1: 1, name: 'John', cityId: 1 }, { id1: 2, name: 'Jane' }, {
			id1: 3,
			name: 'Patrick',
			cityId: 2,
		}]);

		const sq = db
			.select({
				userId: users2Table.id1,
				userName: users2Table.name,
				cityId: users2Table.cityId,
			})
			.from(users2Table)
			.where(not(like(citiesTable.name, 'L%')))
			.as('sq');

		const res = await db
			.select({
				cityId: citiesTable.id1,
				cityName: citiesTable.name,
				userId: sq.userId,
				userName: sq.userName,
			})
			.from(citiesTable)
			.crossJoinLateral(sq)
			.orderBy(citiesTable.id1, sq.userId);

		expect(res).toStrictEqual([
			{
				cityId: 1,
				cityName: 'Paris',
				userId: 1,
				userName: 'John',
			},
			{
				cityId: 1,
				cityName: 'Paris',
				userId: 2,
				userName: 'Jane',
			},
			{
				cityId: 1,
				cityName: 'Paris',
				userId: 3,
				userName: 'Patrick',
			},
			{
				cityId: 3,
				cityName: 'Berlin',
				userId: 1,
				userName: 'John',
			},
			{
				cityId: 3,
				cityName: 'Berlin',
				userId: 2,
				userName: 'Jane',
			},
			{
				cityId: 3,
				cityName: 'Berlin',
				userId: 3,
				userName: 'Patrick',
			},
		]);
	});

	// TODO not supported yet
	test.todo('update ... from', async (ctx) => {
		const { db } = ctx.gel;

		await db.insert(cities2Table).values([
			{ id1: 1, name: 'New York City' },
			{ id1: 2, name: 'Seattle' },
		]);
		await db.insert(users2Table).values([
			{ id1: 1, name: 'John', cityId: 1 },
			{ id1: 2, name: 'Jane', cityId: 2 },
		]);
		const result = await db
			.update(users2Table)
			.set({
				cityId: cities2Table.id1,
			})
			.from(cities2Table)
			.where(and(eq(cities2Table.name, 'Seattle'), eq(users2Table.name, 'John')))
			.returning();

		expect(result).toStrictEqual([
			{
				id1: 1,
				name: 'John',
				cityId: 2,
				cities: {
					id1: 2,
					name: 'Seattle',
				},
			},
		]);
	});

	// TODO not supported yet
	test.todo('update ... from with alias', async (ctx) => {
		const { db } = ctx.gel;

		await db.insert(cities2Table).values([
			{ id1: 1, name: 'New York City' },
			{ id1: 2, name: 'Seattle' },
		]);
		await db.insert(users2Table).values([
			{ id1: 1, name: 'John', cityId: 1 },
			{ id1: 2, name: 'Jane', cityId: 2 },
		]);

		const users = alias(users2Table, 'u');
		const cities = alias(cities2Table, 'c');
		const result = await db
			.update(users)
			.set({
				cityId: cities.id1,
			})
			.from(cities)
			.where(and(eq(cities.name, 'Seattle'), eq(users.name, 'John')))
			.returning();

		expect(result).toStrictEqual([
			{
				id1: 1,
				name: 'John',
				cityId: 2,
				c: {
					id1: 2,
					name: 'Seattle',
				},
			},
		]);
	});

	// TODO not supported yet
	// test.todo('update ... from with join', async (ctx) => {
	// 	const { db } = ctx.gel;

	// 	const states = gelTable('states', {
	// 		id1: integer('id1').primaryKey(),
	// 		name: text('name').notNull(),
	// 	});
	// 	const cities = gelTable('cities', {
	// 		id1: integer('id1').primaryKey(),
	// 		name: text('name').notNull(),
	// 		stateId: integer('state_id').references(() => states.id1),
	// 	});
	// 	const users = gelTable('users', {
	// 		id1: integer('id1').primaryKey(),
	// 		name: text('name').notNull(),
	// 		cityId: integer('city_id')
	// 			.notNull()
	// 			.references(() => cities.id1),
	// 	});

	// 	await db.execute(sql`drop table if exists "states" cascade`);
	// 	await db.execute(sql`drop table if exists "cities" cascade`);
	// 	await db.execute(sql`drop table if exists "users" cascade`);
	// 	await db.execute(sql`
	//             create table "states" (
	//                 "id" serial primary key,
	//                 "name" text not null
	//             )
	//         `);
	// 	await db.execute(sql`
	//             create table "cities" (
	//                 "id" serial primary key,
	//                 "name" text not null,
	//                 "state_id" integer references "states"("id")
	//             )
	//         `);
	// 	await db.execute(sql`
	//             create table "users" (
	//                 "id" serial primary key,
	//                 "name" text not null,
	//                 "city_id" integer not null references "cities"("id")
	//             )
	//         `);

	// 	await db.insert(states).values([{ id1: 1, name: 'New York' }, { id1: 2, name: 'Washington' }]);
	// 	await db.insert(cities).values([
	// 		{ id1: 1, name: 'New York City', stateId: 1 },
	// 		{ id1: 2, name: 'Seattle', stateId: 2 },
	// 		{
	// 			id1: 2,
	// 			name: 'London',
	// 		},
	// 	]);
	// 	await db.insert(users).values([
	// 		{ id1: 1, name: 'John', cityId: 1 },
	// 		{ id1: 2, name: 'Jane', cityId: 2 },
	// 		{ id1: 3, name: 'Jack', cityId: 3 },
	// 	]);

	// 	const result1 = await db
	// 		.update(users)
	// 		.set({
	// 			cityId: cities.id1,
	// 		})
	// 		.from(cities)
	// 		.leftJoin(states, eq(cities.stateId, states.id1))
	// 		.where(and(eq(cities.name, 'Seattle'), eq(users.name, 'John')))
	// 		.returning();
	// 	const result2 = await db
	// 		.update(users)
	// 		.set({
	// 			cityId: cities.id1,
	// 		})
	// 		.from(cities)
	// 		.leftJoin(states, eq(cities.stateId, states.id1))
	// 		.where(and(eq(cities.name, 'London'), eq(users.name, 'Jack')))
	// 		.returning();

	// 	expect(result1).toStrictEqual([
	// 		{
	// 			id: 1,
	// 			name: 'John',
	// 			cityId: 2,
	// 			cities: {
	// 				id: 2,
	// 				name: 'Seattle',
	// 				stateId: 2,
	// 			},
	// 			states: {
	// 				id: 2,
	// 				name: 'Washington',
	// 			},
	// 		},
	// 	]);
	// 	expect(result2).toStrictEqual([
	// 		{
	// 			id: 3,
	// 			name: 'Jack',
	// 			cityId: 3,
	// 			cities: {
	// 				id: 3,
	// 				name: 'London',
	// 				stateId: null,
	// 			},
	// 			states: null,
	// 		},
	// 	]);
	// });

	test('insert into ... select', async (ctx) => {
		const { db } = ctx.gel;

		const notifications = gelTable('notifications', {
			id1: integer('id1').notNull(),
			sentAt: timestamp('sentAt').notNull().defaultNow(),
			message: text('message').notNull(),
		});
		const users = gelTable('users_insert_select', {
			id1: integer('id1').notNull(),
			name: text('name').notNull(),
		});
		const userNotications = gelTable('user_notifications', {
			userId: integer('userId').notNull(),
			notificationId: integer('notificationId').notNull(),
		});

		const newNotification = await db
			.insert(notifications)
			.values({ id1: 1, message: 'You are one of the 3 lucky winners!' })
			.returning({ id1: notifications.id1 })
			.then((result) => result[0]);
		await db.insert(users).values([
			{ id1: 1, name: 'Alice' },
			{ id1: 2, name: 'Bob' },
			{ id1: 3, name: 'Charlie' },
			{
				id1: 4,
				name: 'David',
			},
			{
				id1: 5,
				name: 'Eve',
			},
		]);

		const sentNotifications = await db
			.insert(userNotications)
			.select(
				db
					.select({
						userId: users.id1,
						notificationId: sql`${newNotification!.id1}`.as('notification_id'),
					})
					.from(users)
					.where(inArray(users.name, ['Alice', 'Charlie', 'Eve']))
					.orderBy(asc(users.id1)),
			)
			.returning();

		expect(sentNotifications).toStrictEqual([
			{ userId: 1, notificationId: newNotification!.id1 },
			{ userId: 3, notificationId: newNotification!.id1 },
			{ userId: 5, notificationId: newNotification!.id1 },
		]);
	});

	test('insert into ... select with keys in different order', async (ctx) => {
		const { db } = ctx.gel;

		const users1 = gelTable('users1', {
			id1: integer('id1').notNull(),
			name: text('name').notNull(),
		});
		const users2 = gelTable('users2', {
			id1: integer('id1').notNull(),
			name: text('name').notNull(),
		});

		expect(() =>
			db.insert(users1).select(
				db
					.select({
						name: users2.name,
						id1: users2.id1,
					})
					.from(users2),
			)
		).toThrowError();
	});

	test('policy', () => {
		{
			const policy = gelPolicy('test policy');

			expect(is(policy, GelPolicy)).toBe(true);
			expect(policy.name).toBe('test policy');
		}

		{
			const policy = gelPolicy('test policy', {
				as: 'permissive',
				for: 'all',
				to: 'public',
				using: sql`1=1`,
				withCheck: sql`1=1`,
			});

			expect(is(policy, GelPolicy)).toBe(true);
			expect(policy.name).toBe('test policy');
			expect(policy.as).toBe('permissive');
			expect(policy.for).toBe('all');
			expect(policy.to).toBe('public');
			const dialect = new GelDialect();
			expect(is(policy.using, SQL)).toBe(true);
			expect(dialect.sqlToQuery(policy.using!).sql).toBe('1=1');
			expect(is(policy.withCheck, SQL)).toBe(true);
			expect(dialect.sqlToQuery(policy.withCheck!).sql).toBe('1=1');
		}

		{
			const policy = gelPolicy('test policy', {
				to: 'custom value',
			});

			expect(policy.to).toBe('custom value');
		}

		{
			const p1 = gelPolicy('test policy');
			const p2 = gelPolicy('test policy 2', {
				as: 'permissive',
				for: 'all',
				to: 'public',
				using: sql`1=1`,
				withCheck: sql`1=1`,
			});
			const table = gelTable(
				'table_with_policy',
				{
					id: integer('id').primaryKey(),
					name: text('name').notNull(),
				},
				() => ({
					p1,
					p2,
				}),
			);
			const config = getTableConfig(table);
			expect(config.policies).toHaveLength(2);
			expect(config.policies[0]).toBe(p1);
			expect(config.policies[1]).toBe(p2);
		}
	});

	test('Enable RLS function', () => {
		const usersWithRLS = gelTable('users', {
			id: integer(),
		}).enableRLS();

		const config1 = getTableConfig(usersWithRLS);

		const usersNoRLS = gelTable('users', {
			id: integer(),
		});

		const config2 = getTableConfig(usersNoRLS);

		expect(config1.enableRLS).toBeTruthy();
		expect(config2.enableRLS).toBeFalsy();
	});

	test('$count separate', async (ctx) => {
		const { db } = ctx.gel;

		const countTestTable = gelTable('count_test', {
			id1: integer('id1').notNull(),
			name: text('name').notNull(),
		});

		await db.insert(countTestTable).values([
			{ id1: 1, name: 'First' },
			{ id1: 2, name: 'Second' },
			{ id1: 3, name: 'Third' },
			{ id1: 4, name: 'Fourth' },
		]);

		const count = await db.$count(countTestTable);

		expect(count).toStrictEqual(4);
	});

	test('$count embedded', async (ctx) => {
		const { db } = ctx.gel;

		const countTestTable = gelTable('count_test', {
			id1: integer('id1').notNull(),
			name: text('name').notNull(),
		});

		await db.insert(countTestTable).values([
			{ id1: 1, name: 'First' },
			{ id1: 2, name: 'Second' },
			{ id1: 3, name: 'Third' },
			{ id1: 4, name: 'Fourth' },
		]);

		const count = await db
			.select({
				count: db.$count(countTestTable),
			})
			.from(countTestTable);

		expect(count).toStrictEqual([{ count: 4 }, { count: 4 }, { count: 4 }, { count: 4 }]);
	});

	test('$count separate reuse', async (ctx) => {
		const { db } = ctx.gel;

		const countTestTable = gelTable('count_test', {
			id1: integer('id1').notNull(),
			name: text('name').notNull(),
		});

		await db.insert(countTestTable).values([
			{ id1: 1, name: 'First' },
			{ id1: 2, name: 'Second' },
			{ id1: 3, name: 'Third' },
			{ id1: 4, name: 'Fourth' },
		]);

		const count = db.$count(countTestTable);

		const count1 = await count;

		await db.insert(countTestTable).values({ id1: 5, name: 'fifth' });

		const count2 = await count;

		await db.insert(countTestTable).values({ id1: 6, name: 'sixth' });

		const count3 = await count;

		expect(count1).toStrictEqual(4);
		expect(count2).toStrictEqual(5);
		expect(count3).toStrictEqual(6);
	});

	test('$count embedded reuse', async (ctx) => {
		const { db } = ctx.gel;

		const countTestTable = gelTable('count_test', {
			id1: integer('id1').notNull(),
			name: text('name').notNull(),
		});

		await db.insert(countTestTable).values([
			{ id1: 1, name: 'First' },
			{ id1: 2, name: 'Second' },
			{ id1: 3, name: 'Third' },
			{ id1: 4, name: 'Fourth' },
		]);

		const count = db
			.select({
				count: db.$count(countTestTable),
			})
			.from(countTestTable);

		const count1 = await count;

		await db.insert(countTestTable).values({ id1: 5, name: 'fifth' });

		const count2 = await count;

		await db.insert(countTestTable).values({ id1: 6, name: 'sixth' });

		const count3 = await count;

		expect(count1).toStrictEqual([{ count: 4 }, { count: 4 }, { count: 4 }, { count: 4 }]);
		expect(count2).toStrictEqual([{ count: 5 }, { count: 5 }, { count: 5 }, { count: 5 }, { count: 5 }]);
		expect(count3).toStrictEqual([
			{ count: 6 },
			{ count: 6 },
			{ count: 6 },
			{ count: 6 },
			{ count: 6 },
			{
				count: 6,
			},
		]);
	});

	test('$count separate with filters', async (ctx) => {
		const { db } = ctx.gel;

		const countTestTable = gelTable('count_test', {
			id1: integer('id1').notNull(),
			name: text('name').notNull(),
		});

		await db.insert(countTestTable).values([
			{ id1: 1, name: 'First' },
			{ id1: 2, name: 'Second' },
			{ id1: 3, name: 'Third' },
			{ id1: 4, name: 'Fourth' },
		]);

		const count = await db.$count(countTestTable, gt(countTestTable.id1, 1));

		expect(count).toStrictEqual(3);
	});

	test('$count embedded with filters', async (ctx) => {
		const { db } = ctx.gel;

		const countTestTable = gelTable('count_test', {
			id1: integer('id1').notNull(),
			name: text('name').notNull(),
		});

		await db.insert(countTestTable).values([
			{ id1: 1, name: 'First' },
			{ id1: 2, name: 'Second' },
			{ id1: 3, name: 'Third' },
			{ id1: 4, name: 'Fourth' },
		]);

		const count = await db
			.select({
				count: db.$count(countTestTable, gt(countTestTable.id1, 1)),
			})
			.from(countTestTable);

		expect(count).toStrictEqual([{ count: 3 }, { count: 3 }, { count: 3 }, { count: 3 }]);
	});

	// TODO
	test.todo('insert multiple rows into table with generated identity column', async (ctx) => {
		const { db } = ctx.gel;

		const identityColumnsTable = gelTable('identity_columns_table', {
			id: integer('id').generatedAlwaysAsIdentity(),
			id1: integer('id1').generatedByDefaultAsIdentity(),
			name: text('name').notNull(),
		});

		// not passing identity columns
		await db.execute(sql`drop table if exists ${identityColumnsTable}`);
		await db.execute(
			sql`create table ${identityColumnsTable} ("id" integer generated always as identity, "id1" integer generated by default as identity, "name" text)`,
		);

		let result = await db
			.insert(identityColumnsTable)
			.values([{ name: 'John' }, { name: 'Jane' }, { name: 'Bob' }])
			.returning();

		expect(result).toEqual([
			{ id: 1, id1: 1, name: 'John' },
			{ id: 2, id1: 2, name: 'Jane' },
			{ id: 3, id1: 3, name: 'Bob' },
		]);

		// passing generated by default as identity column
		await db.execute(sql`drop table if exists ${identityColumnsTable}`);
		await db.execute(
			sql`create table ${identityColumnsTable} ("id" integer generated always as identity, "id1" integer generated by default as identity, "name" text)`,
		);

		result = await db
			.insert(identityColumnsTable)
			.values([
				{ name: 'John', id1: 3 },
				{ name: 'Jane', id1: 5 },
				{ name: 'Bob', id1: 5 },
			])
			.returning();

		expect(result).toEqual([
			{ id: 1, id1: 3, name: 'John' },
			{ id: 2, id1: 5, name: 'Jane' },
			{ id: 3, id1: 5, name: 'Bob' },
		]);

		// passing all identity columns
		await db.execute(sql`drop table if exists ${identityColumnsTable}`);
		await db.execute(
			sql`create table ${identityColumnsTable} ("id" integer generated always as identity, "id1" integer generated by default as identity, "name" text)`,
		);

		result = await db
			.insert(identityColumnsTable)
			.overridingSystemValue()
			.values([
				{ name: 'John', id: 2, id1: 3 },
				{ name: 'Jane', id: 4, id1: 5 },
				{ name: 'Bob', id: 4, id1: 5 },
			])
			.returning();

		expect(result).toEqual([
			{ id: 2, id1: 3, name: 'John' },
			{ id: 4, id1: 5, name: 'Jane' },
			{ id: 4, id1: 5, name: 'Bob' },
		]);
	});

	test('insert via db.execute + select via db.execute', async (ctx) => {
		const { db } = ctx.gel;
		await db.execute(
			sql`insert into ${usersTable} (${sql.identifier(usersTable.id1.name)},${
				sql.identifier(usersTable.name.name)
			}) values (1, ${'John'})`,
		);

		const result = await db.execute<{ id1: number; name: string }>(
			sql`select id1, name from "users"`,
		);
		expect(result).toEqual([{ id1: 1, name: 'John' }]);
	});

	test('insert via db.execute + returning', async (ctx) => {
		const { db } = ctx.gel;
		const inserted = await db.execute<{ id1: number; name: string }>(
			sql`insert into ${usersTable} (${
				sql.identifier(
					usersTable.id1.name,
				)
			}, ${
				sql.identifier(
					usersTable.name.name,
				)
			}) values (1, ${'John'}) returning ${usersTable.id1}, ${usersTable.name}`,
		);
		expect(inserted).toEqual([{ id1: 1, name: 'John' }]);
	});

	test('insert via db.execute w/ query builder', async (ctx) => {
		const { db } = ctx.gel;
		const inserted = await db.execute<Pick<typeof usersTable.$inferSelect, 'id1' | 'name'>>(
			db
				.insert(usersTable)
				.values({ id1: 1, name: 'John' })
				.returning({ id1: usersTable.id1, name: usersTable.name }),
		);
		expect(inserted).toEqual([{ id1: 1, name: 'John' }]);
	});

<<<<<<< HEAD
	test('S3File - insert + select + query reuse', async (ctx) => {
		const { db, bucket } = ctx.gel;

		const reusable = db.select().from(s3Table).orderBy(s3Table.id);
		const blank = await reusable;
		expect(blank).toEqual([]);

		await db.insert(s3Table).values([{
			id: 1,
			file: {
				bucket: bucket!,
				key: 'zero',
				data: exampleS3Files[0],
			},
			fileArr: [
				{
					bucket: bucket!,
					key: 'one',
					data: exampleS3Files[1],
				},
				{
					bucket: bucket!,
					key: 'two',
					data: exampleS3Files[2],
				},
			],
			f64: {
				bucket: bucket!,
				key: 'base64',
				data: exampleS3Files[7].toString('base64'),
			},
			f16: {
				bucket: bucket!,
				key: 'hex',
				data: exampleS3Files[7].toString('hex'),
			},
			fInt8: {
				bucket: bucket!,
				key: 'uint8arr',
				data: Uint8Array.from(exampleS3Files[7]),
			},
		}, {
			id: 2,
			file: {
				bucket: bucket!,
				key: 'file2',
				data: exampleS3Files[8],
			},
		}]);

		const res = await reusable;

		expect(res).toStrictEqual([{
			id: 1,
			file: {
				bucket: bucket!,
				key: 'zero',
				data: exampleS3Files[0],
			},
			fileArr: [
				{
					bucket: bucket!,
					key: 'one',
					data: exampleS3Files[1],
				},
				{
					bucket: bucket!,
					key: 'two',
					data: exampleS3Files[2],
				},
			],
			f64: {
				bucket: bucket!,
				key: 'base64',
				data: exampleS3Files[7].toString('base64'),
			},
			f16: {
				bucket: bucket!,
				key: 'hex',
				data: exampleS3Files[7].toString('hex'),
			},
			fInt8: {
				bucket: bucket!,
				key: 'uint8arr',
				data: Uint8Array.from(exampleS3Files[7]),
			},
			defaultFnFile: {
				bucket: defaultBucket,
				key: 'default-key',
				data: exampleS3Files[0],
			},
		}, {
			id: 2,
			file: {
				bucket: bucket!,
				key: 'file2',
				data: exampleS3Files[8],
			},
			fileArr: null,
			f16: null,
			f64: null,
			fInt8: null,
			defaultFnFile: {
				bucket: defaultBucket,
				key: 'default-key',
				data: exampleS3Files[0],
			},
		}]);
	});

	test('S3File - insert + select custom selection', async (ctx) => {
		const { db, bucket } = ctx.gel;

		await db.insert(s3Table).values([{
			id: 1,
			file: {
				bucket: bucket!,
				key: 'zero',
				data: exampleS3Files[0],
			},
			fileArr: [
				{
					bucket: bucket!,
					key: 'one',
					data: exampleS3Files[1],
				},
				{
					bucket: bucket!,
					key: 'two',
					data: exampleS3Files[2],
				},
			],
			f64: {
				bucket: bucket!,
				key: 'base64',
				data: exampleS3Files[7].toString('base64'),
			},
			f16: {
				bucket: bucket!,
				key: 'hex',
				data: exampleS3Files[7].toString('hex'),
			},
			fInt8: {
				bucket: bucket!,
				key: 'uint8arr',
				data: Uint8Array.from(exampleS3Files[7]),
			},
		}, {
			id: 2,
			file: {
				bucket: bucket!,
				key: 'file2',
				data: exampleS3Files[8],
			},
		}]);

		const res = await db.select({
			fullTable: s3Table,
			nested: {
				file: s3Table.file,
				fileArr: s3Table.fileArr,
			},
			root: s3Table.defaultFnFile,
			presigned: s3Table.file.presigned({
				expiresIn: 6000,
				hoistableHeaders: new Set(['h1', 'h2']),
				signableHeaders: new Set(['h1', 'h2']),
				signingDate: new Date(),
				signingRegion: 'us-east-1',
				signingService: 'service?',
				unhoistableHeaders: new Set(['h3', 'h4']),
				unsignableHeaders: new Set(['h87', 'h22']),
			}),
			data: s3Table.file.data(),
		}).from(s3Table).orderBy(s3Table.id);

		expect(res).toStrictEqual([{
			fullTable: {
				id: 1,
				file: {
					bucket: bucket!,
					key: 'zero',
					data: exampleS3Files[0],
				},
				fileArr: [
					{
						bucket: bucket!,
						key: 'one',
						data: exampleS3Files[1],
					},
					{
						bucket: bucket!,
						key: 'two',
						data: exampleS3Files[2],
					},
				],
				f64: {
					bucket: bucket!,
					key: 'base64',
					data: exampleS3Files[7].toString('base64'),
				},
				f16: {
					bucket: bucket!,
					key: 'hex',
					data: exampleS3Files[7].toString('hex'),
				},
				fInt8: {
					bucket: bucket!,
					key: 'uint8arr',
					data: Uint8Array.from(exampleS3Files[7]),
				},
				defaultFnFile: {
					bucket: defaultBucket,
					key: 'default-key',
					data: exampleS3Files[0],
				},
			},
			nested: {
				file: {
					bucket: bucket!,
					key: 'zero',
					data: exampleS3Files[0],
				},
				fileArr: [
					{
						bucket: bucket!,
						key: 'one',
						data: exampleS3Files[1],
					},
					{
						bucket: bucket!,
						key: 'two',
						data: exampleS3Files[2],
					},
				],
			},
			root: {
				bucket: defaultBucket,
				key: 'default-key',
				data: exampleS3Files[0],
			},
			data: exampleS3Files[0],
			presigned: expect.stringMatching(/^https?:\/\/.*/),
		}, {
			fullTable: {
				id: 2,
				file: {
					bucket: bucket!,
					key: 'file2',
					data: exampleS3Files[8],
				},
				fileArr: null,
				f16: null,
				f64: null,
				fInt8: null,
				defaultFnFile: {
					bucket: defaultBucket,
					key: 'default-key',
					data: exampleS3Files[0],
				},
			},
			nested: {
				file: {
					bucket: bucket!,
					key: 'file2',
					data: exampleS3Files[8],
				},
				fileArr: null,
			},
			root: {
				bucket: defaultBucket,
				key: 'default-key',
				data: exampleS3Files[0],
			},
			data: exampleS3Files[8],
			presigned: expect.stringMatching(/^https?:\/\/.*/),
		}]);
	});

	test('S3File - insert + update + delete', async (ctx) => {
		const { db, bucket } = ctx.gel;

		await db.insert(s3Table).values([{
			id: 1,
			file: {
				bucket: bucket!,
				key: 'zero',
				data: exampleS3Files[0],
			},
			fileArr: [
				{
					bucket: bucket!,
					key: 'one',
					data: exampleS3Files[1],
				},
				{
					bucket: bucket!,
					key: 'two',
					data: exampleS3Files[2],
				},
			],
			f64: {
				bucket: bucket!,
				key: 'base64',
				data: exampleS3Files[7].toString('base64'),
			},
			f16: {
				bucket: bucket!,
				key: 'hex',
				data: exampleS3Files[7].toString('hex'),
			},
			fInt8: {
				bucket: bucket!,
				key: 'uint8arr',
				data: Uint8Array.from(exampleS3Files[7]),
			},
		}, {
			id: 2,
			file: {
				bucket: bucket!,
				key: 'file2',
				data: exampleS3Files[8],
			},
		}]);

		const upd = await db.update(s3Table).set({
			id: 3,
			file: {
				bucket: bucket!,
				key: 'zero-new',
				data: exampleS3Files[9],
			},
		}).where(eq(s3Table.id, 1)).returning({
			id: s3Table.id,
			file: s3Table.file,
			defaultFnFile: s3Table.defaultFnFile,
		});

		const del = await db.delete(s3Table).where(eq(s3Table.id, 2)).returning({
			id: s3Table.id,
			file: s3Table.file,
			defaultFnFile: s3Table.defaultFnFile,
		});

		const sel = await db.select({
			id: s3Table.id,
			file: s3Table.file,
			defaultFnFile: s3Table.defaultFnFile,
		}).from(s3Table).orderBy(s3Table.id);

		expect(upd).toStrictEqual([
			{
				id: 3,
				file: {
					bucket: bucket!,
					key: 'zero-new',
					data: exampleS3Files[9],
				},
				defaultFnFile: {
					bucket: defaultBucket,
					key: 'default-key',
					data: exampleS3Files[0],
				},
			},
		]);

		expect(del).toStrictEqual([{
			id: 2,
			file: {
				bucket: bucket!,
				key: 'file2',
				data: exampleS3Files[8],
			},
			defaultFnFile: {
				bucket: defaultBucket,
				key: 'default-key',
				data: exampleS3Files[0],
			},
		}]);

		expect(sel).toStrictEqual([
			{
				id: 3,
				file: {
					bucket: bucket!,
					key: 'zero-new',
					data: exampleS3Files[9],
				},
				defaultFnFile: {
					bucket: defaultBucket,
					key: 'default-key',
					data: exampleS3Files[0],
				},
			},
		]);
	});

	test('S3File - insert returning', async (ctx) => {
		const { db, bucket } = ctx.gel;

		const res = await db.insert(s3Table).values([{
			id: 1,
			file: {
				bucket: bucket!,
				key: 'zero',
				data: exampleS3Files[0],
			},
			fileArr: [
				{
					bucket: bucket!,
					key: 'one',
					data: exampleS3Files[1],
				},
				{
					bucket: bucket!,
					key: 'two',
					data: exampleS3Files[2],
				},
			],
			f64: {
				bucket: bucket!,
				key: 'base64',
				data: exampleS3Files[7].toString('base64'),
			},
			f16: {
				bucket: bucket!,
				key: 'hex',
				data: exampleS3Files[7].toString('hex'),
			},
			fInt8: {
				bucket: bucket!,
				key: 'uint8arr',
				data: Uint8Array.from(exampleS3Files[7]),
			},
		}, {
			id: 2,
			file: {
				bucket: bucket!,
				key: 'file2',
				data: exampleS3Files[8],
			},
		}]).returning();

		expect(res).toStrictEqual([{
			id: 1,
			file: {
				bucket: bucket!,
				key: 'zero',
				data: exampleS3Files[0],
			},
			fileArr: [
				{
					bucket: bucket!,
					key: 'one',
					data: exampleS3Files[1],
				},
				{
					bucket: bucket!,
					key: 'two',
					data: exampleS3Files[2],
				},
			],
			f64: {
				bucket: bucket!,
				key: 'base64',
				data: exampleS3Files[7].toString('base64'),
			},
			f16: {
				bucket: bucket!,
				key: 'hex',
				data: exampleS3Files[7].toString('hex'),
			},
			fInt8: {
				bucket: bucket!,
				key: 'uint8arr',
				data: Uint8Array.from(exampleS3Files[7]),
			},
			defaultFnFile: {
				bucket: defaultBucket,
				key: 'default-key',
				data: exampleS3Files[0],
			},
		}, {
			id: 2,
			file: {
				bucket: bucket!,
				key: 'file2',
				data: exampleS3Files[8],
			},
			fileArr: null,
			f16: null,
			f64: null,
			fInt8: null,
			defaultFnFile: {
				bucket: defaultBucket,
				key: 'default-key',
				data: exampleS3Files[0],
			},
		}]);
	});

	test('S3File - insert placeholder', async (ctx) => {
		const { db, bucket } = ctx.gel;

		const res = await db.insert(s3Table).values([{
			id: 1,
			file: sql.placeholder('fOne'),
			fileArr: sql.placeholder('fArr'),
			f64: sql.placeholder('f64'),
			f16: sql.placeholder('f16'),
			fInt8: sql.placeholder('fInt8'),
		}, {
			id: 2,
			file: {
				bucket: bucket!,
				key: 'file2',
				data: exampleS3Files[8],
			},
		}]).returning().execute({
			fOne: {
				bucket: bucket!,
				key: 'zero',
				data: exampleS3Files[0],
			},
			fArr: [
				{
					bucket: bucket!,
					key: 'one',
					data: exampleS3Files[1],
				},
				{
					bucket: bucket!,
					key: 'two',
					data: exampleS3Files[2],
				},
			],
			f64: {
				bucket: bucket!,
				key: 'base64',
				data: exampleS3Files[7].toString('base64'),
			},
			f16: {
				bucket: bucket!,
				key: 'hex',
				data: exampleS3Files[7].toString('hex'),
			},
			fInt8: {
				bucket: bucket!,
				key: 'uint8arr',
				data: Uint8Array.from(exampleS3Files[7]),
			},
		});

		expect(res).toStrictEqual([{
			id: 1,
			file: {
				bucket: bucket!,
				key: 'zero',
				data: exampleS3Files[0],
			},
			fileArr: [
				{
					bucket: bucket!,
					key: 'one',
					data: exampleS3Files[1],
				},
				{
					bucket: bucket!,
					key: 'two',
					data: exampleS3Files[2],
				},
			],
			f64: {
				bucket: bucket!,
				key: 'base64',
				data: exampleS3Files[7].toString('base64'),
			},
			f16: {
				bucket: bucket!,
				key: 'hex',
				data: exampleS3Files[7].toString('hex'),
			},
			fInt8: {
				bucket: bucket!,
				key: 'uint8arr',
				data: Uint8Array.from(exampleS3Files[7]),
			},
			defaultFnFile: {
				bucket: defaultBucket,
				key: 'default-key',
				data: exampleS3Files[0],
			},
		}, {
			id: 2,
			file: {
				bucket: bucket!,
				key: 'file2',
				data: exampleS3Files[8],
			},
			fileArr: null,
			f16: null,
			f64: null,
			fInt8: null,
			defaultFnFile: {
				bucket: defaultBucket,
				key: 'default-key',
				data: exampleS3Files[0],
			},
		}]);
	});

	test('S3File - insert prepared', async (ctx) => {
		const { db, bucket } = ctx.gel;

		const query = await db.insert(s3Table).values([{
			id: sql.placeholder('id'),
			file: sql.placeholder('fOne'),
			fileArr: sql.placeholder('fArr'),
			f64: sql.placeholder('f64'),
			f16: sql.placeholder('f16'),
			fInt8: sql.placeholder('fInt8'),
		}]).returning().prepare('insert_s3_files');

		const insertOne = await query.execute({
			id: 1,
			fOne: {
				bucket: bucket!,
				key: 'zero',
				data: exampleS3Files[0],
			},
			fArr: [
				{
					bucket: bucket!,
					key: 'one',
					data: exampleS3Files[1],
				},
				{
					bucket: bucket!,
					key: 'two',
					data: exampleS3Files[2],
				},
			],
			f64: {
				bucket: bucket!,
				key: 'base64',
				data: exampleS3Files[7].toString('base64'),
			},
			f16: {
				bucket: bucket!,
				key: 'hex',
				data: exampleS3Files[7].toString('hex'),
			},
			fInt8: {
				bucket: bucket!,
				key: 'uint8arr',
				data: Uint8Array.from(exampleS3Files[7]),
			},
		});

		const insertTwo = await query.execute({
			id: 2,
			fOne: {
				bucket: bucket!,
				key: 'five',
				data: exampleS3Files[5],
			},
			fArr: [
				{
					bucket: bucket!,
					key: 'one',
					data: exampleS3Files[1],
				},
				{
					bucket: bucket!,
					key: 'two',
					data: exampleS3Files[2],
				},
			],
			f64: {
				bucket: bucket!,
				key: 'base64-2',
				data: exampleS3Files[9].toString('base64'),
			},
			f16: {
				bucket: bucket!,
				key: 'hex-2',
				data: exampleS3Files[9].toString('hex'),
			},
			fInt8: {
				bucket: bucket!,
				key: 'uint8arr-2',
				data: Uint8Array.from(exampleS3Files[9]),
			},
		});

		const res = await db.select().from(s3Table).orderBy(s3Table.id);

		expect(insertOne).toStrictEqual([{
			id: 1,
			file: {
				bucket: bucket!,
				key: 'zero',
				data: exampleS3Files[0],
			},
			fileArr: [
				{
					bucket: bucket!,
					key: 'one',
					data: exampleS3Files[1],
				},
				{
					bucket: bucket!,
					key: 'two',
					data: exampleS3Files[2],
				},
			],
			f64: {
				bucket: bucket!,
				key: 'base64',
				data: exampleS3Files[7].toString('base64'),
			},
			f16: {
				bucket: bucket!,
				key: 'hex',
				data: exampleS3Files[7].toString('hex'),
			},
			fInt8: {
				bucket: bucket!,
				key: 'uint8arr',
				data: Uint8Array.from(exampleS3Files[7]),
			},
			defaultFnFile: {
				bucket: defaultBucket,
				key: 'default-key',
				data: exampleS3Files[0],
			},
		}]);

		expect(insertTwo).toStrictEqual([
			{
				id: 2,
				file: {
					bucket: bucket!,
					key: 'five',
					data: exampleS3Files[5],
				},
				fileArr: [
					{
						bucket: bucket!,
						key: 'one',
						data: exampleS3Files[1],
					},
					{
						bucket: bucket!,
						key: 'two',
						data: exampleS3Files[2],
					},
				],
				f64: {
					bucket: bucket!,
					key: 'base64-2',
					data: exampleS3Files[9].toString('base64'),
				},
				f16: {
					bucket: bucket!,
					key: 'hex-2',
					data: exampleS3Files[9].toString('hex'),
				},
				fInt8: {
					bucket: bucket!,
					key: 'uint8arr-2',
					data: Uint8Array.from(exampleS3Files[9]),
				},
				defaultFnFile: {
					bucket: defaultBucket,
					key: 'default-key',
					data: exampleS3Files[0],
				},
			},
		]);

		expect(res).toStrictEqual([{
			id: 1,
			file: {
				bucket: bucket!,
				key: 'zero',
				data: exampleS3Files[0],
			},
			fileArr: [
				{
					bucket: bucket!,
					key: 'one',
					data: exampleS3Files[1],
				},
				{
					bucket: bucket!,
					key: 'two',
					data: exampleS3Files[2],
				},
			],
			f64: {
				bucket: bucket!,
				key: 'base64',
				data: exampleS3Files[7].toString('base64'),
			},
			f16: {
				bucket: bucket!,
				key: 'hex',
				data: exampleS3Files[7].toString('hex'),
			},
			fInt8: {
				bucket: bucket!,
				key: 'uint8arr',
				data: Uint8Array.from(exampleS3Files[7]),
			},
			defaultFnFile: {
				bucket: defaultBucket,
				key: 'default-key',
				data: exampleS3Files[0],
			},
		}, {
			id: 2,
			file: {
				bucket: bucket!,
				key: 'five',
				data: exampleS3Files[5],
			},
			fileArr: [
				{
					bucket: bucket!,
					key: 'one',
					data: exampleS3Files[1],
				},
				{
					bucket: bucket!,
					key: 'two',
					data: exampleS3Files[2],
				},
			],
			f64: {
				bucket: bucket!,
				key: 'base64-2',
				data: exampleS3Files[9].toString('base64'),
			},
			f16: {
				bucket: bucket!,
				key: 'hex-2',
				data: exampleS3Files[9].toString('hex'),
			},
			fInt8: {
				bucket: bucket!,
				key: 'uint8arr-2',
				data: Uint8Array.from(exampleS3Files[9]),
			},
			defaultFnFile: {
				bucket: defaultBucket,
				key: 'default-key',
				data: exampleS3Files[0],
			},
		}]);
	});

	test('S3File - transaction', async (ctx) => {
		const { db, bucket } = ctx.gel;

		const res = await db.transaction(async (tx) => {
			const first = await tx.insert(s3Table).values({
				id: 1,
				file: {
					bucket: bucket!,
					key: 'zero',
					data: exampleS3Files[0],
				},
				fileArr: [
					{
						bucket: bucket!,
						key: 'one',
						data: exampleS3Files[1],
					},
					{
						bucket: bucket!,
						key: 'two',
						data: exampleS3Files[2],
					},
				],
				f64: {
					bucket: bucket!,
					key: 'base64',
					data: exampleS3Files[7].toString('base64'),
				},
				f16: {
					bucket: bucket!,
					key: 'hex',
					data: exampleS3Files[7].toString('hex'),
				},
				fInt8: {
					bucket: bucket!,
					key: 'uint8arr',
					data: Uint8Array.from(exampleS3Files[7]),
				},
			}).returning();

			const second = await tx.transaction(async (tx2) => {
				const second = await tx2.insert(s3Table).values({
					id: 2,
					file: {
						bucket: bucket!,
						key: 'file2',
						data: exampleS3Files[8],
					},
				}).returning();

				return second;
			});

			return [first[0], second[0]];
		});

		expect(res).toStrictEqual([{
			id: 1,
			file: {
				bucket: bucket!,
				key: 'zero',
				data: exampleS3Files[0],
			},
			fileArr: [
				{
					bucket: bucket!,
					key: 'one',
					data: exampleS3Files[1],
				},
				{
					bucket: bucket!,
					key: 'two',
					data: exampleS3Files[2],
				},
			],
			f64: {
				bucket: bucket!,
				key: 'base64',
				data: exampleS3Files[7].toString('base64'),
			},
			f16: {
				bucket: bucket!,
				key: 'hex',
				data: exampleS3Files[7].toString('hex'),
			},
			fInt8: {
				bucket: bucket!,
				key: 'uint8arr',
				data: Uint8Array.from(exampleS3Files[7]),
			},
			defaultFnFile: {
				bucket: defaultBucket,
				key: 'default-key',
				data: exampleS3Files[0],
			},
		}, {
			id: 2,
			file: {
				bucket: bucket!,
				key: 'file2',
				data: exampleS3Files[8],
			},
			fileArr: null,
			f16: null,
			f64: null,
			fInt8: null,
			defaultFnFile: {
				bucket: defaultBucket,
				key: 'default-key',
				data: exampleS3Files[0],
			},
		}]);
=======
	test('test force invalidate', async (ctx) => {
		const { db } = ctx.cachedGel;

		const spyInvalidate = vi.spyOn(db.$cache, 'invalidate');
		await db.$cache?.invalidate({ tables: 'users' });
		expect(spyInvalidate).toHaveBeenCalledTimes(1);
	});

	test('default global config - no cache should be hit', async (ctx) => {
		const { db } = ctx.cachedGel;

		// @ts-expect-error
		const spyPut = vi.spyOn(db.$cache, 'put');
		// @ts-expect-error
		const spyGet = vi.spyOn(db.$cache, 'get');
		// @ts-expect-error
		const spyInvalidate = vi.spyOn(db.$cache, 'onMutate');

		await db.select().from(usersTable);

		expect(spyPut).toHaveBeenCalledTimes(0);
		expect(spyGet).toHaveBeenCalledTimes(0);
		expect(spyInvalidate).toHaveBeenCalledTimes(0);
	});

	test('default global config + enable cache on select: get, put', async (ctx) => {
		const { db } = ctx.cachedGel;

		// @ts-expect-error
		const spyPut = vi.spyOn(db.$cache, 'put');
		// @ts-expect-error
		const spyGet = vi.spyOn(db.$cache, 'get');
		// @ts-expect-error
		const spyInvalidate = vi.spyOn(db.$cache, 'onMutate');

		await db.select().from(usersTable).$withCache();

		expect(spyPut).toHaveBeenCalledTimes(1);
		expect(spyGet).toHaveBeenCalledTimes(1);
		expect(spyInvalidate).toHaveBeenCalledTimes(0);
	});

	test('default global config + enable cache on select + write: get, put, onMutate', async (ctx) => {
		const { db } = ctx.cachedGel;

		// @ts-expect-error
		const spyPut = vi.spyOn(db.$cache, 'put');
		// @ts-expect-error
		const spyGet = vi.spyOn(db.$cache, 'get');
		// @ts-expect-error
		const spyInvalidate = vi.spyOn(db.$cache, 'onMutate');

		await db.select().from(usersTable).$withCache({ config: { ex: 1 } });

		expect(spyPut).toHaveBeenCalledTimes(1);
		expect(spyGet).toHaveBeenCalledTimes(1);
		expect(spyInvalidate).toHaveBeenCalledTimes(0);

		spyPut.mockClear();
		spyGet.mockClear();
		spyInvalidate.mockClear();

		await db.insert(usersTable).values({ id1: 1, name: 'John' });

		expect(spyPut).toHaveBeenCalledTimes(0);
		expect(spyGet).toHaveBeenCalledTimes(0);
		expect(spyInvalidate).toHaveBeenCalledTimes(1);
	});

	test('default global config + enable cache on select + disable invalidate: get, put', async (ctx) => {
		const { db } = ctx.cachedGel;

		// @ts-expect-error
		const spyPut = vi.spyOn(db.$cache, 'put');
		// @ts-expect-error
		const spyGet = vi.spyOn(db.$cache, 'get');
		// @ts-expect-error
		const spyInvalidate = vi.spyOn(db.$cache, 'onMutate');

		await db.select().from(usersTable).$withCache({ tag: 'custom', autoInvalidate: false, config: { ex: 1 } });

		expect(spyPut).toHaveBeenCalledTimes(1);
		expect(spyGet).toHaveBeenCalledTimes(1);
		expect(spyInvalidate).toHaveBeenCalledTimes(0);

		await db.insert(usersTable).values({ id1: 1, name: 'John' });

		// invalidate force
		await db.$cache?.invalidate({ tags: ['custom'] });
	});

	test('global: true + disable cache', async (ctx) => {
		const { dbGlobalCached: db } = ctx.cachedGel;

		// @ts-expect-error
		const spyPut = vi.spyOn(db.$cache, 'put');
		// @ts-expect-error
		const spyGet = vi.spyOn(db.$cache, 'get');
		// @ts-expect-error
		const spyInvalidate = vi.spyOn(db.$cache, 'onMutate');

		await db.select().from(usersTable).$withCache(false);

		expect(spyPut).toHaveBeenCalledTimes(0);
		expect(spyGet).toHaveBeenCalledTimes(0);
		expect(spyInvalidate).toHaveBeenCalledTimes(0);
	});

	test('global: true - cache should be hit', async (ctx) => {
		const { dbGlobalCached: db } = ctx.cachedGel;

		// @ts-expect-error
		const spyPut = vi.spyOn(db.$cache, 'put');
		// @ts-expect-error
		const spyGet = vi.spyOn(db.$cache, 'get');
		// @ts-expect-error
		const spyInvalidate = vi.spyOn(db.$cache, 'onMutate');

		await db.select().from(usersTable);

		expect(spyPut).toHaveBeenCalledTimes(1);
		expect(spyGet).toHaveBeenCalledTimes(1);
		expect(spyInvalidate).toHaveBeenCalledTimes(0);
	});

	test('global: true - cache: false on select - no cache hit', async (ctx) => {
		const { dbGlobalCached: db } = ctx.cachedGel;

		// @ts-expect-error
		const spyPut = vi.spyOn(db.$cache, 'put');
		// @ts-expect-error
		const spyGet = vi.spyOn(db.$cache, 'get');
		// @ts-expect-error
		const spyInvalidate = vi.spyOn(db.$cache, 'onMutate');

		await db.select().from(usersTable).$withCache(false);

		expect(spyPut).toHaveBeenCalledTimes(0);
		expect(spyGet).toHaveBeenCalledTimes(0);
		expect(spyInvalidate).toHaveBeenCalledTimes(0);
	});

	test('global: true - disable invalidate - cache hit + no invalidate', async (ctx) => {
		const { dbGlobalCached: db } = ctx.cachedGel;

		// @ts-expect-error
		const spyPut = vi.spyOn(db.$cache, 'put');
		// @ts-expect-error
		const spyGet = vi.spyOn(db.$cache, 'get');
		// @ts-expect-error
		const spyInvalidate = vi.spyOn(db.$cache, 'onMutate');

		await db.select().from(usersTable).$withCache({ autoInvalidate: false });

		expect(spyPut).toHaveBeenCalledTimes(1);
		expect(spyGet).toHaveBeenCalledTimes(1);
		expect(spyInvalidate).toHaveBeenCalledTimes(0);

		spyPut.mockClear();
		spyGet.mockClear();
		spyInvalidate.mockClear();

		await db.insert(usersTable).values({ id1: 1, name: 'John' });

		expect(spyPut).toHaveBeenCalledTimes(0);
		expect(spyGet).toHaveBeenCalledTimes(0);
		expect(spyInvalidate).toHaveBeenCalledTimes(1);
	});

	test('global: true - with custom tag', async (ctx) => {
		const { dbGlobalCached: db } = ctx.cachedGel;

		// @ts-expect-error
		const spyPut = vi.spyOn(db.$cache, 'put');
		// @ts-expect-error
		const spyGet = vi.spyOn(db.$cache, 'get');
		// @ts-expect-error
		const spyInvalidate = vi.spyOn(db.$cache, 'onMutate');

		await db.select().from(usersTable).$withCache({ tag: 'custom', autoInvalidate: false });

		expect(spyPut).toHaveBeenCalledTimes(1);
		expect(spyGet).toHaveBeenCalledTimes(1);
		expect(spyInvalidate).toHaveBeenCalledTimes(0);

		await db.insert(usersTable).values({ id1: 1, name: 'John' });

		// invalidate force
		await db.$cache?.invalidate({ tags: ['custom'] });
	});

	// check select used tables
	test('check simple select used tables', (ctx) => {
		const { db } = ctx.cachedGel;

		// @ts-expect-error
		expect(db.select().from(usersTable).getUsedTables()).toStrictEqual(['users']);
		// @ts-expect-error
		expect(db.select().from(sql`${usersTable}`).getUsedTables()).toStrictEqual(['users']);
	});
	// check select+join used tables
	test('select+join', (ctx) => {
		const { db } = ctx.cachedGel;

		// @ts-expect-error
		expect(db.select().from(usersTable).leftJoin(postsTable, eq(usersTable.id, postsTable.userId)).getUsedTables())
			.toStrictEqual(['users', 'posts']);
		expect(
			// @ts-expect-error
			db.select().from(sql`${usersTable}`).leftJoin(postsTable, eq(usersTable.id, postsTable.userId)).getUsedTables(),
		).toStrictEqual(['users', 'posts']);
	});
	// check select+2join used tables
	test('select+2joins', (ctx) => {
		const { db } = ctx.cachedGel;

		expect(
			db.select().from(usersTable).leftJoin(
				postsTable,
				eq(usersTable.id1, postsTable.userId),
			).leftJoin(
				alias(postsTable, 'post2'),
				eq(usersTable.id1, postsTable.userId),
			)
				// @ts-expect-error
				.getUsedTables(),
		)
			.toStrictEqual(['users', 'posts']);
		expect(
			db.select().from(sql`${usersTable}`).leftJoin(postsTable, eq(usersTable.id1, postsTable.userId)).leftJoin(
				alias(postsTable, 'post2'),
				eq(usersTable.id1, postsTable.userId),
				// @ts-expect-error
			).getUsedTables(),
		).toStrictEqual(['users', 'posts']);
	});
	// select subquery used tables
	test('select+join', (ctx) => {
		const { db } = ctx.cachedGel;

		const sq = db.select().from(usersTable).where(eq(usersTable.id1, 42)).as('sq');

		// @ts-expect-error
		expect(db.select().from(sq).getUsedTables()).toStrictEqual(['users']);
>>>>>>> 50a8b163
	});
});<|MERGE_RESOLUTION|>--- conflicted
+++ resolved
@@ -81,11 +81,8 @@
 import { Expect } from '~/utils';
 import { createDockerS3, defaultBucket } from '../create-docker-s3';
 import 'zx/globals';
-<<<<<<< HEAD
 import { s3File, s3FileExt } from 'drizzle-orm/extensions/s3-file/gel';
-=======
 import { TestCache, TestGlobalCache } from './cache';
->>>>>>> 50a8b163
 import { createDockerDB } from './createInstance';
 
 $.quiet = true;
@@ -286,13 +283,10 @@
 			client?.close();
 		},
 	});
-<<<<<<< HEAD
 
 	const { bucket, extensions } = await createExtensions();
 	s3Bucket = bucket;
 	db = drizzle(client, { logger: ENABLE_LOGGING, extensions });
-=======
-	db = drizzle(client, { logger: ENABLE_LOGGING });
 	cachedDb = drizzle(client, {
 		logger: ENABLE_LOGGING,
 		cache: new TestCache(),
@@ -301,7 +295,6 @@
 		logger: ENABLE_LOGGING,
 		cache: new TestGlobalCache(),
 	});
->>>>>>> 50a8b163
 
 	dsn = connectionString;
 });
@@ -320,17 +313,14 @@
 		db,
 		bucket: s3Bucket,
 	};
-<<<<<<< HEAD
-
-	for (const hook of beforeEachHooks) {
-		await hook();
-	}
-=======
 	ctx.cachedGel = {
 		db: cachedDb,
 		dbGlobalCached,
 	};
->>>>>>> 50a8b163
+
+	for (const hook of beforeEachHooks) {
+		await hook();
+	}
 });
 
 describe('some', async () => {
@@ -5089,982 +5079,6 @@
 		expect(inserted).toEqual([{ id1: 1, name: 'John' }]);
 	});
 
-<<<<<<< HEAD
-	test('S3File - insert + select + query reuse', async (ctx) => {
-		const { db, bucket } = ctx.gel;
-
-		const reusable = db.select().from(s3Table).orderBy(s3Table.id);
-		const blank = await reusable;
-		expect(blank).toEqual([]);
-
-		await db.insert(s3Table).values([{
-			id: 1,
-			file: {
-				bucket: bucket!,
-				key: 'zero',
-				data: exampleS3Files[0],
-			},
-			fileArr: [
-				{
-					bucket: bucket!,
-					key: 'one',
-					data: exampleS3Files[1],
-				},
-				{
-					bucket: bucket!,
-					key: 'two',
-					data: exampleS3Files[2],
-				},
-			],
-			f64: {
-				bucket: bucket!,
-				key: 'base64',
-				data: exampleS3Files[7].toString('base64'),
-			},
-			f16: {
-				bucket: bucket!,
-				key: 'hex',
-				data: exampleS3Files[7].toString('hex'),
-			},
-			fInt8: {
-				bucket: bucket!,
-				key: 'uint8arr',
-				data: Uint8Array.from(exampleS3Files[7]),
-			},
-		}, {
-			id: 2,
-			file: {
-				bucket: bucket!,
-				key: 'file2',
-				data: exampleS3Files[8],
-			},
-		}]);
-
-		const res = await reusable;
-
-		expect(res).toStrictEqual([{
-			id: 1,
-			file: {
-				bucket: bucket!,
-				key: 'zero',
-				data: exampleS3Files[0],
-			},
-			fileArr: [
-				{
-					bucket: bucket!,
-					key: 'one',
-					data: exampleS3Files[1],
-				},
-				{
-					bucket: bucket!,
-					key: 'two',
-					data: exampleS3Files[2],
-				},
-			],
-			f64: {
-				bucket: bucket!,
-				key: 'base64',
-				data: exampleS3Files[7].toString('base64'),
-			},
-			f16: {
-				bucket: bucket!,
-				key: 'hex',
-				data: exampleS3Files[7].toString('hex'),
-			},
-			fInt8: {
-				bucket: bucket!,
-				key: 'uint8arr',
-				data: Uint8Array.from(exampleS3Files[7]),
-			},
-			defaultFnFile: {
-				bucket: defaultBucket,
-				key: 'default-key',
-				data: exampleS3Files[0],
-			},
-		}, {
-			id: 2,
-			file: {
-				bucket: bucket!,
-				key: 'file2',
-				data: exampleS3Files[8],
-			},
-			fileArr: null,
-			f16: null,
-			f64: null,
-			fInt8: null,
-			defaultFnFile: {
-				bucket: defaultBucket,
-				key: 'default-key',
-				data: exampleS3Files[0],
-			},
-		}]);
-	});
-
-	test('S3File - insert + select custom selection', async (ctx) => {
-		const { db, bucket } = ctx.gel;
-
-		await db.insert(s3Table).values([{
-			id: 1,
-			file: {
-				bucket: bucket!,
-				key: 'zero',
-				data: exampleS3Files[0],
-			},
-			fileArr: [
-				{
-					bucket: bucket!,
-					key: 'one',
-					data: exampleS3Files[1],
-				},
-				{
-					bucket: bucket!,
-					key: 'two',
-					data: exampleS3Files[2],
-				},
-			],
-			f64: {
-				bucket: bucket!,
-				key: 'base64',
-				data: exampleS3Files[7].toString('base64'),
-			},
-			f16: {
-				bucket: bucket!,
-				key: 'hex',
-				data: exampleS3Files[7].toString('hex'),
-			},
-			fInt8: {
-				bucket: bucket!,
-				key: 'uint8arr',
-				data: Uint8Array.from(exampleS3Files[7]),
-			},
-		}, {
-			id: 2,
-			file: {
-				bucket: bucket!,
-				key: 'file2',
-				data: exampleS3Files[8],
-			},
-		}]);
-
-		const res = await db.select({
-			fullTable: s3Table,
-			nested: {
-				file: s3Table.file,
-				fileArr: s3Table.fileArr,
-			},
-			root: s3Table.defaultFnFile,
-			presigned: s3Table.file.presigned({
-				expiresIn: 6000,
-				hoistableHeaders: new Set(['h1', 'h2']),
-				signableHeaders: new Set(['h1', 'h2']),
-				signingDate: new Date(),
-				signingRegion: 'us-east-1',
-				signingService: 'service?',
-				unhoistableHeaders: new Set(['h3', 'h4']),
-				unsignableHeaders: new Set(['h87', 'h22']),
-			}),
-			data: s3Table.file.data(),
-		}).from(s3Table).orderBy(s3Table.id);
-
-		expect(res).toStrictEqual([{
-			fullTable: {
-				id: 1,
-				file: {
-					bucket: bucket!,
-					key: 'zero',
-					data: exampleS3Files[0],
-				},
-				fileArr: [
-					{
-						bucket: bucket!,
-						key: 'one',
-						data: exampleS3Files[1],
-					},
-					{
-						bucket: bucket!,
-						key: 'two',
-						data: exampleS3Files[2],
-					},
-				],
-				f64: {
-					bucket: bucket!,
-					key: 'base64',
-					data: exampleS3Files[7].toString('base64'),
-				},
-				f16: {
-					bucket: bucket!,
-					key: 'hex',
-					data: exampleS3Files[7].toString('hex'),
-				},
-				fInt8: {
-					bucket: bucket!,
-					key: 'uint8arr',
-					data: Uint8Array.from(exampleS3Files[7]),
-				},
-				defaultFnFile: {
-					bucket: defaultBucket,
-					key: 'default-key',
-					data: exampleS3Files[0],
-				},
-			},
-			nested: {
-				file: {
-					bucket: bucket!,
-					key: 'zero',
-					data: exampleS3Files[0],
-				},
-				fileArr: [
-					{
-						bucket: bucket!,
-						key: 'one',
-						data: exampleS3Files[1],
-					},
-					{
-						bucket: bucket!,
-						key: 'two',
-						data: exampleS3Files[2],
-					},
-				],
-			},
-			root: {
-				bucket: defaultBucket,
-				key: 'default-key',
-				data: exampleS3Files[0],
-			},
-			data: exampleS3Files[0],
-			presigned: expect.stringMatching(/^https?:\/\/.*/),
-		}, {
-			fullTable: {
-				id: 2,
-				file: {
-					bucket: bucket!,
-					key: 'file2',
-					data: exampleS3Files[8],
-				},
-				fileArr: null,
-				f16: null,
-				f64: null,
-				fInt8: null,
-				defaultFnFile: {
-					bucket: defaultBucket,
-					key: 'default-key',
-					data: exampleS3Files[0],
-				},
-			},
-			nested: {
-				file: {
-					bucket: bucket!,
-					key: 'file2',
-					data: exampleS3Files[8],
-				},
-				fileArr: null,
-			},
-			root: {
-				bucket: defaultBucket,
-				key: 'default-key',
-				data: exampleS3Files[0],
-			},
-			data: exampleS3Files[8],
-			presigned: expect.stringMatching(/^https?:\/\/.*/),
-		}]);
-	});
-
-	test('S3File - insert + update + delete', async (ctx) => {
-		const { db, bucket } = ctx.gel;
-
-		await db.insert(s3Table).values([{
-			id: 1,
-			file: {
-				bucket: bucket!,
-				key: 'zero',
-				data: exampleS3Files[0],
-			},
-			fileArr: [
-				{
-					bucket: bucket!,
-					key: 'one',
-					data: exampleS3Files[1],
-				},
-				{
-					bucket: bucket!,
-					key: 'two',
-					data: exampleS3Files[2],
-				},
-			],
-			f64: {
-				bucket: bucket!,
-				key: 'base64',
-				data: exampleS3Files[7].toString('base64'),
-			},
-			f16: {
-				bucket: bucket!,
-				key: 'hex',
-				data: exampleS3Files[7].toString('hex'),
-			},
-			fInt8: {
-				bucket: bucket!,
-				key: 'uint8arr',
-				data: Uint8Array.from(exampleS3Files[7]),
-			},
-		}, {
-			id: 2,
-			file: {
-				bucket: bucket!,
-				key: 'file2',
-				data: exampleS3Files[8],
-			},
-		}]);
-
-		const upd = await db.update(s3Table).set({
-			id: 3,
-			file: {
-				bucket: bucket!,
-				key: 'zero-new',
-				data: exampleS3Files[9],
-			},
-		}).where(eq(s3Table.id, 1)).returning({
-			id: s3Table.id,
-			file: s3Table.file,
-			defaultFnFile: s3Table.defaultFnFile,
-		});
-
-		const del = await db.delete(s3Table).where(eq(s3Table.id, 2)).returning({
-			id: s3Table.id,
-			file: s3Table.file,
-			defaultFnFile: s3Table.defaultFnFile,
-		});
-
-		const sel = await db.select({
-			id: s3Table.id,
-			file: s3Table.file,
-			defaultFnFile: s3Table.defaultFnFile,
-		}).from(s3Table).orderBy(s3Table.id);
-
-		expect(upd).toStrictEqual([
-			{
-				id: 3,
-				file: {
-					bucket: bucket!,
-					key: 'zero-new',
-					data: exampleS3Files[9],
-				},
-				defaultFnFile: {
-					bucket: defaultBucket,
-					key: 'default-key',
-					data: exampleS3Files[0],
-				},
-			},
-		]);
-
-		expect(del).toStrictEqual([{
-			id: 2,
-			file: {
-				bucket: bucket!,
-				key: 'file2',
-				data: exampleS3Files[8],
-			},
-			defaultFnFile: {
-				bucket: defaultBucket,
-				key: 'default-key',
-				data: exampleS3Files[0],
-			},
-		}]);
-
-		expect(sel).toStrictEqual([
-			{
-				id: 3,
-				file: {
-					bucket: bucket!,
-					key: 'zero-new',
-					data: exampleS3Files[9],
-				},
-				defaultFnFile: {
-					bucket: defaultBucket,
-					key: 'default-key',
-					data: exampleS3Files[0],
-				},
-			},
-		]);
-	});
-
-	test('S3File - insert returning', async (ctx) => {
-		const { db, bucket } = ctx.gel;
-
-		const res = await db.insert(s3Table).values([{
-			id: 1,
-			file: {
-				bucket: bucket!,
-				key: 'zero',
-				data: exampleS3Files[0],
-			},
-			fileArr: [
-				{
-					bucket: bucket!,
-					key: 'one',
-					data: exampleS3Files[1],
-				},
-				{
-					bucket: bucket!,
-					key: 'two',
-					data: exampleS3Files[2],
-				},
-			],
-			f64: {
-				bucket: bucket!,
-				key: 'base64',
-				data: exampleS3Files[7].toString('base64'),
-			},
-			f16: {
-				bucket: bucket!,
-				key: 'hex',
-				data: exampleS3Files[7].toString('hex'),
-			},
-			fInt8: {
-				bucket: bucket!,
-				key: 'uint8arr',
-				data: Uint8Array.from(exampleS3Files[7]),
-			},
-		}, {
-			id: 2,
-			file: {
-				bucket: bucket!,
-				key: 'file2',
-				data: exampleS3Files[8],
-			},
-		}]).returning();
-
-		expect(res).toStrictEqual([{
-			id: 1,
-			file: {
-				bucket: bucket!,
-				key: 'zero',
-				data: exampleS3Files[0],
-			},
-			fileArr: [
-				{
-					bucket: bucket!,
-					key: 'one',
-					data: exampleS3Files[1],
-				},
-				{
-					bucket: bucket!,
-					key: 'two',
-					data: exampleS3Files[2],
-				},
-			],
-			f64: {
-				bucket: bucket!,
-				key: 'base64',
-				data: exampleS3Files[7].toString('base64'),
-			},
-			f16: {
-				bucket: bucket!,
-				key: 'hex',
-				data: exampleS3Files[7].toString('hex'),
-			},
-			fInt8: {
-				bucket: bucket!,
-				key: 'uint8arr',
-				data: Uint8Array.from(exampleS3Files[7]),
-			},
-			defaultFnFile: {
-				bucket: defaultBucket,
-				key: 'default-key',
-				data: exampleS3Files[0],
-			},
-		}, {
-			id: 2,
-			file: {
-				bucket: bucket!,
-				key: 'file2',
-				data: exampleS3Files[8],
-			},
-			fileArr: null,
-			f16: null,
-			f64: null,
-			fInt8: null,
-			defaultFnFile: {
-				bucket: defaultBucket,
-				key: 'default-key',
-				data: exampleS3Files[0],
-			},
-		}]);
-	});
-
-	test('S3File - insert placeholder', async (ctx) => {
-		const { db, bucket } = ctx.gel;
-
-		const res = await db.insert(s3Table).values([{
-			id: 1,
-			file: sql.placeholder('fOne'),
-			fileArr: sql.placeholder('fArr'),
-			f64: sql.placeholder('f64'),
-			f16: sql.placeholder('f16'),
-			fInt8: sql.placeholder('fInt8'),
-		}, {
-			id: 2,
-			file: {
-				bucket: bucket!,
-				key: 'file2',
-				data: exampleS3Files[8],
-			},
-		}]).returning().execute({
-			fOne: {
-				bucket: bucket!,
-				key: 'zero',
-				data: exampleS3Files[0],
-			},
-			fArr: [
-				{
-					bucket: bucket!,
-					key: 'one',
-					data: exampleS3Files[1],
-				},
-				{
-					bucket: bucket!,
-					key: 'two',
-					data: exampleS3Files[2],
-				},
-			],
-			f64: {
-				bucket: bucket!,
-				key: 'base64',
-				data: exampleS3Files[7].toString('base64'),
-			},
-			f16: {
-				bucket: bucket!,
-				key: 'hex',
-				data: exampleS3Files[7].toString('hex'),
-			},
-			fInt8: {
-				bucket: bucket!,
-				key: 'uint8arr',
-				data: Uint8Array.from(exampleS3Files[7]),
-			},
-		});
-
-		expect(res).toStrictEqual([{
-			id: 1,
-			file: {
-				bucket: bucket!,
-				key: 'zero',
-				data: exampleS3Files[0],
-			},
-			fileArr: [
-				{
-					bucket: bucket!,
-					key: 'one',
-					data: exampleS3Files[1],
-				},
-				{
-					bucket: bucket!,
-					key: 'two',
-					data: exampleS3Files[2],
-				},
-			],
-			f64: {
-				bucket: bucket!,
-				key: 'base64',
-				data: exampleS3Files[7].toString('base64'),
-			},
-			f16: {
-				bucket: bucket!,
-				key: 'hex',
-				data: exampleS3Files[7].toString('hex'),
-			},
-			fInt8: {
-				bucket: bucket!,
-				key: 'uint8arr',
-				data: Uint8Array.from(exampleS3Files[7]),
-			},
-			defaultFnFile: {
-				bucket: defaultBucket,
-				key: 'default-key',
-				data: exampleS3Files[0],
-			},
-		}, {
-			id: 2,
-			file: {
-				bucket: bucket!,
-				key: 'file2',
-				data: exampleS3Files[8],
-			},
-			fileArr: null,
-			f16: null,
-			f64: null,
-			fInt8: null,
-			defaultFnFile: {
-				bucket: defaultBucket,
-				key: 'default-key',
-				data: exampleS3Files[0],
-			},
-		}]);
-	});
-
-	test('S3File - insert prepared', async (ctx) => {
-		const { db, bucket } = ctx.gel;
-
-		const query = await db.insert(s3Table).values([{
-			id: sql.placeholder('id'),
-			file: sql.placeholder('fOne'),
-			fileArr: sql.placeholder('fArr'),
-			f64: sql.placeholder('f64'),
-			f16: sql.placeholder('f16'),
-			fInt8: sql.placeholder('fInt8'),
-		}]).returning().prepare('insert_s3_files');
-
-		const insertOne = await query.execute({
-			id: 1,
-			fOne: {
-				bucket: bucket!,
-				key: 'zero',
-				data: exampleS3Files[0],
-			},
-			fArr: [
-				{
-					bucket: bucket!,
-					key: 'one',
-					data: exampleS3Files[1],
-				},
-				{
-					bucket: bucket!,
-					key: 'two',
-					data: exampleS3Files[2],
-				},
-			],
-			f64: {
-				bucket: bucket!,
-				key: 'base64',
-				data: exampleS3Files[7].toString('base64'),
-			},
-			f16: {
-				bucket: bucket!,
-				key: 'hex',
-				data: exampleS3Files[7].toString('hex'),
-			},
-			fInt8: {
-				bucket: bucket!,
-				key: 'uint8arr',
-				data: Uint8Array.from(exampleS3Files[7]),
-			},
-		});
-
-		const insertTwo = await query.execute({
-			id: 2,
-			fOne: {
-				bucket: bucket!,
-				key: 'five',
-				data: exampleS3Files[5],
-			},
-			fArr: [
-				{
-					bucket: bucket!,
-					key: 'one',
-					data: exampleS3Files[1],
-				},
-				{
-					bucket: bucket!,
-					key: 'two',
-					data: exampleS3Files[2],
-				},
-			],
-			f64: {
-				bucket: bucket!,
-				key: 'base64-2',
-				data: exampleS3Files[9].toString('base64'),
-			},
-			f16: {
-				bucket: bucket!,
-				key: 'hex-2',
-				data: exampleS3Files[9].toString('hex'),
-			},
-			fInt8: {
-				bucket: bucket!,
-				key: 'uint8arr-2',
-				data: Uint8Array.from(exampleS3Files[9]),
-			},
-		});
-
-		const res = await db.select().from(s3Table).orderBy(s3Table.id);
-
-		expect(insertOne).toStrictEqual([{
-			id: 1,
-			file: {
-				bucket: bucket!,
-				key: 'zero',
-				data: exampleS3Files[0],
-			},
-			fileArr: [
-				{
-					bucket: bucket!,
-					key: 'one',
-					data: exampleS3Files[1],
-				},
-				{
-					bucket: bucket!,
-					key: 'two',
-					data: exampleS3Files[2],
-				},
-			],
-			f64: {
-				bucket: bucket!,
-				key: 'base64',
-				data: exampleS3Files[7].toString('base64'),
-			},
-			f16: {
-				bucket: bucket!,
-				key: 'hex',
-				data: exampleS3Files[7].toString('hex'),
-			},
-			fInt8: {
-				bucket: bucket!,
-				key: 'uint8arr',
-				data: Uint8Array.from(exampleS3Files[7]),
-			},
-			defaultFnFile: {
-				bucket: defaultBucket,
-				key: 'default-key',
-				data: exampleS3Files[0],
-			},
-		}]);
-
-		expect(insertTwo).toStrictEqual([
-			{
-				id: 2,
-				file: {
-					bucket: bucket!,
-					key: 'five',
-					data: exampleS3Files[5],
-				},
-				fileArr: [
-					{
-						bucket: bucket!,
-						key: 'one',
-						data: exampleS3Files[1],
-					},
-					{
-						bucket: bucket!,
-						key: 'two',
-						data: exampleS3Files[2],
-					},
-				],
-				f64: {
-					bucket: bucket!,
-					key: 'base64-2',
-					data: exampleS3Files[9].toString('base64'),
-				},
-				f16: {
-					bucket: bucket!,
-					key: 'hex-2',
-					data: exampleS3Files[9].toString('hex'),
-				},
-				fInt8: {
-					bucket: bucket!,
-					key: 'uint8arr-2',
-					data: Uint8Array.from(exampleS3Files[9]),
-				},
-				defaultFnFile: {
-					bucket: defaultBucket,
-					key: 'default-key',
-					data: exampleS3Files[0],
-				},
-			},
-		]);
-
-		expect(res).toStrictEqual([{
-			id: 1,
-			file: {
-				bucket: bucket!,
-				key: 'zero',
-				data: exampleS3Files[0],
-			},
-			fileArr: [
-				{
-					bucket: bucket!,
-					key: 'one',
-					data: exampleS3Files[1],
-				},
-				{
-					bucket: bucket!,
-					key: 'two',
-					data: exampleS3Files[2],
-				},
-			],
-			f64: {
-				bucket: bucket!,
-				key: 'base64',
-				data: exampleS3Files[7].toString('base64'),
-			},
-			f16: {
-				bucket: bucket!,
-				key: 'hex',
-				data: exampleS3Files[7].toString('hex'),
-			},
-			fInt8: {
-				bucket: bucket!,
-				key: 'uint8arr',
-				data: Uint8Array.from(exampleS3Files[7]),
-			},
-			defaultFnFile: {
-				bucket: defaultBucket,
-				key: 'default-key',
-				data: exampleS3Files[0],
-			},
-		}, {
-			id: 2,
-			file: {
-				bucket: bucket!,
-				key: 'five',
-				data: exampleS3Files[5],
-			},
-			fileArr: [
-				{
-					bucket: bucket!,
-					key: 'one',
-					data: exampleS3Files[1],
-				},
-				{
-					bucket: bucket!,
-					key: 'two',
-					data: exampleS3Files[2],
-				},
-			],
-			f64: {
-				bucket: bucket!,
-				key: 'base64-2',
-				data: exampleS3Files[9].toString('base64'),
-			},
-			f16: {
-				bucket: bucket!,
-				key: 'hex-2',
-				data: exampleS3Files[9].toString('hex'),
-			},
-			fInt8: {
-				bucket: bucket!,
-				key: 'uint8arr-2',
-				data: Uint8Array.from(exampleS3Files[9]),
-			},
-			defaultFnFile: {
-				bucket: defaultBucket,
-				key: 'default-key',
-				data: exampleS3Files[0],
-			},
-		}]);
-	});
-
-	test('S3File - transaction', async (ctx) => {
-		const { db, bucket } = ctx.gel;
-
-		const res = await db.transaction(async (tx) => {
-			const first = await tx.insert(s3Table).values({
-				id: 1,
-				file: {
-					bucket: bucket!,
-					key: 'zero',
-					data: exampleS3Files[0],
-				},
-				fileArr: [
-					{
-						bucket: bucket!,
-						key: 'one',
-						data: exampleS3Files[1],
-					},
-					{
-						bucket: bucket!,
-						key: 'two',
-						data: exampleS3Files[2],
-					},
-				],
-				f64: {
-					bucket: bucket!,
-					key: 'base64',
-					data: exampleS3Files[7].toString('base64'),
-				},
-				f16: {
-					bucket: bucket!,
-					key: 'hex',
-					data: exampleS3Files[7].toString('hex'),
-				},
-				fInt8: {
-					bucket: bucket!,
-					key: 'uint8arr',
-					data: Uint8Array.from(exampleS3Files[7]),
-				},
-			}).returning();
-
-			const second = await tx.transaction(async (tx2) => {
-				const second = await tx2.insert(s3Table).values({
-					id: 2,
-					file: {
-						bucket: bucket!,
-						key: 'file2',
-						data: exampleS3Files[8],
-					},
-				}).returning();
-
-				return second;
-			});
-
-			return [first[0], second[0]];
-		});
-
-		expect(res).toStrictEqual([{
-			id: 1,
-			file: {
-				bucket: bucket!,
-				key: 'zero',
-				data: exampleS3Files[0],
-			},
-			fileArr: [
-				{
-					bucket: bucket!,
-					key: 'one',
-					data: exampleS3Files[1],
-				},
-				{
-					bucket: bucket!,
-					key: 'two',
-					data: exampleS3Files[2],
-				},
-			],
-			f64: {
-				bucket: bucket!,
-				key: 'base64',
-				data: exampleS3Files[7].toString('base64'),
-			},
-			f16: {
-				bucket: bucket!,
-				key: 'hex',
-				data: exampleS3Files[7].toString('hex'),
-			},
-			fInt8: {
-				bucket: bucket!,
-				key: 'uint8arr',
-				data: Uint8Array.from(exampleS3Files[7]),
-			},
-			defaultFnFile: {
-				bucket: defaultBucket,
-				key: 'default-key',
-				data: exampleS3Files[0],
-			},
-		}, {
-			id: 2,
-			file: {
-				bucket: bucket!,
-				key: 'file2',
-				data: exampleS3Files[8],
-			},
-			fileArr: null,
-			f16: null,
-			f64: null,
-			fInt8: null,
-			defaultFnFile: {
-				bucket: defaultBucket,
-				key: 'default-key',
-				data: exampleS3Files[0],
-			},
-		}]);
-=======
 	test('test force invalidate', async (ctx) => {
 		const { db } = ctx.cachedGel;
 
@@ -6309,6 +5323,981 @@
 
 		// @ts-expect-error
 		expect(db.select().from(sq).getUsedTables()).toStrictEqual(['users']);
->>>>>>> 50a8b163
+	});
+
+	test('S3File - insert + select + query reuse', async (ctx) => {
+		const { db, bucket } = ctx.gel;
+
+		const reusable = db.select().from(s3Table).orderBy(s3Table.id);
+		const blank = await reusable;
+		expect(blank).toEqual([]);
+
+		await db.insert(s3Table).values([{
+			id: 1,
+			file: {
+				bucket: bucket!,
+				key: 'zero',
+				data: exampleS3Files[0],
+			},
+			fileArr: [
+				{
+					bucket: bucket!,
+					key: 'one',
+					data: exampleS3Files[1],
+				},
+				{
+					bucket: bucket!,
+					key: 'two',
+					data: exampleS3Files[2],
+				},
+			],
+			f64: {
+				bucket: bucket!,
+				key: 'base64',
+				data: exampleS3Files[7].toString('base64'),
+			},
+			f16: {
+				bucket: bucket!,
+				key: 'hex',
+				data: exampleS3Files[7].toString('hex'),
+			},
+			fInt8: {
+				bucket: bucket!,
+				key: 'uint8arr',
+				data: Uint8Array.from(exampleS3Files[7]),
+			},
+		}, {
+			id: 2,
+			file: {
+				bucket: bucket!,
+				key: 'file2',
+				data: exampleS3Files[8],
+			},
+		}]);
+
+		const res = await reusable;
+
+		expect(res).toStrictEqual([{
+			id: 1,
+			file: {
+				bucket: bucket!,
+				key: 'zero',
+				data: exampleS3Files[0],
+			},
+			fileArr: [
+				{
+					bucket: bucket!,
+					key: 'one',
+					data: exampleS3Files[1],
+				},
+				{
+					bucket: bucket!,
+					key: 'two',
+					data: exampleS3Files[2],
+				},
+			],
+			f64: {
+				bucket: bucket!,
+				key: 'base64',
+				data: exampleS3Files[7].toString('base64'),
+			},
+			f16: {
+				bucket: bucket!,
+				key: 'hex',
+				data: exampleS3Files[7].toString('hex'),
+			},
+			fInt8: {
+				bucket: bucket!,
+				key: 'uint8arr',
+				data: Uint8Array.from(exampleS3Files[7]),
+			},
+			defaultFnFile: {
+				bucket: defaultBucket,
+				key: 'default-key',
+				data: exampleS3Files[0],
+			},
+		}, {
+			id: 2,
+			file: {
+				bucket: bucket!,
+				key: 'file2',
+				data: exampleS3Files[8],
+			},
+			fileArr: null,
+			f16: null,
+			f64: null,
+			fInt8: null,
+			defaultFnFile: {
+				bucket: defaultBucket,
+				key: 'default-key',
+				data: exampleS3Files[0],
+			},
+		}]);
+	});
+
+	test('S3File - insert + select custom selection', async (ctx) => {
+		const { db, bucket } = ctx.gel;
+
+		await db.insert(s3Table).values([{
+			id: 1,
+			file: {
+				bucket: bucket!,
+				key: 'zero',
+				data: exampleS3Files[0],
+			},
+			fileArr: [
+				{
+					bucket: bucket!,
+					key: 'one',
+					data: exampleS3Files[1],
+				},
+				{
+					bucket: bucket!,
+					key: 'two',
+					data: exampleS3Files[2],
+				},
+			],
+			f64: {
+				bucket: bucket!,
+				key: 'base64',
+				data: exampleS3Files[7].toString('base64'),
+			},
+			f16: {
+				bucket: bucket!,
+				key: 'hex',
+				data: exampleS3Files[7].toString('hex'),
+			},
+			fInt8: {
+				bucket: bucket!,
+				key: 'uint8arr',
+				data: Uint8Array.from(exampleS3Files[7]),
+			},
+		}, {
+			id: 2,
+			file: {
+				bucket: bucket!,
+				key: 'file2',
+				data: exampleS3Files[8],
+			},
+		}]);
+
+		const res = await db.select({
+			fullTable: s3Table,
+			nested: {
+				file: s3Table.file,
+				fileArr: s3Table.fileArr,
+			},
+			root: s3Table.defaultFnFile,
+			presigned: s3Table.file.presigned({
+				expiresIn: 6000,
+				hoistableHeaders: new Set(['h1', 'h2']),
+				signableHeaders: new Set(['h1', 'h2']),
+				signingDate: new Date(),
+				signingRegion: 'us-east-1',
+				signingService: 'service?',
+				unhoistableHeaders: new Set(['h3', 'h4']),
+				unsignableHeaders: new Set(['h87', 'h22']),
+			}),
+			data: s3Table.file.data(),
+		}).from(s3Table).orderBy(s3Table.id);
+
+		expect(res).toStrictEqual([{
+			fullTable: {
+				id: 1,
+				file: {
+					bucket: bucket!,
+					key: 'zero',
+					data: exampleS3Files[0],
+				},
+				fileArr: [
+					{
+						bucket: bucket!,
+						key: 'one',
+						data: exampleS3Files[1],
+					},
+					{
+						bucket: bucket!,
+						key: 'two',
+						data: exampleS3Files[2],
+					},
+				],
+				f64: {
+					bucket: bucket!,
+					key: 'base64',
+					data: exampleS3Files[7].toString('base64'),
+				},
+				f16: {
+					bucket: bucket!,
+					key: 'hex',
+					data: exampleS3Files[7].toString('hex'),
+				},
+				fInt8: {
+					bucket: bucket!,
+					key: 'uint8arr',
+					data: Uint8Array.from(exampleS3Files[7]),
+				},
+				defaultFnFile: {
+					bucket: defaultBucket,
+					key: 'default-key',
+					data: exampleS3Files[0],
+				},
+			},
+			nested: {
+				file: {
+					bucket: bucket!,
+					key: 'zero',
+					data: exampleS3Files[0],
+				},
+				fileArr: [
+					{
+						bucket: bucket!,
+						key: 'one',
+						data: exampleS3Files[1],
+					},
+					{
+						bucket: bucket!,
+						key: 'two',
+						data: exampleS3Files[2],
+					},
+				],
+			},
+			root: {
+				bucket: defaultBucket,
+				key: 'default-key',
+				data: exampleS3Files[0],
+			},
+			data: exampleS3Files[0],
+			presigned: expect.stringMatching(/^https?:\/\/.*/),
+		}, {
+			fullTable: {
+				id: 2,
+				file: {
+					bucket: bucket!,
+					key: 'file2',
+					data: exampleS3Files[8],
+				},
+				fileArr: null,
+				f16: null,
+				f64: null,
+				fInt8: null,
+				defaultFnFile: {
+					bucket: defaultBucket,
+					key: 'default-key',
+					data: exampleS3Files[0],
+				},
+			},
+			nested: {
+				file: {
+					bucket: bucket!,
+					key: 'file2',
+					data: exampleS3Files[8],
+				},
+				fileArr: null,
+			},
+			root: {
+				bucket: defaultBucket,
+				key: 'default-key',
+				data: exampleS3Files[0],
+			},
+			data: exampleS3Files[8],
+			presigned: expect.stringMatching(/^https?:\/\/.*/),
+		}]);
+	});
+
+	test('S3File - insert + update + delete', async (ctx) => {
+		const { db, bucket } = ctx.gel;
+
+		await db.insert(s3Table).values([{
+			id: 1,
+			file: {
+				bucket: bucket!,
+				key: 'zero',
+				data: exampleS3Files[0],
+			},
+			fileArr: [
+				{
+					bucket: bucket!,
+					key: 'one',
+					data: exampleS3Files[1],
+				},
+				{
+					bucket: bucket!,
+					key: 'two',
+					data: exampleS3Files[2],
+				},
+			],
+			f64: {
+				bucket: bucket!,
+				key: 'base64',
+				data: exampleS3Files[7].toString('base64'),
+			},
+			f16: {
+				bucket: bucket!,
+				key: 'hex',
+				data: exampleS3Files[7].toString('hex'),
+			},
+			fInt8: {
+				bucket: bucket!,
+				key: 'uint8arr',
+				data: Uint8Array.from(exampleS3Files[7]),
+			},
+		}, {
+			id: 2,
+			file: {
+				bucket: bucket!,
+				key: 'file2',
+				data: exampleS3Files[8],
+			},
+		}]);
+
+		const upd = await db.update(s3Table).set({
+			id: 3,
+			file: {
+				bucket: bucket!,
+				key: 'zero-new',
+				data: exampleS3Files[9],
+			},
+		}).where(eq(s3Table.id, 1)).returning({
+			id: s3Table.id,
+			file: s3Table.file,
+			defaultFnFile: s3Table.defaultFnFile,
+		});
+
+		const del = await db.delete(s3Table).where(eq(s3Table.id, 2)).returning({
+			id: s3Table.id,
+			file: s3Table.file,
+			defaultFnFile: s3Table.defaultFnFile,
+		});
+
+		const sel = await db.select({
+			id: s3Table.id,
+			file: s3Table.file,
+			defaultFnFile: s3Table.defaultFnFile,
+		}).from(s3Table).orderBy(s3Table.id);
+
+		expect(upd).toStrictEqual([
+			{
+				id: 3,
+				file: {
+					bucket: bucket!,
+					key: 'zero-new',
+					data: exampleS3Files[9],
+				},
+				defaultFnFile: {
+					bucket: defaultBucket,
+					key: 'default-key',
+					data: exampleS3Files[0],
+				},
+			},
+		]);
+
+		expect(del).toStrictEqual([{
+			id: 2,
+			file: {
+				bucket: bucket!,
+				key: 'file2',
+				data: exampleS3Files[8],
+			},
+			defaultFnFile: {
+				bucket: defaultBucket,
+				key: 'default-key',
+				data: exampleS3Files[0],
+			},
+		}]);
+
+		expect(sel).toStrictEqual([
+			{
+				id: 3,
+				file: {
+					bucket: bucket!,
+					key: 'zero-new',
+					data: exampleS3Files[9],
+				},
+				defaultFnFile: {
+					bucket: defaultBucket,
+					key: 'default-key',
+					data: exampleS3Files[0],
+				},
+			},
+		]);
+	});
+
+	test('S3File - insert returning', async (ctx) => {
+		const { db, bucket } = ctx.gel;
+
+		const res = await db.insert(s3Table).values([{
+			id: 1,
+			file: {
+				bucket: bucket!,
+				key: 'zero',
+				data: exampleS3Files[0],
+			},
+			fileArr: [
+				{
+					bucket: bucket!,
+					key: 'one',
+					data: exampleS3Files[1],
+				},
+				{
+					bucket: bucket!,
+					key: 'two',
+					data: exampleS3Files[2],
+				},
+			],
+			f64: {
+				bucket: bucket!,
+				key: 'base64',
+				data: exampleS3Files[7].toString('base64'),
+			},
+			f16: {
+				bucket: bucket!,
+				key: 'hex',
+				data: exampleS3Files[7].toString('hex'),
+			},
+			fInt8: {
+				bucket: bucket!,
+				key: 'uint8arr',
+				data: Uint8Array.from(exampleS3Files[7]),
+			},
+		}, {
+			id: 2,
+			file: {
+				bucket: bucket!,
+				key: 'file2',
+				data: exampleS3Files[8],
+			},
+		}]).returning();
+
+		expect(res).toStrictEqual([{
+			id: 1,
+			file: {
+				bucket: bucket!,
+				key: 'zero',
+				data: exampleS3Files[0],
+			},
+			fileArr: [
+				{
+					bucket: bucket!,
+					key: 'one',
+					data: exampleS3Files[1],
+				},
+				{
+					bucket: bucket!,
+					key: 'two',
+					data: exampleS3Files[2],
+				},
+			],
+			f64: {
+				bucket: bucket!,
+				key: 'base64',
+				data: exampleS3Files[7].toString('base64'),
+			},
+			f16: {
+				bucket: bucket!,
+				key: 'hex',
+				data: exampleS3Files[7].toString('hex'),
+			},
+			fInt8: {
+				bucket: bucket!,
+				key: 'uint8arr',
+				data: Uint8Array.from(exampleS3Files[7]),
+			},
+			defaultFnFile: {
+				bucket: defaultBucket,
+				key: 'default-key',
+				data: exampleS3Files[0],
+			},
+		}, {
+			id: 2,
+			file: {
+				bucket: bucket!,
+				key: 'file2',
+				data: exampleS3Files[8],
+			},
+			fileArr: null,
+			f16: null,
+			f64: null,
+			fInt8: null,
+			defaultFnFile: {
+				bucket: defaultBucket,
+				key: 'default-key',
+				data: exampleS3Files[0],
+			},
+		}]);
+	});
+
+	test('S3File - insert placeholder', async (ctx) => {
+		const { db, bucket } = ctx.gel;
+
+		const res = await db.insert(s3Table).values([{
+			id: 1,
+			file: sql.placeholder('fOne'),
+			fileArr: sql.placeholder('fArr'),
+			f64: sql.placeholder('f64'),
+			f16: sql.placeholder('f16'),
+			fInt8: sql.placeholder('fInt8'),
+		}, {
+			id: 2,
+			file: {
+				bucket: bucket!,
+				key: 'file2',
+				data: exampleS3Files[8],
+			},
+		}]).returning().execute({
+			fOne: {
+				bucket: bucket!,
+				key: 'zero',
+				data: exampleS3Files[0],
+			},
+			fArr: [
+				{
+					bucket: bucket!,
+					key: 'one',
+					data: exampleS3Files[1],
+				},
+				{
+					bucket: bucket!,
+					key: 'two',
+					data: exampleS3Files[2],
+				},
+			],
+			f64: {
+				bucket: bucket!,
+				key: 'base64',
+				data: exampleS3Files[7].toString('base64'),
+			},
+			f16: {
+				bucket: bucket!,
+				key: 'hex',
+				data: exampleS3Files[7].toString('hex'),
+			},
+			fInt8: {
+				bucket: bucket!,
+				key: 'uint8arr',
+				data: Uint8Array.from(exampleS3Files[7]),
+			},
+		});
+
+		expect(res).toStrictEqual([{
+			id: 1,
+			file: {
+				bucket: bucket!,
+				key: 'zero',
+				data: exampleS3Files[0],
+			},
+			fileArr: [
+				{
+					bucket: bucket!,
+					key: 'one',
+					data: exampleS3Files[1],
+				},
+				{
+					bucket: bucket!,
+					key: 'two',
+					data: exampleS3Files[2],
+				},
+			],
+			f64: {
+				bucket: bucket!,
+				key: 'base64',
+				data: exampleS3Files[7].toString('base64'),
+			},
+			f16: {
+				bucket: bucket!,
+				key: 'hex',
+				data: exampleS3Files[7].toString('hex'),
+			},
+			fInt8: {
+				bucket: bucket!,
+				key: 'uint8arr',
+				data: Uint8Array.from(exampleS3Files[7]),
+			},
+			defaultFnFile: {
+				bucket: defaultBucket,
+				key: 'default-key',
+				data: exampleS3Files[0],
+			},
+		}, {
+			id: 2,
+			file: {
+				bucket: bucket!,
+				key: 'file2',
+				data: exampleS3Files[8],
+			},
+			fileArr: null,
+			f16: null,
+			f64: null,
+			fInt8: null,
+			defaultFnFile: {
+				bucket: defaultBucket,
+				key: 'default-key',
+				data: exampleS3Files[0],
+			},
+		}]);
+	});
+
+	test('S3File - insert prepared', async (ctx) => {
+		const { db, bucket } = ctx.gel;
+
+		const query = await db.insert(s3Table).values([{
+			id: sql.placeholder('id'),
+			file: sql.placeholder('fOne'),
+			fileArr: sql.placeholder('fArr'),
+			f64: sql.placeholder('f64'),
+			f16: sql.placeholder('f16'),
+			fInt8: sql.placeholder('fInt8'),
+		}]).returning().prepare('insert_s3_files');
+
+		const insertOne = await query.execute({
+			id: 1,
+			fOne: {
+				bucket: bucket!,
+				key: 'zero',
+				data: exampleS3Files[0],
+			},
+			fArr: [
+				{
+					bucket: bucket!,
+					key: 'one',
+					data: exampleS3Files[1],
+				},
+				{
+					bucket: bucket!,
+					key: 'two',
+					data: exampleS3Files[2],
+				},
+			],
+			f64: {
+				bucket: bucket!,
+				key: 'base64',
+				data: exampleS3Files[7].toString('base64'),
+			},
+			f16: {
+				bucket: bucket!,
+				key: 'hex',
+				data: exampleS3Files[7].toString('hex'),
+			},
+			fInt8: {
+				bucket: bucket!,
+				key: 'uint8arr',
+				data: Uint8Array.from(exampleS3Files[7]),
+			},
+		});
+
+		const insertTwo = await query.execute({
+			id: 2,
+			fOne: {
+				bucket: bucket!,
+				key: 'five',
+				data: exampleS3Files[5],
+			},
+			fArr: [
+				{
+					bucket: bucket!,
+					key: 'one',
+					data: exampleS3Files[1],
+				},
+				{
+					bucket: bucket!,
+					key: 'two',
+					data: exampleS3Files[2],
+				},
+			],
+			f64: {
+				bucket: bucket!,
+				key: 'base64-2',
+				data: exampleS3Files[9].toString('base64'),
+			},
+			f16: {
+				bucket: bucket!,
+				key: 'hex-2',
+				data: exampleS3Files[9].toString('hex'),
+			},
+			fInt8: {
+				bucket: bucket!,
+				key: 'uint8arr-2',
+				data: Uint8Array.from(exampleS3Files[9]),
+			},
+		});
+
+		const res = await db.select().from(s3Table).orderBy(s3Table.id);
+
+		expect(insertOne).toStrictEqual([{
+			id: 1,
+			file: {
+				bucket: bucket!,
+				key: 'zero',
+				data: exampleS3Files[0],
+			},
+			fileArr: [
+				{
+					bucket: bucket!,
+					key: 'one',
+					data: exampleS3Files[1],
+				},
+				{
+					bucket: bucket!,
+					key: 'two',
+					data: exampleS3Files[2],
+				},
+			],
+			f64: {
+				bucket: bucket!,
+				key: 'base64',
+				data: exampleS3Files[7].toString('base64'),
+			},
+			f16: {
+				bucket: bucket!,
+				key: 'hex',
+				data: exampleS3Files[7].toString('hex'),
+			},
+			fInt8: {
+				bucket: bucket!,
+				key: 'uint8arr',
+				data: Uint8Array.from(exampleS3Files[7]),
+			},
+			defaultFnFile: {
+				bucket: defaultBucket,
+				key: 'default-key',
+				data: exampleS3Files[0],
+			},
+		}]);
+
+		expect(insertTwo).toStrictEqual([
+			{
+				id: 2,
+				file: {
+					bucket: bucket!,
+					key: 'five',
+					data: exampleS3Files[5],
+				},
+				fileArr: [
+					{
+						bucket: bucket!,
+						key: 'one',
+						data: exampleS3Files[1],
+					},
+					{
+						bucket: bucket!,
+						key: 'two',
+						data: exampleS3Files[2],
+					},
+				],
+				f64: {
+					bucket: bucket!,
+					key: 'base64-2',
+					data: exampleS3Files[9].toString('base64'),
+				},
+				f16: {
+					bucket: bucket!,
+					key: 'hex-2',
+					data: exampleS3Files[9].toString('hex'),
+				},
+				fInt8: {
+					bucket: bucket!,
+					key: 'uint8arr-2',
+					data: Uint8Array.from(exampleS3Files[9]),
+				},
+				defaultFnFile: {
+					bucket: defaultBucket,
+					key: 'default-key',
+					data: exampleS3Files[0],
+				},
+			},
+		]);
+
+		expect(res).toStrictEqual([{
+			id: 1,
+			file: {
+				bucket: bucket!,
+				key: 'zero',
+				data: exampleS3Files[0],
+			},
+			fileArr: [
+				{
+					bucket: bucket!,
+					key: 'one',
+					data: exampleS3Files[1],
+				},
+				{
+					bucket: bucket!,
+					key: 'two',
+					data: exampleS3Files[2],
+				},
+			],
+			f64: {
+				bucket: bucket!,
+				key: 'base64',
+				data: exampleS3Files[7].toString('base64'),
+			},
+			f16: {
+				bucket: bucket!,
+				key: 'hex',
+				data: exampleS3Files[7].toString('hex'),
+			},
+			fInt8: {
+				bucket: bucket!,
+				key: 'uint8arr',
+				data: Uint8Array.from(exampleS3Files[7]),
+			},
+			defaultFnFile: {
+				bucket: defaultBucket,
+				key: 'default-key',
+				data: exampleS3Files[0],
+			},
+		}, {
+			id: 2,
+			file: {
+				bucket: bucket!,
+				key: 'five',
+				data: exampleS3Files[5],
+			},
+			fileArr: [
+				{
+					bucket: bucket!,
+					key: 'one',
+					data: exampleS3Files[1],
+				},
+				{
+					bucket: bucket!,
+					key: 'two',
+					data: exampleS3Files[2],
+				},
+			],
+			f64: {
+				bucket: bucket!,
+				key: 'base64-2',
+				data: exampleS3Files[9].toString('base64'),
+			},
+			f16: {
+				bucket: bucket!,
+				key: 'hex-2',
+				data: exampleS3Files[9].toString('hex'),
+			},
+			fInt8: {
+				bucket: bucket!,
+				key: 'uint8arr-2',
+				data: Uint8Array.from(exampleS3Files[9]),
+			},
+			defaultFnFile: {
+				bucket: defaultBucket,
+				key: 'default-key',
+				data: exampleS3Files[0],
+			},
+		}]);
+	});
+
+	test('S3File - transaction', async (ctx) => {
+		const { db, bucket } = ctx.gel;
+
+		const res = await db.transaction(async (tx) => {
+			const first = await tx.insert(s3Table).values({
+				id: 1,
+				file: {
+					bucket: bucket!,
+					key: 'zero',
+					data: exampleS3Files[0],
+				},
+				fileArr: [
+					{
+						bucket: bucket!,
+						key: 'one',
+						data: exampleS3Files[1],
+					},
+					{
+						bucket: bucket!,
+						key: 'two',
+						data: exampleS3Files[2],
+					},
+				],
+				f64: {
+					bucket: bucket!,
+					key: 'base64',
+					data: exampleS3Files[7].toString('base64'),
+				},
+				f16: {
+					bucket: bucket!,
+					key: 'hex',
+					data: exampleS3Files[7].toString('hex'),
+				},
+				fInt8: {
+					bucket: bucket!,
+					key: 'uint8arr',
+					data: Uint8Array.from(exampleS3Files[7]),
+				},
+			}).returning();
+
+			const second = await tx.transaction(async (tx2) => {
+				const second = await tx2.insert(s3Table).values({
+					id: 2,
+					file: {
+						bucket: bucket!,
+						key: 'file2',
+						data: exampleS3Files[8],
+					},
+				}).returning();
+
+				return second;
+			});
+
+			return [first[0], second[0]];
+		});
+
+		expect(res).toStrictEqual([{
+			id: 1,
+			file: {
+				bucket: bucket!,
+				key: 'zero',
+				data: exampleS3Files[0],
+			},
+			fileArr: [
+				{
+					bucket: bucket!,
+					key: 'one',
+					data: exampleS3Files[1],
+				},
+				{
+					bucket: bucket!,
+					key: 'two',
+					data: exampleS3Files[2],
+				},
+			],
+			f64: {
+				bucket: bucket!,
+				key: 'base64',
+				data: exampleS3Files[7].toString('base64'),
+			},
+			f16: {
+				bucket: bucket!,
+				key: 'hex',
+				data: exampleS3Files[7].toString('hex'),
+			},
+			fInt8: {
+				bucket: bucket!,
+				key: 'uint8arr',
+				data: Uint8Array.from(exampleS3Files[7]),
+			},
+			defaultFnFile: {
+				bucket: defaultBucket,
+				key: 'default-key',
+				data: exampleS3Files[0],
+			},
+		}, {
+			id: 2,
+			file: {
+				bucket: bucket!,
+				key: 'file2',
+				data: exampleS3Files[8],
+			},
+			fileArr: null,
+			f16: null,
+			f64: null,
+			fInt8: null,
+			defaultFnFile: {
+				bucket: defaultBucket,
+				key: 'default-key',
+				data: exampleS3Files[0],
+			},
+		}]);
 	});
 });