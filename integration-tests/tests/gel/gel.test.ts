import retry from 'async-retry';
import type Docker from 'dockerode';
import {
	and,
	arrayContained,
	arrayContains,
	arrayOverlaps,
	asc,
	avg,
	avgDistinct,
	count,
	countDistinct,
	eq,
	type Equal,
	exists,
	getTableColumns,
	gt,
	gte,
	ilike,
	inArray,
	is,
	like,
	lt,
	max,
	min,
	not,
	notInArray,
	or,
	SQL,
	sql,
	type SQLWrapper,
	sum,
	sumDistinct,
} from 'drizzle-orm';
import { drizzle, type GelJsDatabase } from 'drizzle-orm/gel';
import type { GelColumn } from 'drizzle-orm/gel-core';
import {
	alias,
	boolean,
	dateDuration,
	decimal,
	duration,
	except,
	exceptAll,
	foreignKey,
	GelDialect,
	GelPolicy,
	gelPolicy,
	gelSchema,
	gelTable,
	gelTableCreator,
	getTableConfig,
	integer,
	intersect,
	intersectAll,
	json,
	localDate,
	localTime,
	primaryKey,
	relDuration,
	text,
	timestamp,
	timestamptz,
	union,
	unionAll,
	unique,
	uniqueKeyName,
	uuid as gelUuid,
} from 'drizzle-orm/gel-core';
import createClient, {
	type Client,
	DateDuration,
	Duration,
	LocalDate,
	LocalDateTime,
	LocalTime,
	RelativeDuration,
} from 'gel';
import { v4 as uuidV4 } from 'uuid';
import { afterAll, afterEach, beforeAll, beforeEach, describe, expect, test, vi } from 'vitest';
import { Expect } from '~/utils';
import 'zx/globals';
import { TestCache, TestGlobalCache } from './cache';
import { createDockerDB } from './createInstance';
import relations from './relations';
import { clear, init, rqbPost, rqbUser } from './schema';

$.quiet = true;

const ENABLE_LOGGING = false;

let client: Client;
<<<<<<< HEAD
let db: GelJsDatabase<never, typeof relations>;
=======
let db: GelJsDatabase;
let dbGlobalCached: GelJsDatabase;
let cachedDb: GelJsDatabase;
>>>>>>> 8b8d78ec
const tlsSecurity: string = 'insecure';
let dsn: string;
let container: Docker.Container | undefined;

function sleep(ms: number) {
	return new Promise((resolve) => setTimeout(resolve, ms));
}

declare module 'vitest' {
	interface TestContext {
		gel: {
			db: GelJsDatabase<never, typeof relations>;
		};
		cachedGel: {
			db: GelJsDatabase;
			dbGlobalCached: GelJsDatabase;
		};
	}
}

const usersTable = gelTable('users', {
	id1: integer('id1').notNull(),
	name: text('name').notNull(),
	verified: boolean('verified').notNull().default(false),
	json: json('json').$type<string[]>(),
	createdAt: timestamptz('created_at').notNull().defaultNow(),
});

const postsTable = gelTable('posts', {
	id: integer().primaryKey(),
	description: text().notNull(),
	userId: integer('city_id').references(() => usersTable.id1),
});

const usersOnUpdate = gelTable('users_on_update', {
	id1: integer('id1').notNull(),
	name: text('name').notNull(),
	updateCounter: integer('update_counter')
		.default(sql`1`)
		.$onUpdateFn(() => sql`update_counter + 1`),
	updatedAt: timestamptz('updated_at').$onUpdate(() => new Date()),
	alwaysNull: text('always_null')
		.$type<string | null>()
		.$onUpdate(() => null),
});

const citiesTable = gelTable('cities', {
	id1: integer('id1').notNull(),
	name: text('name').notNull(),
	state: text('state'),
});

const cities2Table = gelTable('cities', {
	id1: integer('id1').notNull(),
	name: text('name').notNull(),
});

const users2Table = gelTable('some_new_users', {
	id1: integer('id1').notNull(),
	name: text('name').notNull(),
	cityId: integer('cityId'),
});

const users3Table = gelTable('users3', {
	id1: integer('id1'),
	name: text('name').notNull(),
});

const coursesTable = gelTable('courses', {
	id1: integer('id1').notNull(),
	name: text('name').notNull(),
	categoryId: integer('categoryId').references(() => courseCategoriesTable.id1),
});

const courseCategoriesTable = gelTable('course_categories', {
	id1: integer('id1').notNull(),
	name: text('name').notNull(),
});

const orders = gelTable('orders', {
	id1: integer('id1'),
	region: text('region').notNull(),
	product: text('product')
		.notNull()
		.$default(() => 'random_string'),
	amount: integer('amount').notNull(),
	quantity: integer('quantity').notNull(),
});

const salEmp = gelTable('sal_emp', {
	name: text('name'),
	payByQuarter: integer('pay_by_quarter').array(),
});

const jsonTestTable = gelTable('jsontest', {
	id1: integer('id1').primaryKey(),
	json: json('json').$type<{ string: string; number: number }>(),
});

// To test aggregate functions
const aggregateTable = gelTable('aggregate_table', {
	id1: integer('id1').notNull(),
	name: text('name').notNull(),
	a: integer('a'),
	b: integer('b'),
	c: integer('c'),
	nullOnly: integer('nullOnly'),
});

// To test another schema and multischema
const mySchema = gelSchema('mySchema');

const usersMySchemaTable = mySchema.table('users', {
	id1: integer('id1').notNull(),
	name: text('name').notNull(),
	verified: boolean('verified').notNull().default(false),
	json: json('json').$type<string[]>(),
	createdAt: timestamptz('created_at').notNull().defaultNow(),
});

beforeAll(async () => {
	let connectionString;
	if (process.env['GEL_CONNECTION_STRING']) {
		connectionString = process.env['GEL_CONNECTION_STRING'];
	} else {
		const { connectionString: conStr, container: contrainerObj } = await createDockerDB();
		connectionString = conStr;
		container = contrainerObj;
	}
	await sleep(15 * 1000);
	client = await retry(() => {
		client = createClient({ dsn: connectionString, tlsSecurity: 'insecure' });
		return client;
	}, {
		retries: 20,
		factor: 1,
		minTimeout: 250,
		maxTimeout: 250,
		randomize: false,
		onRetry() {
			client?.close();
		},
	});
<<<<<<< HEAD
	db = drizzle(client, { logger: ENABLE_LOGGING, relations });
=======
	db = drizzle(client, { logger: ENABLE_LOGGING });
	cachedDb = drizzle(client, {
		logger: ENABLE_LOGGING,
		cache: new TestCache(),
	});
	dbGlobalCached = drizzle(client, {
		logger: ENABLE_LOGGING,
		cache: new TestGlobalCache(),
	});
>>>>>>> 8b8d78ec

	dsn = connectionString;
});

afterAll(async () => {
	await client?.close().catch(console.error);
	await container?.stop().catch(console.error);
});

beforeEach((ctx) => {
	ctx.gel = {
		db,
	};
	ctx.cachedGel = {
		db: cachedDb,
		dbGlobalCached,
	};
});

describe('some', async () => {
	beforeEach(async (ctx) => {
		await ctx.cachedGel.db.$cache?.invalidate({ tables: 'users' });
		await ctx.cachedGel.dbGlobalCached.$cache?.invalidate({ tables: 'users' });
	});
	beforeAll(async () => {
		await $`gel query "CREATE TYPE default::users {
            create property id1: int16 {
                create constraint exclusive;
            };
            create required property name: str;
      create required property verified: bool {
          SET default := false;
      };
      create PROPERTY json: json;
      create required property  created_at: datetime {
          SET default := datetime_of_statement();
      };
    };" --tls-security=${tlsSecurity} --dsn=${dsn}`;
		await $`gel query "CREATE TYPE default::users_with_cities {
    create property id1: int16 {
        create constraint exclusive;
    };
    create required property name: str;
    create required property cityId: int32;
    };" --tls-security=${tlsSecurity} --dsn=${dsn}`;
		await $`gel query "CREATE TYPE default::users_with_undefined {
        create property id1: int16 {
            create constraint exclusive;
        };
        create property name: str;
        };" --tls-security=${tlsSecurity} --dsn=${dsn}`;

		await $`gel query "CREATE TYPE default::users_insert_select {
            create property id1: int16 {
                create constraint exclusive;
            };
            create property name: str;
            };" --tls-security=${tlsSecurity} --dsn=${dsn}`;

		await $`gel query "CREATE MODULE mySchema;" --tls-security=${tlsSecurity} --dsn=${dsn}`;
		await $`gel query "CREATE TYPE mySchema::users {
            create property id1: int16;
            create required property name: str;
      create required property verified: bool {
          SET default := false;
      };
      create PROPERTY json: json;
      create required property  created_at: datetime {
          SET default := datetime_of_statement();
      };
    };" --tls-security=${tlsSecurity} --dsn=${dsn}`;

		await $`gel query "CREATE TYPE default::orders {
    CREATE PROPERTY id1 -> int16;
    CREATE REQUIRED PROPERTY region -> str;
    CREATE REQUIRED PROPERTY product -> str;
    CREATE REQUIRED PROPERTY amount -> int64;
    CREATE REQUIRED PROPERTY quantity -> int64;
    };
    " --tls-security=${tlsSecurity} --dsn=${dsn}`;

		await $`gel query "CREATE TYPE default::users_distinct {
    create required property id1 -> int16;
    create required property name -> str;
    create required property age -> int16;
    };" --tls-security=${tlsSecurity} --dsn=${dsn}`;

		await $`gel query "CREATE TYPE default::users3 {
    create property id1 -> int16;
    create required property name -> str;
    };" --tls-security=${tlsSecurity} --dsn=${dsn}`;

		await $`gel query "CREATE TYPE default::cities {
    create required property id1 -> int16;
    create required property name -> str;
    create property state -> str;
    };" --tls-security=${tlsSecurity} --dsn=${dsn}`;

		await $`gel query "CREATE TYPE default::courses {
    create required property id1 -> int16;
    create required property name -> str;
    create property categoryId -> int16;
    };" --tls-security=${tlsSecurity} --dsn=${dsn}`;

		await $`gel query "CREATE TYPE default::course_categories {
    create required property id1 -> int16;
    create required property name -> str;
    };" --tls-security=${tlsSecurity} --dsn=${dsn}`;

		await $`gel query "CREATE TYPE default::jsontest {
    create property id1 -> int16;
    create required property json -> json;
    };" --tls-security=${tlsSecurity} --dsn=${dsn}`;

		await $`gel query "CREATE TYPE default::sal_emp {
    create property name -> str;
    create property pay_by_quarter -> array<int16>;
    };" --tls-security=${tlsSecurity} --dsn=${dsn}`;

		await $`gel query "CREATE TYPE default::some_new_users {
    create required property id1 -> int16;
    create required property name -> str;
    create property cityId -> int32;
    };" --tls-security=${tlsSecurity} --dsn=${dsn}`;

		await $`gel query "CREATE TYPE default::aggregate_table {
    create property id1: int16;
    create required property name: str;
    create property a: int16;
    create property b: int16;
    create property c: int16;
    create PROPERTY nullOnly: int16;
    };" --tls-security=${tlsSecurity} --dsn=${dsn}`;

		await $`gel query "CREATE TYPE default::prefixed_users {
    CREATE PROPERTY id1 -> int16;
    CREATE REQUIRED PROPERTY name -> str;
    };" --tls-security=${tlsSecurity} --dsn=${dsn}`;

		await $`gel query "CREATE TYPE default::empty_insert_single {
    CREATE PROPERTY id1 -> int16;
    CREATE REQUIRED PROPERTY name -> str {
    SET default := 'Dan';
    };
    CREATE PROPERTY state -> str;
    };" --tls-security=${tlsSecurity} --dsn=${dsn}`;

		await $`gel query "CREATE TYPE default::empty_insert_multiple {
    CREATE PROPERTY id1 -> int16;
    CREATE REQUIRED PROPERTY name -> str {
    SET default := 'Dan';
    };
    CREATE PROPERTY state -> str;
    };" --tls-security=${tlsSecurity} --dsn=${dsn}`;

		await $`gel query "CREATE TYPE default::products {
    CREATE PROPERTY id1 -> int16;
    CREATE REQUIRED PROPERTY price -> decimal;
    CREATE REQUIRED PROPERTY cheap -> bool {
    SET default := false
    };
    };" --tls-security=${tlsSecurity} --dsn=${dsn}`;

		await $`gel query "CREATE TYPE default::myprefix_test_prefixed_table_with_unique_name {
    create property id1 -> int16;
    create required property name -> str;
    };" --tls-security=${tlsSecurity} --dsn=${dsn}`;

		await $`gel query "CREATE TYPE default::metric_entry {
    create required property id1 -> uuid;
    create required property createdAt -> datetime;
    };" --tls-security=${tlsSecurity} --dsn=${dsn}`;

		await $`gel query "CREATE TYPE default::users_transactions {
    create required property id1 -> int16;
    create required property balance -> int16;
    };" --tls-security=${tlsSecurity} --dsn=${dsn}`;

		await $`gel query "CREATE TYPE default::products_transactions {
    create required property id1 -> int16;
    create required property price -> int16;
    create required property stock -> int16;
    };" --tls-security=${tlsSecurity} --dsn=${dsn}`;

		await $`gel query "CREATE TYPE default::users_transactions_rollback {
    create required property id1 -> int16;
    create required property balance -> int16;
    };" --tls-security=${tlsSecurity} --dsn=${dsn}`;

		await $`gel query "CREATE TYPE default::users_nested_transactions {
    create required property id1 -> int16;
    create required property balance -> int16;
    };" --tls-security=${tlsSecurity} --dsn=${dsn}`;

		await $`gel query "CREATE TYPE default::internal_staff {
    create required property userId -> int16;
    };" --tls-security=${tlsSecurity} --dsn=${dsn}`;

		await $`gel query "CREATE TYPE default::custom_user {
    create required property id1 -> int16;
    };" --tls-security=${tlsSecurity} --dsn=${dsn}`;

		await $`gel query "CREATE TYPE default::ticket {
    create required property staffId -> int16;
    };" --tls-security=${tlsSecurity} --dsn=${dsn}`;

		await $`gel query "CREATE TYPE default::posts {
    create required property id1 -> int16;
    create property tags -> array<str>;
    };" --tls-security=${tlsSecurity} --dsn=${dsn}`;

		await $`gel query "CREATE TYPE dates_column {
    create property datetimeColumn -> datetime;
    create property local_datetimeColumn -> cal::local_datetime;
    create property local_dateColumn -> cal::local_date;
    create property local_timeColumn -> cal::local_time;
    
    create property durationColumn -> duration;
    create property relative_durationColumn -> cal::relative_duration;
    create property dateDurationColumn -> cal::date_duration;
    };" --tls-security=${tlsSecurity} --dsn=${dsn}`;

		await $`gel query "CREATE TYPE users_with_insert {
    create required property username -> str;
    create required property admin -> bool;
    };" --tls-security=${tlsSecurity} --dsn=${dsn}`;

		await $`gel query "CREATE TYPE users_test_with_and_without_timezone {
    create required property username -> str;
    create required property admin -> bool;
    };" --tls-security=${tlsSecurity} --dsn=${dsn}`;

		await $`gel query "CREATE TYPE default::arrays_tests {
    create property id1: int16 {
        create constraint exclusive;
    };
    create property tags: array<str>;
    create required property numbers: array<int32>;
    };" --tls-security=${tlsSecurity} --dsn=${dsn}`;

		await $`gel query "CREATE TYPE default::users_on_update {
    create required property id1 -> int16;
    create required property name -> str;
    create property update_counter -> int16 {
        SET default := 1
    };
    create property always_null -> str;
    create property updated_at -> datetime;
    };" --tls-security=${tlsSecurity} --dsn=${dsn}`;

		await $`gel query "CREATE TYPE default::json_table {
    create PROPERTY json: json;
    };" --tls-security=${tlsSecurity} --dsn=${dsn}`;

		await $`gel query "CREATE TYPE default::notifications {
    create required property id1 -> int16;
     create required property  sentAt: datetime {
          SET default := datetime_of_statement();
      };
    create property message -> str;
    };" --tls-security=${tlsSecurity} --dsn=${dsn}`;
		await $`gel query "CREATE TYPE default::user_notifications {
    create required property userId -> int16;
    create required property notificationId -> int16;
    create property categoryId -> int16;
    };" --tls-security=${tlsSecurity} --dsn=${dsn}`;

		await $`gel query "CREATE TYPE default::users1 {
    create required property id1: int16;
    create required property name: str;
    };" --tls-security=${tlsSecurity} --dsn=${dsn}`;
		await $`gel query "CREATE TYPE default::users2 {
    create required property id1: int16;
    create required property name: str;
    };" --tls-security=${tlsSecurity} --dsn=${dsn}`;

		await $`gel query "CREATE TYPE default::count_test {
    create required property id1: int16;
    create required property name: str;
    };" --tls-security=${tlsSecurity} --dsn=${dsn}`;

		await $`gel query "CREATE TYPE default::users_with_names {
    create required property id1: int16;
    create required property firstName: str;
    create required property lastName: str;
    create required property admin: bool;
    };" --tls-security=${tlsSecurity} --dsn=${dsn}`;

		await $`gel query "CREATE TYPE default::users_with_age {
        create required property id1: int16;
        create required property name: str;
        create required property age: int32;
        create required property city: str;
        };" --tls-security=${tlsSecurity} --dsn=${dsn}`;
	});

	afterEach(async () => {
		await $`gel query "DELETE default::users;" --tls-security=${tlsSecurity} --dsn=${dsn}`;
		await $`gel query "DELETE default::prefixed_users;" --tls-security=${tlsSecurity} --dsn=${dsn}`;
		await $`gel query "DELETE default::some_new_users;" --tls-security=${tlsSecurity} --dsn=${dsn}`;
		await $`gel query "DELETE default::orders;" --tls-security=${tlsSecurity} --dsn=${dsn}`;
		await $`gel query "DELETE default::cities;" --tls-security=${tlsSecurity} --dsn=${dsn}`;
		await $`gel query "DELETE default::users_on_update;" --tls-security=${tlsSecurity} --dsn=${dsn}`;
		await $`gel query "DELETE default::aggregate_table;" --tls-security=${tlsSecurity} --dsn=${dsn}`;
		await $`gel query "DELETE mySchema::users;" --tls-security=${tlsSecurity} --dsn=${dsn}`;
		await $`gel query "DELETE default::count_test;" --tls-security=${tlsSecurity} --dsn=${dsn}`;
		await $`gel query "DELETE default::users1;" --tls-security=${tlsSecurity} --dsn=${dsn}`;
		await $`gel query "DELETE default::users2;" --tls-security=${tlsSecurity} --dsn=${dsn}`;
		await $`gel query "DELETE default::jsontest;" --tls-security=${tlsSecurity} --dsn=${dsn}`;
	});

	afterAll(async () => {
		await $`gel query "DROP TYPE default::users" --tls-security=${tlsSecurity} --dsn=${dsn}`;
		await $`gel query "DROP TYPE default::users_with_cities" --tls-security=${tlsSecurity} --dsn=${dsn}`;
		await $`gel query "DROP TYPE default::users_with_undefined " --tls-security=${tlsSecurity} --dsn=${dsn}`;
		await $`gel query "DROP TYPE default::users_insert_select" --tls-security=${tlsSecurity} --dsn=${dsn}`;
		await $`gel query "DROP TYPE mySchema::users" --tls-security=${tlsSecurity} --dsn=${dsn}`;
		await $`gel query "DROP TYPE default::orders" --tls-security=${tlsSecurity} --dsn=${dsn}`;
		await $`gel query "DROP TYPE default::users_distinct" --tls-security=${tlsSecurity} --dsn=${dsn}`;
		await $`gel query "DROP TYPE default::users3" --tls-security=${tlsSecurity} --dsn=${dsn}`;
		await $`gel query "DROP TYPE default::cities" --tls-security=${tlsSecurity} --dsn=${dsn}`;
		await $`gel query "DROP TYPE default::courses" --tls-security=${tlsSecurity} --dsn=${dsn}`;
		await $`gel query "DROP TYPE default::course_categories" --tls-security=${tlsSecurity} --dsn=${dsn}`;
		await $`gel query "DROP TYPE default::jsontest" --tls-security=${tlsSecurity} --dsn=${dsn}`;
		await $`gel query "DROP TYPE default::sal_emp" --tls-security=${tlsSecurity} --dsn=${dsn}`;
		await $`gel query "DROP TYPE default::some_new_users" --tls-security=${tlsSecurity} --dsn=${dsn}`;
		await $`gel query "DROP TYPE default::aggregate_table" --tls-security=${tlsSecurity} --dsn=${dsn}`;
		await $`gel query "DROP TYPE default::prefixed_users" --tls-security=${tlsSecurity} --dsn=${dsn}`;
		await $`gel query "DROP TYPE default::empty_insert_single" --tls-security=${tlsSecurity} --dsn=${dsn}`;
		await $`gel query "DROP TYPE default::empty_insert_multiple" --tls-security=${tlsSecurity} --dsn=${dsn}`;
		await $`gel query "DROP TYPE default::products" --tls-security=${tlsSecurity} --dsn=${dsn}`;
		await $`gel query "DROP TYPE default::myprefix_test_prefixed_table_with_unique_name" --tls-security=${tlsSecurity} --dsn=${dsn}`;
		await $`gel query "DROP TYPE default::metric_entry" --tls-security=${tlsSecurity} --dsn=${dsn}`;
		await $`gel query "DROP TYPE default::users_transactions" --tls-security=${tlsSecurity} --dsn=${dsn}`;
		await $`gel query "DROP TYPE default::products_transactions" --tls-security=${tlsSecurity} --dsn=${dsn}`;
		await $`gel query "DROP TYPE default::users_transactions_rollback" --tls-security=${tlsSecurity} --dsn=${dsn}`;
		await $`gel query "DROP TYPE default::users_nested_transactions" --tls-security=${tlsSecurity} --dsn=${dsn}`;
		await $`gel query "DROP TYPE default::internal_staff" --tls-security=${tlsSecurity} --dsn=${dsn}`;
		await $`gel query "DROP TYPE default::custom_user" --tls-security=${tlsSecurity} --dsn=${dsn}`;
		await $`gel query "DROP TYPE default::ticket" --tls-security=${tlsSecurity} --dsn=${dsn}`;
		await $`gel query "DROP TYPE default::posts" --tls-security=${tlsSecurity} --dsn=${dsn}`;
		await $`gel query "DROP TYPE dates_column" --tls-security=${tlsSecurity} --dsn=${dsn}`;
		await $`gel query "DROP TYPE users_with_insert" --tls-security=${tlsSecurity} --dsn=${dsn}`;
		await $`gel query "DROP TYPE users_test_with_and_without_timezone" --tls-security=${tlsSecurity} --dsn=${dsn}`;
		await $`gel query "DROP TYPE default::arrays_tests" --tls-security=${tlsSecurity} --dsn=${dsn}`;
		await $`gel query "DROP TYPE default::users_on_update" --tls-security=${tlsSecurity} --dsn=${dsn}`;
		await $`gel query "DROP TYPE default::json_table" --tls-security=${tlsSecurity} --dsn=${dsn}`;
		await $`gel query "DROP TYPE default::notifications" --tls-security=${tlsSecurity} --dsn=${dsn}`;
		await $`gel query "DROP TYPE default::user_notifications" --tls-security=${tlsSecurity} --dsn=${dsn}`;
		await $`gel query "DROP TYPE default::users1" --tls-security=${tlsSecurity} --dsn=${dsn}`;
		await $`gel query "DROP TYPE default::users2" --tls-security=${tlsSecurity} --dsn=${dsn}`;
		await $`gel query "DROP TYPE default::count_test" --tls-security=${tlsSecurity} --dsn=${dsn}`;
		await $`gel query "DROP TYPE default::users_with_names" --tls-security=${tlsSecurity} --dsn=${dsn}`;
		await $`gel query "DROP MODULE mySchema;" --tls-security=${tlsSecurity} --dsn=${dsn}`;
		await $`gel query "DROP TYPE users_with_age;" --tls-security=${tlsSecurity} --dsn=${dsn}`;
	});

	async function setupSetOperationTest(db: GelJsDatabase<any, any>) {
		await db.insert(cities2Table).values([
			{ id1: 1, name: 'New York' },
			{ id1: 2, name: 'London' },
			{ id1: 3, name: 'Tampa' },
		]);

		await db.insert(users2Table).values([
			{ id1: 1, name: 'John', cityId: 1 },
			{ id1: 2, name: 'Jane', cityId: 2 },
			{ id1: 3, name: 'Jack', cityId: 3 },
			{ id1: 4, name: 'Peter', cityId: 3 },
			{ id1: 5, name: 'Ben', cityId: 2 },
			{ id1: 6, name: 'Jill', cityId: 1 },
			{ id1: 7, name: 'Mary', cityId: 2 },
			{ id1: 8, name: 'Sally', cityId: 1 },
		]);
	}

	async function setupAggregateFunctionsTest(db: GelJsDatabase<any, any>) {
		await db.insert(aggregateTable).values([
			{ id1: 1, name: 'value 1', a: 5, b: 10, c: 20 },
			{ id1: 2, name: 'value 1', a: 5, b: 20, c: 30 },
			{ id1: 3, name: 'value 2', a: 10, b: 50, c: 60 },
			{ id1: 4, name: 'value 3', a: 20, b: 20, c: null },
			{ id1: 5, name: 'value 4', a: null, b: 90, c: 120 },
			{ id1: 6, name: 'value 5', a: 80, b: 10, c: null },
			{ id1: 7, name: 'value 6', a: null, b: null, c: 150 },
		]);
	}

	test('table configs: unique third param', async () => {
		const cities1Table = gelTable(
			'cities1',
			{
				id: integer('id').primaryKey(),
				name: text('name').notNull(),
				state: text('state'),
			},
			(t) => ({
				f: unique('custom_name').on(t.name, t.state).nullsNotDistinct(),
				f1: unique('custom_name1').on(t.name, t.state),
			}),
		);

		const tableConfig = getTableConfig(cities1Table);

		expect(tableConfig.uniqueConstraints).toHaveLength(2);

		expect(tableConfig.uniqueConstraints[0]?.name).toBe('custom_name');
		expect(tableConfig.uniqueConstraints[0]?.nullsNotDistinct).toBe(true);
		expect(tableConfig.uniqueConstraints[0]?.columns.map((t) => t.name)).toEqual(['name', 'state']);

		expect(tableConfig.uniqueConstraints[1]?.name).toBe('custom_name1');
		expect(tableConfig.uniqueConstraints[1]?.nullsNotDistinct).toBe(false);
		expect(tableConfig.uniqueConstraints[1]?.columns.map((t) => t.name)).toEqual(['name', 'state']);
	});

	test('table configs: unique in column', async () => {
		const cities1Table = gelTable('cities1', {
			id: integer('id').primaryKey(),
			name: text('name').notNull().unique(),
			state: text('state').unique('custom'),
			field: text('field').unique('custom_field', { nulls: 'not distinct' }),
		});

		const tableConfig = getTableConfig(cities1Table);

		const columnName = tableConfig.columns.find((it) => it.name === 'name');

		expect(columnName?.uniqueName).toBe(uniqueKeyName(cities1Table, [columnName!.name]));
		expect(columnName?.isUnique).toBe(true);

		const columnState = tableConfig.columns.find((it) => it.name === 'state');
		expect(columnState?.uniqueName).toBe('custom');
		expect(columnState?.isUnique).toBe(true);

		const columnField = tableConfig.columns.find((it) => it.name === 'field');
		expect(columnField?.uniqueName).toBe('custom_field');
		expect(columnField?.isUnique).toBe(true);
		expect(columnField?.uniqueType).toBe('not distinct');
	});

	test('table config: foreign keys name', async () => {
		const table = gelTable(
			'cities',
			{
				id1: integer('id1').primaryKey(),
				name: text('name').notNull(),
				state: text('state'),
			},
			(t) => ({
				f: foreignKey({ foreignColumns: [t.id1], columns: [t.id1], name: 'custom_fk' }),
			}),
		);

		const tableConfig = getTableConfig(table);

		expect(tableConfig.foreignKeys).toHaveLength(1);
		expect(tableConfig.foreignKeys[0]!.getName()).toBe('custom_fk');
	});

	test('table config: primary keys name', async () => {
		const table = gelTable(
			'cities',
			{
				id: integer('id').primaryKey(),
				name: text('name').notNull(),
				state: text('state'),
			},
			(t) => ({
				f: primaryKey({ columns: [t.id, t.name], name: 'custom_pk' }),
			}),
		);

		const tableConfig = getTableConfig(table);

		expect(tableConfig.primaryKeys).toHaveLength(1);
		expect(tableConfig.primaryKeys[0]!.getName()).toBe('custom_pk');
	});

	test('select all fields', async (ctx) => {
		const { db } = ctx.gel;

		const now = Date.now();

		await db.insert(usersTable).values({ id1: 1, name: 'John' });

		const result = await db.select().from(usersTable);

		expect(result[0]!.createdAt).toBeInstanceOf(Date);
		// TODO 100 ms
		expect(Math.abs(result[0]!.createdAt.getTime() - now)).toBeLessThan(500);
		expect(result.map((it) => ({ ...it, id: undefined }))).toEqual([
			{
				id: undefined,
				id1: 1,
				name: 'John',
				verified: false,
				json: null,
				createdAt: result[0]!.createdAt,
			},
		]);
	});

	test('select sql', async (ctx) => {
		const { db } = ctx.gel;

		await db.insert(usersTable).values({ id1: 1, name: 'John' });
		const users = await db
			.select({
				name: sql`upper(${usersTable.name})`,
			})
			.from(usersTable);

		expect(users.map((it) => ({ ...it, id: undefined }))).toStrictEqual([{ id: undefined, name: 'JOHN' }]);
	});

	test('select typed sql', async (ctx) => {
		const { db } = ctx.gel;

		await db.insert(usersTable).values({ id1: 1, name: 'John' });

		const users = await db
			.select({
				name: sql<string>`upper(${usersTable.name})`,
			})
			.from(usersTable);

		expect(users.map((it) => ({ ...it, id: undefined }))).toEqual([{ name: 'JOHN' }]);
	});

	test('select with empty array in inArray', async (ctx) => {
		const { db } = ctx.gel;

		await db.insert(usersTable).values([
			{ id1: 1, name: 'John' },
			{ id1: 2, name: 'Jane' },
			{
				id1: 3,
				name: 'Jane',
			},
		]);
		const result = await db
			.select({
				name: sql`upper(${usersTable.name})`,
			})
			.from(usersTable)
			.where(inArray(usersTable.id1, []));

		expect(result.map((it) => ({ ...it, id: undefined }))).toEqual([]);
	});

	test('select with empty array in notInArray', async (ctx) => {
		const { db } = ctx.gel;

		await db.insert(usersTable).values([
			{ id1: 1, name: 'John' },
			{ id1: 2, name: 'Jane' },
			{
				id1: 3,
				name: 'Jane',
			},
		]);
		const result = await db
			.select({
				name: sql`upper(${usersTable.name})`,
			})
			.from(usersTable)
			.where(notInArray(usersTable.id1, []));

		expect(result.map((it) => ({ ...it, id: undefined }))).toEqual([
			{ name: 'JOHN' },
			{ name: 'JANE' },
			{
				name: 'JANE',
			},
		]);
	});

	test('$default function', async (ctx) => {
		const { db } = ctx.gel;

		const insertedOrder = await db.insert(orders).values({ id1: 1, region: 'Ukraine', amount: 1, quantity: 1 })
			.returning();
		const selectedOrder = await db.select().from(orders);

		expect(insertedOrder.map((it) => ({ ...it, id: undefined }))).toEqual([
			{
				id: undefined,
				amount: 1,
				id1: 1,
				quantity: 1,
				region: 'Ukraine',
				product: 'random_string',
			},
		]);

		expect(selectedOrder.map((it) => ({ ...it, id: undefined }))).toEqual([
			{
				id: undefined,
				id1: 1,
				amount: 1,
				quantity: 1,
				region: 'Ukraine',
				product: 'random_string',
			},
		]);
	});

	test('select distinct', async (ctx) => {
		const { db } = ctx.gel;

		const usersDistinctTable = gelTable('users_distinct', {
			id1: integer('id1').notNull(),
			name: text('name').notNull(),
			age: integer('age').notNull(),
		});

		await db.insert(usersDistinctTable).values([
			{ id1: 1, name: 'John', age: 24 },
			{ id1: 1, name: 'John', age: 24 },
			{ id1: 2, name: 'John', age: 25 },
			{ id1: 1, name: 'Jane', age: 24 },
			{ id1: 1, name: 'Jane', age: 26 },
		]);

		const users1 = await db.selectDistinct().from(usersDistinctTable).orderBy(
			usersDistinctTable.id1,
			usersDistinctTable.name,
		);

		const users2 = await db.selectDistinctOn([usersDistinctTable.id1]).from(usersDistinctTable).orderBy(
			usersDistinctTable.id1,
		);

		const users3 = await db.selectDistinctOn([usersDistinctTable.name], { name: usersDistinctTable.name }).from(
			usersDistinctTable,
		).orderBy(usersDistinctTable.name);

		const users4 = await db.selectDistinctOn([usersDistinctTable.id1, usersDistinctTable.age]).from(
			usersDistinctTable,
		).orderBy(usersDistinctTable.id1, usersDistinctTable.age);

		expect(users1).toEqual([
			{ id1: 1, name: 'Jane', age: 24 },
			{ id1: 1, name: 'Jane', age: 26 },
			{ id1: 1, name: 'John', age: 24 },
			{ id1: 2, name: 'John', age: 25 },
		]);

		expect(users2).toHaveLength(2);
		expect(users2[0]?.id1).toBe(1);
		expect(users2[1]?.id1).toBe(2);

		expect(users3).toHaveLength(2);
		expect(users3[0]?.name).toBe('Jane');
		expect(users3[1]?.name).toBe('John');

		expect(users4).toEqual([
			{ id1: 1, name: 'John', age: 24 },
			{ id1: 1, name: 'Jane', age: 26 },
			{ id1: 2, name: 'John', age: 25 },
		]);
	});

	test('insert returning sql', async (ctx) => {
		const { db } = ctx.gel;

		const users = await db
			.insert(usersTable)
			.values({ id1: 1, name: 'John' })
			.returning({
				name: sql`upper(${usersTable.name})`,
			});

		expect(users).toEqual([{ name: 'JOHN' }]);
	});

	test('delete returning sql', async (ctx) => {
		const { db } = ctx.gel;

		await db.insert(usersTable).values({ id1: 1, name: 'John' });
		const users = await db
			.delete(usersTable)
			.where(eq(usersTable.name, 'John'))
			.returning({
				name: sql`upper(${usersTable.name})`,
			});

		expect(users).toEqual([{ name: 'JOHN' }]);
	});

	test('update returning sql', async (ctx) => {
		const { db } = ctx.gel;

		await db.insert(usersTable).values({ id1: 1, name: 'John' });
		const users = await db
			.update(usersTable)
			.set({ name: 'Jane' })
			.where(eq(usersTable.name, 'John'))
			.returning({
				name: sql`upper(${usersTable.name})`,
			});

		expect(users).toEqual([{ name: 'JANE' }]);
	});

	test('update with returning all fields', async (ctx) => {
		const { db } = ctx.gel;

		const now = Date.now();

		await db.insert(usersTable).values({ id1: 1, name: 'John' });
		const users = await db.update(usersTable).set({ name: 'Jane' }).where(eq(usersTable.name, 'John')).returning();

		expect(users[0]!.createdAt).toBeInstanceOf(Date);
		expect(Math.abs(users[0]!.createdAt.getTime() - now)).toBeLessThan(500);
		expect(users).toEqual([
			{
				id1: 1,
				name: 'Jane',
				verified: false,
				json: null,
				createdAt: users[0]!.createdAt,
			},
		]);
	});

	test('update with returning partial', async (ctx) => {
		const { db } = ctx.gel;

		await db.insert(usersTable).values({ id1: 1, name: 'John' });
		const users = await db.update(usersTable).set({ name: 'Jane' }).where(eq(usersTable.name, 'John')).returning({
			id1: usersTable.id1,
			name: usersTable.name,
		});

		expect(users).toEqual([{ id1: 1, name: 'Jane' }]);
	});

	test('delete with returning all fields', async (ctx) => {
		const { db } = ctx.gel;

		const now = Date.now();

		await db.insert(usersTable).values({ id1: 1, name: 'John' });
		const users = await db.delete(usersTable).where(eq(usersTable.name, 'John')).returning();

		expect(users[0]!.createdAt).toBeInstanceOf(Date);
		expect(Math.abs(users[0]!.createdAt.getTime() - now)).toBeLessThan(500);
		expect(users.map((it) => ({ ...it, id: undefined }))).toEqual([
			{
				name: 'John',
				id1: 1,
				id: undefined,
				verified: false,
				json: null,
				createdAt: users[0]!.createdAt,
			},
		]);
	});

	test('delete with returning partial', async (ctx) => {
		const { db } = ctx.gel;

		await db.insert(usersTable).values({ id1: 1, name: 'John' });
		const users = await db.delete(usersTable).where(eq(usersTable.name, 'John')).returning({
			id1: usersTable.id1,
			name: usersTable.name,
		});

		expect(users.map((it) => ({ ...it, id: undefined }))).toEqual([{ id1: 1, name: 'John' }]);
	});

	test('insert + select', async (ctx) => {
		const { db } = ctx.gel;

		await db.insert(usersTable).values({ id1: 1, name: 'John' });
		const result = await db.select().from(usersTable);
		expect(result).toEqual([
			{
				name: 'John',
				id1: 1,
				verified: false,
				json: null,
				createdAt: result[0]!.createdAt,
			},
		]);

		await db.insert(usersTable).values({ id1: 2, name: 'Jane' });
		const result2 = await db.select().from(usersTable);
		expect(result2).toEqual([
			{ id1: 1, name: 'John', verified: false, json: null, createdAt: result2[0]!.createdAt },
			{ id1: 2, name: 'Jane', verified: false, json: null, createdAt: result2[1]!.createdAt },
		]);
	});

	test('json insert', async (ctx) => {
		const { db } = ctx.gel;

		await db.insert(usersTable).values({ id1: 1, name: 'John', json: ['foo', 'bar'] });
		const result = await db
			.select({
				id1: usersTable.id1,
				name: usersTable.name,
				json: usersTable.json,
			})
			.from(usersTable);

		expect(result).toEqual([
			{
				id1: 1,
				name: 'John',
				json: ['foo', 'bar'],
			},
		]);
	});

	test('insert with overridden default values', async (ctx) => {
		const { db } = ctx.gel;

		await db.insert(usersTable).values({ id1: 1, name: 'John', verified: true });
		const result = await db.select().from(usersTable);

		expect(result).toEqual([
			{
				id1: 1,
				name: 'John',
				verified: true,
				json: null,
				createdAt: result[0]!.createdAt,
			},
		]);
	});

	test('insert many', async (ctx) => {
		const { db } = ctx.gel;

		await db.insert(usersTable).values([
			{ id1: 1, name: 'John' },
			{ id1: 2, name: 'Bruce', json: ['foo', 'bar'], verified: true },
			{ id1: 3, name: 'Jane' },
			{ id1: 4, name: 'Austin', verified: true },
		]);
		const result = await db
			.select({
				name: usersTable.name,
				json: usersTable.json,
				verified: usersTable.verified,
			})
			.from(usersTable);

		expect(result).toEqual([
			{ name: 'John', json: null, verified: false },
			{ name: 'Bruce', json: ['foo', 'bar'], verified: true },
			{ name: 'Jane', json: null, verified: false },
			{ name: 'Austin', json: null, verified: true },
		]);
	});

	test('insert many with returning', async (ctx) => {
		const { db } = ctx.gel;

		const result = await db
			.insert(usersTable)
			.values([
				{ id1: 1, name: 'John' },
				{ id1: 2, name: 'Bruce', json: ['foo', 'bar'] },
				{ id1: 3, name: 'Jane' },
				{
					id1: 4,
					name: 'Austin',
					verified: true,
				},
			])
			.returning({
				name: usersTable.name,
				json: usersTable.json,
				verified: usersTable.verified,
			});

		expect(result).toEqual([
			{ name: 'John', json: null, verified: false },
			{ name: 'Bruce', json: ['foo', 'bar'], verified: false },
			{ name: 'Jane', json: null, verified: false },
			{ name: 'Austin', json: null, verified: true },
		]);
	});

	test('select with group by as field', async (ctx) => {
		const { db } = ctx.gel;

		await db.insert(usersTable).values([
			{ id1: 1, name: 'John' },
			{ id1: 2, name: 'Jane' },
			{
				id1: 3,
				name: 'Jane',
			},
		]);

		const result = await db.select({ name: usersTable.name }).from(usersTable).groupBy(usersTable.name);

		expect(result).toEqual([{ name: 'Jane' }, { name: 'John' }]);
	});

	test('select with exists', async (ctx) => {
		const { db } = ctx.gel;

		await db.insert(usersTable).values([
			{ id1: 1, name: 'John' },
			{ id1: 2, name: 'Jane' },
			{
				id1: 3,
				name: 'Jane',
			},
		]);

		const user = alias(usersTable, 'user');
		const result = await db
			.select({ name: usersTable.name })
			.from(usersTable)
			.where(
				exists(
					db
						.select({ one: sql`1` })
						.from(user)
						.where(and(eq(usersTable.name, 'John'), eq(user.id1, usersTable.id1))),
				),
			);

		expect(result).toEqual([{ name: 'John' }]);
	});

	test('select with group by as sql', async (ctx) => {
		const { db } = ctx.gel;

		await db.insert(usersTable).values([
			{ id1: 1, name: 'John' },
			{ id1: 2, name: 'Jane' },
			{
				id1: 3,
				name: 'Jane',
			},
		]);

		const result = await db
			.select({ name: usersTable.name })
			.from(usersTable)
			.groupBy(sql`${usersTable.name}`);

		expect(result).toEqual([{ name: 'Jane' }, { name: 'John' }]);
	});

	test.skip('select with group by as sql + column', async (ctx) => {
		const { db } = ctx.gel;

		await db.insert(usersTable).values([
			{ id1: 1, name: 'John' },
			{ id1: 2, name: 'Jane' },
			{
				id1: 3,
				name: 'Jane',
			},
		]);

		const result = await db
			.select({ name: usersTable.name })
			.from(usersTable)
			.groupBy(sql`${usersTable.name}`, usersTable.id1);

		expect(result).toEqual([{ name: 'Jane' }, { name: 'John' }, { name: 'Jane' }]);
	});

	test('select with group by as column + sql', async (ctx) => {
		const { db } = ctx.gel;

		await db.insert(usersTable).values([
			{ id1: 1, name: 'John' },
			{ id1: 2, name: 'Jane' },
			{
				id1: 3,
				name: 'Jane',
			},
		]);

		const result = await db
			.select({ name: usersTable.name })
			.from(usersTable)
			.groupBy(usersTable.id1, sql`${usersTable.name}`);

		expect(result).toEqual([{ name: 'John' }, { name: 'Jane' }, { name: 'Jane' }]);
	});

	test('select with group by complex query', async (ctx) => {
		const { db } = ctx.gel;

		await db.insert(usersTable).values([
			{ id1: 1, name: 'John' },
			{ id1: 2, name: 'Jane' },
			{
				id1: 3,
				name: 'Jane',
			},
		]);

		const result = await db
			.select({ name: usersTable.name })
			.from(usersTable)
			.groupBy(usersTable.id1, sql`${usersTable.name}`)
			.orderBy(asc(usersTable.name))
			.limit(1);

		expect(result).toEqual([{ name: 'Jane' }]);
	});

	test('build query', async (ctx) => {
		const { db } = ctx.gel;

		const query = db.select({ id: usersTable.id1, name: usersTable.name }).from(usersTable).groupBy(
			usersTable.id1,
			usersTable.name,
		).toSQL();

		expect(query).toEqual({
			sql: 'select "users"."id1", "users"."name" from "users" group by "users"."id1", "users"."name"',
			params: [],
		});
	});

	test('insert sql', async (ctx) => {
		const { db } = ctx.gel;

		await db.insert(usersTable).values({ id1: 1, name: sql`${'John'}` });
		const result = await db.select({ name: usersTable.name }).from(usersTable);
		expect(result).toEqual([{ name: 'John' }]);
	});

	test('partial join with alias', async (ctx) => {
		const { db } = ctx.gel;
		const customerAlias = alias(usersTable, 'customer');

		await db.insert(usersTable).values([
			{ id1: 10, name: 'Ivan' },
			{ id1: 11, name: 'Hans' },
		]);
		const result = await db
			.select({
				user: {
					id1: usersTable.id1,
					name: usersTable.name,
				},
				customer: {
					id1: customerAlias.id1,
					name: customerAlias.name,
				},
			})
			.from(usersTable)
			.leftJoin(customerAlias, eq(customerAlias.id1, 11))
			.where(eq(usersTable.id1, 10));

		expect(result).toEqual([
			{
				user: { id1: 10, name: 'Ivan' },
				customer: { id1: 11, name: 'Hans' },
			},
		]);
	});

	test('full join with alias', async (ctx) => {
		const { db } = ctx.gel;

		const gelTable = gelTableCreator((name) => `prefixed_${name}`);

		const users = gelTable('users', {
			id1: integer('id1').primaryKey(),
			name: text('name').notNull(),
		});

		const customers = alias(users, 'customer');

		await db.insert(users).values([
			{ id1: 10, name: 'Ivan' },
			{ id1: 11, name: 'Hans' },
		]);
		const result = await db.select().from(users).leftJoin(customers, eq(customers.id1, 11)).where(
			eq(users.id1, 10),
		);

		expect(result).toEqual([
			{
				users: {
					id1: 10,
					name: 'Ivan',
				},
				customer: {
					id1: 11,
					name: 'Hans',
				},
			},
		]);
	});

	test('select from alias', async (ctx) => {
		const { db } = ctx.gel;

		const gelTable = gelTableCreator((name) => `prefixed_${name}`);

		const users = gelTable('users', {
			id1: integer('id1'),
			name: text('name').notNull(),
		});

		const user = alias(users, 'user');
		const customers = alias(users, 'customer');

		await db.insert(users).values([
			{ id1: 10, name: 'Ivan' },
			{ id1: 11, name: 'Hans' },
		]);
		const result = await db.select().from(user).leftJoin(customers, eq(customers.id1, 11)).where(eq(user.id1, 10));

		expect(result).toEqual([
			{
				user: {
					id1: 10,
					name: 'Ivan',
				},
				customer: {
					id1: 11,
					name: 'Hans',
				},
			},
		]);
	});

	test('insert with spaces', async (ctx) => {
		const { db } = ctx.gel;

		await db.insert(usersTable).values({ id1: 1, name: sql`'Jo   h     n'` });
		const result = await db.select({ id1: usersTable.id1, name: usersTable.name }).from(usersTable);

		expect(result).toEqual([{ id1: 1, name: 'Jo   h     n' }]);
	});

	test('prepared statement', async (ctx) => {
		const { db } = ctx.gel;

		await db.insert(usersTable).values({ id1: 1, name: 'John' });
		const statement = db
			.select({
				name: usersTable.name,
			})
			.from(usersTable)
			.prepare('statement1');
		const result = await statement.execute();

		expect(result).toEqual([{ name: 'John' }]);
	});

	test('insert: placeholders on columns with encoder', async (ctx) => {
		const { db } = ctx.gel;

		const statement = db
			.insert(usersTable)
			.values({
				id1: 1,
				name: 'John',
				json: sql.placeholder('json'),
			})
			.prepare('encoder_statement');

		await statement.execute({ json: ['foo', 'bar'] });

		const result = await db
			.select({
				json: usersTable.json,
			})
			.from(usersTable);

		expect(result).toEqual([{ json: ['foo', 'bar'] }]);
	});

	test('prepared statement reuse', async (ctx) => {
		const { db } = ctx.gel;

		const stmt = db
			.insert(usersTable)
			.values({
				id1: sql.placeholder('id1'),
				verified: true,
				name: sql.placeholder('name'),
			})
			.prepare('stmt2');

		for (let i = 1; i < 11; i++) {
			await stmt.execute({ id1: i, name: `John ${i}` });
		}

		const result = await db
			.select({
				name: usersTable.name,
				verified: usersTable.verified,
			})
			.from(usersTable);

		expect(result).toEqual([
			{ name: 'John 1', verified: true },
			{ name: 'John 2', verified: true },
			{ name: 'John 3', verified: true },
			{ name: 'John 4', verified: true },
			{ name: 'John 5', verified: true },
			{ name: 'John 6', verified: true },
			{ name: 'John 7', verified: true },
			{ name: 'John 8', verified: true },
			{ name: 'John 9', verified: true },
			{ name: 'John 10', verified: true },
		]);
	});

	test('prepared statement with placeholder in .where', async (ctx) => {
		const { db } = ctx.gel;

		await db.insert(usersTable).values({ id1: 1, name: 'John' });
		const stmt = db
			.select({
				id1: usersTable.id1,
				name: usersTable.name,
			})
			.from(usersTable)
			.where(eq(usersTable.id1, sql.placeholder('id1')))
			.prepare('stmt3');
		const result = await stmt.execute({ id1: 1 });

		expect(result).toEqual([{ id1: 1, name: 'John' }]);
	});

	test('prepared statement with placeholder in .limit', async (ctx) => {
		const { db } = ctx.gel;

		await db.insert(usersTable).values({ id1: 1, name: 'John' });
		const stmt = db
			.select({
				id1: usersTable.id1,
				name: usersTable.name,
			})
			.from(usersTable)
			.where(eq(usersTable.id1, sql.placeholder('id1')))
			.limit(sql.placeholder('limit'))
			.prepare('stmt_limit');

		const result = await stmt.execute({ id1: 1, limit: 1 });

		expect(result).toEqual([{ id1: 1, name: 'John' }]);
		expect(result).toHaveLength(1);
	});

	test('prepared statement with placeholder in .offset', async (ctx) => {
		const { db } = ctx.gel;

		await db.insert(usersTable).values([
			{ id1: 1, name: 'John' },
			{ id1: 2, name: 'John1' },
		]);
		const stmt = db
			.select({
				id1: usersTable.id1,
				name: usersTable.name,
			})
			.from(usersTable)
			.offset(sql.placeholder('offset'))
			.prepare('stmt_offset');

		const result = await stmt.execute({ offset: 1 });

		expect(result).toEqual([{ id1: 2, name: 'John1' }]);
	});

	test('prepared statement built using $dynamic', async (ctx) => {
		const { db } = ctx.gel;

		function withLimitOffset(qb: any) {
			return qb.limit(sql.placeholder('limit')).offset(sql.placeholder('offset'));
		}

		await db.insert(usersTable).values([
			{ id1: 1, name: 'John' },
			{ id1: 2, name: 'John1' },
		]);
		const stmt = db
			.select({
				id1: usersTable.id1,
				name: usersTable.name,
			})
			.from(usersTable)
			.$dynamic();
		withLimitOffset(stmt).prepare('stmt_limit');

		const result = await stmt.execute({ limit: 1, offset: 1 });

		expect(result).toEqual([{ id1: 2, name: 'John1' }]);
		expect(result).toHaveLength(1);
	});

	test('Query check: Insert all defaults in 1 row', async (ctx) => {
		const { db } = ctx.gel;

		const users = gelTable('users', {
			id: integer('id'),
			name: text('name').default('Dan'),
			state: text('state'),
		});

		const query = db.insert(users).values({}).toSQL();

		expect(query).toEqual({
			sql: 'insert into "users" ("id", "name", "state") values (default, default, default)',
			params: [],
		});
	});

	test('Query check: Insert all defaults in multiple rows', async (ctx) => {
		const { db } = ctx.gel;

		const users = gelTable('users', {
			id: integer('id'),
			name: text('name').default('Dan'),
			state: text('state').default('UA'),
		});

		const query = db.insert(users).values([{}, {}]).toSQL();

		expect(query).toEqual({
			sql:
				'insert into "users" ("id", "name", "state") values (default, default, default), (default, default, default)',
			params: [],
		});
	});

	test('Insert all defaults in 1 row', async (ctx) => {
		const { db } = ctx.gel;

		const users = gelTable('empty_insert_single', {
			id1: integer('id1'),
			name: text('name').default('Dan'),
			state: text('state'),
		});

		await db.insert(users).values({});

		const res = await db.select().from(users);

		expect(res).toEqual([{ id1: null, name: 'Dan', state: null }]);
	});

	test('Insert all defaults in multiple rows', async (ctx) => {
		const { db } = ctx.gel;

		const users = gelTable('empty_insert_multiple', {
			id: integer('id'),
			name: text('name').default('Dan'),
			state: text('state'),
		});

		await db.insert(users).values([{}, {}]);

		const res = await db.select().from(users);

		expect(res.map((it) => ({ ...it, id: undefined }))).toEqual([
			{ id: undefined, name: 'Dan', state: null },
			{ id: undefined, name: 'Dan', state: null },
		]);
	});

	// TODO not supported in gel
	test.todo('build query insert with onConflict do update', async (ctx) => {
		const { db } = ctx.gel;

		const query = db
			.insert(usersTable)
			.values({ id1: 1, name: 'John', json: ['foo', 'bar'] })
			// .onConflictDoUpdate({ target: usersTable.id1, set: { name: 'John1' } })
			.toSQL();

		expect(query).toEqual({
			sql:
				'insert into "users" ("id1", "name", "verified", "json", "created_at") values ($1, $2, default, $3, default) on conflict ("id1") do update set "name" = $4',
			params: [1, 'John', ['foo', 'bar'], 'John1'],
		});
	});

	// TODO on conflict not supported in gel
	test.todo('build query insert with onConflict do update / multiple columns', async (ctx) => {
		const { db } = ctx.gel;

		const query = db
			.insert(usersTable)
			.values({ id1: 1, name: 'John', json: ['foo', 'bar'] })
			// .onConflictDoUpdate({ target: [usersTable.id1, usersTable.name], set: { name: 'John1' } })
			.toSQL();

		expect(query).toEqual({
			sql:
				'insert into "users" ("id1", "name", "verified", "json", "created_at") values ($1, $2, default, $3, default) on conflict ("id1","name") do update set "name" = $4',
			params: [1, 'John', ['foo', 'bar'], 'John1'],
		});
	});

	// TODO on conflict not supported in gel
	test.todo('build query insert with onConflict do nothing', async (ctx) => {
		const { db } = ctx.gel;

		const query = db
			.insert(usersTable)
			.values({ id1: 1, name: 'John', json: ['foo', 'bar'] })
			// .onConflictDoNothing()
			.toSQL();

		expect(query).toEqual({
			sql:
				'insert into "users" ("id1", "name", "verified", "json", "created_at") values ($1, $2, default, 32, default) on conflict do nothing',
			params: [1, 'John', ['foo', 'bar']],
		});
	});

	// TODO on conflict not supported
	test.todo('build query insert with onConflict do nothing + target', async (ctx) => {
		const { db } = ctx.gel;

		const query = db
			.insert(usersTable)
			.values({ id1: 1, name: 'John', json: ['foo', 'bar'] })
			// .onConflictDoNothing({ target: usersTable.id1 })
			.toSQL();

		expect(query).toEqual({
			sql:
				'insert into "users" ("id1", "name", "verified", "json", "created_at") values ($1, $2, default, $3, default) on conflict ("id1") do nothing',
			params: [1, 'John', ['foo', 'bar']],
		});
	});

	// TODO on conflict not supported in gel
	test.todo('insert with onConflict do update', async (ctx) => {
		const { db } = ctx.gel;

		await db.insert(usersTable).values({ id1: 1, name: 'John' });

		await db
			.insert(usersTable)
			.values({ id1: 1, name: 'John' });
		// .onConflictDoUpdate({ target: usersTable.id1, set: { name: 'John1' } });

		const res = await db.select({ id1: usersTable.id1, name: usersTable.name }).from(usersTable).where(
			eq(usersTable.id1, 1),
		);

		expect(res).toEqual([{ id1: 1, name: 'John1' }]);
	});

	// TODO on conflict does not supported
	test.todo('insert with onConflict do nothing', async (ctx) => {
		const { db } = ctx.gel;

		await db.insert(usersTable).values({ id1: 1, name: 'John' });

		// await db.insert(usersTable).values({ id1: 1, name: 'John' }).onConflictDoNothing();

		const res = await db.select({ id1: usersTable.id1, name: usersTable.name }).from(usersTable).where(
			eq(usersTable.id1, 1),
		);

		expect(res).toEqual([{ id1: 1, name: 'John' }]);
	});

	// TODO on conflict does not supported
	test.todo('insert with onConflict do nothing + target', async (ctx) => {
		const { db } = ctx.gel;

		await db.insert(usersTable).values({ id1: 1, name: 'John' });

		// await db.insert(usersTable).values({ id1: 1, name: 'John' }).onConflictDoNothing({
		// target: usersTable.id1,
		// });

		const res = await db.select({ id1: usersTable.id1, name: usersTable.name }).from(usersTable).where(
			eq(usersTable.id1, 1),
		);

		expect(res).toEqual([{ id1: 1, name: 'John' }]);
	});

	test('left join (flat object fields)', async (ctx) => {
		const { db } = ctx.gel;

		const { id1: cityId } = await db
			.insert(citiesTable)
			.values([
				{ id1: 1, name: 'Paris', state: 'Unknown' },
				{ id1: 2, name: 'London', state: 'Unknown' },
			])
			.returning({ id1: citiesTable.id1 })
			.then((rows) => rows[0]!);

		await db.insert(users2Table).values([
			{ id1: 1, name: 'John', cityId },
			{ id1: 2, name: 'Jane', cityId },
		]);

		const res = await db
			.select({
				userId: users2Table.id1,
				userName: users2Table.name,
				cityId: citiesTable.id1,
				cityName: citiesTable.name,
			})
			.from(users2Table)
			.leftJoin(citiesTable, eq(users2Table.cityId, citiesTable.id1));

		expect(res).toEqual([
			{ userId: 1, userName: 'John', cityId, cityName: 'Paris' },
			{ userId: 2, userName: 'Jane', cityId, cityName: 'Paris' },
		]);
	});

	test('left join (grouped fields)', async (ctx) => {
		const { db } = ctx.gel;

		const { id1: cityId } = await db
			.insert(citiesTable)
			.values([
				{ id1: 1, name: 'Paris' },
				{ id1: 2, name: 'London' },
			])
			.returning({ id1: citiesTable.id1 })
			.then((rows) => rows[0]!);

		await db.insert(users2Table).values([
			{ id1: 1, name: 'John', cityId },
			{ id1: 2, name: 'Jane', cityId },
		]);

		const res = await db
			.select({
				id: users2Table.id1,
				user: {
					name: users2Table.name,
					nameUpper: sql<string>`upper(${users2Table.name})`,
				},
				city: {
					id: citiesTable.id1,
					name: citiesTable.name,
					nameUpper: sql<string>`upper(${citiesTable.name})`,
				},
			})
			.from(users2Table)
			.leftJoin(citiesTable, eq(users2Table.cityId, citiesTable.id1));

		expect(res).toEqual([
			{
				id: 1,
				user: { name: 'John', nameUpper: 'JOHN' },
				city: { id: cityId, name: 'Paris', nameUpper: 'PARIS' },
			},
			{
				id: 2,
				user: { name: 'Jane', nameUpper: 'JANE' },
				city: { id: cityId, name: 'Paris', nameUpper: 'PARIS' },
			},
		]);
	});

	test('left join (all fields)', async (ctx) => {
		const { db } = ctx.gel;

		const { id1: cityId } = await db
			.insert(citiesTable)
			.values([
				{ id1: 1, name: 'Paris' },
				{ id1: 2, name: 'London' },
			])
			.returning({ id1: citiesTable.id1 })
			.then((rows) => rows[0]!);

		await db.insert(users2Table).values([
			{ id1: 1, name: 'John', cityId },
			{ id1: 2, name: 'Jane', cityId },
		]);

		const res = await db.select().from(users2Table).leftJoin(citiesTable, eq(users2Table.cityId, citiesTable.id1));

		expect(res).toEqual([
			{
				some_new_users: {
					id1: 1,
					name: 'John',
					cityId,
				},
				cities: {
					id1: cityId,
					name: 'Paris',
					state: null,
				},
			},
			{
				some_new_users: {
					id1: 2,
					name: 'Jane',
					cityId,
				},
				cities: {
					id1: cityId,
					name: 'Paris',
					state: null,
				},
			},
		]);
	});

	test('join subquery', async (ctx) => {
		const { db } = ctx.gel;

		await db.insert(courseCategoriesTable).values([
			{ id1: 1, name: 'Category 1' },
			{ id1: 2, name: 'Category 2' },
			{
				id1: 3,
				name: 'Category 3',
			},
			{ id1: 4, name: 'Category 4' },
		]);

		await db.insert(coursesTable).values([
			{ id1: 1, name: 'Development', categoryId: 2 },
			{ id1: 2, name: 'IT & Software', categoryId: 3 },
			{ id1: 3, name: 'Marketing', categoryId: 4 },
			{ id1: 4, name: 'Design', categoryId: 1 },
		]);

		const sq2 = db
			.select({
				categoryId: courseCategoriesTable.id1,
				category: courseCategoriesTable.name,
				total: sql<number>`count(${courseCategoriesTable.id1})`,
			})
			.from(courseCategoriesTable)
			.groupBy(courseCategoriesTable.id1, courseCategoriesTable.name)
			.as('sq2');

		const res = await db
			.select({
				courseName: coursesTable.name,
				categoryId: sq2.categoryId,
			})
			.from(coursesTable)
			.leftJoin(sq2, eq(coursesTable.categoryId, sq2.categoryId))
			.orderBy(coursesTable.name);

		expect(res).toEqual([
			{ courseName: 'Design', categoryId: 1 },
			{ courseName: 'Development', categoryId: 2 },
			{ courseName: 'IT & Software', categoryId: 3 },
			{ courseName: 'Marketing', categoryId: 4 },
		]);
	});

	test('with ... select', async (ctx) => {
		const { db } = ctx.gel;

		await db.insert(orders).values([
			{ region: 'Europe', product: 'A', amount: 10, quantity: 1 },
			{ region: 'Europe', product: 'A', amount: 20, quantity: 2 },
			{ region: 'Europe', product: 'B', amount: 20, quantity: 2 },
			{ region: 'Europe', product: 'B', amount: 30, quantity: 3 },
			{ region: 'US', product: 'A', amount: 30, quantity: 3 },
			{ region: 'US', product: 'A', amount: 40, quantity: 4 },
			{ region: 'US', product: 'B', amount: 40, quantity: 4 },
			{ region: 'US', product: 'B', amount: 50, quantity: 5 },
		]);

		const regionalSales = db.$with('regional_sales').as(
			db
				.select({
					region: orders.region,
					totalSales: sql<number>`sum(${orders.amount})`.as('total_sales'),
				})
				.from(orders)
				.groupBy(orders.region),
		);

		const topRegions = db.$with('top_regions').as(
			db
				.select({
					region: regionalSales.region,
				})
				.from(regionalSales)
				.where(
					gt(
						regionalSales.totalSales,
						db.select({ sales: sql`sum(${regionalSales.totalSales})/10` }).from(regionalSales),
					),
				),
		);

		const result1 = await db
			.with(regionalSales, topRegions)
			.select({
				region: orders.region,
				product: orders.product,
				productUnits: sql<number>`sum(${orders.quantity})::int`,
				productSales: sql<number>`sum(${orders.amount})::int`,
			})
			.from(orders)
			.where(inArray(orders.region, db.select({ region: topRegions.region }).from(topRegions)))
			.groupBy(orders.region, orders.product)
			.orderBy(orders.region, orders.product);
		const result2 = await db
			.with(regionalSales, topRegions)
			.selectDistinct({
				region: orders.region,
				product: orders.product,
				productUnits: sql<number>`sum(${orders.quantity})::int`,
				productSales: sql<number>`sum(${orders.amount})::int`,
			})
			.from(orders)
			.where(inArray(orders.region, db.select({ region: topRegions.region }).from(topRegions)))
			.groupBy(orders.region, orders.product)
			.orderBy(orders.region, orders.product);
		const result3 = await db
			.with(regionalSales, topRegions)
			.selectDistinctOn([orders.region], {
				region: orders.region,
				productUnits: sql<number>`sum(${orders.quantity})::int`,
				productSales: sql<number>`sum(${orders.amount})::int`,
			})
			.from(orders)
			.where(inArray(orders.region, db.select({ region: topRegions.region }).from(topRegions)))
			.groupBy(orders.region)
			.orderBy(orders.region);

		expect(result1).toEqual([
			{
				region: 'Europe',
				product: 'A',
				productUnits: 3,
				productSales: 30,
			},
			{
				region: 'Europe',
				product: 'B',
				productUnits: 5,
				productSales: 50,
			},
			{
				region: 'US',
				product: 'A',
				productUnits: 7,
				productSales: 70,
			},
			{
				region: 'US',
				product: 'B',
				productUnits: 9,
				productSales: 90,
			},
		]);
		expect(result2).toEqual(result1);
		expect(result3).toEqual([
			{
				region: 'Europe',
				productUnits: 8,
				productSales: 80,
			},
			{
				region: 'US',
				productUnits: 16,
				productSales: 160,
			},
		]);
	});

	test('with ... update', async (ctx) => {
		const { db } = ctx.gel;

		const products = gelTable('products', {
			id1: integer('id1'),
			price: decimal('price').notNull(),
			cheap: boolean('cheap').notNull().default(false),
		});

		await db.insert(products).values([
			{ id1: 1, price: '10.99' },
			{ id1: 2, price: '25.85' },
			{ id1: 3, price: '32.99' },
			{ id1: 4, price: '2.50' },
			{ id1: 5, price: '4.59' },
		]);

		const averagePrice = db.$with('average_price').as(
			db
				.select({
					value: sql`avg(${products.price})`.as('value'),
				})
				.from(products),
		);

		const result = await db
			.with(averagePrice)
			.update(products)
			.set({
				cheap: true,
			})
			.where(lt(products.price, sql`(select * from ${averagePrice})`))
			.returning({
				id1: products.id1,
			});

		expect(result).toEqual([{ id1: 1 }, { id1: 4 }, { id1: 5 }]);
	});

	test('with ... insert', async (ctx) => {
		const { db } = ctx.gel;

		const users = gelTable('users_with_insert', {
			username: text('username').notNull(),
			admin: boolean('admin').notNull(),
		});

		const userCount = db.$with('user_count').as(
			db
				.select({
					value: sql`count(*)`.as('value'),
				})
				.from(users),
		);

		const result = await db
			.with(userCount)
			.insert(users)
			.values([{ username: 'user1', admin: sql`((select * from ${userCount}) = 0)` }])
			.returning({
				admin: users.admin,
			});

		expect(result).toEqual([{ admin: true }]);
	});

	test('with ... delete', async (ctx) => {
		const { db } = ctx.gel;

		await db.insert(orders).values([
			{ id1: 1, region: 'Europe', product: 'A', amount: 10, quantity: 1 },
			{ id1: 2, region: 'Europe', product: 'A', amount: 20, quantity: 2 },
			{ id1: 3, region: 'Europe', product: 'B', amount: 20, quantity: 2 },
			{ id1: 4, region: 'Europe', product: 'B', amount: 30, quantity: 3 },
			{ id1: 5, region: 'US', product: 'A', amount: 30, quantity: 3 },
			{ id1: 6, region: 'US', product: 'A', amount: 40, quantity: 4 },
			{ id1: 7, region: 'US', product: 'B', amount: 40, quantity: 4 },
			{ id1: 8, region: 'US', product: 'B', amount: 50, quantity: 5 },
		]);

		const averageAmount = db.$with('average_amount').as(
			db
				.select({
					value: sql`avg(${orders.amount})`.as('value'),
				})
				.from(orders),
		);

		const result = await db
			.with(averageAmount)
			.delete(orders)
			.where(gt(orders.amount, sql`(select * from ${averageAmount})`))
			.returning({
				id1: orders.id1,
			});

		expect(result).toEqual([{ id1: 6 }, { id1: 7 }, { id1: 8 }]);
	});

	test('select from subquery sql', async (ctx) => {
		const { db } = ctx.gel;

		await db.insert(users3Table).values([
			{ id1: 1, name: 'John' },
			{ id1: 2, name: 'Jane' },
		]);

		const sq = db
			.select({ name: sql<string>`${users3Table.name} || ' modified'`.as('name') })
			.from(users3Table)
			.as('sq');

		const res = await db.select({ name: sq.name }).from(sq);

		expect(res).toEqual([{ name: 'John modified' }, { name: 'Jane modified' }]);
	});

	test('select a field without joining its table', (ctx) => {
		const { db } = ctx.gel;

		expect(() => db.select({ name: users3Table.name }).from(usersTable).prepare('query')).toThrowError();
	});

	test('select all fields from subquery without alias', (ctx) => {
		const { db } = ctx.gel;

		const sq = db.$with('sq').as(db.select({ name: sql<string>`upper(${users3Table.name})` }).from(users3Table));

		expect(() => db.select().from(sq).prepare('query')).toThrowError();
	});

	test('select count()', async (ctx) => {
		const { db } = ctx.gel;

		await db.insert(usersTable).values([
			{ id1: 1, name: 'John' },
			{ id1: 2, name: 'Jane' },
		]);

		const res = await db.select({ count: sql`count(*)` }).from(usersTable);

		expect(res).toEqual([{ count: 2 }]);
	});

	test('select count w/ custom mapper', async (ctx) => {
		const { db } = ctx.gel;

		function count(value: GelColumn | SQLWrapper): SQL<number>;
		function count(value: GelColumn | SQLWrapper, alias: string): SQL.Aliased<number>;
		function count(value: GelColumn | SQLWrapper, alias?: string): SQL<number> | SQL.Aliased<number> {
			const result = sql`count(${value})`.mapWith(Number);
			if (!alias) {
				return result;
			}
			return result.as(alias);
		}

		await db.insert(usersTable).values([
			{ id1: 1, name: 'John' },
			{ id1: 2, name: 'Jane' },
		]);

		const res = await db.select({ count: count(sql`*`) }).from(usersTable);

		expect(res).toEqual([{ count: 2 }]);
	});

	test('array types', async (ctx) => {
		const { db } = ctx.gel;

		const values: (typeof salEmp.$inferSelect)[] = [
			{
				name: 'John',
				payByQuarter: [10000, 10000, 10000, 10000],
			},
			{
				name: 'Carol',
				payByQuarter: [20000, 25000, 25000, 25000],
			},
		];

		await db.insert(salEmp).values(values);

		const res = await db.select().from(salEmp);

		expect(res.map((it) => ({ ...it, id: undefined }))).toEqual(values);
	});

	test('select for ...', (ctx) => {
		const { db } = ctx.gel;

		{
			const query = db.select().from(users3Table).for('update').toSQL();

			expect(query.sql).toMatch(/ for update$/);
		}

		{
			const query = db
				.select()
				.from(users2Table)
				.for('update', { of: [users3Table, coursesTable] })
				.toSQL();

			expect(query.sql).toMatch(/ for update of "users3", "courses"$/);
		}

		{
			const query = db.select().from(users3Table).for('no key update', { of: users3Table }).toSQL();

			expect(query.sql).toMatch(/for no key update of "users3"$/);
		}

		{
			const query = db.select().from(users3Table).for('no key update', { of: users3Table, skipLocked: true })
				.toSQL();

			expect(query.sql).toMatch(/ for no key update of "users3" skip locked$/);
		}

		{
			const query = db.select().from(users3Table).for('share', { of: users3Table, noWait: true }).toSQL();

			expect(query.sql).toMatch(/for share of "users3" nowait$/);
		}
	});

	// TODO
	// column "rel~1.0e3b7152-d977-11ef-a173-530b4c6088b1" must appear in the GROUP BY
	test.todo('having', async (ctx) => {
		const { db } = ctx.gel;

		await db.insert(citiesTable).values([
			{ id1: 1, name: 'London' },
			{ id1: 2, name: 'Paris' },
			{
				id1: 3,
				name: 'New York',
			},
		]);

		await db.insert(users2Table).values([
			{ id1: 1, name: 'John', cityId: 1 },
			{ id1: 2, name: 'Jane', cityId: 1 },
			{
				id1: 3,
				name: 'Jack',
				cityId: 2,
			},
		]);

		const result = await db
			.select({
				id1: citiesTable.id1,
				name: sql<string>`upper(${citiesTable.name})`.as('upper_name'),
				usersCount: sql<number>`count(${users2Table.id1})::int`.as('users_count'),
			})
			.from(citiesTable)
			.leftJoin(users2Table, eq(users2Table.cityId, citiesTable.id1))
			.where(({ name }) => sql`length(${name}) >= 3`)
			.groupBy(citiesTable.id1)
			.having(({ usersCount }) => sql`${usersCount} > 0`)
			.orderBy(({ name }) => name);

		expect(result).toEqual([
			{
				id1: 1,
				name: 'LONDON',
				usersCount: 2,
			},
			{
				id1: 2,
				name: 'PARIS',
				usersCount: 1,
			},
		]);
	});

	test('select from raw sql', async (ctx) => {
		const { db } = ctx.gel;

		const result = await db
			.select({
				id: sql<number>`id`,
				name: sql<string>`name`,
			})
			.from(sql`(select 1 as id, 'John' as name) as users`);

		Expect<Equal<{ id: number; name: string }[], typeof result>>;
		expect(result).toEqual([{ id: 1, name: 'John' }]);
	});

	test('select from raw sql with joins', async (ctx) => {
		const { db } = ctx.gel;

		const result = await db
			.select({
				id: sql<number>`users.id`,
				name: sql<string>`users.name`,
				userCity: sql<string>`users.city`,
				cityName: sql<string>`cities.name`,
			})
			.from(sql`(select 1 as id, 'John' as name, 'New York' as city) as users`)
			.leftJoin(sql`(select 1 as id, 'Paris' as name) as cities`, sql`cities.id = users.id`);

		Expect<Equal<{ id: number; name: string; userCity: string; cityName: string }[], typeof result>>;

		expect(result).toEqual([{ id: 1, name: 'John', userCity: 'New York', cityName: 'Paris' }]);
	});

	test('join on aliased sql from select', async (ctx) => {
		const { db } = ctx.gel;

		const result = await db
			.select({
				userId: sql<number>`users.id`.as('userId'),
				name: sql<string>`users.name`,
				userCity: sql<string>`users.city`,
				cityId: sql<number>`cities.id`.as('cityId'),
				cityName: sql<string>`cities.name`,
			})
			.from(sql`(select 1 as id, 'John' as name, 'New York' as city) as users`)
			.leftJoin(sql`(select 1 as id, 'Paris' as name) as cities`, (cols) => eq(cols.cityId, cols.userId));

		Expect<
			Equal<{ userId: number; name: string; userCity: string; cityId: number; cityName: string }[], typeof result>
		>;

		expect(result).toEqual([{ userId: 1, name: 'John', userCity: 'New York', cityId: 1, cityName: 'Paris' }]);
	});

	test('join on aliased sql from with clause', async (ctx) => {
		const { db } = ctx.gel;

		const users = db.$with('users').as(
			db
				.select({
					id: sql<number>`id`.as('userId'),
					name: sql<string>`name`.as('userName'),
					city: sql<string>`city`.as('city'),
				})
				.from(sql`(select 1 as id, 'John' as name, 'New York' as city) as users`),
		);

		const cities = db.$with('cities').as(
			db
				.select({
					id: sql<number>`id`.as('cityId'),
					name: sql<string>`name`.as('cityName'),
				})
				.from(sql`(select 1 as id, 'Paris' as name) as cities`),
		);

		const result = await db
			.with(users, cities)
			.select({
				userId: users.id,
				name: users.name,
				userCity: users.city,
				cityId: cities.id,
				cityName: cities.name,
			})
			.from(users)
			.leftJoin(cities, (cols) => eq(cols.cityId, cols.userId));

		Expect<
			Equal<{ userId: number; name: string; userCity: string; cityId: number; cityName: string }[], typeof result>
		>;

		expect(result).toEqual([{ userId: 1, name: 'John', userCity: 'New York', cityId: 1, cityName: 'Paris' }]);
	});

	test('prefixed table', async (ctx) => {
		const { db } = ctx.gel;

		const gelTable = gelTableCreator((name) => `myprefix_${name}`);

		const users = gelTable('test_prefixed_table_with_unique_name', {
			id1: integer('id1').primaryKey(),
			name: text('name').notNull(),
		});

		await db.insert(users).values({ id1: 1, name: 'John' });

		const result = await db.select().from(users);

		expect(result.map((it) => ({ ...it, id: undefined }))).toEqual([{ id1: 1, name: 'John' }]);
	});

	test('all date and time columns', async (ctx) => {
		const { db } = ctx.gel;

		const table = gelTable('dates_column', {
			datetimeColumn: timestamptz().notNull(),
			local_datetimeColumn: timestamp().notNull(),
			local_dateColumn: localDate().notNull(),
			local_timeColumn: localTime().notNull(),

			durationColumn: duration().notNull(),
			relative_durationColumn: relDuration().notNull(),
			dateDurationColumn: dateDuration().notNull(),
		});

		await db.insert(table).values({
			datetimeColumn: new Date('2022-01-01T00:00:00.123Z'),
			local_datetimeColumn: new LocalDateTime(2014, 2, 1, 4, 1, 6, 2, 0, 0),
			local_dateColumn: new LocalDate(2013, 2, 1),
			local_timeColumn: new LocalTime(12, 42, 2, 3, 1, 0),
			durationColumn: new Duration(0, 0, 0, 0, 12, 3, 0, 0, 1, 3),
			relative_durationColumn: new RelativeDuration(2014, 2, 1, 4, 1, 6, 2, 0, 0),
			dateDurationColumn: new DateDuration(2032, 2, 1, 5),
		});

		const result = await db.select().from(table);

		Expect<
			Equal<
				{
					datetimeColumn: Date;
					local_datetimeColumn: LocalDateTime;
					local_dateColumn: LocalDate;
					local_timeColumn: LocalTime;
					durationColumn: Duration;
					relative_durationColumn: RelativeDuration;
					dateDurationColumn: DateDuration;
				}[],
				typeof result
			>
		>;

		Expect<
			Equal<
				{
					datetimeColumn: Date;
					local_datetimeColumn: LocalDateTime;
					local_dateColumn: LocalDate;
					local_timeColumn: LocalTime;
					durationColumn: Duration;
					relative_durationColumn: RelativeDuration;
					dateDurationColumn: DateDuration;
				},
				typeof table.$inferInsert
			>
		>;
	});

	test('orderBy with aliased column', (ctx) => {
		const { db } = ctx.gel;

		const query = db
			.select({
				test: sql`something`.as('test'),
			})
			.from(users3Table)
			.orderBy((fields) => fields.test)
			.toSQL();

		expect(query.sql).toBe('select something as "test" from "users3" order by "test"');
	});

	test('select from sql', async (ctx) => {
		const { db } = ctx.gel;

		const metricEntry = gelTable('metric_entry', {
			id1: gelUuid('id1').notNull(),
			createdAt: timestamptz('created_at').notNull(),
		});

		const metricId = uuidV4();

		const intervals = db.$with('intervals').as(
			db
				.select({
					startTime: sql<string>`(date'2023-03-01'+ x * '1 day'::interval)`.as('start_time'),
					endTime: sql<string>`(date'2023-03-01'+ (x+1) *'1 day'::interval)`.as('end_time'),
				})
				.from(sql`generate_series(0, 29, 1) as t(x)`),
		);

		const func = () =>
			db
				.with(intervals)
				.select({
					startTime: intervals.startTime,
					endTime: intervals.endTime,
					count: sql<number>`count(${metricEntry})`,
				})
				.from(metricEntry)
				.rightJoin(
					intervals,
					and(
						eq(metricEntry.id1, metricId),
						gte(metricEntry.createdAt, intervals.startTime),
						lt(metricEntry.createdAt, intervals.endTime),
					),
				)
				.groupBy(intervals.startTime, intervals.endTime)
				.orderBy(asc(intervals.startTime));

		await expect(
			(async () => {
				func();
			})(),
		).resolves.not.toThrowError();
	});

	test('transaction', async (ctx) => {
		const { db } = ctx.gel;

		const users = gelTable('users_transactions', {
			id1: integer('id1').notNull(),
			balance: integer('balance').notNull(),
		});
		const products = gelTable('products_transactions', {
			id1: integer('id1').notNull(),
			price: integer('price').notNull(),
			stock: integer('stock').notNull(),
		});

		const user = await db
			.insert(users)
			.values({ id1: 1, balance: 100 })
			.returning()
			.then((rows) => rows[0]!);
		const product = await db
			.insert(products)
			.values({ id1: 1, price: 10, stock: 10 })
			.returning()
			.then((rows) => rows[0]!);

		await db.transaction(async (tx) => {
			await tx
				.update(users)
				.set({ balance: user.balance - product.price })
				.where(eq(users.id1, user.id1));
			await tx
				.update(products)
				.set({ stock: product.stock - 1 })
				.where(eq(products.id1, product.id1));
		});

		const result = await db.select().from(users);

		expect(result).toEqual([{ id1: 1, balance: 90 }]);
	});

	test('transaction rollback', async (ctx) => {
		const { db } = ctx.gel;

		const users = gelTable('users_transactions_rollback', {
			id1: integer('id1').notNull(),
			balance: integer('balance').notNull(),
		});

		await expect(
			(async () => {
				await db.transaction(async (tx) => {
					await tx.insert(users).values({ id1: 1, balance: 100 });
					tx.rollback();
				});
			})(),
		).rejects.toThrowError(Error);

		const result = await db.select().from(users);

		expect(result).toEqual([]);
	});

	test('join subquery with join', async (ctx) => {
		const { db } = ctx.gel;

		const internalStaff = gelTable('internal_staff', {
			userId: integer('userId').notNull(),
		});

		const customUser = gelTable('custom_user', {
			id1: integer('id1').notNull(),
		});

		const ticket = gelTable('ticket', {
			staffId: integer('staffId').notNull(),
		});

		await db.insert(internalStaff).values({ userId: 1 });
		await db.insert(customUser).values({ id1: 1 });
		await db.insert(ticket).values({ staffId: 1 });

		const subq = db.select().from(internalStaff).leftJoin(customUser, eq(internalStaff.userId, customUser.id1)).as(
			'internal_staff',
		);

		const mainQuery = await db.select().from(ticket).leftJoin(subq, eq(subq.internal_staff.userId, ticket.staffId));

		expect(mainQuery).toEqual([
			{
				ticket: { staffId: 1 },
				internal_staff: {
					internal_staff: { userId: 1 },
					custom_user: { id1: 1 },
				},
			},
		]);
	});

	test('table selection with single table', async (ctx) => {
		const { db } = ctx.gel;

		const users = gelTable('users_with_cities', {
			id1: integer('id1').notNull(),
			name: text('name').notNull(),
			cityId: integer('cityId').notNull(),
		});

		await db.insert(users).values({ id1: 1, name: 'John', cityId: 1 });

		const result = await db.select({ users }).from(users);

		expect(result).toEqual([{ users: { id1: 1, name: 'John', cityId: 1 } }]);
	});

	test('set null to json field', async (ctx) => {
		const { db } = ctx.gel;

		const result = await db.insert(usersTable).values({ id1: 1, name: 'Alex', json: null }).returning();

		expect(result.map((it) => ({ ...it, verified: undefined, createdAt: undefined }))).toEqual([
			{
				id1: 1,
				name: 'Alex',
				json: null,
				verified: undefined,
				createdAt: undefined,
			},
		]);
	});

	test('insert undefined', async (ctx) => {
		const { db } = ctx.gel;

		const users = gelTable('users_with_undefined', {
			id1: integer('id1').notNull(),
			name: text('name'),
		});

		await expect(
			(async () => {
				await db.insert(users).values({ id1: 1, name: undefined });
			})(),
		).resolves.not.toThrowError();
	});

	test('update undefined', async (ctx) => {
		const { db } = ctx.gel;

		const users = gelTable('users', {
			id1: integer('id1').notNull(),
			name: text('name'),
		});

		await expect(
			(async () => {
				await db.update(users).set({ name: undefined });
			})(),
		).rejects.toThrowError();
		await expect(
			(async () => {
				db.update(users).set({ name: undefined });
			})(),
		).rejects.toThrowError();
	});

	test('array operators', async (ctx) => {
		const { db } = ctx.gel;

		const posts = gelTable('posts', {
			id1: integer('id1').notNull(),
			tags: text('tags').array(),
		});

		await db.insert(posts).values([
			{
				id1: 1,
				tags: ['ORM'],
			},
			{
				id1: 2,
				tags: ['Typescript'],
			},
			{
				id1: 3,
				tags: ['Typescript', 'ORM'],
			},
			{ id1: 4, tags: ['Typescript', 'Frontend', 'React'] },
			{
				id1: 5,
				tags: ['Typescript', 'ORM', 'Database', 'Postgres'],
			},
			{
				id1: 6,
				tags: ['Java', 'Spring', 'OOP'],
			},
		]);

		const contains = await db
			.select({ id1: posts.id1 })
			.from(posts)
			.where(arrayContains(posts.tags, ['Typescript', 'ORM']));
		const contained = await db
			.select({ id1: posts.id1 })
			.from(posts)
			.where(arrayContained(posts.tags, ['Typescript', 'ORM']));
		const overlaps = await db
			.select({ id1: posts.id1 })
			.from(posts)
			.where(arrayOverlaps(posts.tags, ['Typescript', 'ORM']));
		const withSubQuery = await db
			.select({ id1: posts.id1 })
			.from(posts)
			.where(arrayContains(posts.tags, db.select({ tags: posts.tags }).from(posts).where(eq(posts.id1, 1))));

		expect(contains).toEqual([{ id1: 3 }, { id1: 5 }]);
		expect(contained).toEqual([{ id1: 1 }, { id1: 2 }, { id1: 3 }]);
		expect(overlaps).toEqual([{ id1: 1 }, { id1: 2 }, { id1: 3 }, { id1: 4 }, { id1: 5 }]);
		expect(withSubQuery).toEqual([{ id1: 1 }, { id1: 3 }, { id1: 5 }]);
	});

	test('set operations (union) from query builder with subquery', async (ctx) => {
		const { db } = ctx.gel;

		await setupSetOperationTest(db);

		const sq = db
			.select({ id: users2Table.id1, name: users2Table.name })
			.from(users2Table).as('sq');

		const result = await db
			.select({ id: cities2Table.id1, name: citiesTable.name })
			.from(cities2Table).union(
				db.select().from(sq),
			).orderBy(asc(sql`name`)).limit(2).offset(1);

		expect(result).toHaveLength(2);

		expect(result).toEqual([
			{ id: 3, name: 'Jack' },
			{ id: 2, name: 'Jane' },
		]);

		await expect((async () => {
			db
				.select({ id: cities2Table.id1, name: citiesTable.name, name2: users2Table.name })
				.from(cities2Table).union(
					// @ts-expect-error
					db
						.select({ id: users2Table.id1, name: users2Table.name })
						.from(users2Table),
				).orderBy(asc(sql`name`));
		})()).rejects.toThrowError();
	});

	test('set operations (union) as function', async (ctx) => {
		const { db } = ctx.gel;

		await setupSetOperationTest(db);

		const result = await union(
			db
				.select({ id: cities2Table.id1, name: citiesTable.name })
				.from(cities2Table).where(eq(citiesTable.id1, 1)),
			db
				.select({ id: users2Table.id1, name: users2Table.name })
				.from(users2Table).where(eq(users2Table.id1, 1)),
			db
				.select({ id: users2Table.id1, name: users2Table.name })
				.from(users2Table).where(eq(users2Table.id1, 1)),
		).orderBy(asc(sql`name`)).limit(1).offset(1);

		expect(result).toHaveLength(1);

		expect(result).toEqual([
			{ id: 1, name: 'New York' },
		]);

		await expect((async () => {
			union(
				db
					.select({ name: citiesTable.name, id: cities2Table.id1 })
					.from(cities2Table).where(eq(citiesTable.id1, 1)),
				db
					.select({ id: users2Table.id1, name: users2Table.name })
					.from(users2Table).where(eq(users2Table.id1, 1)),
				db
					.select({ id: users2Table.id1, name: users2Table.name })
					.from(users2Table).where(eq(users2Table.id1, 1)),
			).orderBy(asc(sql`name`));
		})()).rejects.toThrowError();
	});

	test('set operations (union all) from query builder', async (ctx) => {
		const { db } = ctx.gel;

		await setupSetOperationTest(db);

		const result = await db
			.select({ id1: cities2Table.id1, name: citiesTable.name })
			.from(cities2Table).limit(2).unionAll(
				db
					.select({ id1: cities2Table.id1, name: citiesTable.name })
					.from(cities2Table).limit(2),
			).orderBy(asc(sql`id1`));

		expect(result).toHaveLength(4);

		expect(result).toEqual([
			{ id1: 1, name: 'New York' },
			{ id1: 1, name: 'New York' },
			{ id1: 2, name: 'London' },
			{ id1: 2, name: 'London' },
		]);

		await expect((async () => {
			db
				.select({ id1: cities2Table.id1, name: citiesTable.name })
				.from(cities2Table).limit(2).unionAll(
					db
						.select({ name: citiesTable.name, id1: cities2Table.id1 })
						.from(cities2Table).limit(2),
				).orderBy(asc(sql`id1`));
		})()).rejects.toThrowError();
	});

	test('set operations (union all) as function', async (ctx) => {
		const { db } = ctx.gel;

		await setupSetOperationTest(db);

		const result = await unionAll(
			db
				.select({ id: cities2Table.id1, name: citiesTable.name })
				.from(cities2Table).where(eq(citiesTable.id1, 1)),
			db
				.select({ id: users2Table.id1, name: users2Table.name })
				.from(users2Table).where(eq(users2Table.id1, 1)),
			db
				.select({ id: users2Table.id1, name: users2Table.name })
				.from(users2Table).where(eq(users2Table.id1, 1)),
		);

		expect(result).toHaveLength(3);

		expect(result).toEqual([
			{ id: 1, name: 'New York' },
			{ id: 1, name: 'John' },
			{ id: 1, name: 'John' },
		]);

		await expect((async () => {
			unionAll(
				db
					.select({ id: cities2Table.id1, name: citiesTable.name })
					.from(cities2Table).where(eq(citiesTable.id1, 1)),
				db
					.select({ name: users2Table.name, id: users2Table.id1 })
					.from(users2Table).where(eq(users2Table.id1, 1)),
				db
					.select({ id: users2Table.id1, name: users2Table.name })
					.from(users2Table).where(eq(users2Table.id1, 1)),
			);
		})()).rejects.toThrowError();
	});

	test('set operations (intersect) from query builder', async (ctx) => {
		const { db } = ctx.gel;

		await setupSetOperationTest(db);

		const result = await db
			.select({ id: cities2Table.id1, name: citiesTable.name })
			.from(cities2Table).intersect(
				db
					.select({ id: cities2Table.id1, name: citiesTable.name })
					.from(cities2Table).where(gt(citiesTable.id1, 1)),
			).orderBy(asc(sql`name`));

		expect(result).toHaveLength(2);

		expect(result).toEqual([
			{ id: 2, name: 'London' },
			{ id: 3, name: 'Tampa' },
		]);

		await expect((async () => {
			db
				.select({ id: cities2Table.id1, name: citiesTable.name })
				.from(cities2Table).intersect(
					// @ts-expect-error
					db
						.select({ id: cities2Table.id1, name: citiesTable.name, id2: cities2Table.id1 })
						.from(cities2Table).where(gt(citiesTable.id1, 1)),
				).orderBy(asc(sql`name`));
		})()).rejects.toThrowError();
	});

	test('set operations (intersect) as function', async (ctx) => {
		const { db } = ctx.gel;

		await setupSetOperationTest(db);

		const result = await intersect(
			db
				.select({ id: cities2Table.id1, name: citiesTable.name })
				.from(cities2Table).where(eq(citiesTable.id1, 1)),
			db
				.select({ id: users2Table.id1, name: users2Table.name })
				.from(users2Table).where(eq(users2Table.id1, 1)),
			db
				.select({ id: users2Table.id1, name: users2Table.name })
				.from(users2Table).where(eq(users2Table.id1, 1)),
		);

		expect(result).toHaveLength(0);

		expect(result).toEqual([]);

		await expect((async () => {
			intersect(
				db
					.select({ id: cities2Table.id1, name: citiesTable.name })
					.from(cities2Table).where(eq(citiesTable.id1, 1)),
				db
					.select({ id: users2Table.id1, name: users2Table.name })
					.from(users2Table).where(eq(users2Table.id1, 1)),
				db
					.select({ name: users2Table.name, id: users2Table.id1 })
					.from(users2Table).where(eq(users2Table.id1, 1)),
			);
		})()).rejects.toThrowError();
	});

	test('set operations (intersect all) from query builder', async (ctx) => {
		const { db } = ctx.gel;

		await setupSetOperationTest(db);

		const result = await db
			.select({ id1: cities2Table.id1, name: citiesTable.name })
			.from(cities2Table).limit(2).intersectAll(
				db
					.select({ id1: cities2Table.id1, name: citiesTable.name })
					.from(cities2Table).limit(2),
			).orderBy(asc(sql`id1`));

		expect(result).toHaveLength(2);

		expect(result).toEqual([
			{ id1: 1, name: 'New York' },
			{ id1: 2, name: 'London' },
		]);

		await expect((async () => {
			db
				.select({ id: cities2Table.id1, name: citiesTable.name })
				.from(cities2Table).limit(2).intersectAll(
					db
						.select({ name: users2Table.name, id: users2Table.id1 })
						.from(cities2Table).limit(2),
				).orderBy(asc(sql`id`));
		})()).rejects.toThrowError();
	});

	test('set operations (intersect all) as function', async (ctx) => {
		const { db } = ctx.gel;

		await setupSetOperationTest(db);

		const result = await intersectAll(
			db
				.select({ id: users2Table.id1, name: users2Table.name })
				.from(users2Table).where(eq(users2Table.id1, 1)),
			db
				.select({ id: users2Table.id1, name: users2Table.name })
				.from(users2Table).where(eq(users2Table.id1, 1)),
			db
				.select({ id: users2Table.id1, name: users2Table.name })
				.from(users2Table).where(eq(users2Table.id1, 1)),
		);

		expect(result).toHaveLength(1);

		expect(result).toEqual([
			{ id: 1, name: 'John' },
		]);

		await expect((async () => {
			intersectAll(
				db
					.select({ id: users2Table.id1, name: users2Table.name })
					.from(users2Table).where(eq(users2Table.id1, 1)),
				db
					.select({ name: users2Table.name, id: users2Table.id1 })
					.from(users2Table).where(eq(users2Table.id1, 1)),
				db
					.select({ id: users2Table.id1, name: users2Table.name })
					.from(users2Table).where(eq(users2Table.id1, 1)),
			);
		})()).rejects.toThrowError();
	});

	test('set operations (except) from query builder', async (ctx) => {
		const { db } = ctx.gel;

		await setupSetOperationTest(db);

		const result = await db
			.select()
			.from(cities2Table).except(
				db
					.select()
					.from(cities2Table).where(gt(citiesTable.id1, 1)),
			);

		expect(result).toHaveLength(1);

		expect(result).toEqual([
			{ id1: 1, name: 'New York' },
		]);

		await expect((async () => {
			db
				.select()
				.from(cities2Table).except(
					db
						.select({ name: users2Table.name, id1: users2Table.id1 })
						.from(cities2Table).where(gt(citiesTable.id1, 1)),
				);
		})()).rejects.toThrowError();
	});

	test('set operations (except) as function', async (ctx) => {
		const { db } = ctx.gel;

		await setupSetOperationTest(db);

		const result = await except(
			db
				.select({ id1: cities2Table.id1, name: citiesTable.name })
				.from(cities2Table),
			db
				.select({ id1: cities2Table.id1, name: citiesTable.name })
				.from(cities2Table).where(eq(citiesTable.id1, 1)),
			db
				.select({ id1: users2Table.id1, name: users2Table.name })
				.from(users2Table).where(eq(users2Table.id1, 1)),
		).orderBy(asc(sql`id1`));

		expect(result).toHaveLength(2);

		expect(result).toEqual([
			{ id1: 2, name: 'London' },
			{ id1: 3, name: 'Tampa' },
		]);

		await expect((async () => {
			except(
				db
					.select({ id1: cities2Table.id1, name: citiesTable.name })
					.from(cities2Table),
				db
					.select({ name: users2Table.name, id1: users2Table.id1 })
					.from(cities2Table).where(eq(citiesTable.id1, 1)),
				db
					.select({ id1: users2Table.id1, name: users2Table.name })
					.from(users2Table).where(eq(users2Table.id1, 1)),
			).orderBy(asc(sql`id1`));
		})()).rejects.toThrowError();
	});

	test('set operations (except all) from query builder', async (ctx) => {
		const { db } = ctx.gel;

		await setupSetOperationTest(db);

		const result = await db
			.select()
			.from(cities2Table).exceptAll(
				db
					.select({ id1: cities2Table.id1, name: citiesTable.name })
					.from(cities2Table).where(eq(citiesTable.id1, 1)),
			).orderBy(asc(sql`id1`));

		expect(result).toHaveLength(2);

		expect(result).toEqual([
			{ id1: 2, name: 'London' },
			{ id1: 3, name: 'Tampa' },
		]);

		await expect((async () => {
			db
				.select({ name: cities2Table.name, id1: cities2Table.id1 })
				.from(cities2Table).exceptAll(
					db
						.select({ id1: cities2Table.id1, name: citiesTable.name })
						.from(cities2Table).where(eq(citiesTable.id1, 1)),
				).orderBy(asc(sql`id1`));
		})()).rejects.toThrowError();
	});

	test('set operations (except all) as function', async (ctx) => {
		const { db } = ctx.gel;

		await setupSetOperationTest(db);

		const result = await exceptAll(
			db
				.select({ id1: users2Table.id1, name: users2Table.name })
				.from(users2Table),
			db
				.select({ id1: users2Table.id1, name: users2Table.name })
				.from(users2Table).where(gt(users2Table.id1, 7)),
			db
				.select({ id1: users2Table.id1, name: users2Table.name })
				.from(users2Table).where(eq(users2Table.id1, 1)),
		).orderBy(asc(sql`id1`)).limit(5).offset(2);

		expect(result).toHaveLength(4);

		expect(result).toEqual([
			{ id1: 4, name: 'Peter' },
			{ id1: 5, name: 'Ben' },
			{ id1: 6, name: 'Jill' },
			{ id1: 7, name: 'Mary' },
		]);

		await expect((async () => {
			exceptAll(
				db
					.select({ name: users2Table.name, id: users2Table.id1 })
					.from(users2Table),
				db
					.select({ id: users2Table.id1, name: users2Table.name })
					.from(users2Table).where(gt(users2Table.id1, 7)),
				db
					.select({ id: users2Table.id1, name: users2Table.name })
					.from(users2Table).where(eq(users2Table.id1, 1)),
			).orderBy(asc(sql`id`));
		})()).rejects.toThrowError();
	});

	test('set operations (mixed) from query builder with subquery', async (ctx) => {
		const { db } = ctx.gel;

		await setupSetOperationTest(db);
		const sq = db
			.select()
			.from(cities2Table).where(gt(citiesTable.id1, 1)).as('sq');

		const result = await db
			.select()
			.from(cities2Table).except(
				({ unionAll }) =>
					unionAll(
						db.select().from(sq),
						db.select().from(cities2Table).where(eq(citiesTable.id1, 2)),
					),
			);

		expect(result).toHaveLength(1);

		expect(result).toEqual([
			{ id1: 1, name: 'New York' },
		]);

		await expect((async () => {
			db
				.select()
				.from(cities2Table).except(
					({ unionAll }) =>
						unionAll(
							db
								.select({ name: cities2Table.name, id1: cities2Table.id1 })
								.from(cities2Table).where(gt(citiesTable.id1, 1)),
							db.select().from(cities2Table).where(eq(citiesTable.id1, 2)),
						),
				);
		})()).rejects.toThrowError();
	});

	test('set operations (mixed all) as function', async (ctx) => {
		const { db } = ctx.gel;

		await setupSetOperationTest(db);

		const result = await union(
			db
				.select({ id1: users2Table.id1, name: users2Table.name })
				.from(users2Table).where(eq(users2Table.id1, 1)),
			except(
				db
					.select({ id1: users2Table.id1, name: users2Table.name })
					.from(users2Table).where(gte(users2Table.id1, 5)),
				db
					.select({ id1: users2Table.id1, name: users2Table.name })
					.from(users2Table).where(eq(users2Table.id1, 7)),
			),
			db
				.select().from(cities2Table).where(gt(citiesTable.id1, 1)),
		).orderBy(asc(sql`id1`));

		expect(result).toHaveLength(6);

		expect(result).toEqual([
			{ id1: 1, name: 'John' },
			{ id1: 2, name: 'London' },
			{ id1: 3, name: 'Tampa' },
			{ id1: 5, name: 'Ben' },
			{ id1: 6, name: 'Jill' },
			{ id1: 8, name: 'Sally' },
		]);

		await expect((async () => {
			union(
				db
					.select({ id1: users2Table.id1, name: users2Table.name })
					.from(users2Table).where(eq(users2Table.id1, 1)),
				except(
					db
						.select({ id1: users2Table.id1, name: users2Table.name })
						.from(users2Table).where(gte(users2Table.id1, 5)),
					db
						.select({ name: users2Table.name, id1: users2Table.id1 })
						.from(users2Table).where(eq(users2Table.id1, 7)),
				),
				db
					.select().from(cities2Table).where(gt(citiesTable.id1, 1)),
			).orderBy(asc(sql`id`));
		})()).rejects.toThrowError();
	});
	test('aggregate function: count', async (ctx) => {
		const { db } = ctx.gel;
		const table = aggregateTable;
		await setupAggregateFunctionsTest(db);

		const result1 = await db.select({ value: count() }).from(table);
		const result2 = await db.select({ value: count(table.a) }).from(table);
		const result3 = await db.select({ value: countDistinct(table.name) }).from(table);

		expect(result1[0]?.value).toBe(7);
		expect(result2[0]?.value).toBe(5);
		expect(result3[0]?.value).toBe(6);
	});

	test('aggregate function: avg', async (ctx) => {
		const { db } = ctx.gel;
		const table = aggregateTable;
		await setupAggregateFunctionsTest(db);

		const result1 = await db.select({ value: avg(table.b) }).from(table);
		const result2 = await db.select({ value: avg(table.nullOnly) }).from(table);
		const result3 = await db.select({ value: avgDistinct(table.b) }).from(table);

		expect(result1[0]?.value).toBe('33.3333333333333333');
		expect(result2[0]?.value).toBeNull();
		expect(result3[0]?.value).toBe('42.5000000000000000');
	});

	test('aggregate function: sum', async (ctx) => {
		const { db } = ctx.gel;
		const table = aggregateTable;
		await setupAggregateFunctionsTest(db);

		const result1 = await db.select({ value: sum(table.b) }).from(table);
		const result2 = await db.select({ value: sum(table.nullOnly) }).from(table);
		const result3 = await db.select({ value: sumDistinct(table.b) }).from(table);

		expect(result1[0]?.value).toBe('200');
		expect(result2[0]?.value).toBeNull();
		expect(result3[0]?.value).toBe('170');
	});

	test('aggregate function: max', async (ctx) => {
		const { db } = ctx.gel;
		const table = aggregateTable;
		await setupAggregateFunctionsTest(db);

		const result1 = await db.select({ value: max(table.b) }).from(table);
		const result2 = await db.select({ value: max(table.nullOnly) }).from(table);

		expect(result1[0]?.value).toBe(90);
		expect(result2[0]?.value).toBeNull();
	});

	test('aggregate function: min', async (ctx) => {
		const { db } = ctx.gel;
		const table = aggregateTable;
		await setupAggregateFunctionsTest(db);

		const result1 = await db.select({ value: min(table.b) }).from(table);
		const result2 = await db.select({ value: min(table.nullOnly) }).from(table);

		expect(result1[0]?.value).toBe(10);
		expect(result2[0]?.value).toBeNull();
	});

	test('array mapping and parsing', async (ctx) => {
		const { db } = ctx.gel;

		const arrays = gelTable('arrays_tests', {
			id1: integer('id1').notNull(),
			tags: text('tags').array(),
			numbers: integer('numbers').notNull().array(),
		});

		await db.insert(arrays).values({
			id1: 1,
			tags: ['', 'b', 'c'],
			numbers: [1, 2, 3],
		});

		const result = await db.select().from(arrays);

		expect(result).toEqual([
			{
				id1: 1,
				tags: ['', 'b', 'c'],
				numbers: [1, 2, 3],
			},
		]);
	});

	test('test $onUpdateFn and $onUpdate works as $default', async (ctx) => {
		const { db } = ctx.gel;

		await db.insert(usersOnUpdate).values([
			{ id1: 1, name: 'John' },
			{ id1: 2, name: 'Jane' },
			{
				id1: 3,
				name: 'Jack',
			},
			{ id1: 4, name: 'Jill' },
		]);

		// const { updatedAt, ..._ } = getTableColumns(usersOnUpdate);

		// const justDates = await db.select({ updatedAt }).from(usersOnUpdate).orderBy(asc(usersOnUpdate.id1));

		const response = await db.select(getTableColumns(usersOnUpdate)).from(usersOnUpdate).orderBy(
			asc(usersOnUpdate.id1),
		);

		expect(response.map((it) => ({ ...it, updatedAt: undefined }))).toEqual([
			{ name: 'John', id1: 1, updateCounter: 1, alwaysNull: null, updatedAt: undefined },
			{ name: 'Jane', id1: 2, updateCounter: 1, alwaysNull: null, updatedAt: undefined },
			{ name: 'Jack', id1: 3, updateCounter: 1, alwaysNull: null, updatedAt: undefined },
			{ name: 'Jill', id1: 4, updateCounter: 1, alwaysNull: null, updatedAt: undefined },
		]);

		// const msDelay = 250;

		// for (const eachUser of justDates) {
		// 	expect(eachUser.updatedAt!.valueOf()).toBeGreaterThan(Date.now() - msDelay);
		// }
	});

	test('test $onUpdateFn and $onUpdate works updating', async (ctx) => {
		const { db } = ctx.gel;

		await db.insert(usersOnUpdate).values([
			{ id1: 1, name: 'John', alwaysNull: 'this will be null after updating' },
			{ id1: 2, name: 'Jane' },
			{ id1: 3, name: 'Jack' },
			{ id1: 4, name: 'Jill' },
		]);

		const { updatedAt, ...rest } = getTableColumns(usersOnUpdate);
		await db.select({ updatedAt }).from(usersOnUpdate).orderBy(asc(usersOnUpdate.id1));

		await db.update(usersOnUpdate).set({ name: 'Angel' }).where(eq(usersOnUpdate.id1, 1));
		await db.update(usersOnUpdate).set({ updateCounter: null }).where(eq(usersOnUpdate.id1, 2));

		// const justDates = await db.select({ updatedAt: usersOnUpdate.updatedAt }).from(usersOnUpdate).orderBy(
		// 	asc(usersOnUpdate.id1),
		// );

		const response = await db.select({ ...rest }).from(usersOnUpdate).orderBy(
			asc(usersOnUpdate.id1),
		);

		expect(response).toEqual([
			{ name: 'Angel', id1: 1, updateCounter: 2, alwaysNull: null },
			{ name: 'Jane', id1: 2, updateCounter: null, alwaysNull: null },
			{ name: 'Jack', id1: 3, updateCounter: 1, alwaysNull: null },
			{ name: 'Jill', id1: 4, updateCounter: 1, alwaysNull: null },
		]);
		// const msDelay = 500;

		// for (const eachUser of justDates) {
		// 	expect(eachUser.updatedAt!.valueOf()).toBeGreaterThan(Date.now() - msDelay);
		// }
	});

	test('test if method with sql operators', async (ctx) => {
		const { db } = ctx.gel;

		const users = gelTable('users_with_age', {
			id1: integer('id1').notNull(),
			name: text('name').notNull(),
			age: integer('age').notNull(),
			city: text('city').notNull(),
		});

		await db.insert(users).values([
			{ id1: 1, name: 'John', age: 20, city: 'New York' },
			{ id1: 2, name: 'Alice', age: 21, city: 'New York' },
			{ id1: 3, name: 'Nick', age: 22, city: 'London' },
			{ id1: 4, name: 'Lina', age: 23, city: 'London' },
		]);

		const condition1 = true;

		const [result1] = await db.select().from(users).where(eq(users.id1, 1).if(condition1));

		expect({ ...result1, id: undefined }).toEqual({
			id1: 1,
			name: 'John',
			age: 20,
			city: 'New York',
		});

		const condition2 = 1;

		const [result2] = await db
			.select()
			.from(users)
			.where(sql`${users.id1} = 1`.if(condition2));

		expect({ ...result2, id: undefined }).toEqual({ id1: 1, name: 'John', age: 20, city: 'New York' });

		const condition3 = 'non-empty string';

		const result3 = await db
			.select()
			.from(users)
			.where(or(eq(users.id1, 1).if(condition3), eq(users.id1, 2).if(condition3)));

		expect(result3.map((it) => ({ ...it, id: undefined }))).toEqual([
			{ id1: 1, name: 'John', age: 20, city: 'New York' },
			{
				id1: 2,
				name: 'Alice',
				age: 21,
				city: 'New York',
			},
		]);

		const condtition4 = false;

		const result4 = await db.select().from(users).where(eq(users.id1, 1).if(condtition4));

		expect(result4.map((it) => ({ ...it, id: undefined }))).toEqual([
			{ id1: 1, name: 'John', age: 20, city: 'New York' },
			{ id1: 2, name: 'Alice', age: 21, city: 'New York' },
			{ id1: 3, name: 'Nick', age: 22, city: 'London' },
			{ id1: 4, name: 'Lina', age: 23, city: 'London' },
		]);

		const condition5 = undefined;

		const result5 = await db
			.select()
			.from(users)
			.where(sql`${users.id1} = 1`.if(condition5));

		expect(result5.map((it) => ({ ...it, id: undefined }))).toEqual([
			{ id1: 1, name: 'John', age: 20, city: 'New York' },
			{ id1: 2, name: 'Alice', age: 21, city: 'New York' },
			{ id1: 3, name: 'Nick', age: 22, city: 'London' },
			{ id1: 4, name: 'Lina', age: 23, city: 'London' },
		]);

		const condition6 = null;

		const result6 = await db
			.select()
			.from(users)
			.where(or(eq(users.id1, 1).if(condition6), eq(users.id1, 2).if(condition6)));

		expect(result6.map((it) => ({ ...it, id: undefined }))).toEqual([
			{ id1: 1, name: 'John', age: 20, city: 'New York' },
			{ id1: 2, name: 'Alice', age: 21, city: 'New York' },
			{ id1: 3, name: 'Nick', age: 22, city: 'London' },
			{ id1: 4, name: 'Lina', age: 23, city: 'London' },
		]);

		const condition7 = {
			term1: 0,
			term2: 1,
		};

		const result7 = await db
			.select()
			.from(users)
			.where(and(gt(users.age, 20).if(condition7.term1), eq(users.city, 'New York').if(condition7.term2)));

		expect(result7.map((it) => ({ ...it, id: undefined }))).toEqual([
			{ id1: 1, name: 'John', age: 20, city: 'New York' },
			{ id1: 2, name: 'Alice', age: 21, city: 'New York' },
		]);

		const condition8 = {
			term1: '',
			term2: 'non-empty string',
		};

		const result8 = await db
			.select()
			.from(users)
			.where(or(lt(users.age, 21).if(condition8.term1), eq(users.city, 'London').if(condition8.term2)));

		expect(result8.map((it) => ({ ...it, id: undefined }))).toEqual([
			{ id1: 3, name: 'Nick', age: 22, city: 'London' },
			{ id1: 4, name: 'Lina', age: 23, city: 'London' },
		]);

		const condition9 = {
			term1: 1,
			term2: true,
		};

		const result9 = await db
			.select()
			.from(users)
			.where(
				and(
					inArray(users.city, ['New York', 'London']).if(condition9.term1),
					ilike(users.name, 'a%').if(condition9.term2),
				),
			);

		expect(result9.map((it) => ({ ...it, id: undefined }))).toEqual([
			{
				id1: 2,
				name: 'Alice',
				age: 21,
				city: 'New York',
			},
		]);

		const condition10 = {
			term1: 4,
			term2: 19,
		};

		const result10 = await db
			.select()
			.from(users)
			.where(
				and(
					sql`length(${users.name}) <= ${condition10.term1}`.if(condition10.term1),
					gt(users.age, condition10.term2).if(condition10.term2 > 20),
				),
			);

		expect(result10.map((it) => ({ ...it, id: undefined }))).toEqual([
			{ id1: 1, name: 'John', age: 20, city: 'New York' },
			{ id1: 3, name: 'Nick', age: 22, city: 'London' },
			{ id1: 4, name: 'Lina', age: 23, city: 'London' },
		]);

		const condition11 = true;

		const result11 = await db
			.select()
			.from(users)
			.where(or(eq(users.city, 'New York'), gte(users.age, 22))!.if(condition11));

		expect(result11.map((it) => ({ ...it, id: undefined }))).toEqual([
			{ id1: 1, name: 'John', age: 20, city: 'New York' },
			{ id1: 2, name: 'Alice', age: 21, city: 'New York' },
			{ id1: 3, name: 'Nick', age: 22, city: 'London' },
			{ id1: 4, name: 'Lina', age: 23, city: 'London' },
		]);

		const condition12 = false;

		const result12 = await db
			.select()
			.from(users)
			.where(and(eq(users.city, 'London'), gte(users.age, 23))!.if(condition12));

		expect(result12.map((it) => ({ ...it, id: undefined }))).toEqual([
			{ id1: 1, name: 'John', age: 20, city: 'New York' },
			{ id1: 2, name: 'Alice', age: 21, city: 'New York' },
			{ id1: 3, name: 'Nick', age: 22, city: 'London' },
			{ id1: 4, name: 'Lina', age: 23, city: 'London' },
		]);

		const condition13 = true;

		const result13 = await db
			.select()
			.from(users)
			.where(sql`(city = 'New York' or age >= 22)`.if(condition13));

		expect(result13.map((it) => ({ ...it, id: undefined }))).toEqual([
			{ id1: 1, name: 'John', age: 20, city: 'New York' },
			{ id1: 2, name: 'Alice', age: 21, city: 'New York' },
			{ id1: 3, name: 'Nick', age: 22, city: 'London' },
			{ id1: 4, name: 'Lina', age: 23, city: 'London' },
		]);

		const condition14 = false;

		const result14 = await db
			.select()
			.from(users)
			.where(sql`(city = 'London' and age >= 23)`.if(condition14));

		expect(result14.map((it) => ({ ...it, id: undefined }))).toEqual([
			{ id1: 1, name: 'John', age: 20, city: 'New York' },
			{ id1: 2, name: 'Alice', age: 21, city: 'New York' },
			{ id1: 3, name: 'Nick', age: 22, city: 'London' },
			{ id1: 4, name: 'Lina', age: 23, city: 'London' },
		]);
	});

	// MySchema tests
	test('mySchema :: select all fields', async (ctx) => {
		const { db } = ctx.gel;

		const now = Date.now();

		await db.insert(usersMySchemaTable).values({ id1: 1, name: 'John' });
		const result = await db.select().from(usersMySchemaTable);

		expect(result[0]!.createdAt).toBeInstanceOf(Date);
		expect(Math.abs(result[0]!.createdAt.getTime() - now)).toBeLessThan(500);
		expect(result).toEqual([
			{
				id1: 1,
				name: 'John',
				verified: false,
				json: null,
				createdAt: result[0]!.createdAt,
			},
		]);
	});

	test('mySchema :: select sql', async (ctx) => {
		const { db } = ctx.gel;

		await db.insert(usersMySchemaTable).values({ id1: 1, name: 'John' });
		const users = await db
			.select({
				name: sql`upper(${usersMySchemaTable.name})`,
			})
			.from(usersMySchemaTable);

		expect(users).toEqual([{ name: 'JOHN' }]);
	});

	test('mySchema :: select typed sql', async (ctx) => {
		const { db } = ctx.gel;

		await db.insert(usersMySchemaTable).values({ id1: 1, name: 'John' });
		const users = await db
			.select({
				name: sql<string>`upper(${usersMySchemaTable.name})`,
			})
			.from(usersMySchemaTable);

		expect(users).toEqual([{ name: 'JOHN' }]);
	});

	test('mySchema :: select distinct', async (ctx) => {
		const { db } = ctx.gel;

		await db.insert(usersMySchemaTable).values([
			{ id1: 1, name: 'John' },
			{ id1: 1, name: 'John' },
			{ id1: 2, name: 'John' },
			{ id1: 1, name: 'Jane' },
		]);
		const users1 = await db.selectDistinct().from(usersMySchemaTable).orderBy(
			usersMySchemaTable.id1,
			usersMySchemaTable.name,
		);
		const users2 = await db.selectDistinctOn([usersMySchemaTable.id1]).from(usersMySchemaTable).orderBy(
			usersMySchemaTable.id1,
		);
		const users3 = await db.selectDistinctOn([usersMySchemaTable.name], { name: usersMySchemaTable.name }).from(
			usersMySchemaTable,
		).orderBy(usersMySchemaTable.name);

		expect(users1.map((it) => ({ ...it, id: undefined, createdAt: undefined }))).toEqual([
			{ id1: 1, name: 'Jane', id: undefined, verified: false, json: null, createdAt: undefined },
			{ id1: 1, name: 'John', id: undefined, verified: false, json: null, createdAt: undefined },
			{ id1: 2, name: 'John', id: undefined, verified: false, json: null, createdAt: undefined },
		]);

		expect(users2).toHaveLength(2);
		expect(users2[0]?.id1).toBe(1);
		expect(users2[1]?.id1).toBe(2);

		expect(users3).toHaveLength(2);
		expect(users3[0]?.name).toBe('Jane');
		expect(users3[1]?.name).toBe('John');
	});

	test('mySchema :: insert returning sql', async (ctx) => {
		const { db } = ctx.gel;

		const users = await db
			.insert(usersMySchemaTable)
			.values({ id1: 1, name: 'John' })
			.returning({
				name: sql`upper(${usersMySchemaTable.name})`,
			});

		expect(users).toEqual([{ name: 'JOHN' }]);
	});

	test('mySchema :: delete returning sql', async (ctx) => {
		const { db } = ctx.gel;

		await db.insert(usersMySchemaTable).values({ id1: 1, name: 'John' });
		const users = await db
			.delete(usersMySchemaTable)
			.where(eq(usersMySchemaTable.name, 'John'))
			.returning({
				name: sql`upper(${usersMySchemaTable.name})`,
			});

		expect(users).toEqual([{ name: 'JOHN' }]);
	});

	test('mySchema :: update with returning partial', async (ctx) => {
		const { db } = ctx.gel;

		await db.insert(usersMySchemaTable).values({ id1: 1, name: 'John' });
		const users = await db.update(usersMySchemaTable).set({ name: 'Jane' }).where(
			eq(usersMySchemaTable.name, 'John'),
		)
			.returning({
				id1: usersMySchemaTable.id1,
				name: usersMySchemaTable.name,
			});

		expect(users).toEqual([{ id1: 1, name: 'Jane' }]);
	});

	test('mySchema :: delete with returning all fields', async (ctx) => {
		const { db } = ctx.gel;

		const now = Date.now();

		await db.insert(usersMySchemaTable).values({ id1: 1, name: 'John' });
		const users = await db.delete(usersMySchemaTable).where(eq(usersMySchemaTable.name, 'John')).returning();

		expect(users[0]!.createdAt).toBeInstanceOf(Date);
		expect(Math.abs(users[0]!.createdAt.getTime() - now)).toBeLessThan(500);
		expect(users).toEqual([
			{
				id1: 1,
				name: 'John',
				verified: false,
				json: null,
				createdAt: users[0]!.createdAt,
			},
		]);
	});

	test('mySchema :: insert + select', async (ctx) => {
		const { db } = ctx.gel;

		await db.insert(usersMySchemaTable).values({ id1: 1, name: 'John' });
		const result = await db.select().from(usersMySchemaTable);
		expect(result).toEqual([
			{
				id1: 1,
				name: 'John',
				verified: false,
				json: null,
				createdAt: result[0]!.createdAt,
			},
		]);

		await db.insert(usersMySchemaTable).values({ id1: 2, name: 'Jane' });
		const result2 = await db.select().from(usersMySchemaTable);
		expect(result2).toEqual([
			{ id1: 1, name: 'John', verified: false, json: null, createdAt: result2[0]!.createdAt },
			{ id1: 2, name: 'Jane', verified: false, json: null, createdAt: result2[1]!.createdAt },
		]);
	});

	test('mySchema :: insert with overridden default values', async (ctx) => {
		const { db } = ctx.gel;

		await db.insert(usersMySchemaTable).values({ id1: 1, name: 'John', verified: true });
		const result = await db.select().from(usersMySchemaTable);

		expect(result).toEqual([
			{
				id1: 1,
				name: 'John',
				verified: true,
				json: null,
				createdAt: result[0]!.createdAt,
			},
		]);
	});

	test('mySchema :: insert many', async (ctx) => {
		const { db } = ctx.gel;

		await db.insert(usersMySchemaTable).values([
			{ id1: 1, name: 'John' },
			{
				id1: 2,
				name: 'Bruce',
				json: ['foo', 'bar'],
			},
			{
				id1: 3,
				name: 'Jane',
			},
			{ id1: 4, name: 'Austin', verified: true },
		]);
		const result = await db
			.select({
				id1: usersMySchemaTable.id1,
				name: usersMySchemaTable.name,
				json: usersMySchemaTable.json,
				verified: usersMySchemaTable.verified,
			})
			.from(usersMySchemaTable);

		expect(result).toEqual([
			{ id1: 1, name: 'John', json: null, verified: false },
			{ id1: 2, name: 'Bruce', json: ['foo', 'bar'], verified: false },
			{ id1: 3, name: 'Jane', json: null, verified: false },
			{ id1: 4, name: 'Austin', json: null, verified: true },
		]);
	});

	test('mySchema :: select with group by as field', async (ctx) => {
		const { db } = ctx.gel;

		await db.insert(usersMySchemaTable).values([
			{ id1: 1, name: 'John' },
			{ id1: 2, name: 'Jane' },
			{
				id1: 3,
				name: 'Jane',
			},
		]);

		const result = await db.select({ name: usersMySchemaTable.name }).from(usersMySchemaTable).groupBy(
			usersMySchemaTable.name,
		);

		expect(result).toEqual([{ name: 'Jane' }, { name: 'John' }]);
	});

	test('mySchema :: select with group by as column + sql', async (ctx) => {
		const { db } = ctx.gel;

		await db.insert(usersMySchemaTable).values([
			{ id1: 1, name: 'John' },
			{ id1: 2, name: 'Jane' },
			{
				id1: 3,
				name: 'Jane',
			},
		]);

		const result = await db
			.select({ name: usersMySchemaTable.name })
			.from(usersMySchemaTable)
			.groupBy(usersMySchemaTable.id1, sql`${usersMySchemaTable.name}`);

		expect(result.sort((a, b) => a.name.localeCompare(b.name))).toEqual([
			{ name: 'Jane' },
			{ name: 'Jane' },
			{
				name: 'John',
			},
		]);
	});

	test('mySchema :: build query', async (ctx) => {
		const { db } = ctx.gel;

		const query = db.select({ id1: usersMySchemaTable.id1, name: usersMySchemaTable.name }).from(usersMySchemaTable)
			.groupBy(usersMySchemaTable.id1, usersMySchemaTable.name).toSQL();

		expect(query).toEqual({
			sql:
				'select "mySchema"."users"."id1", "mySchema"."users"."name" from "mySchema"."users" group by "mySchema"."users"."id1", "mySchema"."users"."name"',
			params: [],
		});
	});

	test('mySchema :: partial join with alias', async (ctx) => {
		const { db } = ctx.gel;
		const customerAlias = alias(usersMySchemaTable, 'customer');

		await db.insert(usersMySchemaTable).values([
			{ id1: 10, name: 'Ivan' },
			{ id1: 11, name: 'Hans' },
		]);
		const result = await db
			.select({
				user: {
					id1: usersMySchemaTable.id1,
					name: usersMySchemaTable.name,
				},
				customer: {
					id1: customerAlias.id1,
					name: customerAlias.name,
				},
			})
			.from(usersMySchemaTable)
			.leftJoin(customerAlias, eq(customerAlias.id1, 11))
			.where(eq(usersMySchemaTable.id1, 10));

		expect(result).toEqual([
			{
				user: { id1: 10, name: 'Ivan' },
				customer: { id1: 11, name: 'Hans' },
			},
		]);
	});

	test('mySchema :: insert with spaces', async (ctx) => {
		const { db } = ctx.gel;

		await db.insert(usersMySchemaTable).values({ id1: 1, name: sql`'Jo   h     n'` });
		const result = await db.select({ id1: usersMySchemaTable.id1, name: usersMySchemaTable.name }).from(
			usersMySchemaTable,
		);

		expect(result).toEqual([{ id1: 1, name: 'Jo   h     n' }]);
	});

	test('mySchema :: prepared statement with placeholder in .limit', async (ctx) => {
		const { db } = ctx.gel;

		await db.insert(usersMySchemaTable).values({ id1: 1, name: 'John' });
		const stmt = db
			.select({
				id1: usersMySchemaTable.id1,
				name: usersMySchemaTable.name,
			})
			.from(usersMySchemaTable)
			.where(eq(usersMySchemaTable.id1, sql.placeholder('id1')))
			.limit(sql.placeholder('limit'))
			.prepare('mySchema_stmt_limit');

		const result = await stmt.execute({ id1: 1, limit: 1 });

		expect(result.map((it) => ({ ...it, id: undefined }))).toEqual([{ id1: 1, name: 'John' }]);
		expect(result).toHaveLength(1);
	});

	// TODO on conflict does not supported in gel
	test.todo('mySchema :: build query insert with onConflict do update / multiple columns', async (ctx) => {
		const { db } = ctx.gel;

		const query = db
			.insert(usersMySchemaTable)
			.values({ id1: 1, name: 'John', json: ['foo', 'bar'] })
			// .onConflictDoUpdate({ target: [usersMySchemaTable.id1, usersMySchemaTable.name], set: { name: 'John1' } })
			.toSQL();

		expect(query).toEqual({
			sql:
				'insert into "mySchema"."users" ("id1", "name", "verified", "json", "created_at") values ($1, $2, default, $3, default) on conflict ("id1","name") do update set "name" = $4',
			params: [1, 'John', ['foo', 'bar'], 'John1'],
		});
	});

	// TODO on conflict not supported in gel
	test.todo('mySchema :: build query insert with onConflict do nothing + target', async (ctx) => {
		const { db } = ctx.gel;

		const query = db
			.insert(usersMySchemaTable)
			.values({ id1: 1, name: 'John', json: ['foo', 'bar'] })
			// .onConflictDoNothing({ target: usersMySchemaTable.id1 })
			.toSQL();

		expect(query).toEqual({
			sql:
				'insert into "mySchema"."users" ("id1", "name", "verified", "json", "created_at") values ($1, $2, default, $3, default) on conflict ("id1") do nothing',
			params: [1, 'John', ['foo', 'bar']],
		});
	});

	test('mySchema :: select from tables with same name from different schema using alias', async (ctx) => {
		const { db } = ctx.gel;

		await db.insert(usersMySchemaTable).values({ id1: 10, name: 'Ivan' });
		await db.insert(usersTable).values({ id1: 11, name: 'Hans' });

		const customerAlias = alias(usersTable, 'customer');

		const result = await db.select().from(usersMySchemaTable).leftJoin(customerAlias, eq(customerAlias.id1, 11))
			.where(eq(customerAlias.id1, 11));

		expect(result).toEqual([
			{
				users: {
					id1: 10,
					name: 'Ivan',
					verified: false,
					json: null,
					createdAt: result[0]!.users.createdAt,
				},
				customer: {
					id1: 11,
					name: 'Hans',
					verified: false,
					json: null,
					createdAt: result[0]!.customer!.createdAt,
				},
			},
		]);
	});

	test('limit 0', async (ctx) => {
		const { db } = ctx.gel;

		await db.insert(usersTable).values({ id1: 1, name: 'John' });
		const users = await db.select().from(usersTable).limit(0);

		expect(users).toEqual([]);
	});

	test('limit -1', async (ctx) => {
		const { db } = ctx.gel;

		await db.insert(usersTable).values({ id1: 2, name: 'John' });
		const users = await db.select().from(usersTable).limit(-1);

		expect(users.length).toBeGreaterThan(0);
	});

	test('Object keys as column names', async (ctx) => {
		const { db } = ctx.gel;

		// Tests the following:
		// Column with required config
		// Column with optional config without providing a value
		// Column with optional config providing a value
		// Column without config
		const users = gelTable('users_with_names', {
			id1: integer().notNull(),
			firstName: text(),
			lastName: text(),
			admin: boolean(),
		});

		await db.insert(users).values([
			{ id1: 1, firstName: 'John', lastName: 'Doe', admin: true },
			{ id1: 2, firstName: 'Jane', lastName: 'Smith', admin: false },
		]);
		const result = await db.select({ id1: users.id1, firstName: users.firstName, lastName: users.lastName }).from(
			users,
		).where(eq(users.admin, true));

		expect(result).toEqual([{ id1: 1, firstName: 'John', lastName: 'Doe' }]);
	});

	test('proper json handling', async (ctx) => {
		const { db } = ctx.gel;

		const jsonTable = gelTable('json_table', {
			json: json('json').$type<{ name: string; age: number }>(),
		});

		await db.insert(jsonTable).values({ json: { name: 'Tom', age: 75 } });

		const result = await db.select().from(jsonTable);

		const justNames = await db
			.select({
				name1: sql<string>`${jsonTable.json}->>'name'`.as('name1'),
				name2: sql<string>`${jsonTable.json}->>'name'`.as('name2'),
			})
			.from(jsonTable);

		expect(result).toStrictEqual([
			{
				json: { name: 'Tom', age: 75 },
			},
		]);

		expect(justNames).toStrictEqual([
			{
				name1: 'Tom',
				name2: 'Tom',
			},
		]);
	});

	test('set json fields with objects and retrieve with the ->> operator', async (ctx) => {
		const { db } = ctx.gel;

		const obj = { string: 'test', number: 123 };
		const { string: testString, number: testNumber } = obj;

		await db.insert(jsonTestTable).values({
			id1: 1,
			json: obj,
		});

		const result = await db
			.select({
				jsonStringField: sql<string>`${jsonTestTable.json}->>'string'`,
				jsonNumberField: sql<string>`${jsonTestTable.json}->>'number'`,
			})
			.from(jsonTestTable);

		expect(result).toStrictEqual([
			{
				jsonStringField: testString,
				jsonNumberField: String(testNumber),
			},
		]);
	});

	test('set json fields with objects and retrieve with the -> operator', async (ctx) => {
		const { db } = ctx.gel;

		const obj = { string: 'test', number: 123 };
		const { string: testString, number: testNumber } = obj;

		await db.insert(jsonTestTable).values({ id1: 1, json: obj });

		const result = await db
			.select({
				jsonStringField: sql<string>`${jsonTestTable.json}->'string'`,
				jsonNumberField: sql<number>`${jsonTestTable.json}->'number'`,
			})
			.from(jsonTestTable);

		expect(result).toStrictEqual([
			{
				jsonStringField: testString,
				jsonNumberField: testNumber,
			},
		]);
	});

	test('set json fields with strings and retrieve with the -> operator', async (ctx) => {
		const { db } = ctx.gel;

		const obj = { string: 'test', number: 123 };
		const { string: testString, number: testNumber } = obj;

		await db.insert(jsonTestTable).values({
			id1: 1,
			json: sql`${obj}`,
		});

		const result = await db
			.select({
				jsonStringField: sql<string>`${jsonTestTable.json}->'string'`,
				jsonNumberField: sql<number>`${jsonTestTable.json}->'number'`,
			})
			.from(jsonTestTable);

		expect(result).toStrictEqual([
			{
				jsonStringField: testString,
				jsonNumberField: testNumber,
			},
		]);
	});

	test('cross join', async (ctx) => {
		const { db } = ctx.gel;

		await db
			.insert(usersTable)
			.values([
				{ id1: 1, name: 'John' },
				{ id1: 2, name: 'Jane' },
			]);

		await db
			.insert(citiesTable)
			.values([
				{ id1: 1, name: 'Seattle' },
				{ id1: 2, name: 'New York City' },
			]);

		const result = await db
			.select({
				user: usersTable.name,
				city: citiesTable.name,
			})
			.from(usersTable)
			.crossJoin(citiesTable)
			.orderBy(usersTable.name, citiesTable.name);

		expect(result).toStrictEqual([
			{ city: 'New York City', user: 'Jane' },
			{ city: 'Seattle', user: 'Jane' },
			{ city: 'New York City', user: 'John' },
			{ city: 'Seattle', user: 'John' },
		]);
	});

	test('left join (lateral)', async (ctx) => {
		const { db } = ctx.gel;

		await db
			.insert(citiesTable)
			.values([{ id1: 1, name: 'Paris' }, { id1: 2, name: 'London' }])
			.returning({ id: citiesTable.id1 });

		await db.insert(users2Table).values([{ id1: 1, name: 'John', cityId: 1 }, { id1: 2, name: 'Jane' }]);

		const sq = db
			.select({
				userId: users2Table.id1,
				userName: users2Table.name,
				cityId: users2Table.cityId,
			})
			.from(users2Table)
			.where(eq(users2Table.cityId, citiesTable.id1))
			.as('sq');

		const res = await db
			.select({
				cityId: citiesTable.id1,
				cityName: citiesTable.name,
				userId: sq.userId,
				userName: sq.userName,
			})
			.from(citiesTable)
			.leftJoinLateral(sq, sql`true`);

		expect(res).toStrictEqual([
			{ cityId: 1, cityName: 'Paris', userId: 1, userName: 'John' },
			{ cityId: 2, cityName: 'London', userId: null, userName: null },
		]);
	});

	test('inner join (lateral)', async (ctx) => {
		const { db } = ctx.gel;

		await db
			.insert(citiesTable)
			.values([{ id1: 1, name: 'Paris' }, { id1: 2, name: 'London' }])
			.returning({ id: citiesTable.id1 });

		await db.insert(users2Table).values([{ id1: 1, name: 'John', cityId: 1 }, { id1: 2, name: 'Jane' }]);

		const sq = db
			.select({
				userId: users2Table.id1,
				userName: users2Table.name,
				cityId: users2Table.cityId,
			})
			.from(users2Table)
			.where(eq(users2Table.cityId, citiesTable.id1))
			.as('sq');

		const res = await db
			.select({
				cityId: citiesTable.id1,
				cityName: citiesTable.name,
				userId: sq.userId,
				userName: sq.userName,
			})
			.from(citiesTable)
			.innerJoinLateral(sq, sql`true`);

		expect(res).toStrictEqual([
			{ cityId: 1, cityName: 'Paris', userId: 1, userName: 'John' },
		]);
	});

	test('cross join (lateral)', async (ctx) => {
		const { db } = ctx.gel;

		await db
			.insert(citiesTable)
			.values([{ id1: 1, name: 'Paris' }, { id1: 2, name: 'London' }, { id1: 3, name: 'Berlin' }]);

		await db.insert(users2Table).values([{ id1: 1, name: 'John', cityId: 1 }, { id1: 2, name: 'Jane' }, {
			id1: 3,
			name: 'Patrick',
			cityId: 2,
		}]);

		const sq = db
			.select({
				userId: users2Table.id1,
				userName: users2Table.name,
				cityId: users2Table.cityId,
			})
			.from(users2Table)
			.where(not(like(citiesTable.name, 'L%')))
			.as('sq');

		const res = await db
			.select({
				cityId: citiesTable.id1,
				cityName: citiesTable.name,
				userId: sq.userId,
				userName: sq.userName,
			})
			.from(citiesTable)
			.crossJoinLateral(sq)
			.orderBy(citiesTable.id1, sq.userId);

		expect(res).toStrictEqual([
			{
				cityId: 1,
				cityName: 'Paris',
				userId: 1,
				userName: 'John',
			},
			{
				cityId: 1,
				cityName: 'Paris',
				userId: 2,
				userName: 'Jane',
			},
			{
				cityId: 1,
				cityName: 'Paris',
				userId: 3,
				userName: 'Patrick',
			},
			{
				cityId: 3,
				cityName: 'Berlin',
				userId: 1,
				userName: 'John',
			},
			{
				cityId: 3,
				cityName: 'Berlin',
				userId: 2,
				userName: 'Jane',
			},
			{
				cityId: 3,
				cityName: 'Berlin',
				userId: 3,
				userName: 'Patrick',
			},
		]);
	});

	// TODO not supported yet
	test.todo('update ... from', async (ctx) => {
		const { db } = ctx.gel;

		await db.insert(cities2Table).values([
			{ id1: 1, name: 'New York City' },
			{ id1: 2, name: 'Seattle' },
		]);
		await db.insert(users2Table).values([
			{ id1: 1, name: 'John', cityId: 1 },
			{ id1: 2, name: 'Jane', cityId: 2 },
		]);
		const result = await db
			.update(users2Table)
			.set({
				cityId: cities2Table.id1,
			})
			.from(cities2Table)
			.where(and(eq(cities2Table.name, 'Seattle'), eq(users2Table.name, 'John')))
			.returning();

		expect(result).toStrictEqual([
			{
				id1: 1,
				name: 'John',
				cityId: 2,
				cities: {
					id1: 2,
					name: 'Seattle',
				},
			},
		]);
	});

	// TODO not supported yet
	test.todo('update ... from with alias', async (ctx) => {
		const { db } = ctx.gel;

		await db.insert(cities2Table).values([
			{ id1: 1, name: 'New York City' },
			{ id1: 2, name: 'Seattle' },
		]);
		await db.insert(users2Table).values([
			{ id1: 1, name: 'John', cityId: 1 },
			{ id1: 2, name: 'Jane', cityId: 2 },
		]);

		const users = alias(users2Table, 'u');
		const cities = alias(cities2Table, 'c');
		const result = await db
			.update(users)
			.set({
				cityId: cities.id1,
			})
			.from(cities)
			.where(and(eq(cities.name, 'Seattle'), eq(users.name, 'John')))
			.returning();

		expect(result).toStrictEqual([
			{
				id1: 1,
				name: 'John',
				cityId: 2,
				c: {
					id1: 2,
					name: 'Seattle',
				},
			},
		]);
	});

	// TODO not supported yet
	// test.todo('update ... from with join', async (ctx) => {
	// 	const { db } = ctx.gel;

	// 	const states = gelTable('states', {
	// 		id1: integer('id1').primaryKey(),
	// 		name: text('name').notNull(),
	// 	});
	// 	const cities = gelTable('cities', {
	// 		id1: integer('id1').primaryKey(),
	// 		name: text('name').notNull(),
	// 		stateId: integer('state_id').references(() => states.id1),
	// 	});
	// 	const users = gelTable('users', {
	// 		id1: integer('id1').primaryKey(),
	// 		name: text('name').notNull(),
	// 		cityId: integer('city_id')
	// 			.notNull()
	// 			.references(() => cities.id1),
	// 	});

	// 	await db.execute(sql`drop table if exists "states" cascade`);
	// 	await db.execute(sql`drop table if exists "cities" cascade`);
	// 	await db.execute(sql`drop table if exists "users" cascade`);
	// 	await db.execute(sql`
	//             create table "states" (
	//                 "id" serial primary key,
	//                 "name" text not null
	//             )
	//         `);
	// 	await db.execute(sql`
	//             create table "cities" (
	//                 "id" serial primary key,
	//                 "name" text not null,
	//                 "state_id" integer references "states"("id")
	//             )
	//         `);
	// 	await db.execute(sql`
	//             create table "users" (
	//                 "id" serial primary key,
	//                 "name" text not null,
	//                 "city_id" integer not null references "cities"("id")
	//             )
	//         `);

	// 	await db.insert(states).values([{ id1: 1, name: 'New York' }, { id1: 2, name: 'Washington' }]);
	// 	await db.insert(cities).values([
	// 		{ id1: 1, name: 'New York City', stateId: 1 },
	// 		{ id1: 2, name: 'Seattle', stateId: 2 },
	// 		{
	// 			id1: 2,
	// 			name: 'London',
	// 		},
	// 	]);
	// 	await db.insert(users).values([
	// 		{ id1: 1, name: 'John', cityId: 1 },
	// 		{ id1: 2, name: 'Jane', cityId: 2 },
	// 		{ id1: 3, name: 'Jack', cityId: 3 },
	// 	]);

	// 	const result1 = await db
	// 		.update(users)
	// 		.set({
	// 			cityId: cities.id1,
	// 		})
	// 		.from(cities)
	// 		.leftJoin(states, eq(cities.stateId, states.id1))
	// 		.where(and(eq(cities.name, 'Seattle'), eq(users.name, 'John')))
	// 		.returning();
	// 	const result2 = await db
	// 		.update(users)
	// 		.set({
	// 			cityId: cities.id1,
	// 		})
	// 		.from(cities)
	// 		.leftJoin(states, eq(cities.stateId, states.id1))
	// 		.where(and(eq(cities.name, 'London'), eq(users.name, 'Jack')))
	// 		.returning();

	// 	expect(result1).toStrictEqual([
	// 		{
	// 			id: 1,
	// 			name: 'John',
	// 			cityId: 2,
	// 			cities: {
	// 				id: 2,
	// 				name: 'Seattle',
	// 				stateId: 2,
	// 			},
	// 			states: {
	// 				id: 2,
	// 				name: 'Washington',
	// 			},
	// 		},
	// 	]);
	// 	expect(result2).toStrictEqual([
	// 		{
	// 			id: 3,
	// 			name: 'Jack',
	// 			cityId: 3,
	// 			cities: {
	// 				id: 3,
	// 				name: 'London',
	// 				stateId: null,
	// 			},
	// 			states: null,
	// 		},
	// 	]);
	// });

	test('insert into ... select', async (ctx) => {
		const { db } = ctx.gel;

		const notifications = gelTable('notifications', {
			id1: integer('id1').notNull(),
			sentAt: timestamp('sentAt').notNull().defaultNow(),
			message: text('message').notNull(),
		});
		const users = gelTable('users_insert_select', {
			id1: integer('id1').notNull(),
			name: text('name').notNull(),
		});
		const userNotications = gelTable('user_notifications', {
			userId: integer('userId').notNull(),
			notificationId: integer('notificationId').notNull(),
		});

		const newNotification = await db
			.insert(notifications)
			.values({ id1: 1, message: 'You are one of the 3 lucky winners!' })
			.returning({ id1: notifications.id1 })
			.then((result) => result[0]);
		await db.insert(users).values([
			{ id1: 1, name: 'Alice' },
			{ id1: 2, name: 'Bob' },
			{ id1: 3, name: 'Charlie' },
			{
				id1: 4,
				name: 'David',
			},
			{
				id1: 5,
				name: 'Eve',
			},
		]);

		const sentNotifications = await db
			.insert(userNotications)
			.select(
				db
					.select({
						userId: users.id1,
						notificationId: sql`${newNotification!.id1}`.as('notification_id'),
					})
					.from(users)
					.where(inArray(users.name, ['Alice', 'Charlie', 'Eve']))
					.orderBy(asc(users.id1)),
			)
			.returning();

		expect(sentNotifications).toStrictEqual([
			{ userId: 1, notificationId: newNotification!.id1 },
			{ userId: 3, notificationId: newNotification!.id1 },
			{ userId: 5, notificationId: newNotification!.id1 },
		]);
	});

	test('insert into ... select with keys in different order', async (ctx) => {
		const { db } = ctx.gel;

		const users1 = gelTable('users1', {
			id1: integer('id1').notNull(),
			name: text('name').notNull(),
		});
		const users2 = gelTable('users2', {
			id1: integer('id1').notNull(),
			name: text('name').notNull(),
		});

		expect(() =>
			db.insert(users1).select(
				db
					.select({
						name: users2.name,
						id1: users2.id1,
					})
					.from(users2),
			)
		).toThrowError();
	});

	test('policy', () => {
		{
			const policy = gelPolicy('test policy');

			expect(is(policy, GelPolicy)).toBe(true);
			expect(policy.name).toBe('test policy');
		}

		{
			const policy = gelPolicy('test policy', {
				as: 'permissive',
				for: 'all',
				to: 'public',
				using: sql`1=1`,
				withCheck: sql`1=1`,
			});

			expect(is(policy, GelPolicy)).toBe(true);
			expect(policy.name).toBe('test policy');
			expect(policy.as).toBe('permissive');
			expect(policy.for).toBe('all');
			expect(policy.to).toBe('public');
			const dialect = new GelDialect();
			expect(is(policy.using, SQL)).toBe(true);
			expect(dialect.sqlToQuery(policy.using!).sql).toBe('1=1');
			expect(is(policy.withCheck, SQL)).toBe(true);
			expect(dialect.sqlToQuery(policy.withCheck!).sql).toBe('1=1');
		}

		{
			const policy = gelPolicy('test policy', {
				to: 'custom value',
			});

			expect(policy.to).toBe('custom value');
		}

		{
			const p1 = gelPolicy('test policy');
			const p2 = gelPolicy('test policy 2', {
				as: 'permissive',
				for: 'all',
				to: 'public',
				using: sql`1=1`,
				withCheck: sql`1=1`,
			});
			const table = gelTable(
				'table_with_policy',
				{
					id: integer('id').primaryKey(),
					name: text('name').notNull(),
				},
				() => ({
					p1,
					p2,
				}),
			);
			const config = getTableConfig(table);
			expect(config.policies).toHaveLength(2);
			expect(config.policies[0]).toBe(p1);
			expect(config.policies[1]).toBe(p2);
		}
	});

	test('Enable RLS function', () => {
		const usersWithRLS = gelTable('users', {
			id: integer(),
		}).enableRLS();

		const config1 = getTableConfig(usersWithRLS);

		const usersNoRLS = gelTable('users', {
			id: integer(),
		});

		const config2 = getTableConfig(usersNoRLS);

		expect(config1.enableRLS).toBeTruthy();
		expect(config2.enableRLS).toBeFalsy();
	});

	test('$count separate', async (ctx) => {
		const { db } = ctx.gel;

		const countTestTable = gelTable('count_test', {
			id1: integer('id1').notNull(),
			name: text('name').notNull(),
		});

		await db.insert(countTestTable).values([
			{ id1: 1, name: 'First' },
			{ id1: 2, name: 'Second' },
			{ id1: 3, name: 'Third' },
			{ id1: 4, name: 'Fourth' },
		]);

		const count = await db.$count(countTestTable);

		expect(count).toStrictEqual(4);
	});

	test('$count embedded', async (ctx) => {
		const { db } = ctx.gel;

		const countTestTable = gelTable('count_test', {
			id1: integer('id1').notNull(),
			name: text('name').notNull(),
		});

		await db.insert(countTestTable).values([
			{ id1: 1, name: 'First' },
			{ id1: 2, name: 'Second' },
			{ id1: 3, name: 'Third' },
			{ id1: 4, name: 'Fourth' },
		]);

		const count = await db
			.select({
				count: db.$count(countTestTable),
			})
			.from(countTestTable);

		expect(count).toStrictEqual([{ count: 4 }, { count: 4 }, { count: 4 }, { count: 4 }]);
	});

	test('$count separate reuse', async (ctx) => {
		const { db } = ctx.gel;

		const countTestTable = gelTable('count_test', {
			id1: integer('id1').notNull(),
			name: text('name').notNull(),
		});

		await db.insert(countTestTable).values([
			{ id1: 1, name: 'First' },
			{ id1: 2, name: 'Second' },
			{ id1: 3, name: 'Third' },
			{ id1: 4, name: 'Fourth' },
		]);

		const count = db.$count(countTestTable);

		const count1 = await count;

		await db.insert(countTestTable).values({ id1: 5, name: 'fifth' });

		const count2 = await count;

		await db.insert(countTestTable).values({ id1: 6, name: 'sixth' });

		const count3 = await count;

		expect(count1).toStrictEqual(4);
		expect(count2).toStrictEqual(5);
		expect(count3).toStrictEqual(6);
	});

	test('$count embedded reuse', async (ctx) => {
		const { db } = ctx.gel;

		const countTestTable = gelTable('count_test', {
			id1: integer('id1').notNull(),
			name: text('name').notNull(),
		});

		await db.insert(countTestTable).values([
			{ id1: 1, name: 'First' },
			{ id1: 2, name: 'Second' },
			{ id1: 3, name: 'Third' },
			{ id1: 4, name: 'Fourth' },
		]);

		const count = db
			.select({
				count: db.$count(countTestTable),
			})
			.from(countTestTable);

		const count1 = await count;

		await db.insert(countTestTable).values({ id1: 5, name: 'fifth' });

		const count2 = await count;

		await db.insert(countTestTable).values({ id1: 6, name: 'sixth' });

		const count3 = await count;

		expect(count1).toStrictEqual([{ count: 4 }, { count: 4 }, { count: 4 }, { count: 4 }]);
		expect(count2).toStrictEqual([{ count: 5 }, { count: 5 }, { count: 5 }, { count: 5 }, { count: 5 }]);
		expect(count3).toStrictEqual([
			{ count: 6 },
			{ count: 6 },
			{ count: 6 },
			{ count: 6 },
			{ count: 6 },
			{
				count: 6,
			},
		]);
	});

	test('$count separate with filters', async (ctx) => {
		const { db } = ctx.gel;

		const countTestTable = gelTable('count_test', {
			id1: integer('id1').notNull(),
			name: text('name').notNull(),
		});

		await db.insert(countTestTable).values([
			{ id1: 1, name: 'First' },
			{ id1: 2, name: 'Second' },
			{ id1: 3, name: 'Third' },
			{ id1: 4, name: 'Fourth' },
		]);

		const count = await db.$count(countTestTable, gt(countTestTable.id1, 1));

		expect(count).toStrictEqual(3);
	});

	test('$count embedded with filters', async (ctx) => {
		const { db } = ctx.gel;

		const countTestTable = gelTable('count_test', {
			id1: integer('id1').notNull(),
			name: text('name').notNull(),
		});

		await db.insert(countTestTable).values([
			{ id1: 1, name: 'First' },
			{ id1: 2, name: 'Second' },
			{ id1: 3, name: 'Third' },
			{ id1: 4, name: 'Fourth' },
		]);

		const count = await db
			.select({
				count: db.$count(countTestTable, gt(countTestTable.id1, 1)),
			})
			.from(countTestTable);

		expect(count).toStrictEqual([{ count: 3 }, { count: 3 }, { count: 3 }, { count: 3 }]);
	});

	// TODO
	test.todo('insert multiple rows into table with generated identity column', async (ctx) => {
		const { db } = ctx.gel;

		const identityColumnsTable = gelTable('identity_columns_table', {
			id: integer('id').generatedAlwaysAsIdentity(),
			id1: integer('id1').generatedByDefaultAsIdentity(),
			name: text('name').notNull(),
		});

		// not passing identity columns
		await db.execute(sql`drop table if exists ${identityColumnsTable}`);
		await db.execute(
			sql`create table ${identityColumnsTable} ("id" integer generated always as identity, "id1" integer generated by default as identity, "name" text)`,
		);

		let result = await db
			.insert(identityColumnsTable)
			.values([{ name: 'John' }, { name: 'Jane' }, { name: 'Bob' }])
			.returning();

		expect(result).toEqual([
			{ id: 1, id1: 1, name: 'John' },
			{ id: 2, id1: 2, name: 'Jane' },
			{ id: 3, id1: 3, name: 'Bob' },
		]);

		// passing generated by default as identity column
		await db.execute(sql`drop table if exists ${identityColumnsTable}`);
		await db.execute(
			sql`create table ${identityColumnsTable} ("id" integer generated always as identity, "id1" integer generated by default as identity, "name" text)`,
		);

		result = await db
			.insert(identityColumnsTable)
			.values([
				{ name: 'John', id1: 3 },
				{ name: 'Jane', id1: 5 },
				{ name: 'Bob', id1: 5 },
			])
			.returning();

		expect(result).toEqual([
			{ id: 1, id1: 3, name: 'John' },
			{ id: 2, id1: 5, name: 'Jane' },
			{ id: 3, id1: 5, name: 'Bob' },
		]);

		// passing all identity columns
		await db.execute(sql`drop table if exists ${identityColumnsTable}`);
		await db.execute(
			sql`create table ${identityColumnsTable} ("id" integer generated always as identity, "id1" integer generated by default as identity, "name" text)`,
		);

		result = await db
			.insert(identityColumnsTable)
			.overridingSystemValue()
			.values([
				{ name: 'John', id: 2, id1: 3 },
				{ name: 'Jane', id: 4, id1: 5 },
				{ name: 'Bob', id: 4, id1: 5 },
			])
			.returning();

		expect(result).toEqual([
			{ id: 2, id1: 3, name: 'John' },
			{ id: 4, id1: 5, name: 'Jane' },
			{ id: 4, id1: 5, name: 'Bob' },
		]);
	});

	test('insert via db.execute + select via db.execute', async (ctx) => {
		const { db } = ctx.gel;
		await db.execute(
			sql`insert into ${usersTable} (${sql.identifier(usersTable.id1.name)},${
				sql.identifier(usersTable.name.name)
			}) values (1, ${'John'})`,
		);

		const result = await db.execute<{ id1: number; name: string }>(
			sql`select id1, name from "users"`,
		);
		expect(result).toEqual([{ id1: 1, name: 'John' }]);
	});

	test('insert via db.execute + returning', async (ctx) => {
		const { db } = ctx.gel;
		const inserted = await db.execute<{ id1: number; name: string }>(
			sql`insert into ${usersTable} (${
				sql.identifier(
					usersTable.id1.name,
				)
			}, ${
				sql.identifier(
					usersTable.name.name,
				)
			}) values (1, ${'John'}) returning ${usersTable.id1}, ${usersTable.name}`,
		);
		expect(inserted).toEqual([{ id1: 1, name: 'John' }]);
	});

	test('insert via db.execute w/ query builder', async (ctx) => {
		const { db } = ctx.gel;
		const inserted = await db.execute<Pick<typeof usersTable.$inferSelect, 'id1' | 'name'>>(
			db
				.insert(usersTable)
				.values({ id1: 1, name: 'John' })
				.returning({ id1: usersTable.id1, name: usersTable.name }),
		);
		expect(inserted).toEqual([{ id1: 1, name: 'John' }]);
	});

<<<<<<< HEAD
	test('RQB v2 simple find first - no rows', async (ctx) => {
		const { db } = ctx.gel;
		try {
			await init(tlsSecurity, dsn);

			const result = await db.query.rqbUser.findFirst();

			expect(result).toStrictEqual(undefined);
		} finally {
			await clear(tlsSecurity, dsn);
		}
	});

	test('RQB v2 simple find first - multiple rows', async (ctx) => {
		const { db } = ctx.gel;
		try {
			await init(tlsSecurity, dsn);

			const date = new Date(12000);

			await db.insert(rqbUser).values([{
				id: 1,
				createdAt: date,
				name: 'First',
			}, {
				id: 2,
				createdAt: date,
				name: 'Second',
			}]);

			const result = await db.query.rqbUser.findFirst({
				orderBy: {
					id: 'desc',
				},
			});

			expect(result).toStrictEqual({
				_id: expect.stringMatching(/(.*)/),
				id: 2,
				createdAt: date,
				name: 'Second',
			});
		} finally {
			await clear(tlsSecurity, dsn);
		}
	});

	test('RQB v2 simple find first - with relation', async (ctx) => {
		const { db } = ctx.gel;
		try {
			await init(tlsSecurity, dsn);

			const date = new Date(12000);

			await db.insert(rqbUser).values([{
				id: 1,
				createdAt: date,
				name: 'First',
			}, {
				id: 2,
				createdAt: date,
				name: 'Second',
			}]);

			await db.insert(rqbPost).values([{
				id: 1,
				userId: 1,
				createdAt: date,
				content: null,
			}, {
				id: 2,
				userId: 1,
				createdAt: date,
				content: 'Has message this time',
			}]);

			const result = await db.query.rqbUser.findFirst({
				with: {
					posts: {
						orderBy: {
							id: 'asc',
						},
					},
				},
				orderBy: {
					id: 'asc',
				},
			});

			expect(result).toStrictEqual({
				_id: expect.stringMatching(/(.*)/),
				id: 1,
				createdAt: date,
				name: 'First',
				posts: [{
					_id: expect.stringMatching(/(.*)/),
					id: 1,
					userId: 1,
					createdAt: date,
					content: null,
				}, {
					_id: expect.stringMatching(/(.*)/),
					id: 2,
					userId: 1,
					createdAt: date,
					content: 'Has message this time',
				}],
			});
		} finally {
			await clear(tlsSecurity, dsn);
		}
	});

	test('RQB v2 simple find first - placeholders', async (ctx) => {
		const { db } = ctx.gel;
		try {
			await init(tlsSecurity, dsn);

			const date = new Date(12000);

			await db.insert(rqbUser).values([{
				id: 1,
				createdAt: date,
				name: 'First',
			}, {
				id: 2,
				createdAt: date,
				name: 'Second',
			}]);

			const query = db.query.rqbUser.findFirst({
				where: {
					id: {
						eq: sql.placeholder('filter'),
					},
				},
				orderBy: {
					id: 'asc',
				},
			}).prepare('rqb_v2_find_first_placeholders');

			const result = await query.execute({
				filter: 2,
			});

			expect(result).toStrictEqual({
				_id: expect.stringMatching(/(.*)/),
				id: 2,
				createdAt: date,
				name: 'Second',
			});
		} finally {
			await clear(tlsSecurity, dsn);
		}
	});

	test('RQB v2 simple find many - no rows', async (ctx) => {
		const { db } = ctx.gel;
		try {
			await init(tlsSecurity, dsn);

			const result = await db.query.rqbUser.findMany();

			expect(result).toStrictEqual([]);
		} finally {
			await clear(tlsSecurity, dsn);
		}
	});

	test('RQB v2 simple find many - multiple rows', async (ctx) => {
		const { db } = ctx.gel;
		try {
			await init(tlsSecurity, dsn);

			const date = new Date(12000);

			await db.insert(rqbUser).values([{
				id: 1,
				createdAt: date,
				name: 'First',
			}, {
				id: 2,
				createdAt: date,
				name: 'Second',
			}]);

			const result = await db.query.rqbUser.findMany({
				orderBy: {
					id: 'desc',
				},
			});

			expect(result).toStrictEqual([{
				_id: expect.stringMatching(/(.*)/),
				id: 2,
				createdAt: date,
				name: 'Second',
			}, {
				_id: expect.stringMatching(/(.*)/),
				id: 1,
				createdAt: date,
				name: 'First',
			}]);
		} finally {
			await clear(tlsSecurity, dsn);
		}
	});

	test('RQB v2 simple find many - with relation', async (ctx) => {
		const { db } = ctx.gel;
		try {
			await init(tlsSecurity, dsn);

			const date = new Date(12000);

			await db.insert(rqbUser).values([{
				id: 1,
				createdAt: date,
				name: 'First',
			}, {
				id: 2,
				createdAt: date,
				name: 'Second',
			}]);

			await db.insert(rqbPost).values([{
				id: 1,
				userId: 1,
				createdAt: date,
				content: null,
			}, {
				id: 2,
				userId: 1,
				createdAt: date,
				content: 'Has message this time',
			}]);

			const result = await db.query.rqbPost.findMany({
				with: {
					author: true,
				},
				orderBy: {
					id: 'asc',
				},
			});

			expect(result).toStrictEqual([{
				_id: expect.stringMatching(/(.*)/),
				id: 1,
				userId: 1,
				createdAt: date,
				content: null,
				author: {
					_id: expect.stringMatching(/(.*)/),
					id: 1,
					createdAt: date,
					name: 'First',
				},
			}, {
				_id: expect.stringMatching(/(.*)/),
				id: 2,
				userId: 1,
				createdAt: date,
				content: 'Has message this time',
				author: {
					_id: expect.stringMatching(/(.*)/),
					id: 1,
					createdAt: date,
					name: 'First',
				},
			}]);
		} finally {
			await clear(tlsSecurity, dsn);
		}
	});

	test('RQB v2 simple find many - placeholders', async (ctx) => {
		const { db } = ctx.gel;
		try {
			await init(tlsSecurity, dsn);

			const date = new Date(12000);

			await db.insert(rqbUser).values([{
				id: 1,
				createdAt: date,
				name: 'First',
			}, {
				id: 2,
				createdAt: date,
				name: 'Second',
			}]);

			const query = db.query.rqbUser.findMany({
				where: {
					id: {
						eq: sql.placeholder('filter'),
					},
				},
				orderBy: {
					id: 'asc',
				},
			}).prepare('rqb_v2_find_many_placeholders');

			const result = await query.execute({
				filter: 2,
			});

			expect(result).toStrictEqual([{
				_id: expect.stringMatching(/(.*)/),
				id: 2,
				createdAt: date,
				name: 'Second',
			}]);
		} finally {
			await clear(tlsSecurity, dsn);
		}
	});

	test('RQB v2 transaction find first - no rows', async (ctx) => {
		const { db } = ctx.gel;
		try {
			await init(tlsSecurity, dsn);

			await db.transaction(async (db) => {
				const result = await db.query.rqbUser.findFirst();

				expect(result).toStrictEqual(undefined);
			});
		} finally {
			await clear(tlsSecurity, dsn);
		}
	});

	test('RQB v2 transaction find first - multiple rows', async (ctx) => {
		const { db } = ctx.gel;
		try {
			await init(tlsSecurity, dsn);

			const date = new Date(12000);

			await db.insert(rqbUser).values([{
				id: 1,
				createdAt: date,
				name: 'First',
			}, {
				id: 2,
				createdAt: date,
				name: 'Second',
			}]);

			await db.transaction(async (db) => {
				const result = await db.query.rqbUser.findFirst({
					orderBy: {
						id: 'desc',
					},
				});

				expect(result).toStrictEqual({
					_id: expect.stringMatching(/(.*)/),
					id: 2,
					createdAt: date,
					name: 'Second',
				});
			});
		} finally {
			await clear(tlsSecurity, dsn);
		}
	});

	test('RQB v2 transaction find first - with relation', async (ctx) => {
		const { db } = ctx.gel;
		try {
			await init(tlsSecurity, dsn);

			const date = new Date(12000);

			await db.insert(rqbUser).values([{
				id: 1,
				createdAt: date,
				name: 'First',
			}, {
				id: 2,
				createdAt: date,
				name: 'Second',
			}]);

			await db.insert(rqbPost).values([{
				id: 1,
				userId: 1,
				createdAt: date,
				content: null,
			}, {
				id: 2,
				userId: 1,
				createdAt: date,
				content: 'Has message this time',
			}]);

			await db.transaction(async (db) => {
				const result = await db.query.rqbUser.findFirst({
					with: {
						posts: {
							orderBy: {
								id: 'asc',
							},
						},
					},
					orderBy: {
						id: 'asc',
					},
				});

				expect(result).toStrictEqual({
					_id: expect.stringMatching(/(.*)/),
					id: 1,
					createdAt: date,
					name: 'First',
					posts: [{
						_id: expect.stringMatching(/(.*)/),
						id: 1,
						userId: 1,
						createdAt: date,
						content: null,
					}, {
						_id: expect.stringMatching(/(.*)/),
						id: 2,
						userId: 1,
						createdAt: date,
						content: 'Has message this time',
					}],
				});
			});
		} finally {
			await clear(tlsSecurity, dsn);
		}
	});

	test('RQB v2 transaction find first - placeholders', async (ctx) => {
		const { db } = ctx.gel;
		try {
			await init(tlsSecurity, dsn);

			const date = new Date(12000);

			await db.insert(rqbUser).values([{
				id: 1,
				createdAt: date,
				name: 'First',
			}, {
				id: 2,
				createdAt: date,
				name: 'Second',
			}]);

			await db.transaction(async (db) => {
				const query = db.query.rqbUser.findFirst({
					where: {
						id: {
							eq: sql.placeholder('filter'),
						},
					},
					orderBy: {
						id: 'asc',
					},
				}).prepare('rqb_v2_find_first_tx_placeholders');

				const result = await query.execute({
					filter: 2,
				});

				expect(result).toStrictEqual({
					_id: expect.stringMatching(/(.*)/),
					id: 2,
					createdAt: date,
					name: 'Second',
				});
			});
		} finally {
			await clear(tlsSecurity, dsn);
		}
	});

	test('RQB v2 transaction find many - no rows', async (ctx) => {
		const { db } = ctx.gel;
		try {
			await init(tlsSecurity, dsn);

			await db.transaction(async (db) => {
				const result = await db.query.rqbUser.findMany();

				expect(result).toStrictEqual([]);
			});
		} finally {
			await clear(tlsSecurity, dsn);
		}
	});

	test('RQB v2 transaction find many - multiple rows', async (ctx) => {
		const { db } = ctx.gel;
		try {
			await init(tlsSecurity, dsn);

			const date = new Date(12000);

			await db.insert(rqbUser).values([{
				id: 1,
				createdAt: date,
				name: 'First',
			}, {
				id: 2,
				createdAt: date,
				name: 'Second',
			}]);

			await db.transaction(async (db) => {
				const result = await db.query.rqbUser.findMany({
					orderBy: {
						id: 'desc',
					},
				});

				expect(result).toStrictEqual([{
					_id: expect.stringMatching(/(.*)/),
					id: 2,
					createdAt: date,
					name: 'Second',
				}, {
					_id: expect.stringMatching(/(.*)/),
					id: 1,
					createdAt: date,
					name: 'First',
				}]);
			});
		} finally {
			await clear(tlsSecurity, dsn);
		}
	});

	test('RQB v2 transaction find many - with relation', async (ctx) => {
		const { db } = ctx.gel;
		try {
			await init(tlsSecurity, dsn);

			const date = new Date(12000);

			await db.insert(rqbUser).values([{
				id: 1,
				createdAt: date,
				name: 'First',
			}, {
				id: 2,
				createdAt: date,
				name: 'Second',
			}]);

			await db.insert(rqbPost).values([{
				id: 1,
				userId: 1,
				createdAt: date,
				content: null,
			}, {
				id: 2,
				userId: 1,
				createdAt: date,
				content: 'Has message this time',
			}]);

			await db.transaction(async (db) => {
				const result = await db.query.rqbPost.findMany({
					with: {
						author: true,
					},
					orderBy: {
						id: 'asc',
					},
				});

				expect(result).toStrictEqual([{
					_id: expect.stringMatching(/(.*)/),
					id: 1,
					userId: 1,
					createdAt: date,
					content: null,
					author: {
						_id: expect.stringMatching(/(.*)/),
						id: 1,
						createdAt: date,
						name: 'First',
					},
				}, {
					_id: expect.stringMatching(/(.*)/),
					id: 2,
					userId: 1,
					createdAt: date,
					content: 'Has message this time',
					author: {
						_id: expect.stringMatching(/(.*)/),
						id: 1,
						createdAt: date,
						name: 'First',
					},
				}]);
			});
		} finally {
			await clear(tlsSecurity, dsn);
		}
	});

	test('RQB v2 transaction find many - placeholders', async (ctx) => {
		const { db } = ctx.gel;
		try {
			await init(tlsSecurity, dsn);

			const date = new Date(12000);

			await db.insert(rqbUser).values([{
				id: 1,
				createdAt: date,
				name: 'First',
			}, {
				id: 2,
				createdAt: date,
				name: 'Second',
			}]);

			await db.transaction(async (db) => {
				const query = db.query.rqbUser.findMany({
					where: {
						id: {
							eq: sql.placeholder('filter'),
						},
					},
					orderBy: {
						id: 'asc',
					},
				}).prepare('rqb_v2_find_many_placeholders');

				const result = await query.execute({
					filter: 2,
				});

				expect(result).toStrictEqual([{
					_id: expect.stringMatching(/(.*)/),
					id: 2,
					createdAt: date,
					name: 'Second',
				}]);
			});
		} finally {
			await clear(tlsSecurity, dsn);
		}
=======
	test('test force invalidate', async (ctx) => {
		const { db } = ctx.cachedGel;

		const spyInvalidate = vi.spyOn(db.$cache, 'invalidate');
		await db.$cache?.invalidate({ tables: 'users' });
		expect(spyInvalidate).toHaveBeenCalledTimes(1);
	});

	test('default global config - no cache should be hit', async (ctx) => {
		const { db } = ctx.cachedGel;

		// @ts-expect-error
		const spyPut = vi.spyOn(db.$cache, 'put');
		// @ts-expect-error
		const spyGet = vi.spyOn(db.$cache, 'get');
		// @ts-expect-error
		const spyInvalidate = vi.spyOn(db.$cache, 'onMutate');

		await db.select().from(usersTable);

		expect(spyPut).toHaveBeenCalledTimes(0);
		expect(spyGet).toHaveBeenCalledTimes(0);
		expect(spyInvalidate).toHaveBeenCalledTimes(0);
	});

	test('default global config + enable cache on select: get, put', async (ctx) => {
		const { db } = ctx.cachedGel;

		// @ts-expect-error
		const spyPut = vi.spyOn(db.$cache, 'put');
		// @ts-expect-error
		const spyGet = vi.spyOn(db.$cache, 'get');
		// @ts-expect-error
		const spyInvalidate = vi.spyOn(db.$cache, 'onMutate');

		await db.select().from(usersTable).$withCache();

		expect(spyPut).toHaveBeenCalledTimes(1);
		expect(spyGet).toHaveBeenCalledTimes(1);
		expect(spyInvalidate).toHaveBeenCalledTimes(0);
	});

	test('default global config + enable cache on select + write: get, put, onMutate', async (ctx) => {
		const { db } = ctx.cachedGel;

		// @ts-expect-error
		const spyPut = vi.spyOn(db.$cache, 'put');
		// @ts-expect-error
		const spyGet = vi.spyOn(db.$cache, 'get');
		// @ts-expect-error
		const spyInvalidate = vi.spyOn(db.$cache, 'onMutate');

		await db.select().from(usersTable).$withCache({ config: { ex: 1 } });

		expect(spyPut).toHaveBeenCalledTimes(1);
		expect(spyGet).toHaveBeenCalledTimes(1);
		expect(spyInvalidate).toHaveBeenCalledTimes(0);

		spyPut.mockClear();
		spyGet.mockClear();
		spyInvalidate.mockClear();

		await db.insert(usersTable).values({ id1: 1, name: 'John' });

		expect(spyPut).toHaveBeenCalledTimes(0);
		expect(spyGet).toHaveBeenCalledTimes(0);
		expect(spyInvalidate).toHaveBeenCalledTimes(1);
	});

	test('default global config + enable cache on select + disable invalidate: get, put', async (ctx) => {
		const { db } = ctx.cachedGel;

		// @ts-expect-error
		const spyPut = vi.spyOn(db.$cache, 'put');
		// @ts-expect-error
		const spyGet = vi.spyOn(db.$cache, 'get');
		// @ts-expect-error
		const spyInvalidate = vi.spyOn(db.$cache, 'onMutate');

		await db.select().from(usersTable).$withCache({ tag: 'custom', autoInvalidate: false, config: { ex: 1 } });

		expect(spyPut).toHaveBeenCalledTimes(1);
		expect(spyGet).toHaveBeenCalledTimes(1);
		expect(spyInvalidate).toHaveBeenCalledTimes(0);

		await db.insert(usersTable).values({ id1: 1, name: 'John' });

		// invalidate force
		await db.$cache?.invalidate({ tags: ['custom'] });
	});

	test('global: true + disable cache', async (ctx) => {
		const { dbGlobalCached: db } = ctx.cachedGel;

		// @ts-expect-error
		const spyPut = vi.spyOn(db.$cache, 'put');
		// @ts-expect-error
		const spyGet = vi.spyOn(db.$cache, 'get');
		// @ts-expect-error
		const spyInvalidate = vi.spyOn(db.$cache, 'onMutate');

		await db.select().from(usersTable).$withCache(false);

		expect(spyPut).toHaveBeenCalledTimes(0);
		expect(spyGet).toHaveBeenCalledTimes(0);
		expect(spyInvalidate).toHaveBeenCalledTimes(0);
	});

	test('global: true - cache should be hit', async (ctx) => {
		const { dbGlobalCached: db } = ctx.cachedGel;

		// @ts-expect-error
		const spyPut = vi.spyOn(db.$cache, 'put');
		// @ts-expect-error
		const spyGet = vi.spyOn(db.$cache, 'get');
		// @ts-expect-error
		const spyInvalidate = vi.spyOn(db.$cache, 'onMutate');

		await db.select().from(usersTable);

		expect(spyPut).toHaveBeenCalledTimes(1);
		expect(spyGet).toHaveBeenCalledTimes(1);
		expect(spyInvalidate).toHaveBeenCalledTimes(0);
	});

	test('global: true - cache: false on select - no cache hit', async (ctx) => {
		const { dbGlobalCached: db } = ctx.cachedGel;

		// @ts-expect-error
		const spyPut = vi.spyOn(db.$cache, 'put');
		// @ts-expect-error
		const spyGet = vi.spyOn(db.$cache, 'get');
		// @ts-expect-error
		const spyInvalidate = vi.spyOn(db.$cache, 'onMutate');

		await db.select().from(usersTable).$withCache(false);

		expect(spyPut).toHaveBeenCalledTimes(0);
		expect(spyGet).toHaveBeenCalledTimes(0);
		expect(spyInvalidate).toHaveBeenCalledTimes(0);
	});

	test('global: true - disable invalidate - cache hit + no invalidate', async (ctx) => {
		const { dbGlobalCached: db } = ctx.cachedGel;

		// @ts-expect-error
		const spyPut = vi.spyOn(db.$cache, 'put');
		// @ts-expect-error
		const spyGet = vi.spyOn(db.$cache, 'get');
		// @ts-expect-error
		const spyInvalidate = vi.spyOn(db.$cache, 'onMutate');

		await db.select().from(usersTable).$withCache({ autoInvalidate: false });

		expect(spyPut).toHaveBeenCalledTimes(1);
		expect(spyGet).toHaveBeenCalledTimes(1);
		expect(spyInvalidate).toHaveBeenCalledTimes(0);

		spyPut.mockClear();
		spyGet.mockClear();
		spyInvalidate.mockClear();

		await db.insert(usersTable).values({ id1: 1, name: 'John' });

		expect(spyPut).toHaveBeenCalledTimes(0);
		expect(spyGet).toHaveBeenCalledTimes(0);
		expect(spyInvalidate).toHaveBeenCalledTimes(1);
	});

	test('global: true - with custom tag', async (ctx) => {
		const { dbGlobalCached: db } = ctx.cachedGel;

		// @ts-expect-error
		const spyPut = vi.spyOn(db.$cache, 'put');
		// @ts-expect-error
		const spyGet = vi.spyOn(db.$cache, 'get');
		// @ts-expect-error
		const spyInvalidate = vi.spyOn(db.$cache, 'onMutate');

		await db.select().from(usersTable).$withCache({ tag: 'custom', autoInvalidate: false });

		expect(spyPut).toHaveBeenCalledTimes(1);
		expect(spyGet).toHaveBeenCalledTimes(1);
		expect(spyInvalidate).toHaveBeenCalledTimes(0);

		await db.insert(usersTable).values({ id1: 1, name: 'John' });

		// invalidate force
		await db.$cache?.invalidate({ tags: ['custom'] });
	});

	// check select used tables
	test('check simple select used tables', (ctx) => {
		const { db } = ctx.cachedGel;

		// @ts-expect-error
		expect(db.select().from(usersTable).getUsedTables()).toStrictEqual(['users']);
		// @ts-expect-error
		expect(db.select().from(sql`${usersTable}`).getUsedTables()).toStrictEqual(['users']);
	});
	// check select+join used tables
	test('select+join', (ctx) => {
		const { db } = ctx.cachedGel;

		// @ts-expect-error
		expect(db.select().from(usersTable).leftJoin(postsTable, eq(usersTable.id, postsTable.userId)).getUsedTables())
			.toStrictEqual(['users', 'posts']);
		expect(
			// @ts-expect-error
			db.select().from(sql`${usersTable}`).leftJoin(postsTable, eq(usersTable.id, postsTable.userId)).getUsedTables(),
		).toStrictEqual(['users', 'posts']);
	});
	// check select+2join used tables
	test('select+2joins', (ctx) => {
		const { db } = ctx.cachedGel;

		expect(
			db.select().from(usersTable).leftJoin(
				postsTable,
				eq(usersTable.id1, postsTable.userId),
			).leftJoin(
				alias(postsTable, 'post2'),
				eq(usersTable.id1, postsTable.userId),
			)
				// @ts-expect-error
				.getUsedTables(),
		)
			.toStrictEqual(['users', 'posts']);
		expect(
			db.select().from(sql`${usersTable}`).leftJoin(postsTable, eq(usersTable.id1, postsTable.userId)).leftJoin(
				alias(postsTable, 'post2'),
				eq(usersTable.id1, postsTable.userId),
				// @ts-expect-error
			).getUsedTables(),
		).toStrictEqual(['users', 'posts']);
	});
	// select subquery used tables
	test('select+join', (ctx) => {
		const { db } = ctx.cachedGel;

		const sq = db.select().from(usersTable).where(eq(usersTable.id1, 42)).as('sq');

		// @ts-expect-error
		expect(db.select().from(sq).getUsedTables()).toStrictEqual(['users']);
>>>>>>> 8b8d78ec
	});
});<|MERGE_RESOLUTION|>--- conflicted
+++ resolved
@@ -90,13 +90,9 @@
 const ENABLE_LOGGING = false;
 
 let client: Client;
-<<<<<<< HEAD
 let db: GelJsDatabase<never, typeof relations>;
-=======
-let db: GelJsDatabase;
 let dbGlobalCached: GelJsDatabase;
 let cachedDb: GelJsDatabase;
->>>>>>> 8b8d78ec
 const tlsSecurity: string = 'insecure';
 let dsn: string;
 let container: Docker.Container | undefined;
@@ -240,10 +236,7 @@
 			client?.close();
 		},
 	});
-<<<<<<< HEAD
 	db = drizzle(client, { logger: ENABLE_LOGGING, relations });
-=======
-	db = drizzle(client, { logger: ENABLE_LOGGING });
 	cachedDb = drizzle(client, {
 		logger: ENABLE_LOGGING,
 		cache: new TestCache(),
@@ -252,7 +245,6 @@
 		logger: ENABLE_LOGGING,
 		cache: new TestGlobalCache(),
 	});
->>>>>>> 8b8d78ec
 
 	dsn = connectionString;
 });
@@ -5013,7 +5005,6 @@
 		expect(inserted).toEqual([{ id1: 1, name: 'John' }]);
 	});
 
-<<<<<<< HEAD
 	test('RQB v2 simple find first - no rows', async (ctx) => {
 		const { db } = ctx.gel;
 		try {
@@ -5666,7 +5657,8 @@
 		} finally {
 			await clear(tlsSecurity, dsn);
 		}
-=======
+	});
+
 	test('test force invalidate', async (ctx) => {
 		const { db } = ctx.cachedGel;
 
@@ -5911,6 +5903,5 @@
 
 		// @ts-expect-error
 		expect(db.select().from(sq).getUsedTables()).toStrictEqual(['users']);
->>>>>>> 8b8d78ec
 	});
 });