import { SQL as BunSQL } from 'bun';
import { afterAll, afterEach, beforeAll, beforeEach, expect, test } from 'bun:test';
import type Docker from 'dockerode';
// eslint-disable-next-line @typescript-eslint/consistent-type-imports
import {
	and,
	arrayContained,
	arrayContains,
	arrayOverlaps,
	asc,
	avg,
	avgDistinct,
	count,
	countDistinct,
	eq,
	Equal,
	exists,
	getTableColumns,
	gt,
	gte,
	ilike,
	inArray,
	is,
	lt,
	max,
	min,
	notInArray,
	or,
	SQL,
	sql,
	SQLWrapper,
	sum,
	sumDistinct,
	TransactionRollbackError,
} from 'drizzle-orm';
import { drizzle } from 'drizzle-orm/bun-sql';
import type { BunSQLDatabase } from 'drizzle-orm/bun-sql/postgres';
import { authenticatedRole, crudPolicy } from 'drizzle-orm/neon';
import { usersSync } from 'drizzle-orm/neon/neon-auth';
import type { PgColumn, PgDatabase, PgQueryResultHKT } from 'drizzle-orm/pg-core';
import {
	alias,
	bigint,
	bigserial,
	boolean,
	char,
	cidr,
	date,
	doublePrecision,
	except,
	exceptAll,
	foreignKey,
	getMaterializedViewConfig,
	getTableConfig,
	getViewConfig,
	index,
	inet,
	integer,
	intersect,
	intersectAll,
	interval,
	json,
	jsonb,
	line,
	macaddr,
	macaddr8,
	numeric,
	PgDialect,
	pgEnum,
	pgMaterializedView,
	PgPolicy,
	pgPolicy,
	pgSchema,
	pgTable,
	pgTableCreator,
	pgView,
	point,
	primaryKey,
	real,
	serial,
	smallint,
	smallserial,
	text,
	time,
	timestamp,
	union,
	unionAll,
	unique,
<<<<<<< HEAD
=======
	uniqueKeyName,
	uuid,
	uuid as pgUuid,
>>>>>>> 7722e6ab
	varchar,
} from 'drizzle-orm/pg-core';
import { clear, init, rqbPost, rqbUser } from '~/pg/schema';
import { Expect } from '~/utils';
import { relations } from '../pg/relations';

export const usersTable = pgTable('users', {
	id: serial('id' as string).primaryKey(),
	name: text('name').notNull(),
	verified: boolean('verified').notNull().default(false),
	jsonb: jsonb('jsonb').$type<string[]>(),
	createdAt: timestamp('created_at', { withTimezone: true }).notNull().defaultNow(),
});

const usersOnUpdate = pgTable('users_on_update', {
	id: serial('id').primaryKey(),
	name: text('name').notNull(),
	updateCounter: integer('update_counter').default(sql`1`).$onUpdateFn(() => sql`update_counter + 1`),
	updatedAt: timestamp('updated_at', { mode: 'date', precision: 3 }).$onUpdate(() => new Date()),
	alwaysNull: text('always_null').$type<string | null>().$onUpdate(() => null),
});

const citiesTable = pgTable('cities', {
	id: serial('id').primaryKey(),
	name: text('name').notNull(),
	state: char('state', { length: 2 }),
});

const cities2Table = pgTable('cities', {
	id: serial('id').primaryKey(),
	name: text('name').notNull(),
});

const users2Table = pgTable('users2', {
	id: serial('id').primaryKey(),
	name: text('name').notNull(),
	cityId: integer('city_id').references(() => citiesTable.id),
});

const coursesTable = pgTable('courses', {
	id: serial('id').primaryKey(),
	name: text('name').notNull(),
	categoryId: integer('category_id').references(() => courseCategoriesTable.id),
});

const courseCategoriesTable = pgTable('course_categories', {
	id: serial('id').primaryKey(),
	name: text('name').notNull(),
});

const orders = pgTable('orders', {
	id: serial('id').primaryKey(),
	region: text('region').notNull(),
	product: text('product').notNull().$default(() => 'random_string'),
	amount: integer('amount').notNull(),
	quantity: integer('quantity').notNull(),
});

const network = pgTable('network_table', {
	inet: inet('inet').notNull(),
	cidr: cidr('cidr').notNull(),
	macaddr: macaddr('macaddr').notNull(),
	macaddr8: macaddr8('macaddr8').notNull(),
});

const salEmp = pgTable('sal_emp', {
	name: text('name'),
	payByQuarter: integer('pay_by_quarter').array(),
	schedule: text('schedule').array().array(),
});

const _tictactoe = pgTable('tictactoe', {
	squares: integer('squares').array(3).array(3),
});

export const usersMigratorTable = pgTable('users12', {
	id: serial('id').primaryKey(),
	name: text('name').notNull(),
	email: text('email').notNull(),
});

// To test aggregate functions
const aggregateTable = pgTable('aggregate_table', {
	id: serial('id').notNull(),
	name: text('name').notNull(),
	a: integer('a'),
	b: integer('b'),
	c: integer('c'),
	nullOnly: integer('null_only'),
});

// To test another schema and multischema
export const mySchema = pgSchema('mySchema');

export const usersMySchemaTable = mySchema.table('users', {
	id: serial('id').primaryKey(),
	name: text('name').notNull(),
	verified: boolean('verified').notNull().default(false),
	jsonb: jsonb('jsonb').$type<string[]>(),
	createdAt: timestamp('created_at', { withTimezone: true }).notNull().defaultNow(),
});

const citiesMySchemaTable = mySchema.table('cities', {
	id: serial('id').primaryKey(),
	name: text('name').notNull(),
	state: char('state', { length: 2 }),
});

const users2MySchemaTable = mySchema.table('users2', {
	id: serial('id').primaryKey(),
	name: text('name').notNull(),
	cityId: integer('city_id').references(() => citiesTable.id),
});

const jsonTestTable = pgTable('jsontest', {
	id: serial('id').primaryKey(),
	json: json('json').$type<{ string: string; number: number }>(),
	jsonb: jsonb('jsonb').$type<{ string: string; number: number }>(),
});

<<<<<<< HEAD
let pgContainer: Docker.Container | undefined; // oxlint-disable-line no-unassigned-vars
=======
const en = pgEnum('en', ['enVal1', 'enVal2']);

const allTypesTable = pgTable('all_types', {
	serial: serial('serial'),
	bigserial53: bigserial('bigserial53', {
		mode: 'number',
	}),
	bigserial64: bigserial('bigserial64', {
		mode: 'bigint',
	}),
	int: integer('int'),
	bigint53: bigint('bigint53', {
		mode: 'number',
	}),
	bigint64: bigint('bigint64', {
		mode: 'bigint',
	}),
	bool: boolean('bool'),
	char: char('char'),
	cidr: cidr('cidr'),
	date: date('date', {
		mode: 'date',
	}),
	dateStr: date('date_str', {
		mode: 'string',
	}),
	double: doublePrecision('double'),
	enum: en('enum'),
	inet: inet('inet'),
	interval: interval('interval'),
	json: json('json'),
	jsonb: jsonb('jsonb'),
	line: line('line', {
		mode: 'abc',
	}),
	lineTuple: line('line_tuple', {
		mode: 'tuple',
	}),
	macaddr: macaddr('macaddr'),
	macaddr8: macaddr8('macaddr8'),
	numeric: numeric('numeric'),
	numericNum: numeric('numeric_num', {
		mode: 'number',
	}),
	numericBig: numeric('numeric_big', {
		mode: 'bigint',
	}),
	point: point('point', {
		mode: 'xy',
	}),
	pointTuple: point('point_tuple', {
		mode: 'tuple',
	}),
	real: real('real'),
	smallint: smallint('smallint'),
	smallserial: smallserial('smallserial'),
	text: text('text'),
	time: time('time'),
	timestamp: timestamp('timestamp', {
		mode: 'date',
	}),
	timestampTz: timestamp('timestamp_tz', {
		mode: 'date',
		withTimezone: true,
	}),
	timestampStr: timestamp('timestamp_str', {
		mode: 'string',
	}),
	timestampTzStr: timestamp('timestamp_tz_str', {
		mode: 'string',
		withTimezone: true,
	}),
	uuid: uuid('uuid'),
	varchar: varchar('varchar'),
	arrint: integer('arrint').array(),
	arrbigint53: bigint('arrbigint53', {
		mode: 'number',
	}).array(),
	arrbigint64: bigint('arrbigint64', {
		mode: 'bigint',
	}).array(),
	arrbool: boolean('arrbool').array(),
	arrchar: char('arrchar').array(),
	arrcidr: cidr('arrcidr').array(),
	arrdate: date('arrdate', {
		mode: 'date',
	}).array(),
	arrdateStr: date('arrdate_str', {
		mode: 'string',
	}).array(),
	arrdouble: doublePrecision('arrdouble').array(),
	arrenum: en('arrenum').array(),
	arrinet: inet('arrinet').array(),
	arrinterval: interval('arrinterval').array(),
	arrjson: json('arrjson').array(),
	arrjsonb: jsonb('arrjsonb').array(),
	arrline: line('arrline', {
		mode: 'abc',
	}).array(),
	arrlineTuple: line('arrline_tuple', {
		mode: 'tuple',
	}).array(),
	arrmacaddr: macaddr('arrmacaddr').array(),
	arrmacaddr8: macaddr8('arrmacaddr8').array(),
	arrnumeric: numeric('arrnumeric').array(),
	arrnumericNum: numeric('arrnumeric_num', {
		mode: 'number',
	}).array(),
	arrnumericBig: numeric('arrnumeric_big', {
		mode: 'bigint',
	}).array(),
	arrpoint: point('arrpoint', {
		mode: 'xy',
	}).array(),
	arrpointTuple: point('arrpoint_tuple', {
		mode: 'tuple',
	}).array(),
	arrreal: real('arrreal').array(),
	arrsmallint: smallint('arrsmallint').array(),
	arrtext: text('arrtext').array(),
	arrtime: time('arrtime').array(),
	arrtimestamp: timestamp('arrtimestamp', {
		mode: 'date',
	}).array(),
	arrtimestampTz: timestamp('arrtimestamp_tz', {
		mode: 'date',
		withTimezone: true,
	}).array(),
	arrtimestampStr: timestamp('arrtimestamp_str', {
		mode: 'string',
	}).array(),
	arrtimestampTzStr: timestamp('arrtimestamp_tz_str', {
		mode: 'string',
		withTimezone: true,
	}).array(),
	arruuid: uuid('arruuid').array(),
	arrvarchar: varchar('arrvarchar').array(),
});

// oxlint-disable-next-line no-unassigned-vars
let pgContainer: Docker.Container | undefined;
>>>>>>> 7722e6ab

afterAll(async () => {
	await pgContainer?.stop().catch(console.error);
});

let db: BunSQLDatabase<never, typeof relations>;

beforeAll(async () => {
	const connectionString = process.env['PG_CONNECTION_STRING']!;
	const connClient = new BunSQL(connectionString, { max: 1 });
	await connClient.unsafe(`select 1`);

	db = drizzle({ client: connClient, logger: false, relations });
});

beforeEach(async () => {
	await db.execute(sql`drop schema if exists public cascade`);
	await db.execute(sql`drop schema if exists ${mySchema} cascade`);
	await db.execute(sql`create schema public`);
	await db.execute(sql`create schema if not exists custom_migrations`);
	await db.execute(sql`create schema ${mySchema}`);
	// public users
	await db.execute(
		sql`
			create table users (
				id serial primary key,
				name text not null,
				verified boolean not null default false,
				jsonb jsonb,
				created_at timestamptz not null default now()
			)
		`,
	);
	// public cities
	await db.execute(
		sql`
			create table cities (
				id serial primary key,
				name text not null,
				state char(2)
			)
		`,
	);
	// public users2
	await db.execute(
		sql`
			create table users2 (
				id serial primary key,
				name text not null,
				city_id integer references cities(id)
			)
		`,
	);
	await db.execute(
		sql`
			create table course_categories (
				id serial primary key,
				name text not null
			)
		`,
	);
	await db.execute(
		sql`
			create table courses (
				id serial primary key,
				name text not null,
				category_id integer references course_categories(id)
			)
		`,
	);
	await db.execute(
		sql`
			create table orders (
				id serial primary key,
				region text not null,
				product text not null,
				amount integer not null,
				quantity integer not null
			)
		`,
	);
	await db.execute(
		sql`
			create table network_table (
				inet inet not null,
				cidr cidr not null,
				macaddr macaddr not null,
				macaddr8 macaddr8 not null
			)
		`,
	);
	await db.execute(
		sql`
			create table sal_emp (
				name text not null,
				pay_by_quarter integer[] not null,
				schedule text[][] not null
			)
		`,
	);
	await db.execute(
		sql`
			create table tictactoe (
				squares integer[3][3] not null
			)
		`,
	);
	// // mySchema users
	await db.execute(
		sql`
			create table ${usersMySchemaTable} (
				id serial primary key,
				name text not null,
				verified boolean not null default false,
				jsonb jsonb,
				created_at timestamptz not null default now()
			)
		`,
	);
	// mySchema cities
	await db.execute(
		sql`
			create table ${citiesMySchemaTable} (
				id serial primary key,
				name text not null,
				state char(2)
			)
		`,
	);
	// mySchema users2
	await db.execute(
		sql`
			create table ${users2MySchemaTable} (
				id serial primary key,
				name text not null,
				city_id integer references "mySchema".cities(id)
			)
		`,
	);

	await db.execute(
		sql`
			create table jsontest (
				id serial primary key,
				json json,
				jsonb jsonb
			)
		`,
	);
});

afterEach(async () => {
	await db.execute(sql`drop schema if exists custom_migrations cascade`);
});

async function setupSetOperationTest(db: PgDatabase<PgQueryResultHKT, any, any>) {
	await db.execute(sql`drop table if exists users2`);
	await db.execute(sql`drop table if exists cities`);
	await db.execute(
		sql`
			create table cities (
				id serial primary key,
				name text not null
			)
		`,
	);
	await db.execute(
		sql`
			create table users2 (
				id serial primary key,
				name text not null,
				city_id integer references cities(id)
			)
		`,
	);

	await db.insert(cities2Table).values([
		{ id: 1, name: 'New York' },
		{ id: 2, name: 'London' },
		{ id: 3, name: 'Tampa' },
	]);

	await db.insert(users2Table).values([
		{ id: 1, name: 'John', cityId: 1 },
		{ id: 2, name: 'Jane', cityId: 2 },
		{ id: 3, name: 'Jack', cityId: 3 },
		{ id: 4, name: 'Peter', cityId: 3 },
		{ id: 5, name: 'Ben', cityId: 2 },
		{ id: 6, name: 'Jill', cityId: 1 },
		{ id: 7, name: 'Mary', cityId: 2 },
		{ id: 8, name: 'Sally', cityId: 1 },
	]);
}

async function setupAggregateFunctionsTest(db: PgDatabase<PgQueryResultHKT, any, any>) {
	await db.execute(sql`drop table if exists "aggregate_table"`);
	await db.execute(
		sql`
			create table "aggregate_table" (
				"id" serial not null,
				"name" text not null,
				"a" integer,
				"b" integer,
				"c" integer,
				"null_only" integer
			);
		`,
	);
	await db.insert(aggregateTable).values([
		{ name: 'value 1', a: 5, b: 10, c: 20 },
		{ name: 'value 1', a: 5, b: 20, c: 30 },
		{ name: 'value 2', a: 10, b: 50, c: 60 },
		{ name: 'value 3', a: 20, b: 20, c: null },
		{ name: 'value 4', a: null, b: 90, c: 120 },
		{ name: 'value 5', a: 80, b: 10, c: null },
		{ name: 'value 6', a: null, b: null, c: 150 },
	]);
}

test('table configs: unique third param', async () => {
	const cities1Table = pgTable('cities1', {
		id: serial('id').primaryKey(),
		name: text('name').notNull(),
		state: char('state', { length: 2 }),
	}, (t) => [unique('custom_name').on(t.name, t.state).nullsNotDistinct(), unique('custom_name1').on(t.name, t.state)]);

	const tableConfig = getTableConfig(cities1Table);

	expect(tableConfig.uniqueConstraints).toHaveLength(2);

	expect(tableConfig.uniqueConstraints[0]?.name).toBe('custom_name');
	expect(tableConfig.uniqueConstraints[0]?.nullsNotDistinct).toBe(true);
	expect(tableConfig.uniqueConstraints[0]?.columns.map((t) => t.name)).toEqual(['name', 'state']);

	expect(tableConfig.uniqueConstraints[1]?.name).toBe('custom_name1');
	expect(tableConfig.uniqueConstraints[1]?.nullsNotDistinct).toBe(false);
	expect(tableConfig.uniqueConstraints[1]?.columns.map((t) => t.name)).toEqual(['name', 'state']);
});

test('table configs: unique in column', async () => {
	const cities1Table = pgTable('cities1', {
		id: serial('id').primaryKey(),
		name: text('name').notNull().unique(),
		state: char('state', { length: 2 }).unique('custom'),
		field: char('field', { length: 2 }).unique('custom_field', { nulls: 'not distinct' }),
	});

	const tableConfig = getTableConfig(cities1Table);

	const columnName = tableConfig.columns.find((it) => it.name === 'name');

	expect(columnName?.uniqueName).toBe(undefined);
	expect(columnName?.isUnique).toBe(true);

	const columnState = tableConfig.columns.find((it) => it.name === 'state');
	expect(columnState?.uniqueName).toBe('custom');
	expect(columnState?.isUnique).toBe(true);

	const columnField = tableConfig.columns.find((it) => it.name === 'field');
	expect(columnField?.uniqueName).toBe('custom_field');
	expect(columnField?.isUnique).toBe(true);
	expect(columnField?.uniqueType).toBe('not distinct');
});

test('table config: foreign keys name', async () => {
	const table = pgTable('cities', {
		id: serial('id').primaryKey(),
		name: text('name').notNull(),
		state: text('state'),
	}, (t) => [foreignKey({ foreignColumns: [t.id], columns: [t.id], name: 'custom_fk' })]);

	const tableConfig = getTableConfig(table);

	expect(tableConfig.foreignKeys).toHaveLength(1);
	expect(tableConfig.foreignKeys[0]!.getName()).toBe('custom_fk');
});

test('table config: primary keys name', async () => {
	const table = pgTable('cities', {
		id: serial('id').primaryKey(),
		name: text('name').notNull(),
		state: text('state'),
	}, (t) => [
		primaryKey({ columns: [t.id, t.name], name: 'custom_pk' }),
	]);

	const tableConfig = getTableConfig(table);

	expect(tableConfig.primaryKeys).toHaveLength(1);
	expect(tableConfig.primaryKeys[0]!.getName()).toBe('custom_pk');
});

test('select all fields', async () => {
	const now = Date.now();

	await db.insert(usersTable).values({ name: 'John' });
	const result = await db.select().from(usersTable);

	expect(result[0]!.createdAt).toBeInstanceOf(Date);
	expect(Math.abs(result[0]!.createdAt.getTime() - now)).toBeLessThan(100);
	expect(result).toEqual([{ id: 1, name: 'John', verified: false, jsonb: null, createdAt: result[0]!.createdAt }]);
});

test('select sql', async () => {
	await db.insert(usersTable).values({ name: 'John' });
	const users = await db
		.select({
			name: sql`upper(${usersTable.name})`,
		})
		.from(usersTable);

	expect(users).toEqual([{ name: 'JOHN' }]);
});

test('select typed sql', async () => {
	await db.insert(usersTable).values({ name: 'John' });

	const users = await db.select({
		name: sql<string>`upper(${usersTable.name})`,
	}).from(usersTable);

	expect(users).toEqual([{ name: 'JOHN' }]);
});

test('select with empty array in inArray', async () => {
	await db.insert(usersTable).values([{ name: 'John' }, { name: 'Jane' }, { name: 'Jane' }]);
	const result = await db
		.select({
			name: sql`upper(${usersTable.name})`,
		})
		.from(usersTable)
		.where(inArray(usersTable.id, []));

	expect(result).toEqual([]);
});

test('select with empty array in notInArray', async () => {
	await db.insert(usersTable).values([{ name: 'John' }, { name: 'Jane' }, { name: 'Jane' }]);
	const result = await db
		.select({
			name: sql`upper(${usersTable.name})`,
		})
		.from(usersTable)
		.where(notInArray(usersTable.id, []));

	expect(result).toEqual([{ name: 'JOHN' }, { name: 'JANE' }, { name: 'JANE' }]);
});

test('$default function', async () => {
	const insertedOrder = await db.insert(orders).values({ id: 1, region: 'Ukraine', amount: 1, quantity: 1 })
		.returning();
	const selectedOrder = await db.select().from(orders);

	expect(insertedOrder).toEqual([{
		id: 1,
		amount: 1,
		quantity: 1,
		region: 'Ukraine',
		product: 'random_string',
	}]);

	expect(selectedOrder).toEqual([{
		id: 1,
		amount: 1,
		quantity: 1,
		region: 'Ukraine',
		product: 'random_string',
	}]);
});

test('select distinct', async () => {
	const usersDistinctTable = pgTable('users_distinct', {
		id: integer('id').notNull(),
		name: text('name').notNull(),
		age: integer('age').notNull(),
	});

	await db.execute(sql`drop table if exists ${usersDistinctTable}`);
	await db.execute(sql`create table ${usersDistinctTable} (id integer, name text, age integer)`);

	await db.insert(usersDistinctTable).values([
		{ id: 1, name: 'John', age: 24 },
		{ id: 1, name: 'John', age: 24 },
		{ id: 2, name: 'John', age: 25 },
		{ id: 1, name: 'Jane', age: 24 },
		{ id: 1, name: 'Jane', age: 26 },
	]);
	const users1 = await db.selectDistinct().from(usersDistinctTable).orderBy(
		usersDistinctTable.id,
		usersDistinctTable.name,
	);
	const users2 = await db.selectDistinctOn([usersDistinctTable.id]).from(usersDistinctTable).orderBy(
		usersDistinctTable.id,
	);
	const users3 = await db.selectDistinctOn([usersDistinctTable.name], { name: usersDistinctTable.name }).from(
		usersDistinctTable,
	).orderBy(usersDistinctTable.name);
	const users4 = await db.selectDistinctOn([usersDistinctTable.id, usersDistinctTable.age]).from(
		usersDistinctTable,
	).orderBy(usersDistinctTable.id, usersDistinctTable.age);

	await db.execute(sql`drop table ${usersDistinctTable}`);

	expect(users1).toEqual([
		{ id: 1, name: 'Jane', age: 24 },
		{ id: 1, name: 'Jane', age: 26 },
		{ id: 1, name: 'John', age: 24 },
		{ id: 2, name: 'John', age: 25 },
	]);

	expect(users2).toHaveLength(2);
	expect(users2[0]?.id).toBe(1);
	expect(users2[1]?.id).toBe(2);

	expect(users3).toHaveLength(2);
	expect(users3[0]?.name).toBe('Jane');
	expect(users3[1]?.name).toBe('John');

	expect(users4).toEqual([
		{ id: 1, name: 'John', age: 24 },
		{ id: 1, name: 'Jane', age: 26 },
		{ id: 2, name: 'John', age: 25 },
	]);
});

test('insert returning sql', async () => {
	const users = await db
		.insert(usersTable)
		.values({ name: 'John' })
		.returning({
			name: sql`upper(${usersTable.name})`,
		});

	expect(users).toEqual([{ name: 'JOHN' }]);
});

test('delete returning sql', async () => {
	await db.insert(usersTable).values({ name: 'John' });
	const users = await db
		.delete(usersTable)
		.where(eq(usersTable.name, 'John'))
		.returning({
			name: sql`upper(${usersTable.name})`,
		});

	expect(users).toEqual([{ name: 'JOHN' }]);
});

test('update returning sql', async () => {
	await db.insert(usersTable).values({ name: 'John' });
	const users = await db
		.update(usersTable)
		.set({ name: 'Jane' })
		.where(eq(usersTable.name, 'John'))
		.returning({
			name: sql`upper(${usersTable.name})`,
		});

	expect(users).toEqual([{ name: 'JANE' }]);
});

test('update with returning all fields', async () => {
	const now = Date.now();

	await db.insert(usersTable).values({ name: 'John' });
	const users = await db
		.update(usersTable)
		.set({ name: 'Jane' })
		.where(eq(usersTable.name, 'John'))
		.returning();

	expect(users[0]!.createdAt).toBeInstanceOf(Date);
	expect(Math.abs(users[0]!.createdAt.getTime() - now)).toBeLessThan(100);
	expect(users).toEqual([
		{ id: 1, name: 'Jane', verified: false, jsonb: null, createdAt: users[0]!.createdAt },
	]);
});

test('update with returning partial', async () => {
	await db.insert(usersTable).values({ name: 'John' });
	const users = await db
		.update(usersTable)
		.set({ name: 'Jane' })
		.where(eq(usersTable.name, 'John'))
		.returning({
			id: usersTable.id,
			name: usersTable.name,
		});

	expect(users).toEqual([{ id: 1, name: 'Jane' }]);
});

test('delete with returning all fields', async () => {
	const now = Date.now();

	await db.insert(usersTable).values({ name: 'John' });
	const users = await db.delete(usersTable).where(eq(usersTable.name, 'John')).returning();

	expect(users[0]!.createdAt).toBeInstanceOf(Date);
	expect(Math.abs(users[0]!.createdAt.getTime() - now)).toBeLessThan(100);
	expect(users).toEqual([
		{ id: 1, name: 'John', verified: false, jsonb: null, createdAt: users[0]!.createdAt },
	]);
});

test('delete with returning partial', async () => {
	await db.insert(usersTable).values({ name: 'John' });
	const users = await db.delete(usersTable).where(eq(usersTable.name, 'John')).returning({
		id: usersTable.id,
		name: usersTable.name,
	});

	expect(users).toEqual([{ id: 1, name: 'John' }]);
});

test('insert + select', async () => {
	await db.insert(usersTable).values({ name: 'John' });
	const result = await db.select().from(usersTable);
	expect(result).toEqual([
		{ id: 1, name: 'John', verified: false, jsonb: null, createdAt: result[0]!.createdAt },
	]);

	await db.insert(usersTable).values({ name: 'Jane' });
	const result2 = await db.select().from(usersTable);
	expect(result2).toEqual([
		{ id: 1, name: 'John', verified: false, jsonb: null, createdAt: result2[0]!.createdAt },
		{ id: 2, name: 'Jane', verified: false, jsonb: null, createdAt: result2[1]!.createdAt },
	]);
});

test('json insert', async () => {
	await db.insert(usersTable).values({ name: 'John', jsonb: ['foo', 'bar'] });
	const result = await db
		.select({
			id: usersTable.id,
			name: usersTable.name,
			jsonb: usersTable.jsonb,
		})
		.from(usersTable);

	expect(result).toEqual([{ id: 1, name: 'John', jsonb: ['foo', 'bar'] }]);
});

test('char insert', async () => {
	await db.insert(citiesTable).values({ name: 'Austin', state: 'TX' });
	const result = await db
		.select({ id: citiesTable.id, name: citiesTable.name, state: citiesTable.state })
		.from(citiesTable);

	expect(result).toEqual([{ id: 1, name: 'Austin', state: 'TX' }]);
});

test('char update', async () => {
	await db.insert(citiesTable).values({ name: 'Austin', state: 'TX' });
	await db.update(citiesTable).set({ name: 'Atlanta', state: 'GA' }).where(eq(citiesTable.id, 1));
	const result = await db
		.select({ id: citiesTable.id, name: citiesTable.name, state: citiesTable.state })
		.from(citiesTable);

	expect(result).toEqual([{ id: 1, name: 'Atlanta', state: 'GA' }]);
});

test('char delete', async () => {
	await db.insert(citiesTable).values({ name: 'Austin', state: 'TX' });
	await db.delete(citiesTable).where(eq(citiesTable.state, 'TX'));
	const result = await db
		.select({ id: citiesTable.id, name: citiesTable.name, state: citiesTable.state })
		.from(citiesTable);

	expect(result).toEqual([]);
});

test('insert with overridden default values', async () => {
	await db.insert(usersTable).values({ name: 'John', verified: true });
	const result = await db.select().from(usersTable);

	expect(result).toEqual([
		{ id: 1, name: 'John', verified: true, jsonb: null, createdAt: result[0]!.createdAt },
	]);
});

test('insert many', async () => {
	await db
		.insert(usersTable)
		.values([
			{ name: 'John' },
			{ name: 'Bruce', jsonb: ['foo', 'bar'] },
			{ name: 'Jane' },
			{ name: 'Austin', verified: true },
		]);
	const result = await db
		.select({
			id: usersTable.id,
			name: usersTable.name,
			jsonb: usersTable.jsonb,
			verified: usersTable.verified,
		})
		.from(usersTable);

	expect(result).toEqual([
		{ id: 1, name: 'John', jsonb: null, verified: false },
		{ id: 2, name: 'Bruce', jsonb: ['foo', 'bar'], verified: false },
		{ id: 3, name: 'Jane', jsonb: null, verified: false },
		{ id: 4, name: 'Austin', jsonb: null, verified: true },
	]);
});

test('insert many with returning', async () => {
	const result = await db
		.insert(usersTable)
		.values([
			{ name: 'John' },
			{ name: 'Bruce', jsonb: ['foo', 'bar'] },
			{ name: 'Jane' },
			{ name: 'Austin', verified: true },
		])
		.returning({
			id: usersTable.id,
			name: usersTable.name,
			jsonb: usersTable.jsonb,
			verified: usersTable.verified,
		});

	expect(result).toEqual([
		{ id: 1, name: 'John', jsonb: null, verified: false },
		{ id: 2, name: 'Bruce', jsonb: ['foo', 'bar'], verified: false },
		{ id: 3, name: 'Jane', jsonb: null, verified: false },
		{ id: 4, name: 'Austin', jsonb: null, verified: true },
	]);
});

test('select with group by as field', async () => {
	await db.insert(usersTable).values([{ name: 'John' }, { name: 'Jane' }, { name: 'Jane' }]);

	const result = await db
		.select({ name: usersTable.name })
		.from(usersTable)
		.groupBy(usersTable.name);

	expect(result).toEqual([{ name: 'Jane' }, { name: 'John' }]);
});

test('select with exists', async () => {
	await db.insert(usersTable).values([{ name: 'John' }, { name: 'Jane' }, { name: 'Jane' }]);

	const user = alias(usersTable, 'user');
	const result = await db.select({ name: usersTable.name }).from(usersTable).where(
		exists(
			db.select({ one: sql`1` }).from(user).where(and(eq(usersTable.name, 'John'), eq(user.id, usersTable.id))),
		),
	);

	expect(result).toEqual([{ name: 'John' }]);
});

test('select with group by as sql', async () => {
	await db.insert(usersTable).values([{ name: 'John' }, { name: 'Jane' }, { name: 'Jane' }]);

	const result = await db
		.select({ name: usersTable.name })
		.from(usersTable)
		.groupBy(sql`${usersTable.name}`);

	expect(result).toEqual([{ name: 'Jane' }, { name: 'John' }]);
});

test('select with group by as sql + column', async () => {
	await db.insert(usersTable).values([{ name: 'John' }, { name: 'Jane' }, { name: 'Jane' }]);

	const result = await db
		.select({ name: usersTable.name })
		.from(usersTable)
		.groupBy(sql`${usersTable.name}`, usersTable.id);

	expect(result).toEqual([{ name: 'Jane' }, { name: 'Jane' }, { name: 'John' }]);
});

test('select with group by as column + sql', async () => {
	await db.insert(usersTable).values([{ name: 'John' }, { name: 'Jane' }, { name: 'Jane' }]);

	const result = await db
		.select({ name: usersTable.name })
		.from(usersTable)
		.groupBy(usersTable.id, sql`${usersTable.name}`);

	expect(result).toEqual([{ name: 'Jane' }, { name: 'Jane' }, { name: 'John' }]);
});

test('select with group by complex query', async () => {
	await db.insert(usersTable).values([{ name: 'John' }, { name: 'Jane' }, { name: 'Jane' }]);

	const result = await db
		.select({ name: usersTable.name })
		.from(usersTable)
		.groupBy(usersTable.id, sql`${usersTable.name}`)
		.orderBy(asc(usersTable.name))
		.limit(1);

	expect(result).toEqual([{ name: 'Jane' }]);
});

test('build query', async () => {
	const query = db
		.select({ id: usersTable.id, name: usersTable.name })
		.from(usersTable)
		.groupBy(usersTable.id, usersTable.name)
		.toSQL();

	expect(query).toEqual({
		sql: 'select "id", "name" from "users" group by "users"."id", "users"."name"',
		params: [],
	});
});

test('insert sql', async () => {
	await db.insert(usersTable).values({ name: sql`${'John'}` });
	const result = await db.select({ id: usersTable.id, name: usersTable.name }).from(usersTable);
	expect(result).toEqual([{ id: 1, name: 'John' }]);
});

test('partial join with alias', async () => {
	const customerAlias = alias(usersTable, 'customer');

	await db.insert(usersTable).values([{ id: 10, name: 'Ivan' }, { id: 11, name: 'Hans' }]);
	const result = await db
		.select({
			user: {
				id: usersTable.id,
				name: usersTable.name,
			},
			customer: {
				id: customerAlias.id,
				name: customerAlias.name,
			},
		})
		.from(usersTable)
		.leftJoin(customerAlias, eq(customerAlias.id, 11))
		.where(eq(usersTable.id, 10));

	expect(result).toEqual([
		{
			user: { id: 10, name: 'Ivan' },
			customer: { id: 11, name: 'Hans' },
		},
	]);
});

test('full join with alias', async () => {
	const pgTable = pgTableCreator((name) => `prefixed_${name}`);

	const users = pgTable('users', {
		id: serial('id').primaryKey(),
		name: text('name').notNull(),
	});

	await db.execute(sql`drop table if exists ${users}`);
	await db.execute(sql`create table ${users} (id serial primary key, name text not null)`);

	const customers = alias(users, 'customer');

	await db.insert(users).values([{ id: 10, name: 'Ivan' }, { id: 11, name: 'Hans' }]);
	const result = await db
		.select()
		.from(users)
		.leftJoin(customers, eq(customers.id, 11))
		.where(eq(users.id, 10));

	expect(result).toEqual([{
		users: {
			id: 10,
			name: 'Ivan',
		},
		customer: {
			id: 11,
			name: 'Hans',
		},
	}]);

	await db.execute(sql`drop table ${users}`);
});

test('select from alias', async () => {
	const pgTable = pgTableCreator((name) => `prefixed_${name}`);

	const users = pgTable('users', {
		id: serial('id').primaryKey(),
		name: text('name').notNull(),
	});

	await db.execute(sql`drop table if exists ${users}`);
	await db.execute(sql`create table ${users} (id serial primary key, name text not null)`);

	const user = alias(users, 'user');
	const customers = alias(users, 'customer');

	await db.insert(users).values([{ id: 10, name: 'Ivan' }, { id: 11, name: 'Hans' }]);
	const result = await db
		.select()
		.from(user)
		.leftJoin(customers, eq(customers.id, 11))
		.where(eq(user.id, 10));

	expect(result).toEqual([{
		user: {
			id: 10,
			name: 'Ivan',
		},
		customer: {
			id: 11,
			name: 'Hans',
		},
	}]);

	await db.execute(sql`drop table ${users}`);
});

test('insert with spaces', async () => {
	await db.insert(usersTable).values({ name: sql`'Jo   h     n'` });
	const result = await db.select({ id: usersTable.id, name: usersTable.name }).from(usersTable);

	expect(result).toEqual([{ id: 1, name: 'Jo   h     n' }]);
});

test('prepared statement', async () => {
	await db.insert(usersTable).values({ name: 'John' });
	const statement = db
		.select({
			id: usersTable.id,
			name: usersTable.name,
		})
		.from(usersTable)
		.prepare('statement1');
	const result = await statement.execute();

	expect(result).toEqual([{ id: 1, name: 'John' }]);
});

test('insert: placeholders on columns with encoder', async () => {
	const statement = db.insert(usersTable).values({
		name: 'John',
		jsonb: sql.placeholder('jsonb'),
	}).prepare('encoder_statement');

	await statement.execute({ jsonb: ['foo', 'bar'] });

	const result = await db
		.select({
			id: usersTable.id,
			jsonb: usersTable.jsonb,
		})
		.from(usersTable);

	expect(result).toEqual([
		{ id: 1, jsonb: ['foo', 'bar'] },
	]);
});

test('prepared statement reuse', async () => {
	const stmt = db
		.insert(usersTable)
		.values({
			verified: true,
			name: sql.placeholder('name'),
		})
		.prepare('stmt2');

	for (let i = 0; i < 10; i++) {
		await stmt.execute({ name: `John ${i}` });
	}

	const result = await db
		.select({
			id: usersTable.id,
			name: usersTable.name,
			verified: usersTable.verified,
		})
		.from(usersTable);

	expect(result).toEqual([
		{ id: 1, name: 'John 0', verified: true },
		{ id: 2, name: 'John 1', verified: true },
		{ id: 3, name: 'John 2', verified: true },
		{ id: 4, name: 'John 3', verified: true },
		{ id: 5, name: 'John 4', verified: true },
		{ id: 6, name: 'John 5', verified: true },
		{ id: 7, name: 'John 6', verified: true },
		{ id: 8, name: 'John 7', verified: true },
		{ id: 9, name: 'John 8', verified: true },
		{ id: 10, name: 'John 9', verified: true },
	]);
});

test('prepared statement with placeholder in .where', async () => {
	await db.insert(usersTable).values({ name: 'John' });
	const stmt = db
		.select({
			id: usersTable.id,
			name: usersTable.name,
		})
		.from(usersTable)
		.where(eq(usersTable.id, sql.placeholder('id')))
		.prepare('stmt3');
	const result = await stmt.execute({ id: 1 });

	expect(result).toEqual([{ id: 1, name: 'John' }]);
});

test('prepared statement with placeholder in .limit', async () => {
	await db.insert(usersTable).values({ name: 'John' });
	const stmt = db
		.select({
			id: usersTable.id,
			name: usersTable.name,
		})
		.from(usersTable)
		.where(eq(usersTable.id, sql.placeholder('id')))
		.limit(sql.placeholder('limit'))
		.prepare('stmt_limit');

	const result = await stmt.execute({ id: 1, limit: 1 });

	expect(result).toEqual([{ id: 1, name: 'John' }]);
	expect(result).toHaveLength(1);
});

test('prepared statement with placeholder in .offset', async () => {
	await db.insert(usersTable).values([{ name: 'John' }, { name: 'John1' }]);
	const stmt = db
		.select({
			id: usersTable.id,
			name: usersTable.name,
		})
		.from(usersTable)
		.offset(sql.placeholder('offset'))
		.prepare('stmt_offset');

	const result = await stmt.execute({ offset: 1 });

	expect(result).toEqual([{ id: 2, name: 'John1' }]);
});

test('prepared statement built using $dynamic', async () => {
	function withLimitOffset(qb: any) {
		return qb.limit(sql.placeholder('limit')).offset(sql.placeholder('offset'));
	}

	await db.insert(usersTable).values([{ name: 'John' }, { name: 'John1' }]);
	const stmt = db
		.select({
			id: usersTable.id,
			name: usersTable.name,
		})
		.from(usersTable)
		.$dynamic();
	withLimitOffset(stmt).prepare('stmt_limit');

	const result = await stmt.execute({ limit: 1, offset: 1 });

	expect(result).toEqual([{ id: 2, name: 'John1' }]);
	expect(result).toHaveLength(1);
});

// TODO change tests to new structure
test('Query check: Insert all defaults in 1 row', async () => {
	const users = pgTable('users', {
		id: serial('id').primaryKey(),
		name: text('name').default('Dan'),
		state: text('state'),
	});

	const query = db
		.insert(users)
		.values({})
		.toSQL();

	expect(query).toEqual({
		sql: 'insert into "users" ("id", "name", "state") values (default, default, default)',
		params: [],
	});
});

test('Query check: Insert all defaults in multiple rows', async () => {
	const users = pgTable('users', {
		id: serial('id').primaryKey(),
		name: text('name').default('Dan'),
		state: text('state').default('UA'),
	});

	const query = db
		.insert(users)
		.values([{}, {}])
		.toSQL();

	expect(query).toEqual({
		sql: 'insert into "users" ("id", "name", "state") values (default, default, default), (default, default, default)',
		params: [],
	});
});

test('Insert all defaults in 1 row', async () => {
	const users = pgTable('empty_insert_single', {
		id: serial('id').primaryKey(),
		name: text('name').default('Dan'),
		state: text('state'),
	});

	await db.execute(sql`drop table if exists ${users}`);

	await db.execute(
		sql`create table ${users} (id serial primary key, name text default 'Dan', state text)`,
	);

	await db.insert(users).values({});

	const res = await db.select().from(users);

	expect(res).toEqual([{ id: 1, name: 'Dan', state: null }]);
});

test('Insert all defaults in multiple rows', async () => {
	const users = pgTable('empty_insert_multiple', {
		id: serial('id').primaryKey(),
		name: text('name').default('Dan'),
		state: text('state'),
	});

	await db.execute(sql`drop table if exists ${users}`);

	await db.execute(
		sql`create table ${users} (id serial primary key, name text default 'Dan', state text)`,
	);

	await db.insert(users).values([{}, {}]);

	const res = await db.select().from(users);

	expect(res).toEqual([{ id: 1, name: 'Dan', state: null }, { id: 2, name: 'Dan', state: null }]);
});

test('build query insert with onConflict do update', async () => {
	const query = db
		.insert(usersTable)
		.values({ name: 'John', jsonb: ['foo', 'bar'] })
		.onConflictDoUpdate({ target: usersTable.id, set: { name: 'John1' } })
		.toSQL();

	expect(query).toEqual({
		sql:
			'insert into "users" ("id", "name", "verified", "jsonb", "created_at") values (default, $1, default, $2, default) on conflict ("id") do update set "name" = $3',
		params: ['John', '["foo","bar"]', 'John1'],
	});
});

test('build query insert with onConflict do update / multiple columns', async () => {
	const query = db
		.insert(usersTable)
		.values({ name: 'John', jsonb: ['foo', 'bar'] })
		.onConflictDoUpdate({ target: [usersTable.id, usersTable.name], set: { name: 'John1' } })
		.toSQL();

	expect(query).toEqual({
		sql:
			'insert into "users" ("id", "name", "verified", "jsonb", "created_at") values (default, $1, default, $2, default) on conflict ("id","name") do update set "name" = $3',
		params: ['John', '["foo","bar"]', 'John1'],
	});
});

test('build query insert with onConflict do nothing', async () => {
	const query = db
		.insert(usersTable)
		.values({ name: 'John', jsonb: ['foo', 'bar'] })
		.onConflictDoNothing()
		.toSQL();

	expect(query).toEqual({
		sql:
			'insert into "users" ("id", "name", "verified", "jsonb", "created_at") values (default, $1, default, $2, default) on conflict do nothing',
		params: ['John', '["foo","bar"]'],
	});
});

test('build query insert with onConflict do nothing + target', async () => {
	const query = db
		.insert(usersTable)
		.values({ name: 'John', jsonb: ['foo', 'bar'] })
		.onConflictDoNothing({ target: usersTable.id })
		.toSQL();

	expect(query).toEqual({
		sql:
			'insert into "users" ("id", "name", "verified", "jsonb", "created_at") values (default, $1, default, $2, default) on conflict ("id") do nothing',
		params: ['John', '["foo","bar"]'],
	});
});

test('insert with onConflict do update', async () => {
	await db.insert(usersTable).values({ name: 'John' });

	await db
		.insert(usersTable)
		.values({ id: 1, name: 'John' })
		.onConflictDoUpdate({ target: usersTable.id, set: { name: 'John1' } });

	const res = await db
		.select({ id: usersTable.id, name: usersTable.name })
		.from(usersTable)
		.where(eq(usersTable.id, 1));

	expect(res).toEqual([{ id: 1, name: 'John1' }]);
});

test('insert with onConflict do nothing', async () => {
	await db.insert(usersTable).values({ name: 'John' });

	await db.insert(usersTable).values({ id: 1, name: 'John' }).onConflictDoNothing();

	const res = await db
		.select({ id: usersTable.id, name: usersTable.name })
		.from(usersTable)
		.where(eq(usersTable.id, 1));

	expect(res).toEqual([{ id: 1, name: 'John' }]);
});

test('insert with onConflict do nothing + target', async () => {
	await db.insert(usersTable).values({ name: 'John' });

	await db
		.insert(usersTable)
		.values({ id: 1, name: 'John' })
		.onConflictDoNothing({ target: usersTable.id });

	const res = await db
		.select({ id: usersTable.id, name: usersTable.name })
		.from(usersTable)
		.where(eq(usersTable.id, 1));

	expect(res).toEqual([{ id: 1, name: 'John' }]);
});

test('left join (flat object fields)', async () => {
	const { id: cityId } = await db
		.insert(citiesTable)
		.values([{ name: 'Paris' }, { name: 'London' }])
		.returning({ id: citiesTable.id })
		.then((rows) => rows[0]!);

	await db.insert(users2Table).values([{ name: 'John', cityId }, { name: 'Jane' }]);

	const res = await db
		.select({
			userId: users2Table.id,
			userName: users2Table.name,
			cityId: citiesTable.id,
			cityName: citiesTable.name,
		})
		.from(users2Table)
		.leftJoin(citiesTable, eq(users2Table.cityId, citiesTable.id));

	expect(res).toEqual([
		{ userId: 1, userName: 'John', cityId, cityName: 'Paris' },
		{ userId: 2, userName: 'Jane', cityId: null, cityName: null },
	]);
});

test('left join (grouped fields)', async () => {
	const { id: cityId } = await db
		.insert(citiesTable)
		.values([{ name: 'Paris' }, { name: 'London' }])
		.returning({ id: citiesTable.id })
		.then((rows) => rows[0]!);

	await db.insert(users2Table).values([{ name: 'John', cityId }, { name: 'Jane' }]);

	const res = await db
		.select({
			id: users2Table.id,
			user: {
				name: users2Table.name,
				nameUpper: sql<string>`upper(${users2Table.name})`,
			},
			city: {
				id: citiesTable.id,
				name: citiesTable.name,
				nameUpper: sql<string>`upper(${citiesTable.name})`,
			},
		})
		.from(users2Table)
		.leftJoin(citiesTable, eq(users2Table.cityId, citiesTable.id));

	expect(res).toEqual([
		{
			id: 1,
			user: { name: 'John', nameUpper: 'JOHN' },
			city: { id: cityId, name: 'Paris', nameUpper: 'PARIS' },
		},
		{
			id: 2,
			user: { name: 'Jane', nameUpper: 'JANE' },
			city: null,
		},
	]);
});

test('left join (all fields)', async () => {
	const { id: cityId } = await db
		.insert(citiesTable)
		.values([{ name: 'Paris' }, { name: 'London' }])
		.returning({ id: citiesTable.id })
		.then((rows) => rows[0]!);

	await db.insert(users2Table).values([{ name: 'John', cityId }, { name: 'Jane' }]);

	const res = await db
		.select()
		.from(users2Table)
		.leftJoin(citiesTable, eq(users2Table.cityId, citiesTable.id));

	expect(res).toEqual([
		{
			users2: {
				id: 1,
				name: 'John',
				cityId,
			},
			cities: {
				id: cityId,
				name: 'Paris',
				state: null,
			},
		},
		{
			users2: {
				id: 2,
				name: 'Jane',
				cityId: null,
			},
			cities: null,
		},
	]);
});

test('join subquery', async () => {
	await db
		.insert(courseCategoriesTable)
		.values([
			{ name: 'Category 1' },
			{ name: 'Category 2' },
			{ name: 'Category 3' },
			{ name: 'Category 4' },
		]);

	await db
		.insert(coursesTable)
		.values([
			{ name: 'Development', categoryId: 2 },
			{ name: 'IT & Software', categoryId: 3 },
			{ name: 'Marketing', categoryId: 4 },
			{ name: 'Design', categoryId: 1 },
		]);

	const sq2 = db
		.select({
			categoryId: courseCategoriesTable.id,
			category: courseCategoriesTable.name,
			total: sql<number>`count(${courseCategoriesTable.id})`,
		})
		.from(courseCategoriesTable)
		.groupBy(courseCategoriesTable.id, courseCategoriesTable.name)
		.as('sq2');

	const res = await db
		.select({
			courseName: coursesTable.name,
			categoryId: sq2.categoryId,
		})
		.from(coursesTable)
		.leftJoin(sq2, eq(coursesTable.categoryId, sq2.categoryId))
		.orderBy(coursesTable.name);

	expect(res).toEqual([
		{ courseName: 'Design', categoryId: 1 },
		{ courseName: 'Development', categoryId: 2 },
		{ courseName: 'IT & Software', categoryId: 3 },
		{ courseName: 'Marketing', categoryId: 4 },
	]);
});

test('with ... select', async () => {
	await db.insert(orders).values([
		{ region: 'Europe', product: 'A', amount: 10, quantity: 1 },
		{ region: 'Europe', product: 'A', amount: 20, quantity: 2 },
		{ region: 'Europe', product: 'B', amount: 20, quantity: 2 },
		{ region: 'Europe', product: 'B', amount: 30, quantity: 3 },
		{ region: 'US', product: 'A', amount: 30, quantity: 3 },
		{ region: 'US', product: 'A', amount: 40, quantity: 4 },
		{ region: 'US', product: 'B', amount: 40, quantity: 4 },
		{ region: 'US', product: 'B', amount: 50, quantity: 5 },
	]);

	const regionalSales = db
		.$with('regional_sales')
		.as(
			db
				.select({
					region: orders.region,
					totalSales: sql<number>`sum(${orders.amount})`.as('total_sales'),
				})
				.from(orders)
				.groupBy(orders.region),
		);

	const topRegions = db
		.$with('top_regions')
		.as(
			db
				.select({
					region: regionalSales.region,
				})
				.from(regionalSales)
				.where(
					gt(
						regionalSales.totalSales,
						db.select({ sales: sql`sum(${regionalSales.totalSales})/10` }).from(regionalSales),
					),
				),
		);

	const result1 = await db
		.with(regionalSales, topRegions)
		.select({
			region: orders.region,
			product: orders.product,
			productUnits: sql<number>`sum(${orders.quantity})::int`,
			productSales: sql<number>`sum(${orders.amount})::int`,
		})
		.from(orders)
		.where(inArray(orders.region, db.select({ region: topRegions.region }).from(topRegions)))
		.groupBy(orders.region, orders.product)
		.orderBy(orders.region, orders.product);
	const result2 = await db
		.with(regionalSales, topRegions)
		.selectDistinct({
			region: orders.region,
			product: orders.product,
			productUnits: sql<number>`sum(${orders.quantity})::int`,
			productSales: sql<number>`sum(${orders.amount})::int`,
		})
		.from(orders)
		.where(inArray(orders.region, db.select({ region: topRegions.region }).from(topRegions)))
		.groupBy(orders.region, orders.product)
		.orderBy(orders.region, orders.product);
	const result3 = await db
		.with(regionalSales, topRegions)
		.selectDistinctOn([orders.region], {
			region: orders.region,
			productUnits: sql<number>`sum(${orders.quantity})::int`,
			productSales: sql<number>`sum(${orders.amount})::int`,
		})
		.from(orders)
		.where(inArray(orders.region, db.select({ region: topRegions.region }).from(topRegions)))
		.groupBy(orders.region)
		.orderBy(orders.region);

	expect(result1).toEqual([
		{
			region: 'Europe',
			product: 'A',
			productUnits: 3,
			productSales: 30,
		},
		{
			region: 'Europe',
			product: 'B',
			productUnits: 5,
			productSales: 50,
		},
		{
			region: 'US',
			product: 'A',
			productUnits: 7,
			productSales: 70,
		},
		{
			region: 'US',
			product: 'B',
			productUnits: 9,
			productSales: 90,
		},
	]);
	expect(result2).toEqual(result1);
	expect(result3).toEqual([
		{
			region: 'Europe',
			productUnits: 8,
			productSales: 80,
		},
		{
			region: 'US',
			productUnits: 16,
			productSales: 160,
		},
	]);
});

test('with ... update', async () => {
	const products = pgTable('products', {
		id: serial('id').primaryKey(),
		price: numeric('price').notNull(),
		cheap: boolean('cheap').notNull().default(false),
	});

	await db.execute(sql`drop table if exists ${products}`);
	await db.execute(sql`
		create table ${products} (
			id serial primary key,
			price numeric not null,
			cheap boolean not null default false
		)
	`);

	await db.insert(products).values([
		{ price: '10.99' },
		{ price: '25.85' },
		{ price: '32.99' },
		{ price: '2.50' },
		{ price: '4.59' },
	]);

	const averagePrice = db
		.$with('average_price')
		.as(
			db
				.select({
					value: sql`avg(${products.price})`.as('value'),
				})
				.from(products),
		);

	const result = await db
		.with(averagePrice)
		.update(products)
		.set({
			cheap: true,
		})
		.where(lt(products.price, sql`(select * from ${averagePrice})`))
		.returning({
			id: products.id,
		});

	expect(result).toEqual([
		{ id: 1 },
		{ id: 4 },
		{ id: 5 },
	]);
});

test('with ... insert', async () => {
	const users = pgTable('users', {
		username: text('username').notNull(),
		admin: boolean('admin').notNull(),
	});

	await db.execute(sql`drop table if exists ${users}`);
	await db.execute(sql`create table ${users} (username text not null, admin boolean not null default false)`);

	const userCount = db
		.$with('user_count')
		.as(
			db
				.select({
					value: sql`count(*)`.as('value'),
				})
				.from(users),
		);

	const result = await db
		.with(userCount)
		.insert(users)
		.values([
			{ username: 'user1', admin: sql`((select * from ${userCount}) = 0)` },
		])
		.returning({
			admin: users.admin,
		});

	expect(result).toEqual([{ admin: true }]);
});

test('with ... delete', async () => {
	await db.insert(orders).values([
		{ region: 'Europe', product: 'A', amount: 10, quantity: 1 },
		{ region: 'Europe', product: 'A', amount: 20, quantity: 2 },
		{ region: 'Europe', product: 'B', amount: 20, quantity: 2 },
		{ region: 'Europe', product: 'B', amount: 30, quantity: 3 },
		{ region: 'US', product: 'A', amount: 30, quantity: 3 },
		{ region: 'US', product: 'A', amount: 40, quantity: 4 },
		{ region: 'US', product: 'B', amount: 40, quantity: 4 },
		{ region: 'US', product: 'B', amount: 50, quantity: 5 },
	]);

	const averageAmount = db
		.$with('average_amount')
		.as(
			db
				.select({
					value: sql`avg(${orders.amount})`.as('value'),
				})
				.from(orders),
		);

	const result = await db
		.with(averageAmount)
		.delete(orders)
		.where(gt(orders.amount, sql`(select * from ${averageAmount})`))
		.returning({
			id: orders.id,
		});

	expect(result).toEqual([
		{ id: 6 },
		{ id: 7 },
		{ id: 8 },
	]);
});

test('select from subquery sql', async () => {
	await db.insert(users2Table).values([{ name: 'John' }, { name: 'Jane' }]);

	const sq = db
		.select({ name: sql<string>`${users2Table.name} || ' modified'`.as('name') })
		.from(users2Table)
		.as('sq');

	const res = await db.select({ name: sq.name }).from(sq);

	expect(res).toEqual([{ name: 'John modified' }, { name: 'Jane modified' }]);
});

test('select a field without joining its table', () => {
	expect(() => db.select({ name: users2Table.name }).from(usersTable).prepare('query')).toThrowError();
});

test('select all fields from subquery without alias', () => {
	const sq = db.$with('sq').as(db.select({ name: sql<string>`upper(${users2Table.name})` }).from(users2Table));

	expect(() => db.select().from(sq).prepare('query')).toThrowError();
});

test('select count()', async () => {
	await db.insert(usersTable).values([{ name: 'John' }, { name: 'Jane' }]);

	const res = await db.select({ count: sql`count(*)` }).from(usersTable);

	expect(res).toEqual([{ count: '2' }]);
});

test('select count w/ custom mapper', async () => {
	function count(value: PgColumn | SQLWrapper): SQL<number>;
	function count(value: PgColumn | SQLWrapper, alias: string): SQL.Aliased<number>;
	function count(value: PgColumn | SQLWrapper, alias?: string): SQL<number> | SQL.Aliased<number> {
		const result = sql`count(${value})`.mapWith(Number);
		if (!alias) {
			return result;
		}
		return result.as(alias);
	}

	await db.insert(usersTable).values([{ name: 'John' }, { name: 'Jane' }]);

	const res = await db.select({ count: count(sql`*`) }).from(usersTable);

	expect(res).toEqual([{ count: 2 }]);
});

test('network types', async () => {
	const value: typeof network.$inferSelect = {
		inet: '127.0.0.1',
		cidr: '192.168.100.128/25',
		macaddr: '08:00:2b:01:02:03',
		macaddr8: '08:00:2b:01:02:03:04:05',
	};

	await db.insert(network).values(value);

	const res = await db.select().from(network);

	expect(res).toEqual([value]);
});

test.skip('array types', async () => {
	const values: typeof salEmp.$inferSelect[] = [
		{
			name: 'John',
			payByQuarter: [10000, 10000, 10000, 10000],
			schedule: [['meeting', 'lunch'], ['training', 'presentation']],
		},
		{
			name: 'Carol',
			payByQuarter: [20000, 25000, 25000, 25000],
			schedule: [['breakfast', 'consulting'], ['meeting', 'lunch']],
		},
	];

	await db.insert(salEmp).values(values);

	const res = await db.select().from(salEmp);

	expect(res).toEqual(values);
});

test('select for ...', () => {
	{
		const query = db
			.select()
			.from(users2Table)
			.for('update')
			.toSQL();

		expect(query.sql).toMatch(/ for update$/);
	}

	{
		const query = db
			.select()
			.from(users2Table)
			.for('update', { of: [users2Table, coursesTable] })
			.toSQL();

		expect(query.sql).toMatch(/ for update of "users2", "courses"$/);
	}

	{
		const query = db
			.select()
			.from(users2Table)
			.for('no key update', { of: users2Table })
			.toSQL();

		expect(query.sql).toMatch(/for no key update of "users2"$/);
	}

	{
		const query = db
			.select()
			.from(users2Table)
			.for('no key update', { of: users2Table, skipLocked: true })
			.toSQL();

		expect(query.sql).toMatch(/ for no key update of "users2" skip locked$/);
	}

	{
		const query = db
			.select()
			.from(users2Table)
			.for('share', { of: users2Table, noWait: true })
			.toSQL();

		expect(query.sql).toMatch(/for share of "users2" nowait$/);
	}
});

test('having', async () => {
	await db.insert(citiesTable).values([{ name: 'London' }, { name: 'Paris' }, { name: 'New York' }]);

	await db.insert(users2Table).values([{ name: 'John', cityId: 1 }, { name: 'Jane', cityId: 1 }, {
		name: 'Jack',
		cityId: 2,
	}]);

	const result = await db
		.select({
			id: citiesTable.id,
			name: sql<string>`upper(${citiesTable.name})`.as('upper_name'),
			usersCount: sql<number>`count(${users2Table.id})::int`.as('users_count'),
		})
		.from(citiesTable)
		.leftJoin(users2Table, eq(users2Table.cityId, citiesTable.id))
		.where(({ name }) => sql`length(${name}) >= 3`)
		.groupBy(citiesTable.id)
		.having(({ usersCount }) => sql`${usersCount} > 0`)
		.orderBy(({ name }) => name);

	expect(result).toEqual([
		{
			id: 1,
			name: 'LONDON',
			usersCount: 2,
		},
		{
			id: 2,
			name: 'PARIS',
			usersCount: 1,
		},
	]);
});

test('view', async () => {
	const newYorkers1 = pgView('new_yorkers')
		.as((qb) => qb.select().from(users2Table).where(eq(users2Table.cityId, 1)));

	const newYorkers2 = pgView('new_yorkers', {
		id: serial('id').primaryKey(),
		name: text('name').notNull(),
		cityId: integer('city_id').notNull(),
	}).as(sql`select * from ${users2Table} where ${eq(users2Table.cityId, 1)}`);

	const newYorkers3 = pgView('new_yorkers', {
		id: serial('id').primaryKey(),
		name: text('name').notNull(),
		cityId: integer('city_id').notNull(),
	}).existing();

	await db.execute(sql`create view ${newYorkers1} as ${getViewConfig(newYorkers1).query}`);

	await db.insert(citiesTable).values([{ name: 'New York' }, { name: 'Paris' }]);

	await db.insert(users2Table).values([
		{ name: 'John', cityId: 1 },
		{ name: 'Jane', cityId: 1 },
		{ name: 'Jack', cityId: 2 },
	]);

	{
		const result = await db.select().from(newYorkers1);
		expect(result).toEqual([
			{ id: 1, name: 'John', cityId: 1 },
			{ id: 2, name: 'Jane', cityId: 1 },
		]);
	}

	{
		const result = await db.select().from(newYorkers2);
		expect(result).toEqual([
			{ id: 1, name: 'John', cityId: 1 },
			{ id: 2, name: 'Jane', cityId: 1 },
		]);
	}

	{
		const result = await db.select().from(newYorkers3);
		expect(result).toEqual([
			{ id: 1, name: 'John', cityId: 1 },
			{ id: 2, name: 'Jane', cityId: 1 },
		]);
	}

	{
		const result = await db.select({ name: newYorkers1.name }).from(newYorkers1);
		expect(result).toEqual([
			{ name: 'John' },
			{ name: 'Jane' },
		]);
	}

	await db.execute(sql`drop view ${newYorkers1}`);
});

// NEXT
test('materialized view', async () => {
	const newYorkers1 = pgMaterializedView('new_yorkers')
		.as((qb) => qb.select().from(users2Table).where(eq(users2Table.cityId, 1)));

	const newYorkers2 = pgMaterializedView('new_yorkers', {
		id: serial('id').primaryKey(),
		name: text('name').notNull(),
		cityId: integer('city_id').notNull(),
	}).as(sql`select * from ${users2Table} where ${eq(users2Table.cityId, 1)}`);

	const newYorkers3 = pgMaterializedView('new_yorkers', {
		id: serial('id').primaryKey(),
		name: text('name').notNull(),
		cityId: integer('city_id').notNull(),
	}).existing();

	await db.execute(sql`create materialized view ${newYorkers1} as ${getMaterializedViewConfig(newYorkers1).query}`);

	await db.insert(citiesTable).values([{ name: 'New York' }, { name: 'Paris' }]);

	await db.insert(users2Table).values([
		{ name: 'John', cityId: 1 },
		{ name: 'Jane', cityId: 1 },
		{ name: 'Jack', cityId: 2 },
	]);

	{
		const result = await db.select().from(newYorkers1);
		expect(result).toEqual([]);
	}

	await db.refreshMaterializedView(newYorkers1);

	{
		const result = await db.select().from(newYorkers1);
		expect(result).toEqual([
			{ id: 1, name: 'John', cityId: 1 },
			{ id: 2, name: 'Jane', cityId: 1 },
		]);
	}

	{
		const result = await db.select().from(newYorkers2);
		expect(result).toEqual([
			{ id: 1, name: 'John', cityId: 1 },
			{ id: 2, name: 'Jane', cityId: 1 },
		]);
	}

	{
		const result = await db.select().from(newYorkers3);
		expect(result).toEqual([
			{ id: 1, name: 'John', cityId: 1 },
			{ id: 2, name: 'Jane', cityId: 1 },
		]);
	}

	{
		const result = await db.select({ name: newYorkers1.name }).from(newYorkers1);
		expect(result).toEqual([
			{ name: 'John' },
			{ name: 'Jane' },
		]);
	}

	await db.execute(sql`drop materialized view ${newYorkers1}`);
});

test('select from existing view', async () => {
	const schema = pgSchema('test_schema');

	const newYorkers = schema.view('new_yorkers', {
		id: integer('id').notNull(),
	}).existing();

	await db.execute(sql`drop schema if exists ${schema} cascade`);
	await db.execute(sql`create schema ${schema}`);
	await db.execute(sql`create view ${newYorkers} as select id from ${usersTable}`);

	await db.insert(usersTable).values({ id: 100, name: 'John' });

	const result = await db.select({
		id: usersTable.id,
	}).from(usersTable).innerJoin(newYorkers, eq(newYorkers.id, usersTable.id));

	expect(result).toEqual([{ id: 100 }]);
});

// TODO: copy to SQLite and MySQL, add to docs
test('select from raw sql', async () => {
	const result = await db.select({
		id: sql<number>`id`,
		name: sql<string>`name`,
	}).from(sql`(select 1 as id, 'John' as name) as users`);

	// oxlint-disable-next-line no-unused-expressions
	Expect<Equal<{ id: number; name: string }[], typeof result>>;
	expect(result).toEqual([
		{ id: 1, name: 'John' },
	]);
});

test('select from raw sql with joins', async () => {
	const result = await db
		.select({
			id: sql<number>`users.id`,
			name: sql<string>`users.name`,
			userCity: sql<string>`users.city`,
			cityName: sql<string>`cities.name`,
		})
		.from(sql`(select 1 as id, 'John' as name, 'New York' as city) as users`)
		.leftJoin(sql`(select 1 as id, 'Paris' as name) as cities`, sql`cities.id = users.id`);

	// oxlint-disable-next-line no-unused-expressions
	Expect<Equal<{ id: number; name: string; userCity: string; cityName: string }[], typeof result>>;

	expect(result).toEqual([
		{ id: 1, name: 'John', userCity: 'New York', cityName: 'Paris' },
	]);
});

test('join on aliased sql from select', async () => {
	const result = await db
		.select({
			userId: sql<number>`users.id`.as('userId'),
			name: sql<string>`users.name`,
			userCity: sql<string>`users.city`,
			cityId: sql<number>`cities.id`.as('cityId'),
			cityName: sql<string>`cities.name`,
		})
		.from(sql`(select 1 as id, 'John' as name, 'New York' as city) as users`)
		.leftJoin(sql`(select 1 as id, 'Paris' as name) as cities`, (cols) => eq(cols.cityId, cols.userId));

	// oxlint-disable-next-line no-unused-expressions
	Expect<
		Equal<{ userId: number; name: string; userCity: string; cityId: number; cityName: string }[], typeof result>
	>;

	expect(result).toEqual([
		{ userId: 1, name: 'John', userCity: 'New York', cityId: 1, cityName: 'Paris' },
	]);
});

test('join on aliased sql from with clause', async () => {
	const users = db.$with('users').as(
		db.select({
			id: sql<number>`id`.as('userId'),
			name: sql<string>`name`.as('userName'),
			city: sql<string>`city`.as('city'),
		}).from(
			sql`(select 1 as id, 'John' as name, 'New York' as city) as users`,
		),
	);

	const cities = db.$with('cities').as(
		db.select({
			id: sql<number>`id`.as('cityId'),
			name: sql<string>`name`.as('cityName'),
		}).from(
			sql`(select 1 as id, 'Paris' as name) as cities`,
		),
	);

	const result = await db
		.with(users, cities)
		.select({
			userId: users.id,
			name: users.name,
			userCity: users.city,
			cityId: cities.id,
			cityName: cities.name,
		})
		.from(users)
		.leftJoin(cities, (cols) => eq(cols.cityId, cols.userId));

	// oxlint-disable-next-line no-unused-expressions
	Expect<
		Equal<{ userId: number; name: string; userCity: string; cityId: number; cityName: string }[], typeof result>
	>;

	expect(result).toEqual([
		{ userId: 1, name: 'John', userCity: 'New York', cityId: 1, cityName: 'Paris' },
	]);
});

test('prefixed table', async () => {
	const pgTable = pgTableCreator((name) => `myprefix_${name}`);

	const users = pgTable('test_prefixed_table_with_unique_name', {
		id: integer('id').primaryKey(),
		name: text('name').notNull(),
	});

	await db.execute(sql`drop table if exists ${users}`);

	await db.execute(
		sql`create table myprefix_test_prefixed_table_with_unique_name (id integer not null primary key, name text not null)`,
	);

	await db.insert(users).values({ id: 1, name: 'John' });

	const result = await db.select().from(users);

	expect(result).toEqual([{ id: 1, name: 'John' }]);

	await db.execute(sql`drop table ${users}`);
});

test('select from enum', async () => {
	const muscleEnum = pgEnum('muscle', [
		'abdominals',
		'hamstrings',
		'adductors',
		'quadriceps',
		'biceps',
		'shoulders',
		'chest',
		'middle_back',
		'calves',
		'glutes',
		'lower_back',
		'lats',
		'triceps',
		'traps',
		'forearms',
		'neck',
		'abductors',
	]);

	const forceEnum = pgEnum('force', ['isometric', 'isotonic', 'isokinetic']);

	const levelEnum = pgEnum('level', ['beginner', 'intermediate', 'advanced']);

	const mechanicEnum = pgEnum('mechanic', ['compound', 'isolation']);

	const equipmentEnum = pgEnum('equipment', [
		'barbell',
		'dumbbell',
		'bodyweight',
		'machine',
		'cable',
		'kettlebell',
	]);

	const categoryEnum = pgEnum('category', ['upper_body', 'lower_body', 'full_body']);

	const exercises = pgTable('exercises', {
		id: serial('id').primaryKey(),
		name: varchar('name').notNull(),
		force: forceEnum('force'),
		level: levelEnum('level'),
		mechanic: mechanicEnum('mechanic'),
		equipment: equipmentEnum('equipment'),
		instructions: text('instructions'),
		category: categoryEnum('category'),
		primaryMuscles: muscleEnum('primary_muscles').array(),
		secondaryMuscles: muscleEnum('secondary_muscles').array(),
		createdAt: timestamp('created_at').notNull().default(sql`now()`),
		updatedAt: timestamp('updated_at').notNull().default(sql`now()`),
	});

	await db.execute(sql`drop table if exists ${exercises}`);
	await db.execute(sql`drop type if exists ${sql.identifier(muscleEnum.enumName)}`);
	await db.execute(sql`drop type if exists ${sql.identifier(forceEnum.enumName)}`);
	await db.execute(sql`drop type if exists ${sql.identifier(levelEnum.enumName)}`);
	await db.execute(sql`drop type if exists ${sql.identifier(mechanicEnum.enumName)}`);
	await db.execute(sql`drop type if exists ${sql.identifier(equipmentEnum.enumName)}`);
	await db.execute(sql`drop type if exists ${sql.identifier(categoryEnum.enumName)}`);

	await db.execute(
		sql`create type ${
			sql.identifier(muscleEnum.enumName)
		} as enum ('abdominals', 'hamstrings', 'adductors', 'quadriceps', 'biceps', 'shoulders', 'chest', 'middle_back', 'calves', 'glutes', 'lower_back', 'lats', 'triceps', 'traps', 'forearms', 'neck', 'abductors')`,
	);
	await db.execute(
		sql`create type ${sql.identifier(forceEnum.enumName)} as enum ('isometric', 'isotonic', 'isokinetic')`,
	);
	await db.execute(
		sql`create type ${sql.identifier(levelEnum.enumName)} as enum ('beginner', 'intermediate', 'advanced')`,
	);
	await db.execute(sql`create type ${sql.identifier(mechanicEnum.enumName)} as enum ('compound', 'isolation')`);
	await db.execute(
		sql`create type ${
			sql.identifier(equipmentEnum.enumName)
		} as enum ('barbell', 'dumbbell', 'bodyweight', 'machine', 'cable', 'kettlebell')`,
	);
	await db.execute(
		sql`create type ${sql.identifier(categoryEnum.enumName)} as enum ('upper_body', 'lower_body', 'full_body')`,
	);
	await db.execute(sql`
		create table ${exercises} (
			id serial primary key,
			name varchar not null,
			force force,
			level level,
			mechanic mechanic,
			equipment equipment,
			instructions text,
			category category,
			primary_muscles muscle[],
			secondary_muscles muscle[],
			created_at timestamp not null default now(),
			updated_at timestamp not null default now()
		)
	`);

	await db.insert(exercises).values({
		name: 'Bench Press',
		force: 'isotonic',
		level: 'beginner',
		mechanic: 'compound',
		equipment: 'barbell',
		instructions:
			'Lie on your back on a flat bench. Grasp the barbell with an overhand grip, slightly wider than shoulder width. Unrack the barbell and hold it over you with your arms locked. Lower the barbell to your chest. Press the barbell back to the starting position.',
		category: 'upper_body',
		primaryMuscles: ['chest', 'triceps'],
		secondaryMuscles: ['shoulders', 'traps'],
	});

	const result = await db.select().from(exercises);

	expect(result).toEqual([
		{
			id: 1,
			name: 'Bench Press',
			force: 'isotonic',
			level: 'beginner',
			mechanic: 'compound',
			equipment: 'barbell',
			instructions:
				'Lie on your back on a flat bench. Grasp the barbell with an overhand grip, slightly wider than shoulder width. Unrack the barbell and hold it over you with your arms locked. Lower the barbell to your chest. Press the barbell back to the starting position.',
			category: 'upper_body',
			primaryMuscles: ['chest', 'triceps'],
			secondaryMuscles: ['shoulders', 'traps'],
			createdAt: result[0]!.createdAt,
			updatedAt: result[0]!.updatedAt,
		},
	]);

	await db.execute(sql`drop table ${exercises}`);
	await db.execute(sql`drop type ${sql.identifier(muscleEnum.enumName)}`);
	await db.execute(sql`drop type ${sql.identifier(forceEnum.enumName)}`);
	await db.execute(sql`drop type ${sql.identifier(levelEnum.enumName)}`);
	await db.execute(sql`drop type ${sql.identifier(mechanicEnum.enumName)}`);
	await db.execute(sql`drop type ${sql.identifier(equipmentEnum.enumName)}`);
	await db.execute(sql`drop type ${sql.identifier(categoryEnum.enumName)}`);
});

test.skip('all date and time columns', async () => {
	const table = pgTable('all_columns', {
		id: serial('id').primaryKey(),
		dateString: date('date_string', { mode: 'string' }).notNull(),
		time: time('time', { precision: 3 }).notNull(),
		datetime: timestamp('datetime').notNull(),
		datetimeWTZ: timestamp('datetime_wtz', { withTimezone: true }).notNull(),
		datetimeString: timestamp('datetime_string', { mode: 'string' }).notNull(),
		datetimeFullPrecision: timestamp('datetime_full_precision', { precision: 6, mode: 'string' }).notNull(),
		datetimeWTZString: timestamp('datetime_wtz_string', { withTimezone: true, mode: 'string' }).notNull(),
		interval: interval('interval').notNull(),
	});

	await db.execute(sql`drop table if exists ${table}`);

	await db.execute(sql`
		create table ${table} (
					id serial primary key,
					date_string date not null,
					time time(3) not null,
					datetime timestamp not null,
					datetime_wtz timestamp with time zone not null,
					datetime_string timestamp not null,
					datetime_full_precision timestamp(6) not null,
					datetime_wtz_string timestamp with time zone not null,
					interval interval not null
			)
	`);

	const someDatetime = new Date('2022-01-01T00:00:00.123Z');
	const fullPrecision = '2022-01-01T00:00:00.123456Z';
	const someTime = '23:23:12.432';

	await db.insert(table).values({
		dateString: '2022-01-01',
		time: someTime,
		datetime: someDatetime,
		datetimeWTZ: someDatetime,
		datetimeString: '2022-01-01T00:00:00.123Z',
		datetimeFullPrecision: fullPrecision,
		datetimeWTZString: '2022-01-01T00:00:00.123Z',
		interval: '1 day',
	});

	const result = await db.select().from(table);

	// oxlint-disable-next-line no-unused-expressions
	Expect<
		Equal<{
			id: number;
			dateString: string;
			time: string;
			datetime: Date;
			datetimeWTZ: Date;
			datetimeString: string;
			datetimeFullPrecision: string;
			datetimeWTZString: string;
			interval: string;
		}[], typeof result>
	>;

	// oxlint-disable-next-line no-unused-expressions
	Expect<
		Equal<{
			dateString: string;
			time: string;
			datetime: Date;
			datetimeWTZ: Date;
			datetimeString: string;
			datetimeFullPrecision: string;
			datetimeWTZString: string;
			interval: string;
			id?: number | undefined;
		}, typeof table.$inferInsert>
	>;

	expect(result).toEqual([
		{
			id: 1,
			dateString: '2022-01-01',
			time: someTime,
			datetime: someDatetime,
			datetimeWTZ: someDatetime,
			datetimeString: '2022-01-01 00:00:00.123',
			datetimeFullPrecision: fullPrecision.replace('T', ' ').replace('Z', ''),
			datetimeWTZString: '2022-01-01 00:00:00.123+00',
			interval: '1 day',
		},
	]);

	await db.execute(sql`drop table if exists ${table}`);
});

test('all date and time columns with timezone second case mode date', async () => {
	const table = pgTable('all_columns', {
		id: serial('id').primaryKey(),
		timestamp: timestamp('timestamp_string', { mode: 'date', withTimezone: true, precision: 3 }).notNull(),
	});

	await db.execute(sql`drop table if exists ${table}`);

	await db.execute(sql`
		create table ${table} (
					id serial primary key,
					timestamp_string timestamp(3) with time zone not null
			)
	`);

	const insertedDate = new Date();

	// 1. Insert date as new date
	await db.insert(table).values([
		{ timestamp: insertedDate },
	]);

	// 2, Select as date and check that timezones are the same
	// There is no way to check timezone in Date object, as it is always represented internally in UTC
	const result = await db.select().from(table);

	expect(result).toEqual([{ id: 1, timestamp: insertedDate }]);

	// 3. Compare both dates
	expect(insertedDate.getTime()).toBe(result[0]!.timestamp.getTime());

	await db.execute(sql`drop table if exists ${table}`);
});

test('all date and time columns with timezone third case mode date', async () => {
	const table = pgTable('all_columns', {
		id: serial('id').primaryKey(),
		timestamp: timestamp('timestamp_string', { mode: 'date', withTimezone: true, precision: 3 }).notNull(),
	});

	await db.execute(sql`drop table if exists ${table}`);

	await db.execute(sql`
		create table ${table} (
					id serial primary key,
					timestamp_string timestamp(3) with time zone not null
			)
	`);

	const insertedDate = new Date('2022-01-01 20:00:00.123-04'); // used different time zones, internally is still UTC
	const insertedDate2 = new Date('2022-01-02 04:00:00.123+04'); // They are both the same date in different time zones

	// 1. Insert date as new dates with different time zones
	await db.insert(table).values([
		{ timestamp: insertedDate },
		{ timestamp: insertedDate2 },
	]);

	// 2, Select and compare both dates
	const result = await db.select().from(table);

	expect(result[0]?.timestamp.getTime()).toBe(result[1]!.timestamp.getTime());

	await db.execute(sql`drop table if exists ${table}`);
});

test('orderBy with aliased column', () => {
	const query = db.select({
		test: sql`something`.as('test'),
	}).from(users2Table).orderBy((fields) => fields.test).toSQL();

	expect(query.sql).toBe('select something as "test" from "users2" order by "test"');
});

test('timestamp timezone', async () => {
	const usersTableWithAndWithoutTimezone = pgTable('users_test_with_and_without_timezone', {
		id: serial('id').primaryKey(),
		name: text('name').notNull(),
		createdAt: timestamp('created_at', { withTimezone: true }).notNull().defaultNow(),
		updatedAt: timestamp('updated_at', { withTimezone: false }).notNull().defaultNow(),
	});

	await db.execute(sql`drop table if exists ${usersTableWithAndWithoutTimezone}`);

	await db.execute(
		sql`
			create table users_test_with_and_without_timezone (
				id serial not null primary key,
				name text not null,
				created_at timestamptz not null default now(),
				updated_at timestamp not null default now()
			)
		`,
	);

	const date = new Date(Date.parse('2020-01-01T00:00:00+04:00'));

	await db.insert(usersTableWithAndWithoutTimezone).values({ name: 'With default times' });
	await db.insert(usersTableWithAndWithoutTimezone).values({
		name: 'Without default times',
		createdAt: date,
		updatedAt: date,
	});
	const users = await db.select().from(usersTableWithAndWithoutTimezone);

	// check that the timestamps are set correctly for default times
	expect(Math.abs(users[0]!.updatedAt.getTime() - Date.now())).toBeLessThan(2000);
	expect(Math.abs(users[0]!.createdAt.getTime() - Date.now())).toBeLessThan(2000);

	// check that the timestamps are set correctly for non default times
	expect(Math.abs(users[1]!.updatedAt.getTime() - date.getTime())).toBeLessThan(2000);
	expect(Math.abs(users[1]!.createdAt.getTime() - date.getTime())).toBeLessThan(2000);
});

test('transaction', async () => {
	const users = pgTable('users_transactions', {
		id: serial('id').primaryKey(),
		balance: integer('balance').notNull(),
	});
	const products = pgTable('products_transactions', {
		id: serial('id').primaryKey(),
		price: integer('price').notNull(),
		stock: integer('stock').notNull(),
	});

	await db.execute(sql`drop table if exists ${users}`);
	await db.execute(sql`drop table if exists ${products}`);

	await db.execute(sql`create table users_transactions (id serial not null primary key, balance integer not null)`);
	await db.execute(
		sql`create table products_transactions (id serial not null primary key, price integer not null, stock integer not null)`,
	);

	const user = await db.insert(users).values({ balance: 100 }).returning().then((rows) => rows[0]!);
	const product = await db.insert(products).values({ price: 10, stock: 10 }).returning().then((rows) => rows[0]!);

	await db.transaction(async (tx) => {
		await tx.update(users).set({ balance: user.balance - product.price }).where(eq(users.id, user.id));
		await tx.update(products).set({ stock: product.stock - 1 }).where(eq(products.id, product.id));
	});

	const result = await db.select().from(users);

	expect(result).toEqual([{ id: 1, balance: 90 }]);

	await db.execute(sql`drop table ${users}`);
	await db.execute(sql`drop table ${products}`);
});

test('transaction rollback', async () => {
	const users = pgTable('users_transactions_rollback', {
		id: serial('id').primaryKey(),
		balance: integer('balance').notNull(),
	});

	await db.execute(sql`drop table if exists ${users}`);

	await db.execute(
		sql`create table users_transactions_rollback (id serial not null primary key, balance integer not null)`,
	);

	await expect((async () => {
		await db.transaction(async (tx) => {
			await tx.insert(users).values({ balance: 100 });
			tx.rollback();
		});
	})()).rejects.toThrowError(TransactionRollbackError);

	const result = await db.select().from(users);

	expect(result).toEqual([]);

	await db.execute(sql`drop table ${users}`);
});

test('nested transaction', async () => {
	const users = pgTable('users_nested_transactions', {
		id: serial('id').primaryKey(),
		balance: integer('balance').notNull(),
	});

	await db.execute(sql`drop table if exists ${users}`);

	await db.execute(
		sql`create table users_nested_transactions (id serial not null primary key, balance integer not null)`,
	);

	await db.transaction(async (tx) => {
		await tx.insert(users).values({ balance: 100 });

		await tx.transaction(async (tx) => {
			await tx.update(users).set({ balance: 200 });
		});
	});

	const result = await db.select().from(users);

	expect(result).toEqual([{ id: 1, balance: 200 }]);

	await db.execute(sql`drop table ${users}`);
});

test('nested transaction rollback', async () => {
	const users = pgTable('users_nested_transactions_rollback', {
		id: serial('id').primaryKey(),
		balance: integer('balance').notNull(),
	});

	await db.execute(sql`drop table if exists ${users}`);

	await db.execute(
		sql`create table users_nested_transactions_rollback (id serial not null primary key, balance integer not null)`,
	);

	await db.transaction(async (tx) => {
		await tx.insert(users).values({ balance: 100 });

		await expect((async () => {
			await tx.transaction(async (tx) => {
				await tx.update(users).set({ balance: 200 });
				tx.rollback();
			});
		})()).rejects.toThrowError(TransactionRollbackError);
	});

	const result = await db.select().from(users);

	expect(result).toEqual([{ id: 1, balance: 100 }]);

	await db.execute(sql`drop table ${users}`);
});

test('join subquery with join', async () => {
	const internalStaff = pgTable('internal_staff', {
		userId: integer('user_id').notNull(),
	});

	const customUser = pgTable('custom_user', {
		id: integer('id').notNull(),
	});

	const ticket = pgTable('ticket', {
		staffId: integer('staff_id').notNull(),
	});

	await db.execute(sql`drop table if exists ${internalStaff}`);
	await db.execute(sql`drop table if exists ${customUser}`);
	await db.execute(sql`drop table if exists ${ticket}`);

	await db.execute(sql`create table internal_staff (user_id integer not null)`);
	await db.execute(sql`create table custom_user (id integer not null)`);
	await db.execute(sql`create table ticket (staff_id integer not null)`);

	await db.insert(internalStaff).values({ userId: 1 });
	await db.insert(customUser).values({ id: 1 });
	await db.insert(ticket).values({ staffId: 1 });

	const subq = db
		.select()
		.from(internalStaff)
		.leftJoin(customUser, eq(internalStaff.userId, customUser.id))
		.as('internal_staff');

	const mainQuery = await db
		.select()
		.from(ticket)
		.leftJoin(subq, eq(subq.internal_staff.userId, ticket.staffId));

	expect(mainQuery).toEqual([{
		ticket: { staffId: 1 },
		internal_staff: {
			internal_staff: { userId: 1 },
			custom_user: { id: 1 },
		},
	}]);

	await db.execute(sql`drop table ${internalStaff}`);
	await db.execute(sql`drop table ${customUser}`);
	await db.execute(sql`drop table ${ticket}`);
});

test('subquery with view', async () => {
	const users = pgTable('users_subquery_view', {
		id: serial('id').primaryKey(),
		name: text('name').notNull(),
		cityId: integer('city_id').notNull(),
	});

	const newYorkers = pgView('new_yorkers').as((qb) => qb.select().from(users).where(eq(users.cityId, 1)));

	await db.execute(sql`drop table if exists ${users}`);
	await db.execute(sql`drop view if exists ${newYorkers}`);

	await db.execute(
		sql`create table ${users} (id serial not null primary key, name text not null, city_id integer not null)`,
	);
	await db.execute(sql`create view ${newYorkers} as select * from ${users} where city_id = 1`);

	await db.insert(users).values([
		{ name: 'John', cityId: 1 },
		{ name: 'Jane', cityId: 2 },
		{ name: 'Jack', cityId: 1 },
		{ name: 'Jill', cityId: 2 },
	]);

	const sq = db.$with('sq').as(db.select().from(newYorkers));
	const result = await db.with(sq).select().from(sq);

	expect(result).toEqual([
		{ id: 1, name: 'John', cityId: 1 },
		{ id: 3, name: 'Jack', cityId: 1 },
	]);

	await db.execute(sql`drop view ${newYorkers}`);
	await db.execute(sql`drop table ${users}`);
});

test('join view as subquery', async () => {
	const users = pgTable('users_join_view', {
		id: serial('id').primaryKey(),
		name: text('name').notNull(),
		cityId: integer('city_id').notNull(),
	});

	const newYorkers = pgView('new_yorkers').as((qb) => qb.select().from(users).where(eq(users.cityId, 1)));

	await db.execute(sql`drop table if exists ${users}`);
	await db.execute(sql`drop view if exists ${newYorkers}`);

	await db.execute(
		sql`create table ${users} (id serial not null primary key, name text not null, city_id integer not null)`,
	);
	await db.execute(sql`create view ${newYorkers} as select * from ${users} where city_id = 1`);

	await db.insert(users).values([
		{ name: 'John', cityId: 1 },
		{ name: 'Jane', cityId: 2 },
		{ name: 'Jack', cityId: 1 },
		{ name: 'Jill', cityId: 2 },
	]);

	const sq = db.select().from(newYorkers).as('new_yorkers_sq');

	const result = await db.select().from(users).leftJoin(sq, eq(users.id, sq.id));

	expect(result).toEqual([
		{
			users_join_view: { id: 1, name: 'John', cityId: 1 },
			new_yorkers_sq: { id: 1, name: 'John', cityId: 1 },
		},
		{
			users_join_view: { id: 2, name: 'Jane', cityId: 2 },
			new_yorkers_sq: null,
		},
		{
			users_join_view: { id: 3, name: 'Jack', cityId: 1 },
			new_yorkers_sq: { id: 3, name: 'Jack', cityId: 1 },
		},
		{
			users_join_view: { id: 4, name: 'Jill', cityId: 2 },
			new_yorkers_sq: null,
		},
	]);

	await db.execute(sql`drop view ${newYorkers}`);
	await db.execute(sql`drop table ${users}`);
});

test('table selection with single table', async () => {
	const users = pgTable('users', {
		id: serial('id').primaryKey(),
		name: text('name').notNull(),
		cityId: integer('city_id').notNull(),
	});

	await db.execute(sql`drop table if exists ${users}`);

	await db.execute(
		sql`create table ${users} (id serial not null primary key, name text not null, city_id integer not null)`,
	);

	await db.insert(users).values({ name: 'John', cityId: 1 });

	const result = await db.select({ users }).from(users);

	expect(result).toEqual([{ users: { id: 1, name: 'John', cityId: 1 } }]);

	await db.execute(sql`drop table ${users}`);
});

test('set null to jsonb field', async () => {
	const users = pgTable('users', {
		id: serial('id').primaryKey(),
		jsonb: jsonb('jsonb'),
	});

	await db.execute(sql`drop table if exists ${users}`);

	await db.execute(
		sql`create table ${users} (id serial not null primary key, jsonb jsonb)`,
	);

	const result = await db.insert(users).values({ jsonb: null }).returning();

	expect(result).toEqual([{ id: 1, jsonb: null }]);

	await db.execute(sql`drop table ${users}`);
});

test.skip('insert undefined', async () => {
	const users = pgTable('users', {
		id: serial('id').primaryKey(),
		name: text('name'),
	});

	await db.execute(sql`drop table if exists ${users}`);

	await db.execute(
		sql`create table ${users} (id serial not null primary key, name text)`,
	);

	await expect((async () => {
		await db.insert(users).values({ name: undefined });
	})()).resolves.not.toThrowError();

	await db.execute(sql`drop table ${users}`);
});

test('update undefined', async () => {
	const users = pgTable('users', {
		id: serial('id').primaryKey(),
		name: text('name'),
	});

	await db.execute(sql`drop table if exists ${users}`);

	await db.execute(
		sql`create table ${users} (id serial not null primary key, name text)`,
	);

	await expect((async () => {
		await db.update(users).set({ name: undefined });
	})()).rejects.toThrowError();
	await expect((async () => {
		db.update(users).set({ name: undefined });
	})()).rejects.toThrowError();

	await db.execute(sql`drop table ${users}`);
});

test('array operators', async () => {
	const posts = pgTable('posts', {
		id: serial('id').primaryKey(),
		tags: text('tags').array(),
	});

	await db.execute(sql`drop table if exists ${posts}`);

	await db.execute(
		sql`create table ${posts} (id serial primary key, tags text[])`,
	);

	await db.insert(posts).values([{
		tags: ['ORM'],
	}, {
		tags: ['Typescript'],
	}, {
		tags: ['Typescript', 'ORM'],
	}, {
		tags: ['Typescript', 'Frontend', 'React'],
	}, {
		tags: ['Typescript', 'ORM', 'Database', 'Postgres'],
	}, {
		tags: ['Java', 'Spring', 'OOP'],
	}]);

	const contains = await db.select({ id: posts.id }).from(posts)
		.where(arrayContains(posts.tags, ['Typescript', 'ORM']));
	const contained = await db.select({ id: posts.id }).from(posts)
		.where(arrayContained(posts.tags, ['Typescript', 'ORM']));
	const overlaps = await db.select({ id: posts.id }).from(posts)
		.where(arrayOverlaps(posts.tags, ['Typescript', 'ORM']));
	const withSubQuery = await db.select({ id: posts.id }).from(posts)
		.where(arrayContains(
			posts.tags,
			db.select({ tags: posts.tags }).from(posts).where(eq(posts.id, 1)),
		));

	expect(contains).toEqual([{ id: 3 }, { id: 5 }]);
	expect(contained).toEqual([{ id: 1 }, { id: 2 }, { id: 3 }]);
	expect(overlaps).toEqual([{ id: 1 }, { id: 2 }, { id: 3 }, { id: 4 }, { id: 5 }]);
	expect(withSubQuery).toEqual([{ id: 1 }, { id: 3 }, { id: 5 }]);
});

test('set operations (union) from query builder with subquery', async () => {
	await setupSetOperationTest(db);

	const sq = db
		.select({ id: users2Table.id, name: users2Table.name })
		.from(users2Table).as('sq');

	const result = await db
		.select({ id: cities2Table.id, name: citiesTable.name })
		.from(cities2Table).union(
			db.select().from(sq),
		).orderBy(asc(sql`name`)).limit(2).offset(1);

	expect(result).toHaveLength(2);

	expect(result).toEqual([
		{ id: 3, name: 'Jack' },
		{ id: 2, name: 'Jane' },
	]);

	await expect((async () => {
		db
			.select({ id: cities2Table.id, name: citiesTable.name, name2: users2Table.name })
			.from(cities2Table).union(
				// @ts-expect-error
				db
					.select({ id: users2Table.id, name: users2Table.name })
					.from(users2Table),
			).orderBy(asc(sql`name`));
	})()).rejects.toThrowError();
});

test('set operations (union) as function', async () => {
	await setupSetOperationTest(db);

	const result = await union(
		db
			.select({ id: cities2Table.id, name: citiesTable.name })
			.from(cities2Table).where(eq(citiesTable.id, 1)),
		db
			.select({ id: users2Table.id, name: users2Table.name })
			.from(users2Table).where(eq(users2Table.id, 1)),
		db
			.select({ id: users2Table.id, name: users2Table.name })
			.from(users2Table).where(eq(users2Table.id, 1)),
	).orderBy(asc(sql`name`)).limit(1).offset(1);

	expect(result).toHaveLength(1);

	expect(result).toEqual([
		{ id: 1, name: 'New York' },
	]);

	await expect((async () => {
		union(
			db
				.select({ name: citiesTable.name, id: cities2Table.id })
				.from(cities2Table).where(eq(citiesTable.id, 1)),
			db
				.select({ id: users2Table.id, name: users2Table.name })
				.from(users2Table).where(eq(users2Table.id, 1)),
			db
				.select({ id: users2Table.id, name: users2Table.name })
				.from(users2Table).where(eq(users2Table.id, 1)),
		).orderBy(asc(sql`name`));
	})()).rejects.toThrowError();
});

test('set operations (union all) from query builder', async () => {
	await setupSetOperationTest(db);

	const result = await db
		.select({ id: cities2Table.id, name: citiesTable.name })
		.from(cities2Table).limit(2).unionAll(
			db
				.select({ id: cities2Table.id, name: citiesTable.name })
				.from(cities2Table).limit(2),
		).orderBy(asc(sql`id`));

	expect(result).toHaveLength(4);

	expect(result).toEqual([
		{ id: 1, name: 'New York' },
		{ id: 1, name: 'New York' },
		{ id: 2, name: 'London' },
		{ id: 2, name: 'London' },
	]);

	await expect((async () => {
		db
			.select({ id: cities2Table.id, name: citiesTable.name })
			.from(cities2Table).limit(2).unionAll(
				db
					.select({ name: citiesTable.name, id: cities2Table.id })
					.from(cities2Table).limit(2),
			).orderBy(asc(sql`id`));
	})()).rejects.toThrowError();
});

test('set operations (union all) as function', async () => {
	await setupSetOperationTest(db);

	const result = await unionAll(
		db
			.select({ id: cities2Table.id, name: citiesTable.name })
			.from(cities2Table).where(eq(citiesTable.id, 1)),
		db
			.select({ id: users2Table.id, name: users2Table.name })
			.from(users2Table).where(eq(users2Table.id, 1)),
		db
			.select({ id: users2Table.id, name: users2Table.name })
			.from(users2Table).where(eq(users2Table.id, 1)),
	);

	expect(result).toHaveLength(3);

	expect(result).toEqual([
		{ id: 1, name: 'New York' },
		{ id: 1, name: 'John' },
		{ id: 1, name: 'John' },
	]);

	await expect((async () => {
		unionAll(
			db
				.select({ id: cities2Table.id, name: citiesTable.name })
				.from(cities2Table).where(eq(citiesTable.id, 1)),
			db
				.select({ name: users2Table.name, id: users2Table.id })
				.from(users2Table).where(eq(users2Table.id, 1)),
			db
				.select({ id: users2Table.id, name: users2Table.name })
				.from(users2Table).where(eq(users2Table.id, 1)),
		);
	})()).rejects.toThrowError();
});

test('set operations (intersect) from query builder', async () => {
	await setupSetOperationTest(db);

	const result = await db
		.select({ id: cities2Table.id, name: citiesTable.name })
		.from(cities2Table).intersect(
			db
				.select({ id: cities2Table.id, name: citiesTable.name })
				.from(cities2Table).where(gt(citiesTable.id, 1)),
		).orderBy(asc(sql`name`));

	expect(result).toHaveLength(2);

	expect(result).toEqual([
		{ id: 2, name: 'London' },
		{ id: 3, name: 'Tampa' },
	]);

	await expect((async () => {
		db
			.select({ id: cities2Table.id, name: citiesTable.name })
			.from(cities2Table).intersect(
				// @ts-expect-error
				db
					.select({ id: cities2Table.id, name: citiesTable.name, id2: cities2Table.id })
					.from(cities2Table).where(gt(citiesTable.id, 1)),
			).orderBy(asc(sql`name`));
	})()).rejects.toThrowError();
});

test('set operations (intersect) as function', async () => {
	await setupSetOperationTest(db);

	const result = await intersect(
		db
			.select({ id: cities2Table.id, name: citiesTable.name })
			.from(cities2Table).where(eq(citiesTable.id, 1)),
		db
			.select({ id: users2Table.id, name: users2Table.name })
			.from(users2Table).where(eq(users2Table.id, 1)),
		db
			.select({ id: users2Table.id, name: users2Table.name })
			.from(users2Table).where(eq(users2Table.id, 1)),
	);

	expect(result).toHaveLength(0);

	expect(result).toEqual([]);

	await expect((async () => {
		intersect(
			db
				.select({ id: cities2Table.id, name: citiesTable.name })
				.from(cities2Table).where(eq(citiesTable.id, 1)),
			db
				.select({ id: users2Table.id, name: users2Table.name })
				.from(users2Table).where(eq(users2Table.id, 1)),
			db
				.select({ name: users2Table.name, id: users2Table.id })
				.from(users2Table).where(eq(users2Table.id, 1)),
		);
	})()).rejects.toThrowError();
});

test('set operations (intersect all) from query builder', async () => {
	await setupSetOperationTest(db);

	const result = await db
		.select({ id: cities2Table.id, name: citiesTable.name })
		.from(cities2Table).limit(2).intersectAll(
			db
				.select({ id: cities2Table.id, name: citiesTable.name })
				.from(cities2Table).limit(2),
		).orderBy(asc(sql`id`));

	expect(result).toHaveLength(2);

	expect(result).toEqual([
		{ id: 1, name: 'New York' },
		{ id: 2, name: 'London' },
	]);

	await expect((async () => {
		db
			.select({ id: cities2Table.id, name: citiesTable.name })
			.from(cities2Table).limit(2).intersectAll(
				db
					.select({ name: users2Table.name, id: users2Table.id })
					.from(cities2Table).limit(2),
			).orderBy(asc(sql`id`));
	})()).rejects.toThrowError();
});

test('set operations (intersect all) as function', async () => {
	await setupSetOperationTest(db);

	const result = await intersectAll(
		db
			.select({ id: users2Table.id, name: users2Table.name })
			.from(users2Table).where(eq(users2Table.id, 1)),
		db
			.select({ id: users2Table.id, name: users2Table.name })
			.from(users2Table).where(eq(users2Table.id, 1)),
		db
			.select({ id: users2Table.id, name: users2Table.name })
			.from(users2Table).where(eq(users2Table.id, 1)),
	);

	expect(result).toHaveLength(1);

	expect(result).toEqual([
		{ id: 1, name: 'John' },
	]);

	await expect((async () => {
		intersectAll(
			db
				.select({ id: users2Table.id, name: users2Table.name })
				.from(users2Table).where(eq(users2Table.id, 1)),
			db
				.select({ name: users2Table.name, id: users2Table.id })
				.from(users2Table).where(eq(users2Table.id, 1)),
			db
				.select({ id: users2Table.id, name: users2Table.name })
				.from(users2Table).where(eq(users2Table.id, 1)),
		);
	})()).rejects.toThrowError();
});

test('set operations (except) from query builder', async () => {
	await setupSetOperationTest(db);

	const result = await db
		.select()
		.from(cities2Table).except(
			db
				.select()
				.from(cities2Table).where(gt(citiesTable.id, 1)),
		);

	expect(result).toHaveLength(1);

	expect(result).toEqual([
		{ id: 1, name: 'New York' },
	]);

	await expect((async () => {
		db
			.select()
			.from(cities2Table).except(
				db
					.select({ name: users2Table.name, id: users2Table.id })
					.from(cities2Table).where(gt(citiesTable.id, 1)),
			);
	})()).rejects.toThrowError();
});

test('set operations (except) as function', async () => {
	await setupSetOperationTest(db);

	const result = await except(
		db
			.select({ id: cities2Table.id, name: citiesTable.name })
			.from(cities2Table),
		db
			.select({ id: cities2Table.id, name: citiesTable.name })
			.from(cities2Table).where(eq(citiesTable.id, 1)),
		db
			.select({ id: users2Table.id, name: users2Table.name })
			.from(users2Table).where(eq(users2Table.id, 1)),
	).orderBy(asc(sql`id`));

	expect(result).toHaveLength(2);

	expect(result).toEqual([
		{ id: 2, name: 'London' },
		{ id: 3, name: 'Tampa' },
	]);

	await expect((async () => {
		except(
			db
				.select({ id: cities2Table.id, name: citiesTable.name })
				.from(cities2Table),
			db
				.select({ name: users2Table.name, id: users2Table.id })
				.from(cities2Table).where(eq(citiesTable.id, 1)),
			db
				.select({ id: users2Table.id, name: users2Table.name })
				.from(users2Table).where(eq(users2Table.id, 1)),
		).orderBy(asc(sql`id`));
	})()).rejects.toThrowError();
});

test('set operations (except all) from query builder', async () => {
	await setupSetOperationTest(db);

	const result = await db
		.select()
		.from(cities2Table).exceptAll(
			db
				.select({ id: cities2Table.id, name: citiesTable.name })
				.from(cities2Table).where(eq(citiesTable.id, 1)),
		).orderBy(asc(sql`id`));

	expect(result).toHaveLength(2);

	expect(result).toEqual([
		{ id: 2, name: 'London' },
		{ id: 3, name: 'Tampa' },
	]);

	await expect((async () => {
		db
			.select({ name: cities2Table.name, id: cities2Table.id })
			.from(cities2Table).exceptAll(
				db
					.select({ id: cities2Table.id, name: citiesTable.name })
					.from(cities2Table).where(eq(citiesTable.id, 1)),
			).orderBy(asc(sql`id`));
	})()).rejects.toThrowError();
});

test('set operations (except all) as function', async () => {
	await setupSetOperationTest(db);

	const result = await exceptAll(
		db
			.select({ id: users2Table.id, name: users2Table.name })
			.from(users2Table),
		db
			.select({ id: users2Table.id, name: users2Table.name })
			.from(users2Table).where(gt(users2Table.id, 7)),
		db
			.select({ id: users2Table.id, name: users2Table.name })
			.from(users2Table).where(eq(users2Table.id, 1)),
	).orderBy(asc(sql`id`)).limit(5).offset(2);

	expect(result).toHaveLength(4);

	expect(result).toEqual([
		{ id: 4, name: 'Peter' },
		{ id: 5, name: 'Ben' },
		{ id: 6, name: 'Jill' },
		{ id: 7, name: 'Mary' },
	]);

	await expect((async () => {
		exceptAll(
			db
				.select({ name: users2Table.name, id: users2Table.id })
				.from(users2Table),
			db
				.select({ id: users2Table.id, name: users2Table.name })
				.from(users2Table).where(gt(users2Table.id, 7)),
			db
				.select({ id: users2Table.id, name: users2Table.name })
				.from(users2Table).where(eq(users2Table.id, 1)),
		).orderBy(asc(sql`id`));
	})()).rejects.toThrowError();
});

test('set operations (mixed) from query builder with subquery', async () => {
	await setupSetOperationTest(db);
	const sq = db
		.select()
		.from(cities2Table).where(gt(citiesTable.id, 1)).as('sq');

	const result = await db
		.select()
		.from(cities2Table).except(
			({ unionAll }) =>
				unionAll(
					db.select().from(sq),
					db.select().from(cities2Table).where(eq(citiesTable.id, 2)),
				),
		);

	expect(result).toHaveLength(1);

	expect(result).toEqual([
		{ id: 1, name: 'New York' },
	]);

	await expect((async () => {
		db
			.select()
			.from(cities2Table).except(
				({ unionAll }) =>
					unionAll(
						db
							.select({ name: cities2Table.name, id: cities2Table.id })
							.from(cities2Table).where(gt(citiesTable.id, 1)),
						db.select().from(cities2Table).where(eq(citiesTable.id, 2)),
					),
			);
	})()).rejects.toThrowError();
});

test('set operations (mixed all) as function', async () => {
	await setupSetOperationTest(db);

	const result = await union(
		db
			.select({ id: users2Table.id, name: users2Table.name })
			.from(users2Table).where(eq(users2Table.id, 1)),
		except(
			db
				.select({ id: users2Table.id, name: users2Table.name })
				.from(users2Table).where(gte(users2Table.id, 5)),
			db
				.select({ id: users2Table.id, name: users2Table.name })
				.from(users2Table).where(eq(users2Table.id, 7)),
		),
		db
			.select().from(cities2Table).where(gt(citiesTable.id, 1)),
	).orderBy(asc(sql`id`));

	expect(result).toHaveLength(6);

	expect(result).toEqual([
		{ id: 1, name: 'John' },
		{ id: 2, name: 'London' },
		{ id: 3, name: 'Tampa' },
		{ id: 5, name: 'Ben' },
		{ id: 6, name: 'Jill' },
		{ id: 8, name: 'Sally' },
	]);

	await expect((async () => {
		union(
			db
				.select({ id: users2Table.id, name: users2Table.name })
				.from(users2Table).where(eq(users2Table.id, 1)),
			except(
				db
					.select({ id: users2Table.id, name: users2Table.name })
					.from(users2Table).where(gte(users2Table.id, 5)),
				db
					.select({ name: users2Table.name, id: users2Table.id })
					.from(users2Table).where(eq(users2Table.id, 7)),
			),
			db
				.select().from(cities2Table).where(gt(citiesTable.id, 1)),
		).orderBy(asc(sql`id`));
	})()).rejects.toThrowError();
});

test('aggregate function: count', async () => {
	const table = aggregateTable;
	await setupAggregateFunctionsTest(db);

	const result1 = await db.select({ value: count() }).from(table);
	const result2 = await db.select({ value: count(table.a) }).from(table);
	const result3 = await db.select({ value: countDistinct(table.name) }).from(table);

	expect(result1[0]?.value).toBe(7);
	expect(result2[0]?.value).toBe(5);
	expect(result3[0]?.value).toBe(6);
});

test('aggregate function: avg', async () => {
	const table = aggregateTable;
	await setupAggregateFunctionsTest(db);

	const result1 = await db.select({ value: avg(table.b) }).from(table);
	const result2 = await db.select({ value: avg(table.nullOnly) }).from(table);
	const result3 = await db.select({ value: avgDistinct(table.b) }).from(table);

	expect(result1[0]?.value).toBe('33.3333333333333333');
	expect(result2[0]?.value).toBeNull();
	expect(result3[0]?.value).toBe('42.5000000000000000');
});

test('aggregate function: sum', async () => {
	const table = aggregateTable;
	await setupAggregateFunctionsTest(db);

	const result1 = await db.select({ value: sum(table.b) }).from(table);
	const result2 = await db.select({ value: sum(table.nullOnly) }).from(table);
	const result3 = await db.select({ value: sumDistinct(table.b) }).from(table);

	expect(result1[0]?.value).toBe('200');
	expect(result2[0]?.value).toBeNull();
	expect(result3[0]?.value).toBe('170');
});

test('aggregate function: max', async () => {
	const table = aggregateTable;
	await setupAggregateFunctionsTest(db);

	const result1 = await db.select({ value: max(table.b) }).from(table);
	const result2 = await db.select({ value: max(table.nullOnly) }).from(table);

	expect(result1[0]?.value).toBe(90);
	expect(result2[0]?.value).toBeNull();
});

test('aggregate function: min', async () => {
	const table = aggregateTable;
	await setupAggregateFunctionsTest(db);

	const result1 = await db.select({ value: min(table.b) }).from(table);
	const result2 = await db.select({ value: min(table.nullOnly) }).from(table);

	expect(result1[0]?.value).toBe(10);
	expect(result2[0]?.value).toBeNull();
});

test.skip('array mapping and parsing', async () => {
	const arrays = pgTable('arrays_tests', {
		id: serial('id').primaryKey(),
		tags: text('tags').array(),
		nested: text('nested').array().array(),
		numbers: integer('numbers').notNull().array(),
	});

	await db.execute(sql`drop table if exists ${arrays}`);
	await db.execute(sql`
		 create table ${arrays} (
		 id serial primary key,
		 tags text[],
		 nested text[][],
		 numbers integer[]
		)
	`);

	await db.insert(arrays).values({
		tags: ['', 'b', 'c'],
		nested: [['1', ''], ['3', '\\a']],
		numbers: [1, 2, 3],
	});

	const result = await db.select().from(arrays);

	expect(result).toEqual([{
		id: 1,
		tags: ['', 'b', 'c'],
		nested: [['1', ''], ['3', '\\a']],
		numbers: [1, 2, 3],
	}]);

	await db.execute(sql`drop table ${arrays}`);
});

test('test $onUpdateFn and $onUpdate works as $default', async () => {
	await db.execute(sql`drop table if exists ${usersOnUpdate}`);

	await db.execute(
		sql`
			create table ${usersOnUpdate} (
			id serial primary key,
			name text not null,
			update_counter integer default 1 not null,
			updated_at timestamp(3),
			always_null text
			)
		`,
	);

	await db.insert(usersOnUpdate).values([
		{ name: 'John' },
		{ name: 'Jane' },
		{ name: 'Jack' },
		{ name: 'Jill' },
	]);

	const { updatedAt, ...rest } = getTableColumns(usersOnUpdate);

	await db.select({ updatedAt }).from(usersOnUpdate).orderBy(asc(usersOnUpdate.id));

	const response = await db.select({ ...rest }).from(usersOnUpdate).orderBy(asc(usersOnUpdate.id));

	expect(response).toEqual([
		{ name: 'John', id: 1, updateCounter: 1, alwaysNull: null },
		{ name: 'Jane', id: 2, updateCounter: 1, alwaysNull: null },
		{ name: 'Jack', id: 3, updateCounter: 1, alwaysNull: null },
		{ name: 'Jill', id: 4, updateCounter: 1, alwaysNull: null },
	]);
});

test('test $onUpdateFn and $onUpdate works updating', async () => {
	await db.execute(sql`drop table if exists ${usersOnUpdate}`);

	await db.execute(
		sql`
			create table ${usersOnUpdate} (
			id serial primary key,
			name text not null,
			update_counter integer default 1,
			updated_at timestamp(3),
			always_null text
			)
		`,
	);

	await db.insert(usersOnUpdate).values([
		{ name: 'John', alwaysNull: 'this will be null after updating' },
		{ name: 'Jane' },
		{ name: 'Jack' },
		{ name: 'Jill' },
	]);

	const { updatedAt, ...rest } = getTableColumns(usersOnUpdate);
	await db.select({ updatedAt }).from(usersOnUpdate).orderBy(asc(usersOnUpdate.id));

	await db.update(usersOnUpdate).set({ name: 'Angel' }).where(eq(usersOnUpdate.id, 1));
	await db.update(usersOnUpdate).set({ updateCounter: null }).where(eq(usersOnUpdate.id, 2));

	const justDates = await db.select({ updatedAt }).from(usersOnUpdate).orderBy(asc(usersOnUpdate.id));

	const response = await db.select({ ...rest }).from(usersOnUpdate).orderBy(asc(usersOnUpdate.id));

	expect(response).toEqual([
		{ name: 'Angel', id: 1, updateCounter: 2, alwaysNull: null },
		{ name: 'Jane', id: 2, updateCounter: null, alwaysNull: null },
		{ name: 'Jack', id: 3, updateCounter: 1, alwaysNull: null },
		{ name: 'Jill', id: 4, updateCounter: 1, alwaysNull: null },
	]);
	const msDelay = 15000;

	// expect(initial[0]?.updatedAt?.valueOf()).not.toBe(justDates[0]?.updatedAt?.valueOf());

	for (const eachUser of justDates) {
		expect(eachUser.updatedAt!.valueOf()).toBeGreaterThan(Date.now() - msDelay);
	}
});

test('test if method with sql operators', async () => {
	const users = pgTable('users', {
		id: serial('id').primaryKey(),
		name: text('name').notNull(),
		age: integer('age').notNull(),
		city: text('city').notNull(),
	});

	await db.execute(sql`drop table if exists ${users}`);

	await db.execute(sql`
		create table ${users} (
		id serial primary key,
		name text not null,
		age integer not null,
		city text not null
		)
	`);

	await db.insert(users).values([
		{ id: 1, name: 'John', age: 20, city: 'New York' },
		{ id: 2, name: 'Alice', age: 21, city: 'New York' },
		{ id: 3, name: 'Nick', age: 22, city: 'London' },
		{ id: 4, name: 'Lina', age: 23, city: 'London' },
	]);

	const condition1 = true;

	const [result1] = await db.select().from(users).where(eq(users.id, 1).if(condition1));

	expect(result1).toEqual({ id: 1, name: 'John', age: 20, city: 'New York' });

	const condition2 = 1;

	const [result2] = await db.select().from(users).where(sql`${users.id} = 1`.if(condition2));

	expect(result2).toEqual({ id: 1, name: 'John', age: 20, city: 'New York' });

	const condition3 = 'non-empty string';

	const result3 = await db.select().from(users).where(
		or(eq(users.id, 1).if(condition3), eq(users.id, 2).if(condition3)),
	);

	expect(result3).toEqual([{ id: 1, name: 'John', age: 20, city: 'New York' }, {
		id: 2,
		name: 'Alice',
		age: 21,
		city: 'New York',
	}]);

	const condtition4 = false;

	const result4 = await db.select().from(users).where(eq(users.id, 1).if(condtition4));

	expect(result4).toEqual([
		{ id: 1, name: 'John', age: 20, city: 'New York' },
		{ id: 2, name: 'Alice', age: 21, city: 'New York' },
		{ id: 3, name: 'Nick', age: 22, city: 'London' },
		{ id: 4, name: 'Lina', age: 23, city: 'London' },
	]);

	const condition5 = undefined;

	const result5 = await db.select().from(users).where(sql`${users.id} = 1`.if(condition5));

	expect(result5).toEqual([
		{ id: 1, name: 'John', age: 20, city: 'New York' },
		{ id: 2, name: 'Alice', age: 21, city: 'New York' },
		{ id: 3, name: 'Nick', age: 22, city: 'London' },
		{ id: 4, name: 'Lina', age: 23, city: 'London' },
	]);

	const condition6 = null;

	const result6 = await db.select().from(users).where(
		or(eq(users.id, 1).if(condition6), eq(users.id, 2).if(condition6)),
	);

	expect(result6).toEqual([
		{ id: 1, name: 'John', age: 20, city: 'New York' },
		{ id: 2, name: 'Alice', age: 21, city: 'New York' },
		{ id: 3, name: 'Nick', age: 22, city: 'London' },
		{ id: 4, name: 'Lina', age: 23, city: 'London' },
	]);

	const condition7 = {
		term1: 0,
		term2: 1,
	};

	const result7 = await db.select().from(users).where(
		and(gt(users.age, 20).if(condition7.term1), eq(users.city, 'New York').if(condition7.term2)),
	);

	expect(result7).toEqual([
		{ id: 1, name: 'John', age: 20, city: 'New York' },
		{ id: 2, name: 'Alice', age: 21, city: 'New York' },
	]);

	const condition8 = {
		term1: '',
		term2: 'non-empty string',
	};

	const result8 = await db.select().from(users).where(
		or(lt(users.age, 21).if(condition8.term1), eq(users.city, 'London').if(condition8.term2)),
	);

	expect(result8).toEqual([
		{ id: 3, name: 'Nick', age: 22, city: 'London' },
		{ id: 4, name: 'Lina', age: 23, city: 'London' },
	]);

	const condition9 = {
		term1: 1,
		term2: true,
	};

	const result9 = await db.select().from(users).where(
		and(
			inArray(users.city, ['New York', 'London']).if(condition9.term1),
			ilike(users.name, 'a%').if(condition9.term2),
		),
	);

	expect(result9).toEqual([
		{ id: 2, name: 'Alice', age: 21, city: 'New York' },
	]);

	const condition10 = {
		term1: 4,
		term2: 19,
	};

	const result10 = await db.select().from(users).where(
		and(
			sql`length(${users.name}) <= ${condition10.term1}`.if(condition10.term1),
			gt(users.age, condition10.term2).if(condition10.term2 > 20),
		),
	);

	expect(result10).toEqual([
		{ id: 1, name: 'John', age: 20, city: 'New York' },
		{ id: 3, name: 'Nick', age: 22, city: 'London' },
		{ id: 4, name: 'Lina', age: 23, city: 'London' },
	]);

	const condition11 = true;

	const result11 = await db.select().from(users).where(
		or(eq(users.city, 'New York'), gte(users.age, 22))!.if(condition11),
	);

	expect(result11).toEqual([
		{ id: 1, name: 'John', age: 20, city: 'New York' },
		{ id: 2, name: 'Alice', age: 21, city: 'New York' },
		{ id: 3, name: 'Nick', age: 22, city: 'London' },
		{ id: 4, name: 'Lina', age: 23, city: 'London' },
	]);

	const condition12 = false;

	const result12 = await db.select().from(users).where(
		and(eq(users.city, 'London'), gte(users.age, 23))!.if(condition12),
	);

	expect(result12).toEqual([
		{ id: 1, name: 'John', age: 20, city: 'New York' },
		{ id: 2, name: 'Alice', age: 21, city: 'New York' },
		{ id: 3, name: 'Nick', age: 22, city: 'London' },
		{ id: 4, name: 'Lina', age: 23, city: 'London' },
	]);

	const condition13 = true;

	const result13 = await db.select().from(users).where(sql`(city = 'New York' or age >= 22)`.if(condition13));

	expect(result13).toEqual([
		{ id: 1, name: 'John', age: 20, city: 'New York' },
		{ id: 2, name: 'Alice', age: 21, city: 'New York' },
		{ id: 3, name: 'Nick', age: 22, city: 'London' },
		{ id: 4, name: 'Lina', age: 23, city: 'London' },
	]);

	const condition14 = false;

	const result14 = await db.select().from(users).where(sql`(city = 'London' and age >= 23)`.if(condition14));

	expect(result14).toEqual([
		{ id: 1, name: 'John', age: 20, city: 'New York' },
		{ id: 2, name: 'Alice', age: 21, city: 'New York' },
		{ id: 3, name: 'Nick', age: 22, city: 'London' },
		{ id: 4, name: 'Lina', age: 23, city: 'London' },
	]);

	await db.execute(sql`drop table ${users}`);
});

// MySchema tests
test('mySchema :: select all fields', async () => {
	const now = Date.now();

	await db.insert(usersMySchemaTable).values({ name: 'John' });
	const result = await db.select().from(usersMySchemaTable);

	expect(result[0]!.createdAt).toBeInstanceOf(Date);
	expect(Math.abs(result[0]!.createdAt.getTime() - now)).toBeLessThan(100);
	expect(result).toEqual([{ id: 1, name: 'John', verified: false, jsonb: null, createdAt: result[0]!.createdAt }]);
});

test('mySchema :: select sql', async () => {
	await db.insert(usersMySchemaTable).values({ name: 'John' });
	const users = await db.select({
		name: sql`upper(${usersMySchemaTable.name})`,
	}).from(usersMySchemaTable);

	expect(users).toEqual([{ name: 'JOHN' }]);
});

test('mySchema :: select typed sql', async () => {
	await db.insert(usersMySchemaTable).values({ name: 'John' });
	const users = await db.select({
		name: sql<string>`upper(${usersMySchemaTable.name})`,
	}).from(usersMySchemaTable);

	expect(users).toEqual([{ name: 'JOHN' }]);
});

test('mySchema :: select distinct', async () => {
	const usersDistinctTable = pgTable('users_distinct', {
		id: integer('id').notNull(),
		name: text('name').notNull(),
	});

	await db.execute(sql`drop table if exists ${usersDistinctTable}`);
	await db.execute(sql`create table ${usersDistinctTable} (id integer, name text)`);

	await db.insert(usersDistinctTable).values([
		{ id: 1, name: 'John' },
		{ id: 1, name: 'John' },
		{ id: 2, name: 'John' },
		{ id: 1, name: 'Jane' },
	]);
	const users1 = await db.selectDistinct().from(usersDistinctTable).orderBy(
		usersDistinctTable.id,
		usersDistinctTable.name,
	);
	const users2 = await db.selectDistinctOn([usersDistinctTable.id]).from(usersDistinctTable).orderBy(
		usersDistinctTable.id,
	);
	const users3 = await db.selectDistinctOn([usersDistinctTable.name], { name: usersDistinctTable.name }).from(
		usersDistinctTable,
	).orderBy(usersDistinctTable.name);

	await db.execute(sql`drop table ${usersDistinctTable}`);

	expect(users1).toEqual([{ id: 1, name: 'Jane' }, { id: 1, name: 'John' }, { id: 2, name: 'John' }]);

	expect(users2).toHaveLength(2);
	expect(users2[0]?.id).toBe(1);
	expect(users2[1]?.id).toBe(2);

	expect(users3).toHaveLength(2);
	expect(users3[0]?.name).toBe('Jane');
	expect(users3[1]?.name).toBe('John');
});

test('mySchema :: insert returning sql', async () => {
	const users = await db.insert(usersMySchemaTable).values({ name: 'John' }).returning({
		name: sql`upper(${usersMySchemaTable.name})`,
	});

	expect(users).toEqual([{ name: 'JOHN' }]);
});

test('mySchema :: delete returning sql', async () => {
	await db.insert(usersMySchemaTable).values({ name: 'John' });
	const users = await db.delete(usersMySchemaTable).where(eq(usersMySchemaTable.name, 'John')).returning({
		name: sql`upper(${usersMySchemaTable.name})`,
	});

	expect(users).toEqual([{ name: 'JOHN' }]);
});

test('mySchema :: update with returning partial', async () => {
	await db.insert(usersMySchemaTable).values({ name: 'John' });
	const users = await db.update(usersMySchemaTable).set({ name: 'Jane' }).where(eq(usersMySchemaTable.name, 'John'))
		.returning({
			id: usersMySchemaTable.id,
			name: usersMySchemaTable.name,
		});

	expect(users).toEqual([{ id: 1, name: 'Jane' }]);
});

test('mySchema :: delete with returning all fields', async () => {
	const now = Date.now();

	await db.insert(usersMySchemaTable).values({ name: 'John' });
	const users = await db.delete(usersMySchemaTable).where(eq(usersMySchemaTable.name, 'John')).returning();

	expect(users[0]!.createdAt).toBeInstanceOf(Date);
	expect(Math.abs(users[0]!.createdAt.getTime() - now)).toBeLessThan(100);
	expect(users).toEqual([{ id: 1, name: 'John', verified: false, jsonb: null, createdAt: users[0]!.createdAt }]);
});

test('mySchema :: insert + select', async () => {
	await db.insert(usersMySchemaTable).values({ name: 'John' });
	const result = await db.select().from(usersMySchemaTable);
	expect(result).toEqual([{ id: 1, name: 'John', verified: false, jsonb: null, createdAt: result[0]!.createdAt }]);

	await db.insert(usersMySchemaTable).values({ name: 'Jane' });
	const result2 = await db.select().from(usersMySchemaTable);
	expect(result2).toEqual([
		{ id: 1, name: 'John', verified: false, jsonb: null, createdAt: result2[0]!.createdAt },
		{ id: 2, name: 'Jane', verified: false, jsonb: null, createdAt: result2[1]!.createdAt },
	]);
});

test('mySchema :: insert with overridden default values', async () => {
	await db.insert(usersMySchemaTable).values({ name: 'John', verified: true });
	const result = await db.select().from(usersMySchemaTable);

	expect(result).toEqual([{ id: 1, name: 'John', verified: true, jsonb: null, createdAt: result[0]!.createdAt }]);
});

test('mySchema :: insert many', async () => {
	await db.insert(usersMySchemaTable).values([
		{ name: 'John' },
		{ name: 'Bruce', jsonb: ['foo', 'bar'] },
		{ name: 'Jane' },
		{ name: 'Austin', verified: true },
	]);
	const result = await db.select({
		id: usersMySchemaTable.id,
		name: usersMySchemaTable.name,
		jsonb: usersMySchemaTable.jsonb,
		verified: usersMySchemaTable.verified,
	}).from(usersMySchemaTable);

	expect(result).toEqual([
		{ id: 1, name: 'John', jsonb: null, verified: false },
		{ id: 2, name: 'Bruce', jsonb: ['foo', 'bar'], verified: false },
		{ id: 3, name: 'Jane', jsonb: null, verified: false },
		{ id: 4, name: 'Austin', jsonb: null, verified: true },
	]);
});

test('mySchema :: select with group by as field', async () => {
	await db.insert(usersMySchemaTable).values([{ name: 'John' }, { name: 'Jane' }, { name: 'Jane' }]);

	const result = await db.select({ name: usersMySchemaTable.name }).from(usersMySchemaTable)
		.groupBy(usersMySchemaTable.name);

	expect(result).toEqual([{ name: 'Jane' }, { name: 'John' }]);
});

test('mySchema :: select with group by as column + sql', async () => {
	await db.insert(usersMySchemaTable).values([{ name: 'John' }, { name: 'Jane' }, { name: 'Jane' }]);

	const result = await db.select({ name: usersMySchemaTable.name }).from(usersMySchemaTable)
		.groupBy(usersMySchemaTable.id, sql`${usersMySchemaTable.name}`);

	expect(result).toEqual([{ name: 'Jane' }, { name: 'Jane' }, { name: 'John' }]);
});

test('mySchema :: build query', async () => {
	const query = db.select({ id: usersMySchemaTable.id, name: usersMySchemaTable.name }).from(usersMySchemaTable)
		.groupBy(usersMySchemaTable.id, usersMySchemaTable.name)
		.toSQL();

	expect(query).toEqual({
		sql: 'select "id", "name" from "mySchema"."users" group by "mySchema"."users"."id", "mySchema"."users"."name"',
		params: [],
	});
});

test('mySchema :: partial join with alias', async () => {
	const customerAlias = alias(usersMySchemaTable, 'customer');

	await db.insert(usersMySchemaTable).values([{ id: 10, name: 'Ivan' }, { id: 11, name: 'Hans' }]);
	const result = await db
		.select({
			user: {
				id: usersMySchemaTable.id,
				name: usersMySchemaTable.name,
			},
			customer: {
				id: customerAlias.id,
				name: customerAlias.name,
			},
		}).from(usersMySchemaTable)
		.leftJoin(customerAlias, eq(customerAlias.id, 11))
		.where(eq(usersMySchemaTable.id, 10));

	expect(result).toEqual([{
		user: { id: 10, name: 'Ivan' },
		customer: { id: 11, name: 'Hans' },
	}]);
});

test('mySchema :: insert with spaces', async () => {
	await db.insert(usersMySchemaTable).values({ name: sql`'Jo   h     n'` });
	const result = await db.select({ id: usersMySchemaTable.id, name: usersMySchemaTable.name }).from(
		usersMySchemaTable,
	);

	expect(result).toEqual([{ id: 1, name: 'Jo   h     n' }]);
});

test('mySchema :: prepared statement with placeholder in .limit', async () => {
	await db.insert(usersMySchemaTable).values({ name: 'John' });
	const stmt = db
		.select({
			id: usersMySchemaTable.id,
			name: usersMySchemaTable.name,
		})
		.from(usersMySchemaTable)
		.where(eq(usersMySchemaTable.id, sql.placeholder('id')))
		.limit(sql.placeholder('limit'))
		.prepare('mySchema_stmt_limit');

	const result = await stmt.execute({ id: 1, limit: 1 });

	expect(result).toEqual([{ id: 1, name: 'John' }]);
	expect(result).toHaveLength(1);
});

test('mySchema :: build query insert with onConflict do update / multiple columns', async () => {
	const query = db.insert(usersMySchemaTable)
		.values({ name: 'John', jsonb: ['foo', 'bar'] })
		.onConflictDoUpdate({ target: [usersMySchemaTable.id, usersMySchemaTable.name], set: { name: 'John1' } })
		.toSQL();

	expect(query).toEqual({
		sql:
			'insert into "mySchema"."users" ("id", "name", "verified", "jsonb", "created_at") values (default, $1, default, $2, default) on conflict ("id","name") do update set "name" = $3',
		params: ['John', '["foo","bar"]', 'John1'],
	});
});

test('mySchema :: build query insert with onConflict do nothing + target', async () => {
	const query = db.insert(usersMySchemaTable)
		.values({ name: 'John', jsonb: ['foo', 'bar'] })
		.onConflictDoNothing({ target: usersMySchemaTable.id })
		.toSQL();

	expect(query).toEqual({
		sql:
			'insert into "mySchema"."users" ("id", "name", "verified", "jsonb", "created_at") values (default, $1, default, $2, default) on conflict ("id") do nothing',
		params: ['John', '["foo","bar"]'],
	});
});

test('mySchema :: select from tables with same name from different schema using alias', async () => {
	await db.insert(usersMySchemaTable).values({ id: 10, name: 'Ivan' });
	await db.insert(usersTable).values({ id: 11, name: 'Hans' });

	const customerAlias = alias(usersTable, 'customer');

	const result = await db
		.select().from(usersMySchemaTable)
		.leftJoin(customerAlias, eq(customerAlias.id, 11))
		.where(eq(customerAlias.id, 11));

	expect(result).toEqual([{
		users: {
			id: 10,
			name: 'Ivan',
			verified: false,
			jsonb: null,
			createdAt: result[0]!.users.createdAt,
		},
		customer: {
			id: 11,
			name: 'Hans',
			verified: false,
			jsonb: null,
			createdAt: result[0]!.customer!.createdAt,
		},
	}]);
});

test('mySchema :: view', async () => {
	const newYorkers1 = mySchema.view('new_yorkers')
		.as((qb) => qb.select().from(users2MySchemaTable).where(eq(users2MySchemaTable.cityId, 1)));

	const newYorkers2 = mySchema.view('new_yorkers', {
		id: serial('id').primaryKey(),
		name: text('name').notNull(),
		cityId: integer('city_id').notNull(),
	}).as(sql`select * from ${users2MySchemaTable} where ${eq(users2MySchemaTable.cityId, 1)}`);

	const newYorkers3 = mySchema.view('new_yorkers', {
		id: serial('id').primaryKey(),
		name: text('name').notNull(),
		cityId: integer('city_id').notNull(),
	}).existing();

	await db.execute(sql`create view ${newYorkers1} as ${getViewConfig(newYorkers1).query}`);

	await db.insert(citiesMySchemaTable).values([{ name: 'New York' }, { name: 'Paris' }]);

	await db.insert(users2MySchemaTable).values([
		{ name: 'John', cityId: 1 },
		{ name: 'Jane', cityId: 1 },
		{ name: 'Jack', cityId: 2 },
	]);

	{
		const result = await db.select().from(newYorkers1);
		expect(result).toEqual([
			{ id: 1, name: 'John', cityId: 1 },
			{ id: 2, name: 'Jane', cityId: 1 },
		]);
	}

	{
		const result = await db.select().from(newYorkers2);
		expect(result).toEqual([
			{ id: 1, name: 'John', cityId: 1 },
			{ id: 2, name: 'Jane', cityId: 1 },
		]);
	}

	{
		const result = await db.select().from(newYorkers3);
		expect(result).toEqual([
			{ id: 1, name: 'John', cityId: 1 },
			{ id: 2, name: 'Jane', cityId: 1 },
		]);
	}

	{
		const result = await db.select({ name: newYorkers1.name }).from(newYorkers1);
		expect(result).toEqual([
			{ name: 'John' },
			{ name: 'Jane' },
		]);
	}

	await db.execute(sql`drop view ${newYorkers1}`);
});

test('mySchema :: materialized view', async () => {
	const newYorkers1 = mySchema.materializedView('new_yorkers')
		.as((qb) => qb.select().from(users2MySchemaTable).where(eq(users2MySchemaTable.cityId, 1)));

	const newYorkers2 = mySchema.materializedView('new_yorkers', {
		id: serial('id').primaryKey(),
		name: text('name').notNull(),
		cityId: integer('city_id').notNull(),
	}).as(sql`select * from ${users2MySchemaTable} where ${eq(users2MySchemaTable.cityId, 1)}`);

	const newYorkers3 = mySchema.materializedView('new_yorkers', {
		id: serial('id').primaryKey(),
		name: text('name').notNull(),
		cityId: integer('city_id').notNull(),
	}).existing();

	await db.execute(sql`create materialized view ${newYorkers1} as ${getMaterializedViewConfig(newYorkers1).query}`);

	await db.insert(citiesMySchemaTable).values([{ name: 'New York' }, { name: 'Paris' }]);

	await db.insert(users2MySchemaTable).values([
		{ name: 'John', cityId: 1 },
		{ name: 'Jane', cityId: 1 },
		{ name: 'Jack', cityId: 2 },
	]);

	{
		const result = await db.select().from(newYorkers1);
		expect(result).toEqual([]);
	}

	await db.refreshMaterializedView(newYorkers1);

	{
		const result = await db.select().from(newYorkers1);
		expect(result).toEqual([
			{ id: 1, name: 'John', cityId: 1 },
			{ id: 2, name: 'Jane', cityId: 1 },
		]);
	}

	{
		const result = await db.select().from(newYorkers2);
		expect(result).toEqual([
			{ id: 1, name: 'John', cityId: 1 },
			{ id: 2, name: 'Jane', cityId: 1 },
		]);
	}

	{
		const result = await db.select().from(newYorkers3);
		expect(result).toEqual([
			{ id: 1, name: 'John', cityId: 1 },
			{ id: 2, name: 'Jane', cityId: 1 },
		]);
	}

	{
		const result = await db.select({ name: newYorkers1.name }).from(newYorkers1);
		expect(result).toEqual([
			{ name: 'John' },
			{ name: 'Jane' },
		]);
	}

	await db.execute(sql`drop materialized view ${newYorkers1}`);
});

test('limit 0', async () => {
	await db.insert(usersTable).values({ name: 'John' });
	const users = await db
		.select()
		.from(usersTable)
		.limit(0);

	expect(users).toEqual([]);
});

test('limit -1', async () => {
	await db.insert(usersTable).values({ name: 'John' });
	const users = await db
		.select()
		.from(usersTable)
		.limit(-1);

	expect(users.length).toBeGreaterThan(0);
});

test('Object keys as column names', async () => {
	// Tests the following:
	// Column with required config
	// Column with optional config without providing a value
	// Column with optional config providing a value
	// Column without config
	const users = pgTable('users', {
		id: bigserial({ mode: 'number' }).primaryKey(),
		firstName: varchar(),
		lastName: varchar({ length: 50 }),
		admin: boolean(),
	});

	await db.execute(sql`drop table if exists users`);
	await db.execute(
		sql`
			create table users (
				"id" bigserial primary key,
				"firstName" varchar,
				"lastName" varchar(50),
				"admin" boolean
			)
		`,
	);

	await db.insert(users).values([
		{ firstName: 'John', lastName: 'Doe', admin: true },
		{ firstName: 'Jane', lastName: 'Smith', admin: false },
	]);
	const result = await db
		.select({ id: users.id, firstName: users.firstName, lastName: users.lastName })
		.from(users)
		.where(eq(users.admin, true));

	expect(result).toEqual([
		{ id: 1, firstName: 'John', lastName: 'Doe' },
	]);

	await db.execute(sql`drop table users`);
});

test.skip('proper json and jsonb handling', async () => {
	const jsonTable = pgTable('json_table', {
		json: json('json').$type<{ name: string; age: number }>(),
		jsonb: jsonb('jsonb').$type<{ name: string; age: number }>(),
	});

	await db.execute(sql`drop table if exists ${jsonTable}`);

	await db.execute(sql`create table ${jsonTable} (json json, jsonb jsonb)`);

	await db.insert(jsonTable).values({ json: { name: 'Tom', age: 75 }, jsonb: { name: 'Pete', age: 23 } });

	const result = await db.select().from(jsonTable);

	const justNames = await db.select({
		name1: sql<string>`${jsonTable.json}->>'name'`.as('name1'),
		name2: sql<string>`${jsonTable.jsonb}->>'name'`.as('name2'),
	}).from(jsonTable);

	expect(result).toStrictEqual([
		{
			json: { name: 'Tom', age: 75 },
			jsonb: { name: 'Pete', age: 23 },
		},
	]);

	expect(justNames).toStrictEqual([
		{
			name1: 'Tom',
			name2: 'Pete',
		},
	]);
});

test.skip('set json/jsonb fields with objects and retrieve with the ->> operator', async () => {
	const obj = { string: 'test', number: 123 };
	const { string: testString, number: testNumber } = obj;

	await db.insert(jsonTestTable).values({
		json: obj,
		jsonb: obj,
	});

	const result = await db.select({
		jsonStringField: sql<string>`${jsonTestTable.json}->>'string'`,
		jsonNumberField: sql<string>`${jsonTestTable.json}->>'number'`,
		jsonbStringField: sql<string>`${jsonTestTable.jsonb}->>'string'`,
		jsonbNumberField: sql<string>`${jsonTestTable.jsonb}->>'number'`,
	}).from(jsonTestTable);

	expect(result).toStrictEqual([{
		jsonStringField: testString,
		jsonNumberField: String(testNumber),
		jsonbStringField: testString,
		jsonbNumberField: String(testNumber),
	}]);
});

test.skip('set json/jsonb fields with strings and retrieve with the ->> operator', async () => {
	const obj = { string: 'test', number: 123 };
	const { string: testString, number: testNumber } = obj;

	await db.insert(jsonTestTable).values({
		json: sql`${JSON.stringify(obj)}`,
		jsonb: sql`${JSON.stringify(obj)}`,
	});

	const result = await db.select({
		jsonStringField: sql<string>`${jsonTestTable.json}->>'string'`,
		jsonNumberField: sql<string>`${jsonTestTable.json}->>'number'`,
		jsonbStringField: sql<string>`${jsonTestTable.jsonb}->>'string'`,
		jsonbNumberField: sql<string>`${jsonTestTable.jsonb}->>'number'`,
	}).from(jsonTestTable);

	expect(result).toStrictEqual([{
		jsonStringField: testString,
		jsonNumberField: String(testNumber),
		jsonbStringField: testString,
		jsonbNumberField: String(testNumber),
	}]);
});

test.skip('set json/jsonb fields with objects and retrieve with the -> operator', async () => {
	const obj = { string: 'test', number: 123 };
	const { string: testString, number: testNumber } = obj;

	await db.insert(jsonTestTable).values({
		json: obj,
		jsonb: obj,
	});

	const result = await db.select({
		jsonStringField: sql<string>`${jsonTestTable.json}->'string'`,
		jsonNumberField: sql<number>`${jsonTestTable.json}->'number'`,
		jsonbStringField: sql<string>`${jsonTestTable.jsonb}->'string'`,
		jsonbNumberField: sql<number>`${jsonTestTable.jsonb}->'number'`,
	}).from(jsonTestTable);

	expect(result).toStrictEqual([{
		jsonStringField: testString,
		jsonNumberField: testNumber,
		jsonbStringField: testString,
		jsonbNumberField: testNumber,
	}]);
});

test.skip('set json/jsonb fields with strings and retrieve with the -> operator', async () => {
	const obj = { string: 'test', number: 123 };
	const { string: testString, number: testNumber } = obj;

	await db.insert(jsonTestTable).values({
		json: sql`${JSON.stringify(obj)}`,
		jsonb: sql`${JSON.stringify(obj)}`,
	});

	const result = await db.select({
		jsonStringField: sql<string>`${jsonTestTable.json}->'string'`,
		jsonNumberField: sql<number>`${jsonTestTable.json}->'number'`,
		jsonbStringField: sql<string>`${jsonTestTable.jsonb}->'string'`,
		jsonbNumberField: sql<number>`${jsonTestTable.jsonb}->'number'`,
	}).from(jsonTestTable);

	expect(result).toStrictEqual([{
		jsonStringField: testString,
		jsonNumberField: testNumber,
		jsonbStringField: testString,
		jsonbNumberField: testNumber,
	}]);
});

test('update ... from', async () => {
	await db.insert(cities2Table).values([
		{ name: 'New York City' },
		{ name: 'Seattle' },
	]);
	await db.insert(users2Table).values([
		{ name: 'John', cityId: 1 },
		{ name: 'Jane', cityId: 2 },
	]);

	const result = await db
		.update(users2Table)
		.set({
			cityId: cities2Table.id,
		})
		.from(cities2Table)
		.where(and(eq(cities2Table.name, 'Seattle'), eq(users2Table.name, 'John')))
		.returning();

	expect(result).toStrictEqual([{
		id: 1,
		name: 'John',
		cityId: 2,
		cities: {
			id: 2,
			name: 'Seattle',
		},
	}]);
});

test('update ... from with alias', async () => {
	await db.insert(cities2Table).values([
		{ name: 'New York City' },
		{ name: 'Seattle' },
	]);
	await db.insert(users2Table).values([
		{ name: 'John', cityId: 1 },
		{ name: 'Jane', cityId: 2 },
	]);

	const users = alias(users2Table, 'u');
	const cities = alias(cities2Table, 'c');
	const result = await db
		.update(users)
		.set({
			cityId: cities.id,
		})
		.from(cities)
		.where(and(eq(cities.name, 'Seattle'), eq(users.name, 'John')))
		.returning();

	expect(result).toStrictEqual([{
		id: 1,
		name: 'John',
		cityId: 2,
		c: {
			id: 2,
			name: 'Seattle',
		},
	}]);
});

test('update ... from with join', async () => {
	const states = pgTable('states', {
		id: serial('id').primaryKey(),
		name: text('name').notNull(),
	});
	const cities = pgTable('cities', {
		id: serial('id').primaryKey(),
		name: text('name').notNull(),
		stateId: integer('state_id').references(() => states.id),
	});
	const users = pgTable('users', {
		id: serial('id').primaryKey(),
		name: text('name').notNull(),
		cityId: integer('city_id').notNull().references(() => cities.id),
	});

	await db.execute(sql`drop table if exists "states" cascade`);
	await db.execute(sql`drop table if exists "cities" cascade`);
	await db.execute(sql`drop table if exists "users" cascade`);
	await db.execute(sql`
		create table "states" (
			"id" serial primary key,
			"name" text not null
		)
	`);
	await db.execute(sql`
		create table "cities" (
			"id" serial primary key,
			"name" text not null,
			"state_id" integer references "states"("id")
		)
	`);
	await db.execute(sql`
		create table "users" (
			"id" serial primary key,
			"name" text not null,
			"city_id" integer not null references "cities"("id")
		)
	`);

	await db.insert(states).values([
		{ name: 'New York' },
		{ name: 'Washington' },
	]);
	await db.insert(cities).values([
		{ name: 'New York City', stateId: 1 },
		{ name: 'Seattle', stateId: 2 },
		{ name: 'London' },
	]);
	await db.insert(users).values([
		{ name: 'John', cityId: 1 },
		{ name: 'Jane', cityId: 2 },
		{ name: 'Jack', cityId: 3 },
	]);

	const result1 = await db
		.update(users)
		.set({
			cityId: cities.id,
		})
		.from(cities)
		.leftJoin(states, eq(cities.stateId, states.id))
		.where(and(eq(cities.name, 'Seattle'), eq(users.name, 'John')))
		.returning();
	const result2 = await db
		.update(users)
		.set({
			cityId: cities.id,
		})
		.from(cities)
		.leftJoin(states, eq(cities.stateId, states.id))
		.where(and(eq(cities.name, 'London'), eq(users.name, 'Jack')))
		.returning();

	expect(result1).toStrictEqual([{
		id: 1,
		name: 'John',
		cityId: 2,
		cities: {
			id: 2,
			name: 'Seattle',
			stateId: 2,
		},
		states: {
			id: 2,
			name: 'Washington',
		},
	}]);
	expect(result2).toStrictEqual([{
		id: 3,
		name: 'Jack',
		cityId: 3,
		cities: {
			id: 3,
			name: 'London',
			stateId: null,
		},
		states: null,
	}]);
});

test('insert into ... select', async () => {
	const notifications = pgTable('notifications', {
		id: serial('id').primaryKey(),
		sentAt: timestamp('sent_at').notNull().defaultNow(),
		message: text('message').notNull(),
	});
	const users = pgTable('users', {
		id: serial('id').primaryKey(),
		name: text('name').notNull(),
	});
	const userNotications = pgTable('user_notifications', {
		userId: integer('user_id').notNull().references(() => users.id, { onDelete: 'cascade' }),
		notificationId: integer('notification_id').notNull().references(() => notifications.id, {
			onDelete: 'cascade',
		}),
	}, (t) => ({
		pk: primaryKey({ columns: [t.userId, t.notificationId] }),
	}));

	await db.execute(sql`drop table if exists notifications`);
	await db.execute(sql`drop table if exists users`);
	await db.execute(sql`drop table if exists user_notifications`);
	await db.execute(sql`
		create table notifications (
			id serial primary key,
			sent_at timestamp not null default now(),
			message text not null
		)
	`);
	await db.execute(sql`
		create table users (
			id serial primary key,
			name text not null
		)
	`);
	await db.execute(sql`
		create table user_notifications (
			user_id int references users(id) on delete cascade,
			notification_id int references notifications(id) on delete cascade,
			primary key (user_id, notification_id)
		)
	`);

	const newNotification = await db
		.insert(notifications)
		.values({ message: 'You are one of the 3 lucky winners!' })
		.returning({ id: notifications.id })
		.then((result) => result[0]);
	await db.insert(users).values([
		{ name: 'Alice' },
		{ name: 'Bob' },
		{ name: 'Charlie' },
		{ name: 'David' },
		{ name: 'Eve' },
	]);

	const sentNotifications = await db
		.insert(userNotications)
		.select(
			db
				.select({
					userId: users.id,
					notificationId: sql`${newNotification!.id}`.as('notification_id'),
				})
				.from(users)
				.where(inArray(users.name, ['Alice', 'Charlie', 'Eve']))
				.orderBy(asc(users.id)),
		)
		.returning();

	expect(sentNotifications).toStrictEqual([
		{ userId: 1, notificationId: newNotification!.id },
		{ userId: 3, notificationId: newNotification!.id },
		{ userId: 5, notificationId: newNotification!.id },
	]);
});

test('insert into ... select with keys in different order', async () => {
	const users1 = pgTable('users1', {
		id: serial('id').primaryKey(),
		name: text('name').notNull(),
	});
	const users2 = pgTable('users2', {
		id: serial('id').primaryKey(),
		name: text('name').notNull(),
	});

	await db.execute(sql`drop table if exists users1`);
	await db.execute(sql`drop table if exists users2`);
	await db.execute(sql`
		create table users1 (
			id serial primary key,
			name text not null
		)
	`);
	await db.execute(sql`
		create table users2 (
			id serial primary key,
			name text not null
		)
	`);

	expect(
		() =>
			db
				.insert(users1)
				.select(
					db
						.select({
							name: users2.name,
							id: users2.id,
						})
						.from(users2),
				),
	).toThrowError();
});

test('policy', () => {
	{
		const policy = pgPolicy('test policy');

		expect(is(policy, PgPolicy)).toBe(true);
		expect(policy.name).toBe('test policy');
	}

	{
		const policy = pgPolicy('test policy', {
			as: 'permissive',
			for: 'all',
			to: 'public',
			using: sql`1=1`,
			withCheck: sql`1=1`,
		});

		expect(is(policy, PgPolicy)).toBe(true);
		expect(policy.name).toBe('test policy');
		expect(policy.as).toBe('permissive');
		expect(policy.for).toBe('all');
		expect(policy.to).toBe('public');
		const dialect = new PgDialect();
		expect(is(policy.using, SQL)).toBe(true);
		expect(dialect.sqlToQuery(policy.using!).sql).toBe('1=1');
		expect(is(policy.withCheck, SQL)).toBe(true);
		expect(dialect.sqlToQuery(policy.withCheck!).sql).toBe('1=1');
	}

	{
		const policy = pgPolicy('test policy', {
			to: 'custom value',
		});

		expect(policy.to).toBe('custom value');
	}

	{
		const p1 = pgPolicy('test policy');
		const p2 = pgPolicy('test policy 2', {
			as: 'permissive',
			for: 'all',
			to: 'public',
			using: sql`1=1`,
			withCheck: sql`1=1`,
		});
		const table = pgTable('table_with_policy', {
			id: serial('id').primaryKey(),
			name: text('name').notNull(),
		}, () => [
			p1,
			p2,
		]);
		const config = getTableConfig(table);
		expect(config.policies).toHaveLength(2);
		expect(config.policies[0]).toBe(p1);
		expect(config.policies[1]).toBe(p2);
	}
});

test('neon: policy', () => {
	{
		const policy = crudPolicy({
			read: true,
			modify: true,
			role: authenticatedRole,
		});

		for (const it of Object.values(policy)) {
			expect(is(it, PgPolicy)).toBe(true);
			expect(it?.to).toStrictEqual(authenticatedRole);
<<<<<<< HEAD

			if (it?.using) {
				expect(it.using).toStrictEqual(sql`true`);
			}
			if (it?.withCheck) {
				expect(it.withCheck).toStrictEqual(sql`true`);
			}
=======
			// oxlint-disable-next-line no-unused-expressions
			it?.using ? expect(it.using).toStrictEqual(sql`true`) : '';
			// oxlint-disable-next-line no-unused-expressions
			it?.withCheck ? expect(it.withCheck).toStrictEqual(sql`true`) : '';
>>>>>>> 7722e6ab
		}
	}

	{
		const table = pgTable('name', {
			id: integer('id'),
		}, (t) => [
			index('name').on(t.id),
			crudPolicy({
				read: true,
				modify: true,
				role: authenticatedRole,
			}),
			primaryKey({ columns: [t.id], name: 'custom' }),
		]);

		const { policies, indexes, primaryKeys } = getTableConfig(table);

		expect(policies.length).toBe(4);
		expect(indexes.length).toBe(1);
		expect(primaryKeys.length).toBe(1);

		expect(policies[0]?.name === 'crud-custom-policy-modify');
		expect(policies[1]?.name === 'crud-custom-policy-read');
	}
});

test('neon: neon_auth', () => {
	const usersSyncTable = usersSync;

	const { columns, schema, name } = getTableConfig(usersSyncTable);

	expect(name).toBe('users_sync');
	expect(schema).toBe('neon_auth');
	expect(columns).toHaveLength(7);
});

test('Enable RLS function', () => {
	const usersWithRLS = pgTable.withRLS('users', {
		id: integer(),
	});

	const config1 = getTableConfig(usersWithRLS);

	const usersNoRLS = pgTable('users', {
		id: integer(),
	});

	const config2 = getTableConfig(usersNoRLS);

	expect(config1.enableRLS).toBeTruthy();
	expect(config2.enableRLS).toBeFalsy();
});

test('$count separate', async () => {
	const countTestTable = pgTable('count_test', {
		id: integer('id').notNull(),
		name: text('name').notNull(),
	});

	await db.execute(sql`drop table if exists ${countTestTable}`);
	await db.execute(sql`create table ${countTestTable} (id int, name text)`);

	await db.insert(countTestTable).values([
		{ id: 1, name: 'First' },
		{ id: 2, name: 'Second' },
		{ id: 3, name: 'Third' },
		{ id: 4, name: 'Fourth' },
	]);

	const count = await db.$count(countTestTable);

	await db.execute(sql`drop table ${countTestTable}`);

	expect(count).toStrictEqual(4);
});

test('$count embedded', async () => {
	const countTestTable = pgTable('count_test', {
		id: integer('id').notNull(),
		name: text('name').notNull(),
	});

	await db.execute(sql`drop table if exists ${countTestTable}`);
	await db.execute(sql`create table ${countTestTable} (id int, name text)`);

	await db.insert(countTestTable).values([
		{ id: 1, name: 'First' },
		{ id: 2, name: 'Second' },
		{ id: 3, name: 'Third' },
		{ id: 4, name: 'Fourth' },
	]);

	const count = await db.select({
		count: db.$count(countTestTable),
	}).from(countTestTable);

	await db.execute(sql`drop table ${countTestTable}`);

	expect(count).toStrictEqual([
		{ count: 4 },
		{ count: 4 },
		{ count: 4 },
		{ count: 4 },
	]);
});

test('$count separate reuse', async () => {
	const countTestTable = pgTable('count_test', {
		id: integer('id').notNull(),
		name: text('name').notNull(),
	});

	await db.execute(sql`drop table if exists ${countTestTable}`);
	await db.execute(sql`create table ${countTestTable} (id int, name text)`);

	await db.insert(countTestTable).values([
		{ id: 1, name: 'First' },
		{ id: 2, name: 'Second' },
		{ id: 3, name: 'Third' },
		{ id: 4, name: 'Fourth' },
	]);

	const count = db.$count(countTestTable);

	const count1 = await count;

	await db.insert(countTestTable).values({ id: 5, name: 'fifth' });

	const count2 = await count;

	await db.insert(countTestTable).values({ id: 6, name: 'sixth' });

	const count3 = await count;

	await db.execute(sql`drop table ${countTestTable}`);

	expect(count1).toStrictEqual(4);
	expect(count2).toStrictEqual(5);
	expect(count3).toStrictEqual(6);
});

test('$count embedded reuse', async () => {
	const countTestTable = pgTable('count_test', {
		id: integer('id').notNull(),
		name: text('name').notNull(),
	});

	await db.execute(sql`drop table if exists ${countTestTable}`);
	await db.execute(sql`create table ${countTestTable} (id int, name text)`);

	await db.insert(countTestTable).values([
		{ id: 1, name: 'First' },
		{ id: 2, name: 'Second' },
		{ id: 3, name: 'Third' },
		{ id: 4, name: 'Fourth' },
	]);

	const count = db.select({
		count: db.$count(countTestTable),
	}).from(countTestTable);

	const count1 = await count;

	await db.insert(countTestTable).values({ id: 5, name: 'fifth' });

	const count2 = await count;

	await db.insert(countTestTable).values({ id: 6, name: 'sixth' });

	const count3 = await count;

	await db.execute(sql`drop table ${countTestTable}`);

	expect(count1).toStrictEqual([
		{ count: 4 },
		{ count: 4 },
		{ count: 4 },
		{ count: 4 },
	]);
	expect(count2).toStrictEqual([
		{ count: 5 },
		{ count: 5 },
		{ count: 5 },
		{ count: 5 },
		{ count: 5 },
	]);
	expect(count3).toStrictEqual([
		{ count: 6 },
		{ count: 6 },
		{ count: 6 },
		{ count: 6 },
		{ count: 6 },
		{ count: 6 },
	]);
});

test('$count separate with filters', async () => {
	const countTestTable = pgTable('count_test', {
		id: integer('id').notNull(),
		name: text('name').notNull(),
	});

	await db.execute(sql`drop table if exists ${countTestTable}`);
	await db.execute(sql`create table ${countTestTable} (id int, name text)`);

	await db.insert(countTestTable).values([
		{ id: 1, name: 'First' },
		{ id: 2, name: 'Second' },
		{ id: 3, name: 'Third' },
		{ id: 4, name: 'Fourth' },
	]);

	const count = await db.$count(countTestTable, gt(countTestTable.id, 1));

	await db.execute(sql`drop table ${countTestTable}`);

	expect(count).toStrictEqual(3);
});

test('$count embedded with filters', async () => {
	const countTestTable = pgTable('count_test', {
		id: integer('id').notNull(),
		name: text('name').notNull(),
	});

	await db.execute(sql`drop table if exists ${countTestTable}`);
	await db.execute(sql`create table ${countTestTable} (id int, name text)`);

	await db.insert(countTestTable).values([
		{ id: 1, name: 'First' },
		{ id: 2, name: 'Second' },
		{ id: 3, name: 'Third' },
		{ id: 4, name: 'Fourth' },
	]);

	const count = await db.select({
		count: db.$count(countTestTable, gt(countTestTable.id, 1)),
	}).from(countTestTable);

	await db.execute(sql`drop table ${countTestTable}`);

	expect(count).toStrictEqual([
		{ count: 3 },
		{ count: 3 },
		{ count: 3 },
		{ count: 3 },
	]);
});

test('insert multiple rows into table with generated identity column', async () => {
	const identityColumnsTable = pgTable('identity_columns_table', {
		id: integer('id').generatedAlwaysAsIdentity(),
		id1: integer('id1').generatedByDefaultAsIdentity(),
		name: text('name').notNull(),
	});

	// not passing identity columns
	await db.execute(sql`drop table if exists ${identityColumnsTable}`);
	await db.execute(
		sql`create table ${identityColumnsTable} ("id" integer generated always as identity, "id1" integer generated by default as identity, "name" text)`,
	);

	let result = await db.insert(identityColumnsTable).values([
		{ name: 'John' },
		{ name: 'Jane' },
		{ name: 'Bob' },
	]).returning();

	expect(result).toEqual([
		{ id: 1, id1: 1, name: 'John' },
		{ id: 2, id1: 2, name: 'Jane' },
		{ id: 3, id1: 3, name: 'Bob' },
	]);

	// passing generated by default as identity column
	await db.execute(sql`drop table if exists ${identityColumnsTable}`);
	await db.execute(
		sql`create table ${identityColumnsTable} ("id" integer generated always as identity, "id1" integer generated by default as identity, "name" text)`,
	);

	result = await db.insert(identityColumnsTable).values([
		{ name: 'John', id1: 3 },
		{ name: 'Jane', id1: 5 },
		{ name: 'Bob', id1: 5 },
	]).returning();

	expect(result).toEqual([
		{ id: 1, id1: 3, name: 'John' },
		{ id: 2, id1: 5, name: 'Jane' },
		{ id: 3, id1: 5, name: 'Bob' },
	]);

	// passing all identity columns
	await db.execute(sql`drop table if exists ${identityColumnsTable}`);
	await db.execute(
		sql`create table ${identityColumnsTable} ("id" integer generated always as identity, "id1" integer generated by default as identity, "name" text)`,
	);

	result = await db.insert(identityColumnsTable).overridingSystemValue().values([
		{ name: 'John', id: 2, id1: 3 },
		{ name: 'Jane', id: 4, id1: 5 },
		{ name: 'Bob', id: 4, id1: 5 },
	]).returning();

	expect(result).toEqual([
		{ id: 2, id1: 3, name: 'John' },
		{ id: 4, id1: 5, name: 'Jane' },
		{ id: 4, id1: 5, name: 'Bob' },
	]);
});

test('insert as cte', async () => {
	const users = pgTable('users', {
		id: serial('id').primaryKey(),
		name: text('name').notNull(),
	});

	await db.execute(sql`drop table if exists ${users}`);
	await db.execute(sql`create table ${users} (id serial not null primary key, name text not null)`);

	const sq1 = db.$with('sq').as(
		db.insert(users).values({ name: 'John' }).returning(),
	);
	const result1 = await db.with(sq1).select().from(sq1);
	const result2 = await db.with(sq1).select({ id: sq1.id }).from(sq1);

	const sq2 = db.$with('sq').as(
		db.insert(users).values({ name: 'Jane' }).returning({ id: users.id, name: users.name }),
	);
	const result3 = await db.with(sq2).select().from(sq2);
	const result4 = await db.with(sq2).select({ name: sq2.name }).from(sq2);

	expect(result1).toEqual([{ id: 1, name: 'John' }]);
	expect(result2).toEqual([{ id: 2 }]);
	expect(result3).toEqual([{ id: 3, name: 'Jane' }]);
	expect(result4).toEqual([{ name: 'Jane' }]);
});

test('update as cte', async () => {
	const users = pgTable('users', {
		id: serial('id').primaryKey(),
		name: text('name').notNull(),
		age: integer('age').notNull(),
	});

	await db.execute(sql`drop table if exists ${users}`);
	await db.execute(
		sql`create table ${users} (id serial not null primary key, name text not null, age integer not null)`,
	);

	await db.insert(users).values([
		{ name: 'John', age: 30 },
		{ name: 'Jane', age: 30 },
	]);

	const sq1 = db.$with('sq').as(
		db.update(users).set({ age: 25 }).where(eq(users.name, 'John')).returning(),
	);
	const result1 = await db.with(sq1).select().from(sq1);
	await db.update(users).set({ age: 30 });
	const result2 = await db.with(sq1).select({ age: sq1.age }).from(sq1);

	const sq2 = db.$with('sq').as(
		db.update(users).set({ age: 20 }).where(eq(users.name, 'Jane')).returning({ name: users.name, age: users.age }),
	);
	const result3 = await db.with(sq2).select().from(sq2);
	await db.update(users).set({ age: 30 });
	const result4 = await db.with(sq2).select({ age: sq2.age }).from(sq2);

	expect(result1).toEqual([{ id: 1, name: 'John', age: 25 }]);
	expect(result2).toEqual([{ age: 25 }]);
	expect(result3).toEqual([{ name: 'Jane', age: 20 }]);
	expect(result4).toEqual([{ age: 20 }]);
});

test('delete as cte', async () => {
	const users = pgTable('users', {
		id: serial('id').primaryKey(),
		name: text('name').notNull(),
	});

	await db.execute(sql`drop table if exists ${users}`);
	await db.execute(sql`create table ${users} (id serial not null primary key, name text not null)`);

	await db.insert(users).values([
		{ name: 'John' },
		{ name: 'Jane' },
	]);

	const sq1 = db.$with('sq').as(
		db.delete(users).where(eq(users.name, 'John')).returning(),
	);
	const result1 = await db.with(sq1).select().from(sq1);
	await db.insert(users).values({ name: 'John' });
	const result2 = await db.with(sq1).select({ name: sq1.name }).from(sq1);

	const sq2 = db.$with('sq').as(
		db.delete(users).where(eq(users.name, 'Jane')).returning({ id: users.id, name: users.name }),
	);
	const result3 = await db.with(sq2).select().from(sq2);
	await db.insert(users).values({ name: 'Jane' });
	const result4 = await db.with(sq2).select({ name: sq2.name }).from(sq2);

	expect(result1).toEqual([{ id: 1, name: 'John' }]);
	expect(result2).toEqual([{ name: 'John' }]);
	expect(result3).toEqual([{ id: 2, name: 'Jane' }]);
	expect(result4).toEqual([{ name: 'Jane' }]);
});

test('sql operator as cte', async () => {
	const users = pgTable('users', {
		id: serial('id').primaryKey(),
		name: text('name').notNull(),
	});

	await db.execute(sql`drop table if exists ${users}`);
	await db.execute(sql`create table ${users} (id serial not null primary key, name text not null)`);
	await db.insert(users).values([
		{ name: 'John' },
		{ name: 'Jane' },
	]);

	const sq1 = db.$with('sq', {
		userId: users.id,
		data: {
			name: users.name,
		},
	}).as(sql`select * from ${users} where ${users.name} = 'John'`);
	const result1 = await db.with(sq1).select().from(sq1);

	const sq2 = db.$with('sq', {
		userId: users.id,
		data: {
			name: users.name,
		},
	}).as(() => sql`select * from ${users} where ${users.name} = 'Jane'`);
	const result2 = await db.with(sq2).select().from(sq1);

	expect(result1).toEqual([{ userId: 1, data: { name: 'John' } }]);
	expect(result2).toEqual([{ userId: 2, data: { name: 'Jane' } }]);
});

test('RQB v2 simple find first - no rows', async () => {
	try {
		await init(db);

		const result = await db.query.rqbUser.findFirst();

		expect(result === undefined).toStrictEqual(true);
	} finally {
		await clear(db);
	}
});

test('RQB v2 simple find first - multiple rows', async () => {
	try {
		await init(db);

		const date = new Date(120000);

		await db.insert(rqbUser).values([{
			id: 1,
			createdAt: date,
			name: 'First',
		}, {
			id: 2,
			createdAt: date,
			name: 'Second',
		}]);

		const result = await db.query.rqbUser.findFirst({
			orderBy: {
				id: 'desc',
			},
		});

		expect(result).toStrictEqual({
			id: 2,
			createdAt: date,
			name: 'Second',
		});
	} finally {
		await clear(db);
	}
});

test('RQB v2 simple find first - with relation', async () => {
	try {
		await init(db);

		const date = new Date(120000);

		await db.insert(rqbUser).values([{
			id: 1,
			createdAt: date,
			name: 'First',
		}, {
			id: 2,
			createdAt: date,
			name: 'Second',
		}]);

		await db.insert(rqbPost).values([{
			id: 1,
			userId: 1,
			createdAt: date,
			content: null,
		}, {
			id: 2,
			userId: 1,
			createdAt: date,
			content: 'Has message this time',
		}]);

		const result = await db.query.rqbUser.findFirst({
			with: {
				posts: {
					orderBy: {
						id: 'asc',
					},
				},
			},
			orderBy: {
				id: 'asc',
			},
		});

		expect(result).toStrictEqual({
			id: 1,
			createdAt: date,
			name: 'First',
			posts: [{
				id: 1,
				userId: 1,
				createdAt: date,
				content: null,
			}, {
				id: 2,
				userId: 1,
				createdAt: date,
				content: 'Has message this time',
			}],
		});
	} finally {
		await clear(db);
	}
});

test('RQB v2 simple find first - placeholders', async () => {
	try {
		await init(db);

		const date = new Date(120000);

		await db.insert(rqbUser).values([{
			id: 1,
			createdAt: date,
			name: 'First',
		}, {
			id: 2,
			createdAt: date,
			name: 'Second',
		}]);

		const query = db.query.rqbUser.findFirst({
			where: {
				id: {
					eq: sql.placeholder('filter'),
				},
			},
			orderBy: {
				id: 'asc',
			},
		}).prepare('rqb_v2_find_first_placeholders');

		const result = await query.execute({
			filter: 2,
		});

		expect(result).toStrictEqual({
			id: 2,
			createdAt: date,
			name: 'Second',
		});
	} finally {
		await clear(db);
	}
});

test('RQB v2 simple find many - no rows', async () => {
	try {
		await init(db);

		const result = await db.query.rqbUser.findMany();

		expect(result).toStrictEqual([]);
	} finally {
		await clear(db);
	}
});

test('RQB v2 simple find many - multiple rows', async () => {
	try {
		await init(db);

		const date = new Date(120000);

		await db.insert(rqbUser).values([{
			id: 1,
			createdAt: date,
			name: 'First',
		}, {
			id: 2,
			createdAt: date,
			name: 'Second',
		}]);

		const result = await db.query.rqbUser.findMany({
			orderBy: {
				id: 'desc',
			},
		});

		expect(result).toStrictEqual([{
			id: 2,
			createdAt: date,
			name: 'Second',
		}, {
			id: 1,
			createdAt: date,
			name: 'First',
		}]);
	} finally {
		await clear(db);
	}
});

test('RQB v2 simple find many - with relation', async () => {
	try {
		await init(db);

		const date = new Date(120000);

		await db.insert(rqbUser).values([{
			id: 1,
			createdAt: date,
			name: 'First',
		}, {
			id: 2,
			createdAt: date,
			name: 'Second',
		}]);

		await db.insert(rqbPost).values([{
			id: 1,
			userId: 1,
			createdAt: date,
			content: null,
		}, {
			id: 2,
			userId: 1,
			createdAt: date,
			content: 'Has message this time',
		}]);

		const result = await db.query.rqbPost.findMany({
			with: {
				author: true,
			},
			orderBy: {
				id: 'asc',
			},
		});

		expect(result).toStrictEqual([{
			id: 1,
			userId: 1,
			createdAt: date,
			content: null,
			author: {
				id: 1,
				createdAt: date,
				name: 'First',
			},
		}, {
			id: 2,
			userId: 1,
			createdAt: date,
			content: 'Has message this time',
			author: {
				id: 1,
				createdAt: date,
				name: 'First',
			},
		}]);
	} finally {
		await clear(db);
	}
});

test('RQB v2 simple find many - placeholders', async () => {
	try {
		await init(db);

		const date = new Date(120000);

		await db.insert(rqbUser).values([{
			id: 1,
			createdAt: date,
			name: 'First',
		}, {
			id: 2,
			createdAt: date,
			name: 'Second',
		}]);

		const query = db.query.rqbUser.findMany({
			where: {
				id: {
					eq: sql.placeholder('filter'),
				},
			},
			orderBy: {
				id: 'asc',
			},
		}).prepare('rqb_v2_find_many_placeholders');

		const result = await query.execute({
			filter: 2,
		});

		expect(result).toStrictEqual([{
			id: 2,
			createdAt: date,
			name: 'Second',
		}]);
	} finally {
		await clear(db);
	}
});

test('RQB v2 transaction find first - no rows', async () => {
	try {
		await init(db);

		await db.transaction(async (db) => {
			const result = await db.query.rqbUser.findFirst();

			expect(result === undefined).toStrictEqual(true);
		});
	} finally {
		await clear(db);
	}
});

test('RQB v2 transaction find first - multiple rows', async () => {
	try {
		await init(db);

		const date = new Date(120000);

		await db.insert(rqbUser).values([{
			id: 1,
			createdAt: date,
			name: 'First',
		}, {
			id: 2,
			createdAt: date,
			name: 'Second',
		}]);

		await db.transaction(async (db) => {
			const result = await db.query.rqbUser.findFirst({
				orderBy: {
					id: 'desc',
				},
			});

			expect(result).toStrictEqual({
				id: 2,
				createdAt: date,
				name: 'Second',
			});
		});
	} finally {
		await clear(db);
	}
});

test('RQB v2 transaction find first - with relation', async () => {
	try {
		await init(db);

		const date = new Date(120000);

		await db.insert(rqbUser).values([{
			id: 1,
			createdAt: date,
			name: 'First',
		}, {
			id: 2,
			createdAt: date,
			name: 'Second',
		}]);

		await db.insert(rqbPost).values([{
			id: 1,
			userId: 1,
			createdAt: date,
			content: null,
		}, {
			id: 2,
			userId: 1,
			createdAt: date,
			content: 'Has message this time',
		}]);

		await db.transaction(async (db) => {
			const result = await db.query.rqbUser.findFirst({
				with: {
					posts: {
						orderBy: {
							id: 'asc',
						},
					},
				},
				orderBy: {
					id: 'asc',
				},
			});

			expect(result).toStrictEqual({
				id: 1,
				createdAt: date,
				name: 'First',
				posts: [{
					id: 1,
					userId: 1,
					createdAt: date,
					content: null,
				}, {
					id: 2,
					userId: 1,
					createdAt: date,
					content: 'Has message this time',
				}],
			});
		});
	} finally {
		await clear(db);
	}
});

test('RQB v2 transaction find first - placeholders', async () => {
	try {
		await init(db);

		const date = new Date(120000);

		await db.insert(rqbUser).values([{
			id: 1,
			createdAt: date,
			name: 'First',
		}, {
			id: 2,
			createdAt: date,
			name: 'Second',
		}]);

		await db.transaction(async (db) => {
			const query = db.query.rqbUser.findFirst({
				where: {
					id: {
						eq: sql.placeholder('filter'),
					},
				},
				orderBy: {
					id: 'asc',
				},
			}).prepare('rqb_v2_find_first_tx_placeholders');

			const result = await query.execute({
				filter: 2,
			});

			expect(result).toStrictEqual({
				id: 2,
				createdAt: date,
				name: 'Second',
			});
		});
	} finally {
		await clear(db);
	}
});

test('RQB v2 transaction find many - no rows', async () => {
	try {
		await init(db);

		await db.transaction(async (db) => {
			const result = await db.query.rqbUser.findMany();

			expect(result).toStrictEqual([]);
		});
	} finally {
		await clear(db);
	}
});

test('RQB v2 transaction find many - multiple rows', async () => {
	try {
		await init(db);

		const date = new Date(120000);

		await db.insert(rqbUser).values([{
			id: 1,
			createdAt: date,
			name: 'First',
		}, {
			id: 2,
			createdAt: date,
			name: 'Second',
		}]);

		await db.transaction(async (db) => {
			const result = await db.query.rqbUser.findMany({
				orderBy: {
					id: 'desc',
				},
			});

			expect(result).toStrictEqual([{
				id: 2,
				createdAt: date,
				name: 'Second',
			}, {
				id: 1,
				createdAt: date,
				name: 'First',
			}]);
		});
	} finally {
		await clear(db);
	}
});

test('RQB v2 transaction find many - with relation', async () => {
	try {
		await init(db);

		const date = new Date(120000);

		await db.insert(rqbUser).values([{
			id: 1,
			createdAt: date,
			name: 'First',
		}, {
			id: 2,
			createdAt: date,
			name: 'Second',
		}]);

		await db.insert(rqbPost).values([{
			id: 1,
			userId: 1,
			createdAt: date,
			content: null,
		}, {
			id: 2,
			userId: 1,
			createdAt: date,
			content: 'Has message this time',
		}]);

		await db.transaction(async (db) => {
			const result = await db.query.rqbPost.findMany({
				with: {
					author: true,
				},
				orderBy: {
					id: 'asc',
				},
			});

			expect(result).toStrictEqual([{
				id: 1,
				userId: 1,
				createdAt: date,
				content: null,
				author: {
					id: 1,
					createdAt: date,
					name: 'First',
				},
			}, {
				id: 2,
				userId: 1,
				createdAt: date,
				content: 'Has message this time',
				author: {
					id: 1,
					createdAt: date,
					name: 'First',
				},
			}]);
		});
	} finally {
		await clear(db);
	}
});

test('RQB v2 transaction find many - placeholders', async () => {
	try {
		await init(db);

		const date = new Date(120000);

		await db.insert(rqbUser).values([{
			id: 1,
			createdAt: date,
			name: 'First',
		}, {
			id: 2,
			createdAt: date,
			name: 'Second',
		}]);

		await db.transaction(async (db) => {
			const query = db.query.rqbUser.findMany({
				where: {
					id: {
						eq: sql.placeholder('filter'),
					},
				},
				orderBy: {
					id: 'asc',
				},
			}).prepare('rqb_v2_find_many_placeholders');

			const result = await query.execute({
				filter: 2,
			});

			expect(result).toStrictEqual([{
				id: 2,
				createdAt: date,
				name: 'Second',
			}]);
		});
	} finally {
		await clear(db);
	}
});

test('all types', async () => {
	await db.execute(sql`CREATE TYPE "public"."en" AS ENUM('enVal1', 'enVal2');`);
	await db.execute(sql`
				CREATE TABLE "all_types" (
					"serial" serial NOT NULL,
					"bigserial53" bigserial NOT NULL,
					"bigserial64" bigserial,
					"int" integer,
					"bigint53" bigint,
					"bigint64" bigint,
					"bool" boolean,
					"char" char,
					"cidr" "cidr",
					"date" date,
					"date_str" date,
					"double" double precision,
					"enum" "en",
					"inet" "inet",
					"interval" interval,
					"json" json,
					"jsonb" jsonb,
					"line" "line",
					"line_tuple" "line",
					"macaddr" "macaddr",
					"macaddr8" "macaddr8",
					"numeric" numeric,
					"numeric_num" numeric,
					"numeric_big" numeric,
					"point" "point",
					"point_tuple" "point",
					"real" real,
					"smallint" smallint,
					"smallserial" "smallserial" NOT NULL,
					"text" text,
					"time" time,
					"timestamp" timestamp,
					"timestamp_tz" timestamp with time zone,
					"timestamp_str" timestamp,
					"timestamp_tz_str" timestamp with time zone,
					"uuid" uuid,
					"varchar" varchar,
					"arrint" integer[],
					"arrbigint53" bigint[],
					"arrbigint64" bigint[],
					"arrbool" boolean[],
					"arrchar" char[],
					"arrcidr" "cidr"[],
					"arrdate" date[],
					"arrdate_str" date[],
					"arrdouble" double precision[],
					"arrenum" "en"[],
					"arrinet" "inet"[],
					"arrinterval" interval[],
					"arrjson" json[],
					"arrjsonb" jsonb[],
					"arrline" "line"[],
					"arrline_tuple" "line"[],
					"arrmacaddr" "macaddr"[],
					"arrmacaddr8" "macaddr8"[],
					"arrnumeric" numeric[],
					"arrnumeric_num" numeric[],
					"arrnumeric_big" numeric[],
					"arrpoint" "point"[],
					"arrpoint_tuple" "point"[],
					"arrreal" real[],
					"arrsmallint" smallint[],
					"arrtext" text[],
					"arrtime" time[],
					"arrtimestamp" timestamp[],
					"arrtimestamp_tz" timestamp with time zone[],
					"arrtimestamp_str" timestamp[],
					"arrtimestamp_tz_str" timestamp with time zone[],
					"arruuid" uuid[],
					"arrvarchar" varchar[]
				);
			`);

	await db.insert(allTypesTable).values({
		serial: 1,
		smallserial: 15,
		bigint53: 9007199254740991,
		bigint64: 5044565289845416380n,
		bigserial53: 9007199254740991,
		bigserial64: 5044565289845416380n,
		bool: true,
		char: 'c',
		cidr: '2001:4f8:3:ba:2e0:81ff:fe22:d1f1/128',
		inet: '192.168.0.1/24',
		macaddr: '08:00:2b:01:02:03',
		macaddr8: '08:00:2b:01:02:03:04:05',
		date: new Date(1741743161623),
		dateStr: new Date(1741743161623).toISOString(),
		double: 15.35325689124218,
		enum: 'enVal1',
		int: 621,
		interval: '2 months ago',
		json: {
			str: 'strval',
			arr: ['str', 10],
		},
		jsonb: {
			str: 'strvalb',
			arr: ['strb', 11],
		},
		line: {
			a: 1,
			b: 2,
			c: 3,
		},
		lineTuple: [1, 2, 3],
		numeric: '475452353476',
		numericNum: 9007199254740991,
		numericBig: 5044565289845416380n,
		point: {
			x: 24.5,
			y: 49.6,
		},
		pointTuple: [57.2, 94.3],
		real: 1.048596,
		smallint: 10,
		text: 'TEXT STRING',
		time: '13:59:28',
		timestamp: new Date(1741743161623),
		timestampTz: new Date(1741743161623),
		timestampStr: new Date(1741743161623).toISOString(),
		timestampTzStr: new Date(1741743161623).toISOString(),
		uuid: 'b77c9eef-8e28-4654-88a1-7221b46d2a1c',
		varchar: 'C4-',
		arrbigint53: [9007199254740991],
		arrbigint64: [5044565289845416380n],
		arrbool: [true],
		arrchar: ['c'],
		arrcidr: ['2001:4f8:3:ba:2e0:81ff:fe22:d1f1/128'],
		arrinet: ['192.168.0.1/24'],
		arrmacaddr: ['08:00:2b:01:02:03'],
		arrmacaddr8: ['08:00:2b:01:02:03:04:05'],
		arrdate: [new Date(1741743161623)],
		arrdateStr: [new Date(1741743161623).toISOString()],
		arrdouble: [15.35325689124218],
		arrenum: ['enVal1'],
		arrint: [621],
		arrinterval: ['2 months ago'],
		arrjson: [{
			str: 'strval',
			arr: ['str', 10],
		}],
		arrjsonb: [{
			str: 'strvalb',
			arr: ['strb', 11],
		}],
		arrline: [{
			a: 1,
			b: 2,
			c: 3,
		}],
		arrlineTuple: [[1, 2, 3]],
		arrnumeric: ['475452353476'],
		arrnumericNum: [9007199254740991],
		arrnumericBig: [5044565289845416380n],
		arrpoint: [{
			x: 24.5,
			y: 49.6,
		}],
		arrpointTuple: [[57.2, 94.3]],
		arrreal: [1.048596],
		arrsmallint: [10],
		arrtext: ['TEXT STRING'],
		arrtime: ['13:59:28'],
		arrtimestamp: [new Date(1741743161623)],
		arrtimestampTz: [new Date(1741743161623)],
		arrtimestampStr: [new Date(1741743161623).toISOString()],
		arrtimestampTzStr: [new Date(1741743161623).toISOString()],
		arruuid: ['b77c9eef-8e28-4654-88a1-7221b46d2a1c'],
		arrvarchar: ['C4-'],
	});

	const rawRes = await db.select().from(allTypesTable);

	type ExpectedType = {
		serial: number;
		bigserial53: number;
		bigserial64: bigint;
		int: number | null;
		bigint53: number | null;
		bigint64: bigint | null;
		bool: boolean | null;
		char: string | null;
		cidr: string | null;
		date: Date | null;
		dateStr: string | null;
		double: number | null;
		enum: 'enVal1' | 'enVal2' | null;
		inet: string | null;
		interval: string | null;
		json: unknown;
		jsonb: unknown;
		line: {
			a: number;
			b: number;
			c: number;
		} | null;
		lineTuple: [number, number, number] | null;
		macaddr: string | null;
		macaddr8: string | null;
		numeric: string | null;
		numericNum: number | null;
		numericBig: bigint | null;
		point: {
			x: number;
			y: number;
		} | null;
		pointTuple: [number, number] | null;
		real: number | null;
		smallint: number | null;
		smallserial: number;
		text: string | null;
		time: string | null;
		timestamp: Date | null;
		timestampTz: Date | null;
		timestampStr: string | null;
		timestampTzStr: string | null;
		uuid: string | null;
		varchar: string | null;
		arrint: number[] | null;
		arrbigint53: number[] | null;
		arrbigint64: bigint[] | null;
		arrbool: boolean[] | null;
		arrchar: string[] | null;
		arrcidr: string[] | null;
		arrdate: Date[] | null;
		arrdateStr: string[] | null;
		arrdouble: number[] | null;
		arrenum: ('enVal1' | 'enVal2')[] | null;
		arrinet: string[] | null;
		arrinterval: string[] | null;
		arrjson: unknown[] | null;
		arrjsonb: unknown[] | null;
		arrline: {
			a: number;
			b: number;
			c: number;
		}[] | null;
		arrlineTuple: [number, number, number][] | null;
		arrmacaddr: string[] | null;
		arrmacaddr8: string[] | null;
		arrnumeric: string[] | null;
		arrnumericNum: number[] | null;
		arrnumericBig: bigint[] | null;
		arrpoint: { x: number; y: number }[] | null;
		arrpointTuple: [number, number][] | null;
		arrreal: number[] | null;
		arrsmallint: number[] | null;
		arrtext: string[] | null;
		arrtime: string[] | null;
		arrtimestamp: Date[] | null;
		arrtimestampTz: Date[] | null;
		arrtimestampStr: string[] | null;
		arrtimestampTzStr: string[] | null;
		arruuid: string[] | null;
		arrvarchar: string[] | null;
	}[];

	const expectedRes: ExpectedType = [
		{
			serial: 1,
			bigserial53: 9007199254740991,
			bigserial64: 5044565289845416380n,
			int: 621,
			bigint53: 9007199254740991,
			bigint64: 5044565289845416380n,
			bool: true,
			char: 'c',
			cidr: '2001:4f8:3:ba:2e0:81ff:fe22:d1f1/128',
			date: new Date('2025-03-12T00:00:00.000Z'),
			dateStr: '2025-03-12',
			double: 15.35325689124218,
			enum: 'enVal1',
			inet: '192.168.0.1/24',
			interval: '-2 mons',
			json: { str: 'strval', arr: ['str', 10] },
			jsonb: { arr: ['strb', 11], str: 'strvalb' },
			line: { a: 1, b: 2, c: 3 },
			lineTuple: [1, 2, 3],
			macaddr: '08:00:2b:01:02:03',
			macaddr8: '08:00:2b:01:02:03:04:05',
			numeric: '475452353476',
			numericNum: 9007199254740991,
			numericBig: 5044565289845416380n,
			point: { x: 24.5, y: 49.6 },
			pointTuple: [57.2, 94.3],
			real: 1.048596,
			smallint: 10,
			smallserial: 15,
			text: 'TEXT STRING',
			time: '13:59:28',
			timestamp: new Date('2025-03-12T01:32:41.623Z'),
			timestampTz: new Date('2025-03-12T01:32:41.623Z'),
			timestampStr: '2025-03-12 01:32:41.623',
			timestampTzStr: '2025-03-12 01:32:41.623+00',
			uuid: 'b77c9eef-8e28-4654-88a1-7221b46d2a1c',
			varchar: 'C4-',
			arrint: [621],
			arrbigint53: [9007199254740991],
			arrbigint64: [5044565289845416380n],
			arrbool: [true],
			arrchar: ['c'],
			arrcidr: ['2001:4f8:3:ba:2e0:81ff:fe22:d1f1/128'],
			arrdate: [new Date('2025-03-12T00:00:00.000Z')],
			arrdateStr: ['2025-03-12'],
			arrdouble: [15.35325689124218],
			arrenum: ['enVal1'],
			arrinet: ['192.168.0.1/24'],
			arrinterval: ['-2 mons'],
			arrjson: [{ str: 'strval', arr: ['str', 10] }],
			arrjsonb: [{ arr: ['strb', 11], str: 'strvalb' }],
			arrline: [{ a: 1, b: 2, c: 3 }],
			arrlineTuple: [[1, 2, 3]],
			arrmacaddr: ['08:00:2b:01:02:03'],
			arrmacaddr8: ['08:00:2b:01:02:03:04:05'],
			arrnumeric: ['475452353476'],
			arrnumericNum: [9007199254740991],
			arrnumericBig: [5044565289845416380n],
			arrpoint: [{ x: 24.5, y: 49.6 }],
			arrpointTuple: [[57.2, 94.3]],
			arrreal: [1.048596],
			arrsmallint: [10],
			arrtext: ['TEXT STRING'],
			arrtime: ['13:59:28'],
			arrtimestamp: [new Date('2025-03-12T01:32:41.623Z')],
			arrtimestampTz: [new Date('2025-03-12T01:32:41.623Z')],
			arrtimestampStr: ['2025-03-12 01:32:41.623'],
			arrtimestampTzStr: ['2025-03-12 01:32:41.623+00'],
			arruuid: ['b77c9eef-8e28-4654-88a1-7221b46d2a1c'],
			arrvarchar: ['C4-'],
		},
	];

	Expect<Equal<typeof rawRes, ExpectedType>>;
	expect(rawRes).toStrictEqual(expectedRes);
});<|MERGE_RESOLUTION|>--- conflicted
+++ resolved
@@ -86,12 +86,9 @@
 	union,
 	unionAll,
 	unique,
-<<<<<<< HEAD
-=======
 	uniqueKeyName,
 	uuid,
 	uuid as pgUuid,
->>>>>>> 7722e6ab
 	varchar,
 } from 'drizzle-orm/pg-core';
 import { clear, init, rqbPost, rqbUser } from '~/pg/schema';
@@ -212,9 +209,6 @@
 	jsonb: jsonb('jsonb').$type<{ string: string; number: number }>(),
 });
 
-<<<<<<< HEAD
-let pgContainer: Docker.Container | undefined; // oxlint-disable-line no-unassigned-vars
-=======
 const en = pgEnum('en', ['enVal1', 'enVal2']);
 
 const allTypesTable = pgTable('all_types', {
@@ -355,8 +349,7 @@
 });
 
 // oxlint-disable-next-line no-unassigned-vars
-let pgContainer: Docker.Container | undefined;
->>>>>>> 7722e6ab
+let pgContainer: Docker.Container | undefined; // oxlint-disable-line no-unassigned-vars
 
 afterAll(async () => {
 	await pgContainer?.stop().catch(console.error);
@@ -4872,7 +4865,6 @@
 		for (const it of Object.values(policy)) {
 			expect(is(it, PgPolicy)).toBe(true);
 			expect(it?.to).toStrictEqual(authenticatedRole);
-<<<<<<< HEAD
 
 			if (it?.using) {
 				expect(it.using).toStrictEqual(sql`true`);
@@ -4880,12 +4872,6 @@
 			if (it?.withCheck) {
 				expect(it.withCheck).toStrictEqual(sql`true`);
 			}
-=======
-			// oxlint-disable-next-line no-unused-expressions
-			it?.using ? expect(it.using).toStrictEqual(sql`true`) : '';
-			// oxlint-disable-next-line no-unused-expressions
-			it?.withCheck ? expect(it.withCheck).toStrictEqual(sql`true`) : '';
->>>>>>> 7722e6ab
 		}
 	}
 
