--- conflicted
+++ resolved
@@ -210,8 +210,6 @@
 	jsonb: jsonb('jsonb').$type<{ string: string; number: number }>(),
 });
 
-<<<<<<< HEAD
-=======
 const en = pgEnum('en', ['enVal1', 'enVal2']);
 
 const allTypesTable = pgTable('all_types', {
@@ -351,8 +349,7 @@
 	arrvarchar: varchar('arrvarchar').array(),
 });
 
->>>>>>> 378b0432
-let pgContainer: Docker.Container | undefined;
+let pgContainer: Docker.Container | undefined | undefined;
 
 afterAll(async () => {
 	await pgContainer?.stop().catch(console.error);
@@ -5329,7 +5326,6 @@
 	expect(result2).toEqual([{ userId: 2, data: { name: 'Jane' } }]);
 });
 
-<<<<<<< HEAD
 test('RQB v2 simple find first - no rows', async () => {
 	try {
 		await init(db);
@@ -5942,7 +5938,8 @@
 	} finally {
 		await clear(db);
 	}
-=======
+});
+
 test('all types', async () => {
 	await db.execute(sql`CREATE TYPE "public"."en" AS ENUM('enVal1', 'enVal2');`);
 	await db.execute(sql`
@@ -6282,5 +6279,4 @@
 
 	Expect<Equal<typeof rawRes, ExpectedType>>;
 	expect(rawRes).toStrictEqual(expectedRes);
->>>>>>> 378b0432
 });