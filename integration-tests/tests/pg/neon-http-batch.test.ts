--- conflicted
+++ resolved
@@ -47,10 +47,7 @@
 		throw new Error('NEON_HTTP_CONNECTION_STRING is not defined');
 	}
 	client = neon(connectionString);
-<<<<<<< HEAD
 	db = drizzle(client, { schema, logger: ENABLE_LOGGING, relations: neonRelations });
-=======
-	db = drizzle(client, { schema, logger: ENABLE_LOGGING });
 	cachedDb = drizzle(client, {
 		logger: ENABLE_LOGGING,
 		cache: new TestCache(),
@@ -59,7 +56,6 @@
 		logger: ENABLE_LOGGING,
 		cache: new TestGlobalCache(),
 	});
->>>>>>> 8b8d78ec
 });
 
 beforeEach((ctx) => {
