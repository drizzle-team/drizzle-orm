--- conflicted
+++ resolved
@@ -8,12 +8,8 @@
 import { skipTests } from '~/common';
 import { randomString } from '~/utils';
 import { getXataClient } from '../xata/xata.ts';
-<<<<<<< HEAD
-import { createExtensions, tests, usersMigratorTable, usersTable } from './pg-common';
-=======
-import { tests, tests as cacheTests, usersMigratorTable, usersTable } from './pg-common';
+import { createExtensions, tests, tests as cacheTests, usersMigratorTable, usersTable } from './pg-common';
 import { TestCache, TestGlobalCache } from './pg-common-cache.ts';
->>>>>>> 50a8b163
 
 const ENABLE_LOGGING = false;
 
@@ -39,16 +35,12 @@
 		maxTimeout: 250,
 		randomize: false,
 	});
-<<<<<<< HEAD
 
 	const { bucket, extensions } = await createExtensions();
 	s3Bucket = bucket;
 	db = drizzle(client, { logger: ENABLE_LOGGING, extensions });
-=======
-	db = drizzle(client, { logger: ENABLE_LOGGING });
 	cachedDb = drizzle(client, { logger: ENABLE_LOGGING, cache: new TestCache() });
 	dbGlobalCached = drizzle(client, { logger: ENABLE_LOGGING, cache: new TestGlobalCache() });
->>>>>>> 50a8b163
 });
 
 beforeEach((ctx) => {
