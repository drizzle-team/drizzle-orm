--- conflicted
+++ resolved
@@ -6,22 +6,15 @@
 import { beforeAll, beforeEach, describe, expect, test, vi } from 'vitest';
 import { skipTests } from '~/common';
 import { randomString } from '~/utils';
-<<<<<<< HEAD
 import { createExtensions, tests, usersMigratorTable, usersTable } from './pg-common';
-=======
-import { tests, usersMigratorTable, usersTable } from './pg-common';
 import { TestCache, TestGlobalCache, tests as cacheTests } from './pg-common-cache';
->>>>>>> 50a8b163
 
 const ENABLE_LOGGING = false;
 
 let db: NeonHttpDatabase;
-<<<<<<< HEAD
-let s3Bucket: string;
-=======
 let dbGlobalCached: NeonHttpDatabase;
 let cachedDb: NeonHttpDatabase;
->>>>>>> 50a8b163
+let s3Bucket: string;
 
 beforeAll(async () => {
 	const connectionString = process.env['NEON_HTTP_CONNECTION_STRING'];
@@ -33,14 +26,11 @@
 		const [protocol, port] = host === 'db.localtest.me' ? ['http', 4444] : ['https', 443];
 		return `${protocol}://${host}:${port}/sql`;
 	};
-<<<<<<< HEAD
 
 	const { bucket, extensions } = await createExtensions();
 	s3Bucket = bucket;
-	db = drizzle(neon(connectionString), { logger: ENABLE_LOGGING, extensions });
-=======
 	const client = neon(connectionString);
-	db = drizzle(client, { logger: ENABLE_LOGGING });
+	db = drizzle(client, { logger: ENABLE_LOGGING, extensions });
 	cachedDb = drizzle(client, {
 		logger: ENABLE_LOGGING,
 		cache: new TestCache(),
@@ -49,7 +39,6 @@
 		logger: ENABLE_LOGGING,
 		cache: new TestGlobalCache(),
 	});
->>>>>>> 50a8b163
 });
 
 beforeEach((ctx) => {
