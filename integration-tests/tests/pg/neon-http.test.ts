import type { NeonQueryFunction } from '@neondatabase/serverless';
import { defineRelations, eq, sql } from 'drizzle-orm';
import { drizzle } from 'drizzle-orm/neon-http';
import { migrate } from 'drizzle-orm/neon-http/migrator';
import {
	bigint,
	bigserial,
	boolean,
	bytea,
	char,
	cidr,
	date,
	doublePrecision,
	inet,
	integer,
	interval,
	json,
	jsonb,
	line,
	macaddr,
	macaddr8,
	numeric,
	pgEnum,
	pgMaterializedView,
	pgTable,
	point,
	real,
	serial,
	smallint,
	smallserial,
	text,
	time,
	timestamp,
	uuid,
	varchar,
} from 'drizzle-orm/pg-core';
import { getTableConfig } from 'drizzle-orm/pg-core';
import { describe, expect, expectTypeOf, vi } from 'vitest';
import { randomString } from '~/utils';
import { tests } from './common';
import { neonHttpTest as test } from './instrumentation';
import { usersMigratorTable, usersTable } from './schema';

const skips = [
	'RQB v2 transaction find first - no rows',
	'RQB v2 transaction find first - multiple rows',
	'RQB v2 transaction find first - with relation',
	'RQB v2 transaction find first - placeholders',
	'RQB v2 transaction find many - no rows',
	'RQB v2 transaction find many - multiple rows',
	'RQB v2 transaction find many - with relation',
	'RQB v2 transaction find many - placeholders',
	// // Disabled until Buffer insertion is fixed
	'all types',
];

// COMMON
tests(test, skips);

describe('migrator', () => {
	test.beforeEach(async ({ db }) => {
		await db.execute(sql`drop schema if exists public cascade`);
		await db.execute(sql`create schema public`);
		await db.execute(
			sql`
			create table users (
				id serial primary key,
				name text not null,
				verified boolean not null default false,
				jsonb jsonb,
				created_at timestamptz not null default now()
			)
		`,
		);
	});

	test('migrator : default migration strategy', async ({ neonhttp: db }) => {
		await db.execute(sql`drop table if exists all_columns, users12, "drizzle"."__drizzle_migrations"`);
		await migrate(db, { migrationsFolder: './drizzle2/pg' });

		await db.insert(usersMigratorTable).values({ name: 'John', email: 'email' });

		const result = await db.select().from(usersMigratorTable);

		expect(result).toEqual([{ id: 1, name: 'John', email: 'email' }]);

		await db.execute(sql`drop table all_columns, users12, "drizzle"."__drizzle_migrations"`);
	});

	test('migrator : migrate with custom schema', async ({ neonhttp: db }) => {
		await db.execute(sql`drop table if exists all_columns, users12, "drizzle"."__drizzle_migrations"`);
		await migrate(db, { migrationsFolder: './drizzle2/pg', migrationsSchema: 'custom_migrations' });

		// test if the custom migrations table was created
		const { rowCount } = await db.execute(sql`select * from custom_migrations."__drizzle_migrations";`);
		expect(rowCount && rowCount > 0).toBeTruthy();
		// test if the migrated table are working as expected
		await db.insert(usersMigratorTable).values({ name: 'John', email: 'email' });
		const result = await db.select().from(usersMigratorTable);
		expect(result).toEqual([{ id: 1, name: 'John', email: 'email' }]);
		await db.execute(sql`drop table all_columns, users12, custom_migrations."__drizzle_migrations"`);
	});

	test('migrator : migrate with custom table', async ({ neonhttp: db }) => {
		const customTable = randomString();
		await db.execute(sql`drop table if exists all_columns, users12, "drizzle"."__drizzle_migrations"`);
		await migrate(db, { migrationsFolder: './drizzle2/pg', migrationsTable: customTable });

		// test if the custom migrations table was created
		const { rowCount } = await db.execute(sql`select * from "drizzle".${sql.identifier(customTable)};`);
		expect(rowCount && rowCount > 0).toBeTruthy();
		// test if the migrated table are working as expected
		await db.insert(usersMigratorTable).values({ name: 'John', email: 'email' });
		const result = await db.select().from(usersMigratorTable);
		expect(result).toEqual([{ id: 1, name: 'John', email: 'email' }]);
		await db.execute(sql`drop table all_columns, users12, "drizzle".${sql.identifier(customTable)}`);
	});

	test('migrator : migrate with custom table and custom schema', async ({ neonhttp: db }) => {
		const customTable = randomString();
		await db.execute(sql`drop table if exists all_columns, users12, "drizzle"."__drizzle_migrations"`);
		await migrate(db, {
			migrationsFolder: './drizzle2/pg',
			migrationsTable: customTable,
			migrationsSchema: 'custom_migrations',
		});

		// test if the custom migrations table was created
		const { rowCount } = await db.execute(
			sql`select * from custom_migrations.${sql.identifier(customTable)};`,
		);
		expect(rowCount && rowCount > 0).toBeTruthy();
		// test if the migrated table are working as expected
		await db.insert(usersMigratorTable).values({ name: 'John', email: 'email' });
		const result = await db.select().from(usersMigratorTable);
		expect(result).toEqual([{ id: 1, name: 'John', email: 'email' }]);
		await db.execute(sql`drop table all_columns, users12, custom_migrations.${sql.identifier(customTable)}`);
	});

	test('migrator : --init', async ({ neonhttp: db }) => {
		const migrationsSchema = 'drzl_migrations_init';
		const migrationsTable = 'drzl_init';

		await db.execute(sql`drop schema if exists ${sql.identifier(migrationsSchema)} cascade;`);
		await db.execute(sql`drop schema if exists public cascade`);
		await db.execute(sql`create schema public`);

		const migratorRes = await migrate(db, {
			migrationsFolder: './drizzle2/pg-init',
			migrationsTable,
			migrationsSchema,
			// @ts-ignore - internal param
			init: true,
		});

		const meta = await db.select({
			hash: sql<string>`${sql.identifier('hash')}`.as('hash'),
			createdAt: sql<number>`${sql.identifier('created_at')}`.mapWith(Number).as('created_at'),
		}).from(sql`${sql.identifier(migrationsSchema)}.${sql.identifier(migrationsTable)}`);

		const res = await db.execute<{ tableExists: boolean }>(sql`SELECT EXISTS (
			SELECT 1
			FROM pg_tables
			WHERE schemaname = ${getTableConfig(usersMigratorTable).schema ?? 'public'} AND tablename = ${
			getTableConfig(usersMigratorTable).name
		}
		) as ${sql.identifier('tableExists')};`);

		expect(migratorRes).toStrictEqual(undefined);
		expect(meta.length).toStrictEqual(1);
		expect(res.rows[0]?.tableExists).toStrictEqual(false);
	});

	test('migrator : --init - local migrations error', async ({ neonhttp: db }) => {
		const migrationsSchema = 'drzl_migrations_init';
		const migrationsTable = 'drzl_init';

		await db.execute(sql`drop schema if exists ${sql.identifier(migrationsSchema)} cascade;`);
		await db.execute(sql`drop schema if exists public cascade`);
		await db.execute(sql`create schema public`);

		const migratorRes = await migrate(db, {
			migrationsFolder: './drizzle2/pg',
			migrationsTable,
			migrationsSchema,
			// @ts-ignore - internal param
			init: true,
		});

		const meta = await db.select({
			hash: sql<string>`${sql.identifier('hash')}`.as('hash'),
			createdAt: sql<number>`${sql.identifier('created_at')}`.mapWith(Number).as('created_at'),
		}).from(sql`${sql.identifier(migrationsSchema)}.${sql.identifier(migrationsTable)}`);

		const res = await db.execute<{ tableExists: boolean }>(sql`SELECT EXISTS (
			SELECT 1
			FROM pg_tables
			WHERE schemaname = ${getTableConfig(usersMigratorTable).schema ?? 'public'} AND tablename = ${
			getTableConfig(usersMigratorTable).name
		}
		) as ${sql.identifier('tableExists')};`);

		expect(migratorRes).toStrictEqual({ exitCode: 'localMigrations' });
		expect(meta.length).toStrictEqual(0);
		expect(res.rows[0]?.tableExists).toStrictEqual(false);
	});

	test('migrator : --init - db migrations error', async ({ neonhttp: db }) => {
		const migrationsSchema = 'drzl_migrations_init';
		const migrationsTable = 'drzl_init';

		await db.execute(sql`drop schema if exists ${sql.identifier(migrationsSchema)} cascade;`);
		await db.execute(sql`drop schema if exists public cascade`);
		await db.execute(sql`create schema public`);

		await migrate(db, {
			migrationsFolder: './drizzle2/pg-init',
			migrationsSchema,
			migrationsTable,
		});

		const migratorRes = await migrate(db, {
			migrationsFolder: './drizzle2/pg',
			migrationsTable,
			migrationsSchema,
			// @ts-ignore - internal param
			init: true,
		});

		const meta = await db.select({
			hash: sql<string>`${sql.identifier('hash')}`.as('hash'),
			createdAt: sql<number>`${sql.identifier('created_at')}`.mapWith(Number).as('created_at'),
		}).from(sql`${sql.identifier(migrationsSchema)}.${sql.identifier(migrationsTable)}`);

		const res = await db.execute<{ tableExists: boolean }>(sql`SELECT EXISTS (
			SELECT 1
			FROM pg_tables
			WHERE schemaname = ${getTableConfig(usersMigratorTable).schema ?? 'public'} AND tablename = ${
			getTableConfig(usersMigratorTable).name
		}
		) as ${sql.identifier('tableExists')};`);

		expect(migratorRes).toStrictEqual({ exitCode: 'databaseMigrations' });
		expect(meta.length).toStrictEqual(1);
		expect(res.rows[0]?.tableExists).toStrictEqual(true);
	});

	test('all date and time columns without timezone first case mode string', async ({ db, push }) => {
		const table = pgTable('all_columns', {
			id: serial('id').primaryKey(),
			timestamp: timestamp('timestamp_string', { mode: 'string', precision: 6 }).notNull(),
		});

		await push({ table });

		// 1. Insert date in string format without timezone in it
		await db.insert(table).values([
			{ timestamp: '2022-01-01 02:00:00.123456' },
		]);

		// 2, Select in string format and check that values are the same
		const result = await db.select().from(table);

		expect(result).toEqual([{ id: 1, timestamp: '2022-01-01 02:00:00.123456' }]);

		// 3. Select as raw query and check that values are the same
		const result2 = await db.execute<{
			id: number;
			timestamp_string: string;
		}>(sql`select * from ${table}`);

		expect(result2.rows).toEqual([{ id: 1, timestamp_string: '2022-01-01 02:00:00.123456' }]);
	});

	test('all date and time columns without timezone second case mode string', async ({ db, push }) => {
		const table = pgTable('all_columns', {
			id: serial('id').primaryKey(),
			timestamp: timestamp('timestamp_string', { mode: 'string', precision: 6 }).notNull(),
		});

		await push({ table });

		// 1. Insert date in string format with timezone in it
		await db.insert(table).values([
			{ timestamp: '2022-01-01T02:00:00.123456-02' },
		]);

		// 2, Select as raw query and check that values are the same
		const result = await db.execute<{
			id: number;
			timestamp_string: string;
		}>(sql`select * from ${table}`);

		expect(result.rows).toEqual([{ id: 1, timestamp_string: '2022-01-01 02:00:00.123456' }]);
	});

	test('all date and time columns without timezone third case mode date', async ({ db, push }) => {
		const table = pgTable('all_columns', {
			id: serial('id').primaryKey(),
			timestamp: timestamp('timestamp_string', { mode: 'date', precision: 3 }).notNull(),
		});

		await push({ table });

		const insertedDate = new Date('2022-01-01 20:00:00.123+04');

		// 1. Insert date as new date
		await db.insert(table).values([
			{ timestamp: insertedDate },
		]);

		// 2, Select as raw query as string
		const result = await db.execute<{
			id: number;
			timestamp_string: string;
		}>(sql`select * from ${table}`);

		// 3. Compare both dates using orm mapping - Need to add 'Z' to tell JS that it is UTC
		expect(new Date(result.rows[0]!.timestamp_string + 'Z').getTime()).toBe(insertedDate.getTime());
	});

	test('test mode string for timestamp with timezone', async ({ db, push }) => {
		const table = pgTable('all_columns', {
			id: serial('id').primaryKey(),
			timestamp: timestamp('timestamp_string', { mode: 'string', withTimezone: true, precision: 6 }).notNull(),
		});

		await push({ table });

		const timestampString = '2022-01-01 00:00:00.123456-0200';

		// 1. Insert date in string format with timezone in it
		await db.insert(table).values([
			{ timestamp: timestampString },
		]);

		// 2. Select date in string format and check that the values are the same
		const result = await db.select().from(table);

		// 2.1 Notice that postgres will return the date in UTC, but it is exactly the same
		expect(result).toEqual([{ id: 1, timestamp: '2022-01-01 02:00:00.123456+00' }]);

		// 3. Select as raw query and checke that values are the same
		const result2 = await db.execute<{
			id: number;
			timestamp_string: string;
		}>(sql`select * from ${table}`);

		// 3.1 Notice that postgres will return the date in UTC, but it is exactlt the same
		expect(result2.rows).toEqual([{ id: 1, timestamp_string: '2022-01-01 02:00:00.123456+00' }]);
	});

	test('test mode date for timestamp with timezone', async ({ db, push }) => {
		const table = pgTable('all_columns', {
			id: serial('id').primaryKey(),
			timestamp: timestamp('timestamp_string', { mode: 'date', withTimezone: true, precision: 3 }).notNull(),
		});

		await push({ table });

		const timestampString = new Date('2022-01-01 00:00:00.456-0200');

		// 1. Insert date in string format with timezone in it
		await db.insert(table).values([
			{ timestamp: timestampString },
		]);

		// 2. Select date in string format and check that the values are the same
		const result = await db.select().from(table);

		// 2.1 Notice that postgres will return the date in UTC, but it is exactly the same
		expect(result).toEqual([{ id: 1, timestamp: timestampString }]);

		// 3. Select as raw query and checke that values are the same
		const result2 = await db.execute<{
			id: number;
			timestamp_string: string;
		}>(sql`select * from ${table}`);

		// 3.1 Notice that postgres will return the date in UTC, but it is exactlt the same
		expect(result2.rows).toEqual([{ id: 1, timestamp_string: '2022-01-01 02:00:00.456+00' }]);
	});

	test('test mode string for timestamp with timezone in UTC timezone', async ({ db, push }) => {
		// get current timezone from db
		const timezone = await db.execute<{ TimeZone: string }>(sql`show timezone`);

		// set timezone to UTC
		await db.execute(sql`set time zone 'UTC'`);

		const table = pgTable('all_columns_6', {
			id: serial('id').primaryKey(),
			timestamp: timestamp('timestamp_string', { mode: 'string', withTimezone: true, precision: 6 }).notNull(),
		});

		await push({ table });

		const timestampString = '2022-01-01 00:00:00.123456-0200';

		// 1. Insert date in string format with timezone in it
		await db.insert(table).values([
			{ timestamp: timestampString },
		]);

		// 2. Select date in string format and check that the values are the same
		const result = await db.select().from(table);

		// 2.1 Notice that postgres will return the date in UTC, but it is exactly the same
		expect(result).toEqual([{ id: 1, timestamp: '2022-01-01 02:00:00.123456+00' }]);

		// 3. Select as raw query and checke that values are the same
		const result2 = await db.execute<{
			id: number;
			timestamp_string: string;
		}>(sql`select * from ${table}`);

		// 3.1 Notice that postgres will return the date in UTC, but it is exactlt the same
		expect(result2.rows).toEqual([{ id: 1, timestamp_string: '2022-01-01 02:00:00.123456+00' }]);

		await db.execute(sql`set time zone '${sql.raw(timezone.rows[0]!.TimeZone)}'`);
	});

	test.skip('test mode string for timestamp with timezone in different timezone', async ({ db }) => {
		// get current timezone from db
		const timezone = await db.execute<{ TimeZone: string }>(sql`show timezone`);

		// set timezone to HST (UTC - 10)
		await db.execute(sql`set time zone 'HST'`);

		const table = pgTable('all_columns', {
			id: serial('id').primaryKey(),
			timestamp: timestamp('timestamp_string', { mode: 'string', withTimezone: true, precision: 6 }).notNull(),
		});

		await db.execute(sql`drop table if exists ${table}`);

		await db.execute(sql`
		create table ${table} (
					id serial primary key,
					timestamp_string timestamp(6) with time zone not null
			)
	`);

		const timestampString = '2022-01-01 00:00:00.123456-1000';

		// 1. Insert date in string format with timezone in it
		await db.insert(table).values([
			{ timestamp: timestampString },
		]);

		// 2. Select date in string format and check that the values are the same
		const result = await db.select().from(table);

		expect(result).toEqual([{ id: 1, timestamp: '2022-01-01 00:00:00.123456-10' }]);

		// 3. Select as raw query and checke that values are the same
		const result2 = await db.execute<{
			id: number;
			timestamp_string: string;
		}>(sql`select * from ${table}`);

		expect(result2.rows).toEqual([{ id: 1, timestamp_string: '2022-01-01 00:00:00.123456+00' }]);

		await db.execute(sql`set time zone '${sql.raw(timezone.rows[0]!.TimeZone)}'`);

		await db.execute(sql`drop table if exists ${table}`);
	});

	test('insert via db.execute + select via db.execute', async ({ db }) => {
		await db.execute(
			sql`insert into ${usersTable} (${sql.identifier(usersTable.name.name)}) values (${'John'})`,
		);

		const result = await db.execute<{ id: number; name: string }>(
			sql`select id, name from "users"`,
		);
		expect(result.rows).toEqual([{ id: 1, name: 'John' }]);
	});

<<<<<<< HEAD
	test('insert via db.execute + returning', async ({ db }) => {
		const inserted = await db.execute<{ id: number; name: string }>(
			sql`insert into ${usersTable} (${
				sql.identifier(
					usersTable.name.name,
				)
			}) values (${'John'}) returning ${usersTable.id}, ${usersTable.name}`,
=======
test('all types - neon-http', async (ctx) => {
	const { db } = ctx.pg;

	await db.execute(sql`CREATE TYPE "public"."en" AS ENUM('enVal1', 'enVal2');`);
	await db.execute(sql`
		CREATE TABLE "all_types" (
			"serial" serial NOT NULL,
			"bigserial53" bigserial NOT NULL,
			"bigserial64" bigserial,
			"int" integer,
			"bigint53" bigint,
			"bigint64" bigint,
			"bigint_string" bigint,
			"bool" boolean,
			"bytea" bytea,
			"char" char,
			"cidr" "cidr",
			"date" date,
			"date_str" date,
			"double" double precision,
			"enum" "en",
			"inet" "inet",
			"interval" interval,
			"json" json,
			"jsonb" jsonb,
			"line" "line",
			"line_tuple" "line",
			"macaddr" "macaddr",
			"macaddr8" "macaddr8",
			"numeric" numeric,
			"numeric_num" numeric,
			"numeric_big" numeric,
			"point" "point",
			"point_tuple" "point",
			"real" real,
			"smallint" smallint,
			"smallserial" "smallserial" NOT NULL,
			"text" text,
			"time" time,
			"timestamp" timestamp,
			"timestamp_tz" timestamp with time zone,
			"timestamp_str" timestamp,
			"timestamp_tz_str" timestamp with time zone,
			"uuid" uuid,
			"varchar" varchar,
			"arrint" integer[],
			"arrbigint53" bigint[],
			"arrbigint64" bigint[],
			"arrbigint_string" bigint[],
			"arrbool" boolean[],
			"arrbytea" bytea[],
			"arrchar" char[],
			"arrcidr" "cidr"[],
			"arrdate" date[],
			"arrdate_str" date[],
			"arrdouble" double precision[],
			"arrenum" "en"[],
			"arrinet" "inet"[],
			"arrinterval" interval[],
			"arrjson" json[],
			"arrjsonb" jsonb[],
			"arrline" "line"[],
			"arrline_tuple" "line"[],
			"arrmacaddr" "macaddr"[],
			"arrmacaddr8" "macaddr8"[],
			"arrnumeric" numeric[],
			"arrnumeric_num" numeric[],
			"arrnumeric_big" numeric[],
			"arrpoint" "point"[],
			"arrpoint_tuple" "point"[],
			"arrreal" real[],
			"arrsmallint" smallint[],
			"arrtext" text[],
			"arrtime" time[],
			"arrtimestamp" timestamp[],
			"arrtimestamp_tz" timestamp with time zone[],
			"arrtimestamp_str" timestamp[],
			"arrtimestamp_tz_str" timestamp with time zone[],
			"arruuid" uuid[],
			"arrvarchar" varchar[]
>>>>>>> 7722e6ab
		);
		expect(inserted.rows).toEqual([{ id: 1, name: 'John' }]);
	});

<<<<<<< HEAD
	test('insert via db.execute w/ query builder', async ({ db }) => {
		const inserted = await db.execute<Pick<typeof usersTable.$inferSelect, 'id' | 'name'>>(
			db
				.insert(usersTable)
				.values({ name: 'John' })
				.returning({ id: usersTable.id, name: usersTable.name }),
		);
		expect(inserted.rows).toEqual([{ id: 1, name: 'John' }]);
	});

	test('all types - neon-http', async ({ db, push }) => {
		const en = pgEnum('en2', ['enVal1', 'enVal2']);

		const allTypesTable = pgTable('all_types', {
			serial: serial('serial'),
			bigserial53: bigserial('bigserial53', {
				mode: 'number',
			}),
			bigserial64: bigserial('bigserial64', {
				mode: 'bigint',
			}),
			int: integer('int'),
			bigint53: bigint('bigint53', {
				mode: 'number',
			}),
			bigint64: bigint('bigint64', {
				mode: 'bigint',
			}),
			bool: boolean('bool'),
			bytea: bytea('bytea'),
			char: char('char'),
			cidr: cidr('cidr'),
			date: date('date', {
				mode: 'date',
			}),
			dateStr: date('date_str', {
				mode: 'string',
			}),
			double: doublePrecision('double'),
			enum: en('enum'),
			inet: inet('inet'),
			interval: interval('interval'),
			json: json('json'),
			jsonb: jsonb('jsonb'),
			line: line('line', {
				mode: 'abc',
			}),
			lineTuple: line('line_tuple', {
				mode: 'tuple',
			}),
			macaddr: macaddr('macaddr'),
			macaddr8: macaddr8('macaddr8'),
			numeric: numeric('numeric'),
			numericNum: numeric('numeric_num', {
				mode: 'number',
			}),
			numericBig: numeric('numeric_big', {
				mode: 'bigint',
			}),
			point: point('point', {
				mode: 'xy',
			}),
			pointTuple: point('point_tuple', {
				mode: 'tuple',
			}),
			real: real('real'),
			smallint: smallint('smallint'),
			smallserial: smallserial('smallserial'),
			text: text('text'),
			time: time('time'),
			timestamp: timestamp('timestamp', {
				mode: 'date',
			}),
			timestampTz: timestamp('timestamp_tz', {
				mode: 'date',
				withTimezone: true,
			}),
			timestampStr: timestamp('timestamp_str', {
				mode: 'string',
			}),
			timestampTzStr: timestamp('timestamp_tz_str', {
				mode: 'string',
				withTimezone: true,
			}),
			uuid: uuid('uuid'),
			varchar: varchar('varchar'),
			arrint: integer('arrint').array(),
			arrbigint53: bigint('arrbigint53', {
				mode: 'number',
			}).array(),
			arrbigint64: bigint('arrbigint64', {
				mode: 'bigint',
			}).array(),
			arrbool: boolean('arrbool').array(),
			arrbytea: bytea('arrbytea').array(),
			arrchar: char('arrchar').array(),
			arrcidr: cidr('arrcidr').array(),
			arrdate: date('arrdate', {
				mode: 'date',
			}).array(),
			arrdateStr: date('arrdate_str', {
				mode: 'string',
			}).array(),
			arrdouble: doublePrecision('arrdouble').array(),
			arrenum: en('arrenum').array(),
			arrinet: inet('arrinet').array(),
			arrinterval: interval('arrinterval').array(),
			arrjson: json('arrjson').array(),
			arrjsonb: jsonb('arrjsonb').array(),
			arrline: line('arrline', {
				mode: 'abc',
			}).array(),
			arrlineTuple: line('arrline_tuple', {
				mode: 'tuple',
			}).array(),
			arrmacaddr: macaddr('arrmacaddr').array(),
			arrmacaddr8: macaddr8('arrmacaddr8').array(),
			arrnumeric: numeric('arrnumeric').array(),
			arrnumericNum: numeric('arrnumeric_num', {
				mode: 'number',
			}).array(),
			arrnumericBig: numeric('arrnumeric_big', {
				mode: 'bigint',
			}).array(),
			arrpoint: point('arrpoint', {
				mode: 'xy',
			}).array(),
			arrpointTuple: point('arrpoint_tuple', {
				mode: 'tuple',
			}).array(),
			arrreal: real('arrreal').array(),
			arrsmallint: smallint('arrsmallint').array(),
			arrtext: text('arrtext').array(),
			arrtime: time('arrtime').array(),
			arrtimestamp: timestamp('arrtimestamp', {
				mode: 'date',
			}).array(),
			arrtimestampTz: timestamp('arrtimestamp_tz', {
				mode: 'date',
				withTimezone: true,
			}).array(),
			arrtimestampStr: timestamp('arrtimestamp_str', {
				mode: 'string',
			}).array(),
			arrtimestampTzStr: timestamp('arrtimestamp_tz_str', {
				mode: 'string',
				withTimezone: true,
			}).array(),
			arruuid: uuid('arruuid').array(),
			arrvarchar: varchar('arrvarchar').array(),
		});

		await push({ en, allTypesTable });
		await db.insert(allTypesTable).values({
=======
	await db.insert(allTypesTable).values({
		serial: 1,
		smallserial: 15,
		bigint53: 9007199254740991,
		bigint64: 5044565289845416380n,
		bigintString: '5044565289845416380',
		bigserial53: 9007199254740991,
		bigserial64: 5044565289845416380n,
		bool: true,
		bytea: null,
		char: 'c',
		cidr: '2001:4f8:3:ba:2e0:81ff:fe22:d1f1/128',
		inet: '192.168.0.1/24',
		macaddr: '08:00:2b:01:02:03',
		macaddr8: '08:00:2b:01:02:03:04:05',
		date: new Date(1741743161623),
		dateStr: new Date(1741743161623).toISOString(),
		double: 15.35325689124218,
		enum: 'enVal1',
		int: 621,
		interval: '2 months ago',
		json: {
			str: 'strval',
			arr: ['str', 10],
		},
		jsonb: {
			str: 'strvalb',
			arr: ['strb', 11],
		},
		line: {
			a: 1,
			b: 2,
			c: 3,
		},
		lineTuple: [1, 2, 3],
		numeric: '475452353476',
		numericNum: 9007199254740991,
		numericBig: 5044565289845416380n,
		point: {
			x: 24.5,
			y: 49.6,
		},
		pointTuple: [57.2, 94.3],
		real: 1.048596,
		smallint: 10,
		text: 'TEXT STRING',
		time: '13:59:28',
		timestamp: new Date(1741743161623),
		timestampTz: new Date(1741743161623),
		timestampStr: new Date(1741743161623).toISOString(),
		timestampTzStr: new Date(1741743161623).toISOString(),
		uuid: 'b77c9eef-8e28-4654-88a1-7221b46d2a1c',
		varchar: 'C4-',
		arrbigint53: [9007199254740991],
		arrbigint64: [5044565289845416380n],
		arrbigintString: ['5044565289845416380'],
		arrbool: [true],
		arrbytea: [Buffer.from('BYTES')],
		arrchar: ['c'],
		arrcidr: ['2001:4f8:3:ba:2e0:81ff:fe22:d1f1/128'],
		arrinet: ['192.168.0.1/24'],
		arrmacaddr: ['08:00:2b:01:02:03'],
		arrmacaddr8: ['08:00:2b:01:02:03:04:05'],
		arrdate: [new Date(1741743161623)],
		arrdateStr: [new Date(1741743161623).toISOString()],
		arrdouble: [15.35325689124218],
		arrenum: ['enVal1'],
		arrint: [621],
		arrinterval: ['2 months ago'],
		arrjson: [{
			str: 'strval',
			arr: ['str', 10],
		}],
		arrjsonb: [{
			str: 'strvalb',
			arr: ['strb', 11],
		}],
		arrline: [{
			a: 1,
			b: 2,
			c: 3,
		}],
		arrlineTuple: [[1, 2, 3]],
		arrnumeric: ['475452353476'],
		arrnumericNum: [9007199254740991],
		arrnumericBig: [5044565289845416380n],
		arrpoint: [{
			x: 24.5,
			y: 49.6,
		}],
		arrpointTuple: [[57.2, 94.3]],
		arrreal: [1.048596],
		arrsmallint: [10],
		arrtext: ['TEXT STRING'],
		arrtime: ['13:59:28'],
		arrtimestamp: [new Date(1741743161623)],
		arrtimestampTz: [new Date(1741743161623)],
		arrtimestampStr: [new Date(1741743161623).toISOString()],
		arrtimestampTzStr: [new Date(1741743161623).toISOString()],
		arruuid: ['b77c9eef-8e28-4654-88a1-7221b46d2a1c'],
		arrvarchar: ['C4-'],
	});

	const rawRes = await db.select().from(allTypesTable);

	type ExpectedType = {
		serial: number;
		bigserial53: number;
		bigserial64: bigint;
		int: number | null;
		bigint53: number | null;
		bigint64: bigint | null;
		bigintString: string | null;
		bool: boolean | null;
		bytea: Buffer | null;
		char: string | null;
		cidr: string | null;
		date: Date | null;
		dateStr: string | null;
		double: number | null;
		enum: 'enVal1' | 'enVal2' | null;
		inet: string | null;
		interval: string | null;
		json: unknown;
		jsonb: unknown;
		line: {
			a: number;
			b: number;
			c: number;
		} | null;
		lineTuple: [number, number, number] | null;
		macaddr: string | null;
		macaddr8: string | null;
		numeric: string | null;
		numericNum: number | null;
		numericBig: bigint | null;
		point: {
			x: number;
			y: number;
		} | null;
		pointTuple: [number, number] | null;
		real: number | null;
		smallint: number | null;
		smallserial: number;
		text: string | null;
		time: string | null;
		timestamp: Date | null;
		timestampTz: Date | null;
		timestampStr: string | null;
		timestampTzStr: string | null;
		uuid: string | null;
		varchar: string | null;
		arrint: number[] | null;
		arrbigint53: number[] | null;
		arrbigint64: bigint[] | null;
		arrbigintString: string[] | null;
		arrbool: boolean[] | null;
		arrbytea: Buffer[] | null;
		arrchar: string[] | null;
		arrcidr: string[] | null;
		arrdate: Date[] | null;
		arrdateStr: string[] | null;
		arrdouble: number[] | null;
		arrenum: ('enVal1' | 'enVal2')[] | null;
		arrinet: string[] | null;
		arrinterval: string[] | null;
		arrjson: unknown[] | null;
		arrjsonb: unknown[] | null;
		arrline: {
			a: number;
			b: number;
			c: number;
		}[] | null;
		arrlineTuple: [number, number, number][] | null;
		arrmacaddr: string[] | null;
		arrmacaddr8: string[] | null;
		arrnumeric: string[] | null;
		arrnumericNum: number[] | null;
		arrnumericBig: bigint[] | null;
		arrpoint: { x: number; y: number }[] | null;
		arrpointTuple: [number, number][] | null;
		arrreal: number[] | null;
		arrsmallint: number[] | null;
		arrtext: string[] | null;
		arrtime: string[] | null;
		arrtimestamp: Date[] | null;
		arrtimestampTz: Date[] | null;
		arrtimestampStr: string[] | null;
		arrtimestampTzStr: string[] | null;
		arruuid: string[] | null;
		arrvarchar: string[] | null;
	}[];

	const expectedRes: ExpectedType = [
		{
>>>>>>> 7722e6ab
			serial: 1,
			smallserial: 15,
			bigint53: 9007199254740991,
			bigint64: 5044565289845416380n,
<<<<<<< HEAD
			bigserial53: 9007199254740991,
			bigserial64: 5044565289845416380n,
=======
			bigintString: '5044565289845416380',
>>>>>>> 7722e6ab
			bool: true,
			bytea: null,
			char: 'c',
			cidr: '2001:4f8:3:ba:2e0:81ff:fe22:d1f1/128',
			inet: '192.168.0.1/24',
			macaddr: '08:00:2b:01:02:03',
			macaddr8: '08:00:2b:01:02:03:04:05',
			date: new Date(1741743161623),
			dateStr: new Date(1741743161623).toISOString(),
			double: 15.35325689124218,
			enum: 'enVal1',
			int: 621,
			interval: '2 months ago',
			json: {
				str: 'strval',
				arr: ['str', 10],
			},
			jsonb: {
				str: 'strvalb',
				arr: ['strb', 11],
			},
			line: {
				a: 1,
				b: 2,
				c: 3,
			},
			lineTuple: [1, 2, 3],
			numeric: '475452353476',
			numericNum: 9007199254740991,
			numericBig: 5044565289845416380n,
			point: {
				x: 24.5,
				y: 49.6,
			},
			pointTuple: [57.2, 94.3],
			real: 1.048596,
			smallint: 10,
			text: 'TEXT STRING',
			time: '13:59:28',
			timestamp: new Date(1741743161623),
			timestampTz: new Date(1741743161623),
			timestampStr: new Date(1741743161623).toISOString(),
			timestampTzStr: new Date(1741743161623).toISOString(),
			uuid: 'b77c9eef-8e28-4654-88a1-7221b46d2a1c',
			varchar: 'C4-',
			arrbigint53: [9007199254740991],
			arrbigint64: [5044565289845416380n],
			arrbigintString: ['5044565289845416380'],
			arrbool: [true],
			arrbytea: [Buffer.from('BYTES')],
			arrchar: ['c'],
			arrcidr: ['2001:4f8:3:ba:2e0:81ff:fe22:d1f1/128'],
			arrinet: ['192.168.0.1/24'],
			arrmacaddr: ['08:00:2b:01:02:03'],
			arrmacaddr8: ['08:00:2b:01:02:03:04:05'],
			arrdate: [new Date(1741743161623)],
			arrdateStr: [new Date(1741743161623).toISOString()],
			arrdouble: [15.35325689124218],
			arrenum: ['enVal1'],
			arrint: [621],
			arrinterval: ['2 months ago'],
			arrjson: [{
				str: 'strval',
				arr: ['str', 10],
			}],
			arrjsonb: [{
				str: 'strvalb',
				arr: ['strb', 11],
			}],
			arrline: [{
				a: 1,
				b: 2,
				c: 3,
			}],
			arrlineTuple: [[1, 2, 3]],
			arrnumeric: ['475452353476'],
			arrnumericNum: [9007199254740991],
			arrnumericBig: [5044565289845416380n],
			arrpoint: [{
				x: 24.5,
				y: 49.6,
			}],
			arrpointTuple: [[57.2, 94.3]],
			arrreal: [1.048596],
			arrsmallint: [10],
			arrtext: ['TEXT STRING'],
			arrtime: ['13:59:28'],
			arrtimestamp: [new Date(1741743161623)],
			arrtimestampTz: [new Date(1741743161623)],
			arrtimestampStr: [new Date(1741743161623).toISOString()],
			arrtimestampTzStr: [new Date(1741743161623).toISOString()],
			arruuid: ['b77c9eef-8e28-4654-88a1-7221b46d2a1c'],
			arrvarchar: ['C4-'],
		});

		const rawRes = await db.select().from(allTypesTable);

		type ExpectedType = {
			serial: number;
			bigserial53: number;
			bigserial64: bigint;
			int: number | null;
			bigint53: number | null;
			bigint64: bigint | null;
			bool: boolean | null;
			bytea: Buffer | null;
			char: string | null;
			cidr: string | null;
			date: Date | null;
			dateStr: string | null;
			double: number | null;
			enum: 'enVal1' | 'enVal2' | null;
			inet: string | null;
			interval: string | null;
			json: unknown;
			jsonb: unknown;
			line: {
				a: number;
				b: number;
				c: number;
			} | null;
			lineTuple: [number, number, number] | null;
			macaddr: string | null;
			macaddr8: string | null;
			numeric: string | null;
			numericNum: number | null;
			numericBig: bigint | null;
			point: {
				x: number;
				y: number;
			} | null;
			pointTuple: [number, number] | null;
			real: number | null;
			smallint: number | null;
			smallserial: number;
			text: string | null;
			time: string | null;
			timestamp: Date | null;
			timestampTz: Date | null;
			timestampStr: string | null;
			timestampTzStr: string | null;
			uuid: string | null;
			varchar: string | null;
			arrint: number[] | null;
			arrbigint53: number[] | null;
			arrbigint64: bigint[] | null;
			arrbool: boolean[] | null;
			arrbytea: Buffer[] | null;
			arrchar: string[] | null;
			arrcidr: string[] | null;
			arrdate: Date[] | null;
			arrdateStr: string[] | null;
			arrdouble: number[] | null;
			arrenum: ('enVal1' | 'enVal2')[] | null;
			arrinet: string[] | null;
			arrinterval: string[] | null;
			arrjson: unknown[] | null;
			arrjsonb: unknown[] | null;
			arrline: {
				a: number;
				b: number;
				c: number;
			}[] | null;
			arrlineTuple: [number, number, number][] | null;
			arrmacaddr: string[] | null;
			arrmacaddr8: string[] | null;
			arrnumeric: string[] | null;
			arrnumericNum: number[] | null;
			arrnumericBig: bigint[] | null;
			arrpoint: { x: number; y: number }[] | null;
			arrpointTuple: [number, number][] | null;
			arrreal: number[] | null;
			arrsmallint: number[] | null;
			arrtext: string[] | null;
			arrtime: string[] | null;
			arrtimestamp: Date[] | null;
			arrtimestampTz: Date[] | null;
			arrtimestampStr: string[] | null;
			arrtimestampTzStr: string[] | null;
			arruuid: string[] | null;
			arrvarchar: string[] | null;
		}[];

		const expectedRes: ExpectedType = [
			{
				serial: 1,
				bigserial53: 9007199254740991,
				bigserial64: 5044565289845416380n,
				int: 621,
				bigint53: 9007199254740991,
				bigint64: 5044565289845416380n,
				bool: true,
				bytea: null,
				char: 'c',
				cidr: '2001:4f8:3:ba:2e0:81ff:fe22:d1f1/128',
				date: new Date('2025-03-12T00:00:00.000Z'),
				dateStr: '2025-03-12',
				double: 15.35325689124218,
				enum: 'enVal1',
				inet: '192.168.0.1/24',
				interval: '-2 mons',
				json: { str: 'strval', arr: ['str', 10] },
				jsonb: { arr: ['strb', 11], str: 'strvalb' },
				line: { a: 1, b: 2, c: 3 },
				lineTuple: [1, 2, 3],
				macaddr: '08:00:2b:01:02:03',
				macaddr8: '08:00:2b:01:02:03:04:05',
				numeric: '475452353476',
				numericNum: 9007199254740991,
				numericBig: 5044565289845416380n,
				point: { x: 24.5, y: 49.6 },
				pointTuple: [57.2, 94.3],
				real: 1.048596,
				smallint: 10,
				smallserial: 15,
				text: 'TEXT STRING',
				time: '13:59:28',
				timestamp: new Date('2025-03-12T01:32:41.623Z'),
				timestampTz: new Date('2025-03-12T01:32:41.623Z'),
				timestampStr: '2025-03-12 01:32:41.623',
				timestampTzStr: '2025-03-12 01:32:41.623+00',
				uuid: 'b77c9eef-8e28-4654-88a1-7221b46d2a1c',
				varchar: 'C4-',
				arrint: [621],
				arrbigint53: [9007199254740991],
				arrbigint64: [5044565289845416380n],
				arrbool: [true],
				arrbytea: [Buffer.from('BYTES')],
				arrchar: ['c'],
				arrcidr: ['2001:4f8:3:ba:2e0:81ff:fe22:d1f1/128'],
				arrdate: [new Date('2025-03-12T00:00:00.000Z')],
				arrdateStr: ['2025-03-12'],
				arrdouble: [15.35325689124218],
				arrenum: ['enVal1'],
				arrinet: ['192.168.0.1/24'],
				arrinterval: ['-2 mons'],
				arrjson: [{ str: 'strval', arr: ['str', 10] }],
				arrjsonb: [{ arr: ['strb', 11], str: 'strvalb' }],
				arrline: [{ a: 1, b: 2, c: 3 }],
				arrlineTuple: [[1, 2, 3]],
				arrmacaddr: ['08:00:2b:01:02:03'],
				arrmacaddr8: ['08:00:2b:01:02:03:04:05'],
				arrnumeric: ['475452353476'],
				arrnumericNum: [9007199254740991],
				arrnumericBig: [5044565289845416380n],
				arrpoint: [{ x: 24.5, y: 49.6 }],
				arrpointTuple: [[57.2, 94.3]],
				arrreal: [1.048596],
				arrsmallint: [10],
				arrtext: ['TEXT STRING'],
				arrtime: ['13:59:28'],
				arrtimestamp: [new Date('2025-03-12T01:32:41.623Z')],
				arrtimestampTz: [new Date('2025-03-12T01:32:41.623Z')],
				arrtimestampStr: ['2025-03-12 01:32:41.623'],
				arrtimestampTzStr: ['2025-03-12 01:32:41.623+00'],
				arruuid: ['b77c9eef-8e28-4654-88a1-7221b46d2a1c'],
				arrvarchar: ['C4-'],
			},
		];

		expectTypeOf(rawRes).toEqualTypeOf<ExpectedType>();
		expect(rawRes).toStrictEqual(expectedRes);
	});
});

describe.skip('$withAuth tests', (it) => {
	const client = vi.fn();
	const db = drizzle({
		client: client as any as NeonQueryFunction<any, any>,
		schema: {
			usersTable,
		},
		relations: defineRelations({ usersTable }),
	});

	it.concurrent('$count', async () => {
		await db.$withAuth('$count').$count(usersTable).catch(() => null);

		expect(client.mock.lastCall?.[2]).toStrictEqual({ arrayMode: false, fullResults: true, authToken: '$count' });
	});

	it.concurrent('delete', async () => {
		await db.$withAuth('delete').delete(usersTable).catch(() => null);

		expect(client.mock.lastCall?.[2]).toStrictEqual({ arrayMode: false, fullResults: true, authToken: 'delete' });
	});

	it.concurrent('select', async () => {
		await db.$withAuth('select').select().from(usersTable).catch(() => null);

		expect(client.mock.lastCall?.[2]).toStrictEqual({ arrayMode: true, fullResults: true, authToken: 'select' });
	});

	it.concurrent('selectDistinct', async () => {
		await db.$withAuth('selectDistinct').selectDistinct().from(usersTable).catch(() => null);

		expect(client.mock.lastCall?.[2]).toStrictEqual({
			arrayMode: true,
			fullResults: true,
			authToken: 'selectDistinct',
		});
	});

	it.concurrent('selectDistinctOn', async () => {
		await db.$withAuth('selectDistinctOn').selectDistinctOn([usersTable.name]).from(usersTable).catch(() => null);

		expect(client.mock.lastCall?.[2]).toStrictEqual({
			arrayMode: true,
			fullResults: true,
			authToken: 'selectDistinctOn',
		});
	});

	it.concurrent('update', async () => {
		await db.$withAuth('update').update(usersTable).set({
			name: 'CHANGED',
		}).where(eq(usersTable.name, 'TARGET')).catch(() => null);

		expect(client.mock.lastCall?.[2]).toStrictEqual({ arrayMode: false, fullResults: true, authToken: 'update' });
	});

	it.concurrent('insert', async () => {
		await db.$withAuth('insert').insert(usersTable).values({
			name: 'WITHAUTHUSER',
		}).catch(() => null);

		expect(client.mock.lastCall?.[2]).toStrictEqual({ arrayMode: false, fullResults: true, authToken: 'insert' });
	});

	it.concurrent('with', async () => {
		await db.$withAuth('with').with(db.$with('WITH').as((qb) => qb.select().from(usersTable))).select().from(usersTable)
			.catch(() => null);

		expect(client.mock.lastCall?.[2]).toStrictEqual({ arrayMode: true, fullResults: true, authToken: 'with' });
	});

	it.concurrent('rqb', async () => {
		await db.$withAuth('rqb')._query.usersTable.findFirst().catch(() => null);

		expect(client.mock.lastCall?.[2]).toStrictEqual({ arrayMode: true, fullResults: true, authToken: 'rqb' });
	});

	it.concurrent('rqbV2', async () => {
		await db.$withAuth('rqbV2').query.usersTable.findFirst().catch(() => null);

		expect(client.mock.lastCall?.[2]).toStrictEqual({ arrayMode: false, fullResults: true, authToken: 'rqbV2' });
	});

	it.concurrent('exec', async () => {
		await db.$withAuth('exec').execute(`SELECT 1`).catch(() => null);

		expect(client.mock.lastCall?.[2]).toStrictEqual({ arrayMode: false, fullResults: true, authToken: 'exec' });
	});

	it.concurrent('prepared', async () => {
		const prep = db.$withAuth('prepared').select().from(usersTable).prepare('withAuthPrepared');

		await prep.execute().catch(() => null);

		expect(client.mock.lastCall?.[2]).toStrictEqual({ arrayMode: true, fullResults: true, authToken: 'prepared' });
	});

	it.concurrent('refreshMaterializedView', async () => {
		const johns = pgMaterializedView('johns')
			.as((qb) => qb.select().from(usersTable).where(eq(usersTable.name, 'John')));

		await db.$withAuth('refreshMaterializedView').refreshMaterializedView(johns);

		expect(client.mock.lastCall?.[2]).toStrictEqual({
			arrayMode: false,
			fullResults: true,
			authToken: 'refreshMaterializedView',
		});
	});
});

describe.skip('$withAuth callback tests', (it) => {
	const client = vi.fn();
	const db = drizzle({
		client: client as any as NeonQueryFunction<any, any>,
		schema: {
			usersTable,
		},
		relations: defineRelations({ usersTable }),
	});
	const auth = (token: string) => () => token;

	it.concurrent('$count', async () => {
		await db.$withAuth(auth('$count')).$count(usersTable).catch(() => null);

		expect(client.mock.lastCall?.[2]['authToken']()).toStrictEqual('$count');
	});

	it.concurrent('delete', async () => {
		await db.$withAuth(auth('delete')).delete(usersTable).catch(() => null);

		expect(client.mock.lastCall?.[2]['authToken']()).toStrictEqual('delete');
	});

	it.concurrent('select', async () => {
		await db.$withAuth(auth('select')).select().from(usersTable).catch(() => null);

		expect(client.mock.lastCall?.[2]['authToken']()).toStrictEqual('select');
	});

	it.concurrent('selectDistinct', async () => {
		await db.$withAuth(auth('selectDistinct')).selectDistinct().from(usersTable).catch(() => null);

		expect(client.mock.lastCall?.[2]['authToken']()).toStrictEqual('selectDistinct');
	});

	it.concurrent('selectDistinctOn', async () => {
		await db.$withAuth(auth('selectDistinctOn')).selectDistinctOn([usersTable.name]).from(usersTable).catch(() => null);

		expect(client.mock.lastCall?.[2]['authToken']()).toStrictEqual('selectDistinctOn');
	});

	it.concurrent('update', async () => {
		await db.$withAuth(auth('update')).update(usersTable).set({
			name: 'CHANGED',
		}).where(eq(usersTable.name, 'TARGET')).catch(() => null);

		expect(client.mock.lastCall?.[2]['authToken']()).toStrictEqual('update');
	});

	it.concurrent('insert', async () => {
		await db.$withAuth(auth('insert')).insert(usersTable).values({
			name: 'WITHAUTHUSER',
		}).catch(() => null);

		expect(client.mock.lastCall?.[2]['authToken']()).toStrictEqual('insert');
	});

	it.concurrent('with', async () => {
		await db.$withAuth(auth('with')).with(db.$with('WITH').as((qb) => qb.select().from(usersTable))).select().from(
			usersTable,
		)
			.catch(() => null);

		expect(client.mock.lastCall?.[2]['authToken']()).toStrictEqual('with');
	});

	it.concurrent('rqb', async () => {
		await db.$withAuth(auth('rqb'))._query.usersTable.findFirst().catch(() => null);

		expect(client.mock.lastCall?.[2]['authToken']()).toStrictEqual('rqb');
	});

	it.concurrent('rqbV2', async () => {
		await db.$withAuth(auth('rqbV2')).query.usersTable.findFirst().catch(() => null);

		expect(client.mock.lastCall?.[2]['authToken']()).toStrictEqual('rqbV2');
	});

	it.concurrent('exec', async () => {
		await db.$withAuth(auth('exec')).execute(`SELECT 1`).catch(() => null);

		expect(client.mock.lastCall?.[2]['authToken']()).toStrictEqual('exec');
	});

	it.concurrent('prepared', async () => {
		const prep = db.$withAuth(auth('prepared')).select().from(usersTable).prepare('withAuthPrepared');

		await prep.execute().catch(() => null);

		expect(client.mock.lastCall?.[2]['authToken']()).toStrictEqual('prepared');
	});

	it.concurrent('refreshMaterializedView', async () => {
		const johns = pgMaterializedView('johns')
			.as((qb) => qb.select().from(usersTable).where(eq(usersTable.name, 'John')));

		await db.$withAuth(auth('refreshMaterializedView')).refreshMaterializedView(johns);

		expect(client.mock.lastCall?.[2]['authToken']()).toStrictEqual('refreshMaterializedView');
	});
});

describe.skip('$withAuth async callback tests', (it) => {
	const client = vi.fn();
	const db = drizzle({
		client: client as any as NeonQueryFunction<any, any>,
		schema: {
			usersTable,
		},
		relations: defineRelations({ usersTable }),
	});
	const auth = (token: string) => async () => token;

	it.concurrent('$count', async () => {
		await db.$withAuth(auth('$count')).$count(usersTable).catch(() => null);

		expect(client.mock.lastCall?.[2]['authToken']()).toBeInstanceOf(Promise);
		expect(await client.mock.lastCall?.[2]['authToken']()).toStrictEqual('$count');
	});

	it.concurrent('delete', async () => {
		await db.$withAuth(auth('delete')).delete(usersTable).catch(() => null);

		expect(client.mock.lastCall?.[2]['authToken']()).toBeInstanceOf(Promise);
		expect(await client.mock.lastCall?.[2]['authToken']()).toStrictEqual('delete');
	});

	it.concurrent('select', async () => {
		await db.$withAuth(auth('select')).select().from(usersTable).catch(() => null);

		expect(client.mock.lastCall?.[2]['authToken']()).toBeInstanceOf(Promise);
		expect(await client.mock.lastCall?.[2]['authToken']()).toStrictEqual('select');
	});

	it.concurrent('selectDistinct', async () => {
		await db.$withAuth(auth('selectDistinct')).selectDistinct().from(usersTable).catch(() => null);

		expect(client.mock.lastCall?.[2]['authToken']()).toBeInstanceOf(Promise);
		expect(await client.mock.lastCall?.[2]['authToken']()).toStrictEqual('selectDistinct');
	});

	it.concurrent('selectDistinctOn', async () => {
		await db.$withAuth(auth('selectDistinctOn')).selectDistinctOn([usersTable.name]).from(usersTable).catch(() => null);

		expect(client.mock.lastCall?.[2]['authToken']()).toBeInstanceOf(Promise);
		expect(await client.mock.lastCall?.[2]['authToken']()).toStrictEqual('selectDistinctOn');
	});

	it.concurrent('update', async () => {
		await db.$withAuth(auth('update')).update(usersTable).set({
			name: 'CHANGED',
		}).where(eq(usersTable.name, 'TARGET')).catch(() => null);

		expect(client.mock.lastCall?.[2]['authToken']()).toBeInstanceOf(Promise);
		expect(await client.mock.lastCall?.[2]['authToken']()).toStrictEqual('update');
	});

	it.concurrent('insert', async () => {
		await db.$withAuth(auth('insert')).insert(usersTable).values({
			name: 'WITHAUTHUSER',
		}).catch(() => null);

		expect(client.mock.lastCall?.[2]['authToken']()).toBeInstanceOf(Promise);
		expect(await client.mock.lastCall?.[2]['authToken']()).toStrictEqual('insert');
	});

	it.concurrent('with', async () => {
		await db.$withAuth(auth('with')).with(db.$with('WITH').as((qb) => qb.select().from(usersTable))).select().from(
			usersTable,
		)
			.catch(() => null);

		expect(client.mock.lastCall?.[2]['authToken']()).toBeInstanceOf(Promise);
		expect(await client.mock.lastCall?.[2]['authToken']()).toStrictEqual('with');
	});

	it.concurrent('rqb', async () => {
		await db.$withAuth(auth('rqb'))._query.usersTable.findFirst().catch(() => null);

		expect(client.mock.lastCall?.[2]['authToken']()).toBeInstanceOf(Promise);
		expect(await client.mock.lastCall?.[2]['authToken']()).toStrictEqual('rqb');
	});

	it.concurrent('rqbV2', async () => {
		await db.$withAuth(auth('rqbV2')).query.usersTable.findFirst().catch(() => null);

		expect(client.mock.lastCall?.[2]['authToken']()).toBeInstanceOf(Promise);
		expect(await client.mock.lastCall?.[2]['authToken']()).toStrictEqual('rqbV2');
	});

	it.concurrent('exec', async () => {
		await db.$withAuth(auth('exec')).execute(`SELECT 1`).catch(() => null);

		expect(client.mock.lastCall?.[2]['authToken']()).toBeInstanceOf(Promise);
		expect(await client.mock.lastCall?.[2]['authToken']()).toStrictEqual('exec');
	});

	it.concurrent('prepared', async () => {
		const prep = db.$withAuth(auth('prepared')).select().from(usersTable).prepare('withAuthPrepared');

		await prep.execute().catch(() => null);

		expect(client.mock.lastCall?.[2]['authToken']()).toBeInstanceOf(Promise);
		expect(await client.mock.lastCall?.[2]['authToken']()).toStrictEqual('prepared');
	});

	it.concurrent('refreshMaterializedView', async () => {
		const johns = pgMaterializedView('johns')
			.as((qb) => qb.select().from(usersTable).where(eq(usersTable.name, 'John')));

		await db.$withAuth(auth('refreshMaterializedView')).refreshMaterializedView(johns);

		expect(client.mock.lastCall?.[2]['authToken']()).toBeInstanceOf(Promise);
		expect(await client.mock.lastCall?.[2]['authToken']()).toStrictEqual('refreshMaterializedView');
	});
});<|MERGE_RESOLUTION|>--- conflicted
+++ resolved
@@ -477,7 +477,6 @@
 		expect(result.rows).toEqual([{ id: 1, name: 'John' }]);
 	});
 
-<<<<<<< HEAD
 	test('insert via db.execute + returning', async ({ db }) => {
 		const inserted = await db.execute<{ id: number; name: string }>(
 			sql`insert into ${usersTable} (${
@@ -485,93 +484,10 @@
 					usersTable.name.name,
 				)
 			}) values (${'John'}) returning ${usersTable.id}, ${usersTable.name}`,
-=======
-test('all types - neon-http', async (ctx) => {
-	const { db } = ctx.pg;
-
-	await db.execute(sql`CREATE TYPE "public"."en" AS ENUM('enVal1', 'enVal2');`);
-	await db.execute(sql`
-		CREATE TABLE "all_types" (
-			"serial" serial NOT NULL,
-			"bigserial53" bigserial NOT NULL,
-			"bigserial64" bigserial,
-			"int" integer,
-			"bigint53" bigint,
-			"bigint64" bigint,
-			"bigint_string" bigint,
-			"bool" boolean,
-			"bytea" bytea,
-			"char" char,
-			"cidr" "cidr",
-			"date" date,
-			"date_str" date,
-			"double" double precision,
-			"enum" "en",
-			"inet" "inet",
-			"interval" interval,
-			"json" json,
-			"jsonb" jsonb,
-			"line" "line",
-			"line_tuple" "line",
-			"macaddr" "macaddr",
-			"macaddr8" "macaddr8",
-			"numeric" numeric,
-			"numeric_num" numeric,
-			"numeric_big" numeric,
-			"point" "point",
-			"point_tuple" "point",
-			"real" real,
-			"smallint" smallint,
-			"smallserial" "smallserial" NOT NULL,
-			"text" text,
-			"time" time,
-			"timestamp" timestamp,
-			"timestamp_tz" timestamp with time zone,
-			"timestamp_str" timestamp,
-			"timestamp_tz_str" timestamp with time zone,
-			"uuid" uuid,
-			"varchar" varchar,
-			"arrint" integer[],
-			"arrbigint53" bigint[],
-			"arrbigint64" bigint[],
-			"arrbigint_string" bigint[],
-			"arrbool" boolean[],
-			"arrbytea" bytea[],
-			"arrchar" char[],
-			"arrcidr" "cidr"[],
-			"arrdate" date[],
-			"arrdate_str" date[],
-			"arrdouble" double precision[],
-			"arrenum" "en"[],
-			"arrinet" "inet"[],
-			"arrinterval" interval[],
-			"arrjson" json[],
-			"arrjsonb" jsonb[],
-			"arrline" "line"[],
-			"arrline_tuple" "line"[],
-			"arrmacaddr" "macaddr"[],
-			"arrmacaddr8" "macaddr8"[],
-			"arrnumeric" numeric[],
-			"arrnumeric_num" numeric[],
-			"arrnumeric_big" numeric[],
-			"arrpoint" "point"[],
-			"arrpoint_tuple" "point"[],
-			"arrreal" real[],
-			"arrsmallint" smallint[],
-			"arrtext" text[],
-			"arrtime" time[],
-			"arrtimestamp" timestamp[],
-			"arrtimestamp_tz" timestamp with time zone[],
-			"arrtimestamp_str" timestamp[],
-			"arrtimestamp_tz_str" timestamp with time zone[],
-			"arruuid" uuid[],
-			"arrvarchar" varchar[]
->>>>>>> 7722e6ab
 		);
 		expect(inserted.rows).toEqual([{ id: 1, name: 'John' }]);
 	});
 
-<<<<<<< HEAD
 	test('insert via db.execute w/ query builder', async ({ db }) => {
 		const inserted = await db.execute<Pick<typeof usersTable.$inferSelect, 'id' | 'name'>>(
 			db
@@ -582,7 +498,7 @@
 		expect(inserted.rows).toEqual([{ id: 1, name: 'John' }]);
 	});
 
-	test('all types - neon-http', async ({ db, push }) => {
+	test('all types - neon-http', async ({ db }) => {
 		const en = pgEnum('en2', ['enVal1', 'enVal2']);
 
 		const allTypesTable = pgTable('all_types', {
@@ -599,6 +515,9 @@
 			}),
 			bigint64: bigint('bigint64', {
 				mode: 'bigint',
+			}),
+			bigintString: bigint('bigint_string', {
+				mode: 'string',
 			}),
 			bool: boolean('bool'),
 			bytea: bytea('bytea'),
@@ -665,6 +584,9 @@
 			arrbigint64: bigint('arrbigint64', {
 				mode: 'bigint',
 			}).array(),
+			arrbigintString: bigint('bigint_string', {
+				mode: 'string',
+			}).array(),
 			arrbool: boolean('arrbool').array(),
 			arrbytea: bytea('arrbytea').array(),
 			arrchar: char('arrchar').array(),
@@ -726,213 +648,13 @@
 
 		await push({ en, allTypesTable });
 		await db.insert(allTypesTable).values({
-=======
-	await db.insert(allTypesTable).values({
-		serial: 1,
-		smallserial: 15,
-		bigint53: 9007199254740991,
-		bigint64: 5044565289845416380n,
-		bigintString: '5044565289845416380',
-		bigserial53: 9007199254740991,
-		bigserial64: 5044565289845416380n,
-		bool: true,
-		bytea: null,
-		char: 'c',
-		cidr: '2001:4f8:3:ba:2e0:81ff:fe22:d1f1/128',
-		inet: '192.168.0.1/24',
-		macaddr: '08:00:2b:01:02:03',
-		macaddr8: '08:00:2b:01:02:03:04:05',
-		date: new Date(1741743161623),
-		dateStr: new Date(1741743161623).toISOString(),
-		double: 15.35325689124218,
-		enum: 'enVal1',
-		int: 621,
-		interval: '2 months ago',
-		json: {
-			str: 'strval',
-			arr: ['str', 10],
-		},
-		jsonb: {
-			str: 'strvalb',
-			arr: ['strb', 11],
-		},
-		line: {
-			a: 1,
-			b: 2,
-			c: 3,
-		},
-		lineTuple: [1, 2, 3],
-		numeric: '475452353476',
-		numericNum: 9007199254740991,
-		numericBig: 5044565289845416380n,
-		point: {
-			x: 24.5,
-			y: 49.6,
-		},
-		pointTuple: [57.2, 94.3],
-		real: 1.048596,
-		smallint: 10,
-		text: 'TEXT STRING',
-		time: '13:59:28',
-		timestamp: new Date(1741743161623),
-		timestampTz: new Date(1741743161623),
-		timestampStr: new Date(1741743161623).toISOString(),
-		timestampTzStr: new Date(1741743161623).toISOString(),
-		uuid: 'b77c9eef-8e28-4654-88a1-7221b46d2a1c',
-		varchar: 'C4-',
-		arrbigint53: [9007199254740991],
-		arrbigint64: [5044565289845416380n],
-		arrbigintString: ['5044565289845416380'],
-		arrbool: [true],
-		arrbytea: [Buffer.from('BYTES')],
-		arrchar: ['c'],
-		arrcidr: ['2001:4f8:3:ba:2e0:81ff:fe22:d1f1/128'],
-		arrinet: ['192.168.0.1/24'],
-		arrmacaddr: ['08:00:2b:01:02:03'],
-		arrmacaddr8: ['08:00:2b:01:02:03:04:05'],
-		arrdate: [new Date(1741743161623)],
-		arrdateStr: [new Date(1741743161623).toISOString()],
-		arrdouble: [15.35325689124218],
-		arrenum: ['enVal1'],
-		arrint: [621],
-		arrinterval: ['2 months ago'],
-		arrjson: [{
-			str: 'strval',
-			arr: ['str', 10],
-		}],
-		arrjsonb: [{
-			str: 'strvalb',
-			arr: ['strb', 11],
-		}],
-		arrline: [{
-			a: 1,
-			b: 2,
-			c: 3,
-		}],
-		arrlineTuple: [[1, 2, 3]],
-		arrnumeric: ['475452353476'],
-		arrnumericNum: [9007199254740991],
-		arrnumericBig: [5044565289845416380n],
-		arrpoint: [{
-			x: 24.5,
-			y: 49.6,
-		}],
-		arrpointTuple: [[57.2, 94.3]],
-		arrreal: [1.048596],
-		arrsmallint: [10],
-		arrtext: ['TEXT STRING'],
-		arrtime: ['13:59:28'],
-		arrtimestamp: [new Date(1741743161623)],
-		arrtimestampTz: [new Date(1741743161623)],
-		arrtimestampStr: [new Date(1741743161623).toISOString()],
-		arrtimestampTzStr: [new Date(1741743161623).toISOString()],
-		arruuid: ['b77c9eef-8e28-4654-88a1-7221b46d2a1c'],
-		arrvarchar: ['C4-'],
-	});
-
-	const rawRes = await db.select().from(allTypesTable);
-
-	type ExpectedType = {
-		serial: number;
-		bigserial53: number;
-		bigserial64: bigint;
-		int: number | null;
-		bigint53: number | null;
-		bigint64: bigint | null;
-		bigintString: string | null;
-		bool: boolean | null;
-		bytea: Buffer | null;
-		char: string | null;
-		cidr: string | null;
-		date: Date | null;
-		dateStr: string | null;
-		double: number | null;
-		enum: 'enVal1' | 'enVal2' | null;
-		inet: string | null;
-		interval: string | null;
-		json: unknown;
-		jsonb: unknown;
-		line: {
-			a: number;
-			b: number;
-			c: number;
-		} | null;
-		lineTuple: [number, number, number] | null;
-		macaddr: string | null;
-		macaddr8: string | null;
-		numeric: string | null;
-		numericNum: number | null;
-		numericBig: bigint | null;
-		point: {
-			x: number;
-			y: number;
-		} | null;
-		pointTuple: [number, number] | null;
-		real: number | null;
-		smallint: number | null;
-		smallserial: number;
-		text: string | null;
-		time: string | null;
-		timestamp: Date | null;
-		timestampTz: Date | null;
-		timestampStr: string | null;
-		timestampTzStr: string | null;
-		uuid: string | null;
-		varchar: string | null;
-		arrint: number[] | null;
-		arrbigint53: number[] | null;
-		arrbigint64: bigint[] | null;
-		arrbigintString: string[] | null;
-		arrbool: boolean[] | null;
-		arrbytea: Buffer[] | null;
-		arrchar: string[] | null;
-		arrcidr: string[] | null;
-		arrdate: Date[] | null;
-		arrdateStr: string[] | null;
-		arrdouble: number[] | null;
-		arrenum: ('enVal1' | 'enVal2')[] | null;
-		arrinet: string[] | null;
-		arrinterval: string[] | null;
-		arrjson: unknown[] | null;
-		arrjsonb: unknown[] | null;
-		arrline: {
-			a: number;
-			b: number;
-			c: number;
-		}[] | null;
-		arrlineTuple: [number, number, number][] | null;
-		arrmacaddr: string[] | null;
-		arrmacaddr8: string[] | null;
-		arrnumeric: string[] | null;
-		arrnumericNum: number[] | null;
-		arrnumericBig: bigint[] | null;
-		arrpoint: { x: number; y: number }[] | null;
-		arrpointTuple: [number, number][] | null;
-		arrreal: number[] | null;
-		arrsmallint: number[] | null;
-		arrtext: string[] | null;
-		arrtime: string[] | null;
-		arrtimestamp: Date[] | null;
-		arrtimestampTz: Date[] | null;
-		arrtimestampStr: string[] | null;
-		arrtimestampTzStr: string[] | null;
-		arruuid: string[] | null;
-		arrvarchar: string[] | null;
-	}[];
-
-	const expectedRes: ExpectedType = [
-		{
->>>>>>> 7722e6ab
 			serial: 1,
 			smallserial: 15,
 			bigint53: 9007199254740991,
 			bigint64: 5044565289845416380n,
-<<<<<<< HEAD
+			bigintString: '5044565289845416380',
 			bigserial53: 9007199254740991,
 			bigserial64: 5044565289845416380n,
-=======
-			bigintString: '5044565289845416380',
->>>>>>> 7722e6ab
 			bool: true,
 			bytea: null,
 			char: 'c',
@@ -1037,6 +759,7 @@
 			int: number | null;
 			bigint53: number | null;
 			bigint64: bigint | null;
+			bigintString: string | null;
 			bool: boolean | null;
 			bytea: Buffer | null;
 			char: string | null;
@@ -1079,6 +802,7 @@
 			arrint: number[] | null;
 			arrbigint53: number[] | null;
 			arrbigint64: bigint[] | null;
+			arrbigintString: string[] | null;
 			arrbool: boolean[] | null;
 			arrbytea: Buffer[] | null;
 			arrchar: string[] | null;
@@ -1124,6 +848,7 @@
 				int: 621,
 				bigint53: 9007199254740991,
 				bigint64: 5044565289845416380n,
+				bigintString: '5044565289845416380',
 				bool: true,
 				bytea: null,
 				char: 'c',
@@ -1159,6 +884,7 @@
 				arrint: [621],
 				arrbigint53: [9007199254740991],
 				arrbigint64: [5044565289845416380n],
+				arrbigintString: ['5044565289845416380'],
 				arrbool: [true],
 				arrbytea: [Buffer.from('BYTES')],
 				arrchar: ['c'],
