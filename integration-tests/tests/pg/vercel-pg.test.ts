import { createClient, type VercelClient } from '@vercel/postgres';
import { sql } from 'drizzle-orm';
import { pgTable, serial, timestamp } from 'drizzle-orm/pg-core';
import { drizzle, type VercelPgDatabase } from 'drizzle-orm/vercel-postgres';
import { migrate } from 'drizzle-orm/vercel-postgres/migrator';
import { afterAll, beforeAll, beforeEach, expect, test } from 'vitest';
import { skipTests } from '~/common';
import { randomString } from '~/utils';
<<<<<<< HEAD
import { createDockerDB, createExtensions, tests, usersMigratorTable, usersTable } from './pg-common';
=======
import { createDockerDB, tests, tests as cacheTests, usersMigratorTable, usersTable } from './pg-common';
import { TestCache, TestGlobalCache } from './pg-common-cache';
>>>>>>> 50a8b163

const ENABLE_LOGGING = false;

let db: VercelPgDatabase;
let dbGlobalCached: VercelPgDatabase;
let cachedDb: VercelPgDatabase;
let client: VercelClient;
let s3Bucket: string;

beforeAll(async () => {
	let connectionString;
	if (process.env['PG_CONNECTION_STRING']) {
		connectionString = process.env['PG_CONNECTION_STRING'];
	} else {
		const { connectionString: conStr } = await createDockerDB();
		connectionString = conStr;
	}

	const sleep = 250;
	let timeLeft = 5000;
	let connected = false;
	let lastError: unknown | undefined;
	do {
		try {
			client = createClient({ connectionString });
			await client.connect();
			connected = true;
			break;
		} catch (e) {
			lastError = e;
			await new Promise((resolve) => setTimeout(resolve, sleep));
			timeLeft -= sleep;
		}
	} while (timeLeft > 0);
	if (!connected) {
		console.log(connectionString);
		console.error('Cannot connect to Postgres');
		await client?.end().catch(console.error);
		// await pgContainer?.stop().catch(console.error);
		throw lastError;
	}
<<<<<<< HEAD
	const { bucket, extensions } = await createExtensions();
	s3Bucket = bucket;
	db = drizzle(client, { logger: ENABLE_LOGGING, extensions });
=======
	db = drizzle(client, { logger: ENABLE_LOGGING });
	cachedDb = drizzle(client, { logger: ENABLE_LOGGING, cache: new TestCache() });
	dbGlobalCached = drizzle(client, { logger: ENABLE_LOGGING, cache: new TestGlobalCache() });
>>>>>>> 50a8b163
});

afterAll(async () => {
	await client?.end();
});

beforeEach((ctx) => {
	ctx.pg = {
		db,
		bucket: s3Bucket,
	};
	ctx.cachedPg = {
		db: cachedDb,
		dbGlobalCached,
	};
});

test('migrator : default migration strategy', async () => {
	await db.execute(sql`drop table if exists all_columns`);
	await db.execute(sql`drop table if exists users12`);
	await db.execute(sql`drop table if exists "drizzle"."__drizzle_migrations"`);

	await migrate(db, { migrationsFolder: './drizzle2/pg' });

	await db.insert(usersMigratorTable).values({ name: 'John', email: 'email' });

	const result = await db.select().from(usersMigratorTable);

	expect(result).toEqual([{ id: 1, name: 'John', email: 'email' }]);

	await db.execute(sql`drop table all_columns`);
	await db.execute(sql`drop table users12`);
	await db.execute(sql`drop table "drizzle"."__drizzle_migrations"`);
});

test('migrator : migrate with custom schema', async () => {
	await db.execute(sql`drop table if exists all_columns`);
	await db.execute(sql`drop table if exists users12`);
	await db.execute(sql`drop table if exists "drizzle"."__drizzle_migrations"`);

	await migrate(db, { migrationsFolder: './drizzle2/pg', migrationsSchema: 'custom_migrations' });

	// test if the custom migrations table was created
	const { rowCount } = await db.execute(sql`select * from custom_migrations."__drizzle_migrations";`);
	expect(rowCount && rowCount > 0).toBeTruthy();

	// test if the migrated table are working as expected
	await db.insert(usersMigratorTable).values({ name: 'John', email: 'email' });
	const result = await db.select().from(usersMigratorTable);
	expect(result).toEqual([{ id: 1, name: 'John', email: 'email' }]);

	await db.execute(sql`drop table all_columns`);
	await db.execute(sql`drop table users12`);
	await db.execute(sql`drop table custom_migrations."__drizzle_migrations"`);
});

test('migrator : migrate with custom table', async () => {
	const customTable = randomString();
	await db.execute(sql`drop table if exists all_columns`);
	await db.execute(sql`drop table if exists users12`);
	await db.execute(sql`drop table if exists "drizzle"."__drizzle_migrations"`);

	await migrate(db, { migrationsFolder: './drizzle2/pg', migrationsTable: customTable });

	// test if the custom migrations table was created
	const { rowCount } = await db.execute(sql`select * from "drizzle".${sql.identifier(customTable)};`);
	expect(rowCount && rowCount > 0).toBeTruthy();

	// test if the migrated table are working as expected
	await db.insert(usersMigratorTable).values({ name: 'John', email: 'email' });
	const result = await db.select().from(usersMigratorTable);
	expect(result).toEqual([{ id: 1, name: 'John', email: 'email' }]);

	await db.execute(sql`drop table all_columns`);
	await db.execute(sql`drop table users12`);
	await db.execute(sql`drop table "drizzle".${sql.identifier(customTable)}`);
});

test('migrator : migrate with custom table and custom schema', async () => {
	const customTable = randomString();
	await db.execute(sql`drop table if exists all_columns`);
	await db.execute(sql`drop table if exists users12`);
	await db.execute(sql`drop table if exists "drizzle"."__drizzle_migrations"`);

	await migrate(db, {
		migrationsFolder: './drizzle2/pg',
		migrationsTable: customTable,
		migrationsSchema: 'custom_migrations',
	});

	// test if the custom migrations table was created
	const { rowCount } = await db.execute(
		sql`select * from custom_migrations.${sql.identifier(customTable)};`,
	);
	expect(rowCount && rowCount > 0).toBeTruthy();

	// test if the migrated table are working as expected
	await db.insert(usersMigratorTable).values({ name: 'John', email: 'email' });
	const result = await db.select().from(usersMigratorTable);
	expect(result).toEqual([{ id: 1, name: 'John', email: 'email' }]);

	await db.execute(sql`drop table all_columns`);
	await db.execute(sql`drop table users12`);
	await db.execute(sql`drop table custom_migrations.${sql.identifier(customTable)}`);
});

test('all date and time columns without timezone first case mode string', async () => {
	const table = pgTable('all_columns', {
		id: serial('id').primaryKey(),
		timestamp: timestamp('timestamp_string', { mode: 'string', precision: 6 }).notNull(),
	});

	await db.execute(sql`drop table if exists ${table}`);

	await db.execute(sql`
		create table ${table} (
					id serial primary key,
					timestamp_string timestamp(6) not null
			)
	`);

	// 1. Insert date in string format without timezone in it
	await db.insert(table).values([
		{ timestamp: '2022-01-01 02:00:00.123456' },
	]);

	// 2, Select in string format and check that values are the same
	const result = await db.select().from(table);

	expect(result).toEqual([{ id: 1, timestamp: '2022-01-01 02:00:00.123456' }]);

	// 3. Select as raw query and check that values are the same
	const result2 = await db.execute<{
		id: number;
		timestamp_string: string;
	}>(sql`select * from ${table}`);

	expect(result2.rows).toEqual([{ id: 1, timestamp_string: '2022-01-01 02:00:00.123456' }]);

	await db.execute(sql`drop table if exists ${table}`);
});

test('all date and time columns without timezone second case mode string', async () => {
	const table = pgTable('all_columns', {
		id: serial('id').primaryKey(),
		timestamp: timestamp('timestamp_string', { mode: 'string', precision: 6 }).notNull(),
	});

	await db.execute(sql`drop table if exists ${table}`);

	await db.execute(sql`
		create table ${table} (
					id serial primary key,
					timestamp_string timestamp(6) not null
			)
	`);

	// 1. Insert date in string format with timezone in it
	await db.insert(table).values([
		{ timestamp: '2022-01-01T02:00:00.123456-02' },
	]);

	// 2, Select as raw query and check that values are the same
	const result = await db.execute<{
		id: number;
		timestamp_string: string;
	}>(sql`select * from ${table}`);

	expect(result.rows).toEqual([{ id: 1, timestamp_string: '2022-01-01 02:00:00.123456' }]);

	await db.execute(sql`drop table if exists ${table}`);
});

test('all date and time columns without timezone third case mode date', async () => {
	const table = pgTable('all_columns', {
		id: serial('id').primaryKey(),
		timestamp: timestamp('timestamp_string', { mode: 'date', precision: 3 }).notNull(),
	});

	await db.execute(sql`drop table if exists ${table}`);

	await db.execute(sql`
		create table ${table} (
					id serial primary key,
					timestamp_string timestamp(3) not null
			)
	`);

	const insertedDate = new Date('2022-01-01 20:00:00.123+04');

	// 1. Insert date as new date
	await db.insert(table).values([
		{ timestamp: insertedDate },
	]);

	// 2, Select as raw query as string
	const result = await db.execute<{
		id: number;
		timestamp_string: string;
	}>(sql`select * from ${table}`);

	// 3. Compare both dates using orm mapping - Need to add 'Z' to tell JS that it is UTC
	expect(new Date(result.rows[0]!.timestamp_string + 'Z').getTime()).toBe(insertedDate.getTime());

	await db.execute(sql`drop table if exists ${table}`);
});

test('test mode string for timestamp with timezone', async () => {
	const table = pgTable('all_columns', {
		id: serial('id').primaryKey(),
		timestamp: timestamp('timestamp_string', { mode: 'string', withTimezone: true, precision: 6 }).notNull(),
	});

	await db.execute(sql`drop table if exists ${table}`);

	await db.execute(sql`
		create table ${table} (
					id serial primary key,
					timestamp_string timestamp(6) with time zone not null
			)
	`);

	const timestampString = '2022-01-01 00:00:00.123456-0200';

	// 1. Insert date in string format with timezone in it
	await db.insert(table).values([
		{ timestamp: timestampString },
	]);

	// 2. Select date in string format and check that the values are the same
	const result = await db.select().from(table);

	// 2.1 Notice that postgres will return the date in UTC, but it is exactly the same
	expect(result).toEqual([{ id: 1, timestamp: '2022-01-01 02:00:00.123456+00' }]);

	// 3. Select as raw query and checke that values are the same
	const result2 = await db.execute<{
		id: number;
		timestamp_string: string;
	}>(sql`select * from ${table}`);

	// 3.1 Notice that postgres will return the date in UTC, but it is exactlt the same
	expect(result2.rows).toEqual([{ id: 1, timestamp_string: '2022-01-01 02:00:00.123456+00' }]);

	await db.execute(sql`drop table if exists ${table}`);
});

test('test mode date for timestamp with timezone', async () => {
	const table = pgTable('all_columns', {
		id: serial('id').primaryKey(),
		timestamp: timestamp('timestamp_string', { mode: 'date', withTimezone: true, precision: 3 }).notNull(),
	});

	await db.execute(sql`drop table if exists ${table}`);

	await db.execute(sql`
		create table ${table} (
					id serial primary key,
					timestamp_string timestamp(3) with time zone not null
			)
	`);

	const timestampString = new Date('2022-01-01 00:00:00.456-0200');

	// 1. Insert date in string format with timezone in it
	await db.insert(table).values([
		{ timestamp: timestampString },
	]);

	// 2. Select date in string format and check that the values are the same
	const result = await db.select().from(table);

	// 2.1 Notice that postgres will return the date in UTC, but it is exactly the same
	expect(result).toEqual([{ id: 1, timestamp: timestampString }]);

	// 3. Select as raw query and checke that values are the same
	const result2 = await db.execute<{
		id: number;
		timestamp_string: string;
	}>(sql`select * from ${table}`);

	// 3.1 Notice that postgres will return the date in UTC, but it is exactlt the same
	expect(result2.rows).toEqual([{ id: 1, timestamp_string: '2022-01-01 02:00:00.456+00' }]);

	await db.execute(sql`drop table if exists ${table}`);
});

test('test mode string for timestamp with timezone in UTC timezone', async () => {
	// get current timezone from db
	const timezone = await db.execute<{ TimeZone: string }>(sql`show timezone`);

	// set timezone to UTC
	await db.execute(sql`set time zone 'UTC'`);

	const table = pgTable('all_columns', {
		id: serial('id').primaryKey(),
		timestamp: timestamp('timestamp_string', { mode: 'string', withTimezone: true, precision: 6 }).notNull(),
	});

	await db.execute(sql`drop table if exists ${table}`);

	await db.execute(sql`
		create table ${table} (
					id serial primary key,
					timestamp_string timestamp(6) with time zone not null
			)
	`);

	const timestampString = '2022-01-01 00:00:00.123456-0200';

	// 1. Insert date in string format with timezone in it
	await db.insert(table).values([
		{ timestamp: timestampString },
	]);

	// 2. Select date in string format and check that the values are the same
	const result = await db.select().from(table);

	// 2.1 Notice that postgres will return the date in UTC, but it is exactly the same
	expect(result).toEqual([{ id: 1, timestamp: '2022-01-01 02:00:00.123456+00' }]);

	// 3. Select as raw query and checke that values are the same
	const result2 = await db.execute<{
		id: number;
		timestamp_string: string;
	}>(sql`select * from ${table}`);

	// 3.1 Notice that postgres will return the date in UTC, but it is exactlt the same
	expect(result2.rows).toEqual([{ id: 1, timestamp_string: '2022-01-01 02:00:00.123456+00' }]);

	await db.execute(sql`set time zone '${sql.raw(timezone.rows[0]!.TimeZone)}'`);

	await db.execute(sql`drop table if exists ${table}`);
});

test('test mode string for timestamp with timezone in different timezone', async () => {
	// get current timezone from db
	const timezone = await db.execute<{ TimeZone: string }>(sql`show timezone`);

	// set timezone to HST (UTC - 10)
	await db.execute(sql`set time zone 'HST'`);

	const table = pgTable('all_columns', {
		id: serial('id').primaryKey(),
		timestamp: timestamp('timestamp_string', { mode: 'string', withTimezone: true, precision: 6 }).notNull(),
	});

	await db.execute(sql`drop table if exists ${table}`);

	await db.execute(sql`
		create table ${table} (
					id serial primary key,
					timestamp_string timestamp(6) with time zone not null
			)
	`);

	const timestampString = '2022-01-01 00:00:00.123456-1000';

	// 1. Insert date in string format with timezone in it
	await db.insert(table).values([
		{ timestamp: timestampString },
	]);

	// 2. Select date in string format and check that the values are the same
	const result = await db.select().from(table);

	expect(result).toEqual([{ id: 1, timestamp: '2022-01-01 00:00:00.123456-10' }]);

	// 3. Select as raw query and checke that values are the same
	const result2 = await db.execute<{
		id: number;
		timestamp_string: string;
	}>(sql`select * from ${table}`);

	expect(result2.rows).toEqual([{ id: 1, timestamp_string: '2022-01-01 00:00:00.123456-10' }]);

	await db.execute(sql`set time zone '${sql.raw(timezone.rows[0]!.TimeZone)}'`);

	await db.execute(sql`drop table if exists ${table}`);
});

skipTests([
	'migrator : default migration strategy',
	'migrator : migrate with custom schema',
	'migrator : migrate with custom table',
	'migrator : migrate with custom table and custom schema',
	'insert via db.execute + select via db.execute',
	'insert via db.execute + returning',
	'insert via db.execute w/ query builder',
	'all date and time columns without timezone first case mode string',
	'all date and time columns without timezone third case mode date',
	'test mode string for timestamp with timezone',
	'test mode date for timestamp with timezone',
	'test mode string for timestamp with timezone in UTC timezone',
	'test mode string for timestamp with timezone in different timezone',
	'build query insert with onConflict do nothing + target', //
	'select from tables with same name from different schema using alias', //
]);
tests();
cacheTests();

beforeEach(async () => {
	await db.execute(sql`drop schema if exists public cascade`);
	await db.execute(sql`create schema public`);
	await db.execute(
		sql`
			create table users (
				id serial primary key,
				name text not null,
				verified boolean not null default false, 
				jsonb jsonb,
				created_at timestamptz not null default now()
			)
		`,
	);
});

test('insert via db.execute + select via db.execute', async () => {
	await db.execute(
		sql`insert into ${usersTable} (${sql.identifier(usersTable.name.name)}) values (${'John'})`,
	);

	const result = await db.execute<{ id: number; name: string }>(
		sql`select id, name from "users"`,
	);
	expect(result.rows).toEqual([{ id: 1, name: 'John' }]);
});

test('insert via db.execute + returning', async () => {
	const inserted = await db.execute<{ id: number; name: string }>(
		sql`insert into ${usersTable} (${
			sql.identifier(
				usersTable.name.name,
			)
		}) values (${'John'}) returning ${usersTable.id}, ${usersTable.name}`,
	);
	expect(inserted.rows).toEqual([{ id: 1, name: 'John' }]);
});

test('insert via db.execute w/ query builder', async () => {
	const inserted = await db.execute<Pick<typeof usersTable.$inferSelect, 'id' | 'name'>>(
		db
			.insert(usersTable)
			.values({ name: 'John' })
			.returning({ id: usersTable.id, name: usersTable.name }),
	);
	expect(inserted.rows).toEqual([{ id: 1, name: 'John' }]);
});<|MERGE_RESOLUTION|>--- conflicted
+++ resolved
@@ -6,12 +6,15 @@
 import { afterAll, beforeAll, beforeEach, expect, test } from 'vitest';
 import { skipTests } from '~/common';
 import { randomString } from '~/utils';
-<<<<<<< HEAD
-import { createDockerDB, createExtensions, tests, usersMigratorTable, usersTable } from './pg-common';
-=======
-import { createDockerDB, tests, tests as cacheTests, usersMigratorTable, usersTable } from './pg-common';
+import {
+	createDockerDB,
+	createExtensions,
+	tests,
+	tests as cacheTests,
+	usersMigratorTable,
+	usersTable,
+} from './pg-common';
 import { TestCache, TestGlobalCache } from './pg-common-cache';
->>>>>>> 50a8b163
 
 const ENABLE_LOGGING = false;
 
@@ -53,15 +56,11 @@
 		// await pgContainer?.stop().catch(console.error);
 		throw lastError;
 	}
-<<<<<<< HEAD
 	const { bucket, extensions } = await createExtensions();
 	s3Bucket = bucket;
 	db = drizzle(client, { logger: ENABLE_LOGGING, extensions });
-=======
-	db = drizzle(client, { logger: ENABLE_LOGGING });
 	cachedDb = drizzle(client, { logger: ENABLE_LOGGING, cache: new TestCache() });
 	dbGlobalCached = drizzle(client, { logger: ENABLE_LOGGING, cache: new TestGlobalCache() });
->>>>>>> 50a8b163
 });
 
 afterAll(async () => {
