--- conflicted
+++ resolved
@@ -5,29 +5,19 @@
 import { afterAll, beforeAll, beforeEach, expect, test } from 'vitest';
 import { skipTests } from '~/common';
 import { tests, usersMigratorTable, usersTable } from './pg-common';
-<<<<<<< HEAD
+import { TestCache, TestGlobalCache, tests as cacheTests } from './pg-common-cache';
 import relations from './relations';
 
 const ENABLE_LOGGING = false;
 
 let db: PgliteDatabase<never, typeof relations>;
-=======
-import { TestCache, TestGlobalCache, tests as cacheTests } from './pg-common-cache';
-
-const ENABLE_LOGGING = false;
-
-let db: PgliteDatabase;
 let dbGlobalCached: PgliteDatabase;
 let cachedDb: PgliteDatabase;
->>>>>>> 8b8d78ec
 let client: PGlite;
 
 beforeAll(async () => {
 	client = new PGlite();
-<<<<<<< HEAD
 	db = drizzle(client, { logger: ENABLE_LOGGING, relations });
-=======
-	db = drizzle(client, { logger: ENABLE_LOGGING });
 	cachedDb = drizzle(client, {
 		logger: ENABLE_LOGGING,
 		cache: new TestCache(),
@@ -36,7 +26,6 @@
 		logger: ENABLE_LOGGING,
 		cache: new TestGlobalCache(),
 	});
->>>>>>> 8b8d78ec
 });
 
 afterAll(async () => {
