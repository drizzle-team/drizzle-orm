--- conflicted
+++ resolved
@@ -86,16 +86,10 @@
 	'subquery with view',
 	'mySchema :: materialized view',
 	'select count()',
-<<<<<<< HEAD
-	'mySchema :: select with group by as column + sql',
-	'select with group by as column + sql',
-	'select with group by as sql + column',
-=======
 	// not working in 0.2.12
 	'select with group by as sql + column',
 	'select with group by as column + sql',
 	'mySchema :: select with group by as column + sql',
->>>>>>> 6c4c3c50
 ]);
 tests();
 
