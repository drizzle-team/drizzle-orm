--- conflicted
+++ resolved
@@ -4740,7 +4740,6 @@
 			}]);
 		});
 
-<<<<<<< HEAD
 		test('update ... from', async (ctx) => {
 			const { db } = ctx.pg;
 
@@ -4908,7 +4907,8 @@
 				},
 				states: null,
 			}]);
-=======
+		});
+		
 		test('policy', () => {
 			{
 				const policy = pgPolicy('test policy');
@@ -5024,7 +5024,6 @@
 
 			expect(config1.enableRLS).toBeTruthy();
 			expect(config2.enableRLS).toBeFalsy();
->>>>>>> 8366ccac
 		});
 
 		test('$count separate', async (ctx) => {
