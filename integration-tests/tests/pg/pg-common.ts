--- conflicted
+++ resolved
@@ -4740,127 +4740,6 @@
 			}]);
 		});
 
-<<<<<<< HEAD
-		test('insert into ... select', async (ctx) => {
-			const { db } = ctx.pg;
-
-			const notifications = pgTable('notifications', {
-				id: serial('id').primaryKey(),
-				sentAt: timestamp('sent_at').notNull().defaultNow(),
-				message: text('message').notNull(),
-			});
-			const users = pgTable('users', {
-				id: serial('id').primaryKey(),
-				name: text('name').notNull(),
-			});
-			const userNotications = pgTable('user_notifications', {
-				userId: integer('user_id').notNull().references(() => users.id, { onDelete: 'cascade' }),
-				notificationId: integer('notification_id').notNull().references(() => notifications.id, {
-					onDelete: 'cascade',
-				}),
-			}, (t) => ({
-				pk: primaryKey({ columns: [t.userId, t.notificationId] }),
-			}));
-
-			await db.execute(sql`drop table if exists notifications`);
-			await db.execute(sql`drop table if exists users`);
-			await db.execute(sql`drop table if exists user_notifications`);
-			await db.execute(sql`
-				create table notifications (
-					id serial primary key,
-					sent_at timestamp not null default now(),
-					message text not null
-				)
-			`);
-			await db.execute(sql`
-				create table users (
-					id serial primary key,
-					name text not null
-				)
-			`);
-			await db.execute(sql`
-				create table user_notifications (
-					user_id int references users(id) on delete cascade,
-					notification_id int references notifications(id) on delete cascade,
-					primary key (user_id, notification_id)
-				)
-			`);
-
-			const newNotification = await db
-				.insert(notifications)
-				.values({ message: 'You are one of the 3 lucky winners!' })
-				.returning({ id: notifications.id })
-				.then((result) => result[0]);
-			await db.insert(users).values([
-				{ name: 'Alice' },
-				{ name: 'Bob' },
-				{ name: 'Charlie' },
-				{ name: 'David' },
-				{ name: 'Eve' },
-			]);
-
-			const sentNotifications = await db
-				.insert(userNotications)
-				.select(
-					db
-						.select({
-							userId: users.id,
-							notificationId: sql`${newNotification!.id}`.as('notification_id'),
-						})
-						.from(users)
-						.where(inArray(users.name, ['Alice', 'Charlie', 'Eve']))
-						.orderBy(asc(users.id)),
-				)
-				.returning();
-
-			expect(sentNotifications).toStrictEqual([
-				{ userId: 1, notificationId: newNotification!.id },
-				{ userId: 3, notificationId: newNotification!.id },
-				{ userId: 5, notificationId: newNotification!.id },
-			]);
-		});
-
-		test('insert into ... select with keys in different order', async (ctx) => {
-			const { db } = ctx.pg;
-
-			const users1 = pgTable('users1', {
-				id: serial('id').primaryKey(),
-				name: text('name').notNull(),
-			});
-			const users2 = pgTable('users2', {
-				id: serial('id').primaryKey(),
-				name: text('name').notNull(),
-			});
-
-			await db.execute(sql`drop table if exists users1`);
-			await db.execute(sql`drop table if exists users2`);
-			await db.execute(sql`
-				create table users1 (
-					id serial primary key,
-					name text not null
-				)
-			`);
-			await db.execute(sql`
-				create table users2 (
-					id serial primary key,
-					name text not null
-				)
-			`);
-
-			expect(
-				() =>
-					db
-						.insert(users1)
-						.select(
-							db
-								.select({
-									name: users2.name,
-									id: users2.id,
-								})
-								.from(users2),
-						),
-			).toThrowError();
-=======
 		test('update ... from', async (ctx) => {
 			const { db } = ctx.pg;
 
@@ -5028,7 +4907,127 @@
 				},
 				states: null,
 			}]);
->>>>>>> d7e3535a
+		});
+
+		test('insert into ... select', async (ctx) => {
+			const { db } = ctx.pg;
+
+			const notifications = pgTable('notifications', {
+				id: serial('id').primaryKey(),
+				sentAt: timestamp('sent_at').notNull().defaultNow(),
+				message: text('message').notNull(),
+			});
+			const users = pgTable('users', {
+				id: serial('id').primaryKey(),
+				name: text('name').notNull(),
+			});
+			const userNotications = pgTable('user_notifications', {
+				userId: integer('user_id').notNull().references(() => users.id, { onDelete: 'cascade' }),
+				notificationId: integer('notification_id').notNull().references(() => notifications.id, {
+					onDelete: 'cascade',
+				}),
+			}, (t) => ({
+				pk: primaryKey({ columns: [t.userId, t.notificationId] }),
+			}));
+
+			await db.execute(sql`drop table if exists notifications`);
+			await db.execute(sql`drop table if exists users`);
+			await db.execute(sql`drop table if exists user_notifications`);
+			await db.execute(sql`
+				create table notifications (
+					id serial primary key,
+					sent_at timestamp not null default now(),
+					message text not null
+				)
+			`);
+			await db.execute(sql`
+				create table users (
+					id serial primary key,
+					name text not null
+				)
+			`);
+			await db.execute(sql`
+				create table user_notifications (
+					user_id int references users(id) on delete cascade,
+					notification_id int references notifications(id) on delete cascade,
+					primary key (user_id, notification_id)
+				)
+			`);
+
+			const newNotification = await db
+				.insert(notifications)
+				.values({ message: 'You are one of the 3 lucky winners!' })
+				.returning({ id: notifications.id })
+				.then((result) => result[0]);
+			await db.insert(users).values([
+				{ name: 'Alice' },
+				{ name: 'Bob' },
+				{ name: 'Charlie' },
+				{ name: 'David' },
+				{ name: 'Eve' },
+			]);
+
+			const sentNotifications = await db
+				.insert(userNotications)
+				.select(
+					db
+						.select({
+							userId: users.id,
+							notificationId: sql`${newNotification!.id}`.as('notification_id'),
+						})
+						.from(users)
+						.where(inArray(users.name, ['Alice', 'Charlie', 'Eve']))
+						.orderBy(asc(users.id)),
+				)
+				.returning();
+
+			expect(sentNotifications).toStrictEqual([
+				{ userId: 1, notificationId: newNotification!.id },
+				{ userId: 3, notificationId: newNotification!.id },
+				{ userId: 5, notificationId: newNotification!.id },
+			]);
+		});
+
+		test('insert into ... select with keys in different order', async (ctx) => {
+			const { db } = ctx.pg;
+
+			const users1 = pgTable('users1', {
+				id: serial('id').primaryKey(),
+				name: text('name').notNull(),
+			});
+			const users2 = pgTable('users2', {
+				id: serial('id').primaryKey(),
+				name: text('name').notNull(),
+			});
+
+			await db.execute(sql`drop table if exists users1`);
+			await db.execute(sql`drop table if exists users2`);
+			await db.execute(sql`
+				create table users1 (
+					id serial primary key,
+					name text not null
+				)
+			`);
+			await db.execute(sql`
+				create table users2 (
+					id serial primary key,
+					name text not null
+				)
+			`);
+
+			expect(
+				() =>
+					db
+						.insert(users1)
+						.select(
+							db
+								.select({
+									name: users2.name,
+									id: users2.id,
+								})
+								.from(users2),
+						),
+			).toThrowError();
 		});
 
 		test('policy', () => {
