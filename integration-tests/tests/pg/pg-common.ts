import Docker from 'dockerode';
// eslint-disable-next-line @typescript-eslint/consistent-type-imports
import {
	and,
	arrayContained,
	arrayContains,
	arrayOverlaps,
	asc,
	avg,
	avgDistinct,
	count,
	countDistinct,
	eq,
	Equal,
	exists,
	getTableColumns,
	gt,
	gte,
	ilike,
	inArray,
	lt,
	max,
	min,
	notInArray,
	or,
	SQL,
	sql,
	SQLWrapper,
	sum,
	sumDistinct,
	TransactionRollbackError,
} from 'drizzle-orm';
import type { NeonHttpDatabase } from 'drizzle-orm/neon-http';
import type { PgColumn, PgDatabase, PgQueryResultHKT } from 'drizzle-orm/pg-core';
import {
	alias,
	boolean,
	char,
	cidr,
	date,
	except,
	exceptAll,
	foreignKey,
	getMaterializedViewConfig,
	getTableConfig,
	getViewConfig,
	inet,
	integer,
	intersect,
	intersectAll,
	interval,
	json,
	jsonb,
	macaddr,
	macaddr8,
	numeric,
	pgEnum,
	pgMaterializedView,
	pgSchema,
	pgTable,
	pgTableCreator,
	pgView,
	primaryKey,
	serial,
	text,
	time,
	timestamp,
	union,
	unionAll,
	unique,
	uniqueKeyName,
	uuid as pgUuid,
	varchar,
} from 'drizzle-orm/pg-core';
import getPort from 'get-port';
import { v4 as uuidV4 } from 'uuid';
import { afterAll, afterEach, beforeEach, describe, expect, test } from 'vitest';
import { Expect } from '~/utils';
import type { schema } from './neon-http-batch.test';
// eslint-disable-next-line @typescript-eslint/no-import-type-side-effects
// import { type NodePgDatabase } from 'drizzle-orm/node-postgres';

declare module 'vitest' {
	interface TestContext {
		pg: {
			db: PgDatabase<PgQueryResultHKT>;
		};
		neonPg: {
			db: NeonHttpDatabase<typeof schema>;
		};
	}
}

export const usersTable = pgTable('users', {
	id: serial('id' as string).primaryKey(),
	name: text('name').notNull(),
	verified: boolean('verified').notNull().default(false),
	jsonb: jsonb('jsonb').$type<string[]>(),
	createdAt: timestamp('created_at', { withTimezone: true }).notNull().defaultNow(),
});

const usersOnUpdate = pgTable('users_on_update', {
	id: serial('id').primaryKey(),
	name: text('name').notNull(),
	updateCounter: integer('update_counter').default(sql`1`).$onUpdateFn(() => sql`update_counter + 1`),
	updatedAt: timestamp('updated_at', { mode: 'date', precision: 3 }).$onUpdate(() => new Date()),
	alwaysNull: text('always_null').$type<string | null>().$onUpdate(() => null),
	// uppercaseName: text('uppercase_name').$onUpdateFn(() => sql`upper(name)`), looks like this is not supported in pg
});

const citiesTable = pgTable('cities', {
	id: serial('id').primaryKey(),
	name: text('name').notNull(),
	state: char('state', { length: 2 }),
});

const cities2Table = pgTable('cities', {
	id: serial('id').primaryKey(),
	name: text('name').notNull(),
});

const users2Table = pgTable('users2', {
	id: serial('id').primaryKey(),
	name: text('name').notNull(),
	cityId: integer('city_id').references(() => citiesTable.id),
});

const coursesTable = pgTable('courses', {
	id: serial('id').primaryKey(),
	name: text('name').notNull(),
	categoryId: integer('category_id').references(() => courseCategoriesTable.id),
});

const courseCategoriesTable = pgTable('course_categories', {
	id: serial('id').primaryKey(),
	name: text('name').notNull(),
});

const orders = pgTable('orders', {
	id: serial('id').primaryKey(),
	region: text('region').notNull(),
	product: text('product').notNull().$default(() => 'random_string'),
	amount: integer('amount').notNull(),
	quantity: integer('quantity').notNull(),
});

const network = pgTable('network_table', {
	inet: inet('inet').notNull(),
	cidr: cidr('cidr').notNull(),
	macaddr: macaddr('macaddr').notNull(),
	macaddr8: macaddr8('macaddr8').notNull(),
});

const salEmp = pgTable('sal_emp', {
	name: text('name'),
	payByQuarter: integer('pay_by_quarter').array(),
	schedule: text('schedule').array().array(),
});

const _tictactoe = pgTable('tictactoe', {
	squares: integer('squares').array(3).array(3),
});

export const usersMigratorTable = pgTable('users12', {
	id: serial('id').primaryKey(),
	name: text('name').notNull(),
	email: text('email').notNull(),
});

// To test aggregate functions
const aggregateTable = pgTable('aggregate_table', {
	id: serial('id').notNull(),
	name: text('name').notNull(),
	a: integer('a'),
	b: integer('b'),
	c: integer('c'),
	nullOnly: integer('null_only'),
});

// To test another schema and multischema
const mySchema = pgSchema('mySchema');

const usersMySchemaTable = mySchema.table('users', {
	id: serial('id').primaryKey(),
	name: text('name').notNull(),
	verified: boolean('verified').notNull().default(false),
	jsonb: jsonb('jsonb').$type<string[]>(),
	createdAt: timestamp('created_at', { withTimezone: true }).notNull().defaultNow(),
});

const citiesMySchemaTable = mySchema.table('cities', {
	id: serial('id').primaryKey(),
	name: text('name').notNull(),
	state: char('state', { length: 2 }),
});

const users2MySchemaTable = mySchema.table('users2', {
	id: serial('id').primaryKey(),
	name: text('name').notNull(),
	cityId: integer('city_id').references(() => citiesTable.id),
});

const jsonTestTable = pgTable('jsontest', {
	id: serial('id').primaryKey(),
	json: json('json').$type<{ string: string; number: number }>(),
	jsonb: jsonb('jsonb').$type<{ string: string; number: number }>(),
});

let pgContainer: Docker.Container;

export async function createDockerDB(): Promise<{ connectionString: string; container: Docker.Container }> {
	const docker = new Docker();
	const port = await getPort({ port: 5432 });
	const image = 'postgres:14';

	const pullStream = await docker.pull(image);
	await new Promise((resolve, reject) =>
		docker.modem.followProgress(pullStream, (err) => (err ? reject(err) : resolve(err)))
	);

	pgContainer = await docker.createContainer({
		Image: image,
		Env: ['POSTGRES_PASSWORD=postgres', 'POSTGRES_USER=postgres', 'POSTGRES_DB=postgres'],
		name: `drizzle-integration-tests-${uuidV4()}`,
		HostConfig: {
			AutoRemove: true,
			PortBindings: {
				'5432/tcp': [{ HostPort: `${port}` }],
			},
		},
	});

	await pgContainer.start();

	return { connectionString: `postgres://postgres:postgres@localhost:${port}/postgres`, container: pgContainer };
}

afterAll(async () => {
	await pgContainer?.stop().catch(console.error);
});

export function tests() {
	describe('common', () => {
		beforeEach(async (ctx) => {
			const { db } = ctx.pg;
			await db.execute(sql`drop schema if exists public cascade`);
			await db.execute(sql`drop schema if exists ${mySchema} cascade`);
			await db.execute(sql`create schema public`);
			await db.execute(sql`create schema if not exists custom_migrations`);
			await db.execute(sql`create schema ${mySchema}`);
			// public users
			await db.execute(
				sql`
					create table users (
						id serial primary key,
						name text not null,
						verified boolean not null default false,
						jsonb jsonb,
						created_at timestamptz not null default now()
					)
				`,
			);
			// public cities
			await db.execute(
				sql`
					create table cities (
						id serial primary key,
						name text not null,
						state char(2)
					)
				`,
			);
			// public users2
			await db.execute(
				sql`
					create table users2 (
						id serial primary key,
						name text not null,
						city_id integer references cities(id)
					)
				`,
			);
			await db.execute(
				sql`
					create table course_categories (
						id serial primary key,
						name text not null
					)
				`,
			);
			await db.execute(
				sql`
					create table courses (
						id serial primary key,
						name text not null,
						category_id integer references course_categories(id)
					)
				`,
			);
			await db.execute(
				sql`
					create table orders (
						id serial primary key,
						region text not null,
						product text not null,
						amount integer not null,
						quantity integer not null
					)
				`,
			);
			await db.execute(
				sql`
					create table network_table (
						inet inet not null,
						cidr cidr not null,
						macaddr macaddr not null,
						macaddr8 macaddr8 not null
					)
				`,
			);
			await db.execute(
				sql`
					create table sal_emp (
						name text not null,
						pay_by_quarter integer[] not null,
						schedule text[][] not null
					)
				`,
			);
			await db.execute(
				sql`
					create table tictactoe (
						squares integer[3][3] not null
					)
				`,
			);
			// // mySchema users
			await db.execute(
				sql`
					create table ${usersMySchemaTable} (
						id serial primary key,
						name text not null,
						verified boolean not null default false,
						jsonb jsonb,
						created_at timestamptz not null default now()
					)
				`,
			);
			// mySchema cities
			await db.execute(
				sql`
					create table ${citiesMySchemaTable} (
						id serial primary key,
						name text not null,
						state char(2)
					)
				`,
			);
			// mySchema users2
			await db.execute(
				sql`
					create table ${users2MySchemaTable} (
						id serial primary key,
						name text not null,
						city_id integer references "mySchema".cities(id)
					)
				`,
			);

			await db.execute(
				sql`
					create table jsontest (
						id serial primary key,
						json json,
						jsonb jsonb
					)
				`,
			);
		});

		afterEach(async (ctx) => {
			const { db } = ctx.pg;
			await db.execute(sql`drop schema if exists custom_migrations cascade`);
		});

		async function setupSetOperationTest(db: PgDatabase<PgQueryResultHKT>) {
			await db.execute(sql`drop table if exists users2`);
			await db.execute(sql`drop table if exists cities`);
			await db.execute(
				sql`
					create table cities (
						id serial primary key,
						name text not null
					)
				`,
			);
			await db.execute(
				sql`
					create table users2 (
						id serial primary key,
						name text not null,
						city_id integer references cities(id)
					)
				`,
			);

			await db.insert(cities2Table).values([
				{ id: 1, name: 'New York' },
				{ id: 2, name: 'London' },
				{ id: 3, name: 'Tampa' },
			]);

			await db.insert(users2Table).values([
				{ id: 1, name: 'John', cityId: 1 },
				{ id: 2, name: 'Jane', cityId: 2 },
				{ id: 3, name: 'Jack', cityId: 3 },
				{ id: 4, name: 'Peter', cityId: 3 },
				{ id: 5, name: 'Ben', cityId: 2 },
				{ id: 6, name: 'Jill', cityId: 1 },
				{ id: 7, name: 'Mary', cityId: 2 },
				{ id: 8, name: 'Sally', cityId: 1 },
			]);
		}

		async function setupAggregateFunctionsTest(db: PgDatabase<PgQueryResultHKT>) {
			await db.execute(sql`drop table if exists "aggregate_table"`);
			await db.execute(
				sql`
					create table "aggregate_table" (
						"id" serial not null,
						"name" text not null,
						"a" integer,
						"b" integer,
						"c" integer,
						"null_only" integer
					);
				`,
			);
			await db.insert(aggregateTable).values([
				{ name: 'value 1', a: 5, b: 10, c: 20 },
				{ name: 'value 1', a: 5, b: 20, c: 30 },
				{ name: 'value 2', a: 10, b: 50, c: 60 },
				{ name: 'value 3', a: 20, b: 20, c: null },
				{ name: 'value 4', a: null, b: 90, c: 120 },
				{ name: 'value 5', a: 80, b: 10, c: null },
				{ name: 'value 6', a: null, b: null, c: 150 },
			]);
		}

		test('table configs: unique third param', async () => {
			const cities1Table = pgTable('cities1', {
				id: serial('id').primaryKey(),
				name: text('name').notNull(),
				state: char('state', { length: 2 }),
			}, (t) => ({
				f: unique('custom_name').on(t.name, t.state).nullsNotDistinct(),
				f1: unique('custom_name1').on(t.name, t.state),
			}));

			const tableConfig = getTableConfig(cities1Table);

			expect(tableConfig.uniqueConstraints).toHaveLength(2);

			expect(tableConfig.uniqueConstraints[0]?.name).toBe('custom_name');
			expect(tableConfig.uniqueConstraints[0]?.nullsNotDistinct).toBe(true);
			expect(tableConfig.uniqueConstraints[0]?.columns.map((t) => t.name)).toEqual(['name', 'state']);

			expect(tableConfig.uniqueConstraints[1]?.name).toBe('custom_name1');
			expect(tableConfig.uniqueConstraints[1]?.nullsNotDistinct).toBe(false);
			expect(tableConfig.uniqueConstraints[1]?.columns.map((t) => t.name)).toEqual(['name', 'state']);
		});

		test('table configs: unique in column', async () => {
			const cities1Table = pgTable('cities1', {
				id: serial('id').primaryKey(),
				name: text('name').notNull().unique(),
				state: char('state', { length: 2 }).unique('custom'),
				field: char('field', { length: 2 }).unique('custom_field', { nulls: 'not distinct' }),
			});

			const tableConfig = getTableConfig(cities1Table);

			const columnName = tableConfig.columns.find((it) => it.name === 'name');

			expect(columnName?.uniqueName).toBe(uniqueKeyName(cities1Table, [columnName!.name]));
			expect(columnName?.isUnique).toBe(true);

			const columnState = tableConfig.columns.find((it) => it.name === 'state');
			expect(columnState?.uniqueName).toBe('custom');
			expect(columnState?.isUnique).toBe(true);

			const columnField = tableConfig.columns.find((it) => it.name === 'field');
			expect(columnField?.uniqueName).toBe('custom_field');
			expect(columnField?.isUnique).toBe(true);
			expect(columnField?.uniqueType).toBe('not distinct');
		});

		test('table config: foreign keys name', async () => {
			const table = pgTable('cities', {
				id: serial('id').primaryKey(),
				name: text('name').notNull(),
				state: text('state'),
			}, (t) => ({
				f: foreignKey({ foreignColumns: [t.id], columns: [t.id], name: 'custom_fk' }),
			}));

			const tableConfig = getTableConfig(table);

			expect(tableConfig.foreignKeys).toHaveLength(1);
			expect(tableConfig.foreignKeys[0]!.getName()).toBe('custom_fk');
		});

		test('table config: primary keys name', async () => {
			const table = pgTable('cities', {
				id: serial('id').primaryKey(),
				name: text('name').notNull(),
				state: text('state'),
			}, (t) => ({
				f: primaryKey({ columns: [t.id, t.name], name: 'custom_pk' }),
			}));

			const tableConfig = getTableConfig(table);

			expect(tableConfig.primaryKeys).toHaveLength(1);
			expect(tableConfig.primaryKeys[0]!.getName()).toBe('custom_pk');
		});

		test('select all fields', async (ctx) => {
			const { db } = ctx.pg;

			const now = Date.now();

			await db.insert(usersTable).values({ name: 'John' });
			const result = await db.select().from(usersTable);

			expect(result[0]!.createdAt).toBeInstanceOf(Date);
			expect(Math.abs(result[0]!.createdAt.getTime() - now)).toBeLessThan(100);
			expect(result).toEqual([{ id: 1, name: 'John', verified: false, jsonb: null, createdAt: result[0]!.createdAt }]);
		});

		test('select sql', async (ctx) => {
			const { db } = ctx.pg;

			await db.insert(usersTable).values({ name: 'John' });
			const users = await db
				.select({
					name: sql`upper(${usersTable.name})`,
				})
				.from(usersTable);

			expect(users).toEqual([{ name: 'JOHN' }]);
		});

		test('select typed sql', async (ctx) => {
			const { db } = ctx.pg;

			await db.insert(usersTable).values({ name: 'John' });

			const users = await db.select({
				name: sql<string>`upper(${usersTable.name})`,
			}).from(usersTable);

			expect(users).toEqual([{ name: 'JOHN' }]);
		});

		test('select with empty array in inArray', async (ctx) => {
			const { db } = ctx.pg;

			await db.insert(usersTable).values([{ name: 'John' }, { name: 'Jane' }, { name: 'Jane' }]);
			const result = await db
				.select({
					name: sql`upper(${usersTable.name})`,
				})
				.from(usersTable)
				.where(inArray(usersTable.id, []));

			expect(result).toEqual([]);
		});

		test('select with empty array in notInArray', async (ctx) => {
			const { db } = ctx.pg;

			await db.insert(usersTable).values([{ name: 'John' }, { name: 'Jane' }, { name: 'Jane' }]);
			const result = await db
				.select({
					name: sql`upper(${usersTable.name})`,
				})
				.from(usersTable)
				.where(notInArray(usersTable.id, []));

			expect(result).toEqual([{ name: 'JOHN' }, { name: 'JANE' }, { name: 'JANE' }]);
		});

		test('$default function', async (ctx) => {
			const { db } = ctx.pg;

			const insertedOrder = await db.insert(orders).values({ id: 1, region: 'Ukraine', amount: 1, quantity: 1 })
				.returning();
			const selectedOrder = await db.select().from(orders);

			expect(insertedOrder).toEqual([{
				id: 1,
				amount: 1,
				quantity: 1,
				region: 'Ukraine',
				product: 'random_string',
			}]);

			expect(selectedOrder).toEqual([{
				id: 1,
				amount: 1,
				quantity: 1,
				region: 'Ukraine',
				product: 'random_string',
			}]);
		});

		test('select distinct', async (ctx) => {
			const { db } = ctx.pg;

			const usersDistinctTable = pgTable('users_distinct', {
				id: integer('id').notNull(),
				name: text('name').notNull(),
				age: integer('age').notNull(),
			});

			await db.execute(sql`drop table if exists ${usersDistinctTable}`);
			await db.execute(sql`create table ${usersDistinctTable} (id integer, name text, age integer)`);

			await db.insert(usersDistinctTable).values([
				{ id: 1, name: 'John', age: 24 },
				{ id: 1, name: 'John', age: 24 },
				{ id: 2, name: 'John', age: 25 },
				{ id: 1, name: 'Jane', age: 24 },
				{ id: 1, name: 'Jane', age: 26 },
			]);
			const users1 = await db.selectDistinct().from(usersDistinctTable).orderBy(
				usersDistinctTable.id,
				usersDistinctTable.name,
			);
			const users2 = await db.selectDistinctOn([usersDistinctTable.id]).from(usersDistinctTable).orderBy(
				usersDistinctTable.id,
			);
			const users3 = await db.selectDistinctOn([usersDistinctTable.name], { name: usersDistinctTable.name }).from(
				usersDistinctTable,
			).orderBy(usersDistinctTable.name);
			const users4 = await db.selectDistinctOn([usersDistinctTable.id, usersDistinctTable.age]).from(
				usersDistinctTable,
			).orderBy(usersDistinctTable.id, usersDistinctTable.age);

			await db.execute(sql`drop table ${usersDistinctTable}`);

			expect(users1).toEqual([
				{ id: 1, name: 'Jane', age: 24 },
				{ id: 1, name: 'Jane', age: 26 },
				{ id: 1, name: 'John', age: 24 },
				{ id: 2, name: 'John', age: 25 },
			]);

			expect(users2).toHaveLength(2);
			expect(users2[0]?.id).toBe(1);
			expect(users2[1]?.id).toBe(2);

			expect(users3).toHaveLength(2);
			expect(users3[0]?.name).toBe('Jane');
			expect(users3[1]?.name).toBe('John');

			expect(users4).toEqual([
				{ id: 1, name: 'John', age: 24 },
				{ id: 1, name: 'Jane', age: 26 },
				{ id: 2, name: 'John', age: 25 },
			]);
		});

		test('insert returning sql', async (ctx) => {
			const { db } = ctx.pg;

			const users = await db
				.insert(usersTable)
				.values({ name: 'John' })
				.returning({
					name: sql`upper(${usersTable.name})`,
				});

			expect(users).toEqual([{ name: 'JOHN' }]);
		});

		test('delete returning sql', async (ctx) => {
			const { db } = ctx.pg;

			await db.insert(usersTable).values({ name: 'John' });
			const users = await db
				.delete(usersTable)
				.where(eq(usersTable.name, 'John'))
				.returning({
					name: sql`upper(${usersTable.name})`,
				});

			expect(users).toEqual([{ name: 'JOHN' }]);
		});

		test('update returning sql', async (ctx) => {
			const { db } = ctx.pg;

			await db.insert(usersTable).values({ name: 'John' });
			const users = await db
				.update(usersTable)
				.set({ name: 'Jane' })
				.where(eq(usersTable.name, 'John'))
				.returning({
					name: sql`upper(${usersTable.name})`,
				});

			expect(users).toEqual([{ name: 'JANE' }]);
		});

		test('update with returning all fields', async (ctx) => {
			const { db } = ctx.pg;

			const now = Date.now();

			await db.insert(usersTable).values({ name: 'John' });
			const users = await db
				.update(usersTable)
				.set({ name: 'Jane' })
				.where(eq(usersTable.name, 'John'))
				.returning();

			expect(users[0]!.createdAt).toBeInstanceOf(Date);
			expect(Math.abs(users[0]!.createdAt.getTime() - now)).toBeLessThan(100);
			expect(users).toEqual([
				{ id: 1, name: 'Jane', verified: false, jsonb: null, createdAt: users[0]!.createdAt },
			]);
		});

		test('update with returning partial', async (ctx) => {
			const { db } = ctx.pg;

			await db.insert(usersTable).values({ name: 'John' });
			const users = await db
				.update(usersTable)
				.set({ name: 'Jane' })
				.where(eq(usersTable.name, 'John'))
				.returning({
					id: usersTable.id,
					name: usersTable.name,
				});

			expect(users).toEqual([{ id: 1, name: 'Jane' }]);
		});

		test('delete with returning all fields', async (ctx) => {
			const { db } = ctx.pg;

			const now = Date.now();

			await db.insert(usersTable).values({ name: 'John' });
			const users = await db.delete(usersTable).where(eq(usersTable.name, 'John')).returning();

			expect(users[0]!.createdAt).toBeInstanceOf(Date);
			expect(Math.abs(users[0]!.createdAt.getTime() - now)).toBeLessThan(100);
			expect(users).toEqual([
				{ id: 1, name: 'John', verified: false, jsonb: null, createdAt: users[0]!.createdAt },
			]);
		});

		test('delete with returning partial', async (ctx) => {
			const { db } = ctx.pg;

			await db.insert(usersTable).values({ name: 'John' });
			const users = await db.delete(usersTable).where(eq(usersTable.name, 'John')).returning({
				id: usersTable.id,
				name: usersTable.name,
			});

			expect(users).toEqual([{ id: 1, name: 'John' }]);
		});

		test('insert + select', async (ctx) => {
			const { db } = ctx.pg;

			await db.insert(usersTable).values({ name: 'John' });
			const result = await db.select().from(usersTable);
			expect(result).toEqual([
				{ id: 1, name: 'John', verified: false, jsonb: null, createdAt: result[0]!.createdAt },
			]);

			await db.insert(usersTable).values({ name: 'Jane' });
			const result2 = await db.select().from(usersTable);
			expect(result2).toEqual([
				{ id: 1, name: 'John', verified: false, jsonb: null, createdAt: result2[0]!.createdAt },
				{ id: 2, name: 'Jane', verified: false, jsonb: null, createdAt: result2[1]!.createdAt },
			]);
		});

		test('json insert', async (ctx) => {
			const { db } = ctx.pg;

			await db.insert(usersTable).values({ name: 'John', jsonb: ['foo', 'bar'] });
			const result = await db
				.select({
					id: usersTable.id,
					name: usersTable.name,
					jsonb: usersTable.jsonb,
				})
				.from(usersTable);

			expect(result).toEqual([{ id: 1, name: 'John', jsonb: ['foo', 'bar'] }]);
		});

		test('char insert', async (ctx) => {
			const { db } = ctx.pg;

			await db.insert(citiesTable).values({ name: 'Austin', state: 'TX' });
			const result = await db
				.select({ id: citiesTable.id, name: citiesTable.name, state: citiesTable.state })
				.from(citiesTable);

			expect(result).toEqual([{ id: 1, name: 'Austin', state: 'TX' }]);
		});

		test('char update', async (ctx) => {
			const { db } = ctx.pg;

			await db.insert(citiesTable).values({ name: 'Austin', state: 'TX' });
			await db.update(citiesTable).set({ name: 'Atlanta', state: 'GA' }).where(eq(citiesTable.id, 1));
			const result = await db
				.select({ id: citiesTable.id, name: citiesTable.name, state: citiesTable.state })
				.from(citiesTable);

			expect(result).toEqual([{ id: 1, name: 'Atlanta', state: 'GA' }]);
		});

		test('char delete', async (ctx) => {
			const { db } = ctx.pg;

			await db.insert(citiesTable).values({ name: 'Austin', state: 'TX' });
			await db.delete(citiesTable).where(eq(citiesTable.state, 'TX'));
			const result = await db
				.select({ id: citiesTable.id, name: citiesTable.name, state: citiesTable.state })
				.from(citiesTable);

			expect(result).toEqual([]);
		});

		test('insert with overridden default values', async (ctx) => {
			const { db } = ctx.pg;

			await db.insert(usersTable).values({ name: 'John', verified: true });
			const result = await db.select().from(usersTable);

			expect(result).toEqual([
				{ id: 1, name: 'John', verified: true, jsonb: null, createdAt: result[0]!.createdAt },
			]);
		});

		test('insert many', async (ctx) => {
			const { db } = ctx.pg;

			await db
				.insert(usersTable)
				.values([
					{ name: 'John' },
					{ name: 'Bruce', jsonb: ['foo', 'bar'] },
					{ name: 'Jane' },
					{ name: 'Austin', verified: true },
				]);
			const result = await db
				.select({
					id: usersTable.id,
					name: usersTable.name,
					jsonb: usersTable.jsonb,
					verified: usersTable.verified,
				})
				.from(usersTable);

			expect(result).toEqual([
				{ id: 1, name: 'John', jsonb: null, verified: false },
				{ id: 2, name: 'Bruce', jsonb: ['foo', 'bar'], verified: false },
				{ id: 3, name: 'Jane', jsonb: null, verified: false },
				{ id: 4, name: 'Austin', jsonb: null, verified: true },
			]);
		});

		test('insert many with returning', async (ctx) => {
			const { db } = ctx.pg;

			const result = await db
				.insert(usersTable)
				.values([
					{ name: 'John' },
					{ name: 'Bruce', jsonb: ['foo', 'bar'] },
					{ name: 'Jane' },
					{ name: 'Austin', verified: true },
				])
				.returning({
					id: usersTable.id,
					name: usersTable.name,
					jsonb: usersTable.jsonb,
					verified: usersTable.verified,
				});

			expect(result).toEqual([
				{ id: 1, name: 'John', jsonb: null, verified: false },
				{ id: 2, name: 'Bruce', jsonb: ['foo', 'bar'], verified: false },
				{ id: 3, name: 'Jane', jsonb: null, verified: false },
				{ id: 4, name: 'Austin', jsonb: null, verified: true },
			]);
		});

		test('select with group by as field', async (ctx) => {
			const { db } = ctx.pg;

			await db.insert(usersTable).values([{ name: 'John' }, { name: 'Jane' }, { name: 'Jane' }]);

			const result = await db
				.select({ name: usersTable.name })
				.from(usersTable)
				.groupBy(usersTable.name);

			expect(result).toEqual([{ name: 'Jane' }, { name: 'John' }]);
		});

		test('select with exists', async (ctx) => {
			const { db } = ctx.pg;

			await db.insert(usersTable).values([{ name: 'John' }, { name: 'Jane' }, { name: 'Jane' }]);

			const user = alias(usersTable, 'user');
			const result = await db.select({ name: usersTable.name }).from(usersTable).where(
				exists(
					db.select({ one: sql`1` }).from(user).where(and(eq(usersTable.name, 'John'), eq(user.id, usersTable.id))),
				),
			);

			expect(result).toEqual([{ name: 'John' }]);
		});

		test('select with group by as sql', async (ctx) => {
			const { db } = ctx.pg;

			await db.insert(usersTable).values([{ name: 'John' }, { name: 'Jane' }, { name: 'Jane' }]);

			const result = await db
				.select({ name: usersTable.name })
				.from(usersTable)
				.groupBy(sql`${usersTable.name}`);

			expect(result).toEqual([{ name: 'Jane' }, { name: 'John' }]);
		});

		test('select with group by as sql + column', async (ctx) => {
			const { db } = ctx.pg;

			await db.insert(usersTable).values([{ name: 'John' }, { name: 'Jane' }, { name: 'Jane' }]);

			const result = await db
				.select({ name: usersTable.name })
				.from(usersTable)
				.groupBy(sql`${usersTable.name}`, usersTable.id);

			expect(result).toEqual([{ name: 'Jane' }, { name: 'Jane' }, { name: 'John' }]);
		});

		test('select with group by as column + sql', async (ctx) => {
			const { db } = ctx.pg;

			await db.insert(usersTable).values([{ name: 'John' }, { name: 'Jane' }, { name: 'Jane' }]);

			const result = await db
				.select({ name: usersTable.name })
				.from(usersTable)
				.groupBy(usersTable.id, sql`${usersTable.name}`);

			expect(result).toEqual([{ name: 'Jane' }, { name: 'Jane' }, { name: 'John' }]);
		});

		test('select with group by complex query', async (ctx) => {
			const { db } = ctx.pg;

			await db.insert(usersTable).values([{ name: 'John' }, { name: 'Jane' }, { name: 'Jane' }]);

			const result = await db
				.select({ name: usersTable.name })
				.from(usersTable)
				.groupBy(usersTable.id, sql`${usersTable.name}`)
				.orderBy(asc(usersTable.name))
				.limit(1);

			expect(result).toEqual([{ name: 'Jane' }]);
		});

		test('build query', async (ctx) => {
			const { db } = ctx.pg;

			const query = db
				.select({ id: usersTable.id, name: usersTable.name })
				.from(usersTable)
				.groupBy(usersTable.id, usersTable.name)
				.toSQL();

			expect(query).toEqual({
				sql: 'select "id", "name" from "users" group by "users"."id", "users"."name"',
				params: [],
			});
		});

		test('insert sql', async (ctx) => {
			const { db } = ctx.pg;

			await db.insert(usersTable).values({ name: sql`${'John'}` });
			const result = await db.select({ id: usersTable.id, name: usersTable.name }).from(usersTable);
			expect(result).toEqual([{ id: 1, name: 'John' }]);
		});

		test('partial join with alias', async (ctx) => {
			const { db } = ctx.pg;
			const customerAlias = alias(usersTable, 'customer');

			await db.insert(usersTable).values([{ id: 10, name: 'Ivan' }, { id: 11, name: 'Hans' }]);
			const result = await db
				.select({
					user: {
						id: usersTable.id,
						name: usersTable.name,
					},
					customer: {
						id: customerAlias.id,
						name: customerAlias.name,
					},
				})
				.from(usersTable)
				.leftJoin(customerAlias, eq(customerAlias.id, 11))
				.where(eq(usersTable.id, 10));

			expect(result).toEqual([
				{
					user: { id: 10, name: 'Ivan' },
					customer: { id: 11, name: 'Hans' },
				},
			]);
		});

		test('full join with alias', async (ctx) => {
			const { db } = ctx.pg;

			const pgTable = pgTableCreator((name) => `prefixed_${name}`);

			const users = pgTable('users', {
				id: serial('id').primaryKey(),
				name: text('name').notNull(),
			});

			await db.execute(sql`drop table if exists ${users}`);
			await db.execute(sql`create table ${users} (id serial primary key, name text not null)`);

			const customers = alias(users, 'customer');

			await db.insert(users).values([{ id: 10, name: 'Ivan' }, { id: 11, name: 'Hans' }]);
			const result = await db
				.select()
				.from(users)
				.leftJoin(customers, eq(customers.id, 11))
				.where(eq(users.id, 10));

			expect(result).toEqual([{
				users: {
					id: 10,
					name: 'Ivan',
				},
				customer: {
					id: 11,
					name: 'Hans',
				},
			}]);

			await db.execute(sql`drop table ${users}`);
		});

		test('select from alias', async (ctx) => {
			const { db } = ctx.pg;

			const pgTable = pgTableCreator((name) => `prefixed_${name}`);

			const users = pgTable('users', {
				id: serial('id').primaryKey(),
				name: text('name').notNull(),
			});

			await db.execute(sql`drop table if exists ${users}`);
			await db.execute(sql`create table ${users} (id serial primary key, name text not null)`);

			const user = alias(users, 'user');
			const customers = alias(users, 'customer');

			await db.insert(users).values([{ id: 10, name: 'Ivan' }, { id: 11, name: 'Hans' }]);
			const result = await db
				.select()
				.from(user)
				.leftJoin(customers, eq(customers.id, 11))
				.where(eq(user.id, 10));

			expect(result).toEqual([{
				user: {
					id: 10,
					name: 'Ivan',
				},
				customer: {
					id: 11,
					name: 'Hans',
				},
			}]);

			await db.execute(sql`drop table ${users}`);
		});

		test('insert with spaces', async (ctx) => {
			const { db } = ctx.pg;

			await db.insert(usersTable).values({ name: sql`'Jo   h     n'` });
			const result = await db.select({ id: usersTable.id, name: usersTable.name }).from(usersTable);

			expect(result).toEqual([{ id: 1, name: 'Jo   h     n' }]);
		});

		test('prepared statement', async (ctx) => {
			const { db } = ctx.pg;

			await db.insert(usersTable).values({ name: 'John' });
			const statement = db
				.select({
					id: usersTable.id,
					name: usersTable.name,
				})
				.from(usersTable)
				.prepare('statement1');
			const result = await statement.execute();

			expect(result).toEqual([{ id: 1, name: 'John' }]);
		});

		test('insert: placeholders on columns with encoder', async (ctx) => {
			const { db } = ctx.pg;

			const statement = db.insert(usersTable).values({
				name: 'John',
				jsonb: sql.placeholder('jsonb'),
			}).prepare('encoder_statement');

			await statement.execute({ jsonb: ['foo', 'bar'] });

			const result = await db
				.select({
					id: usersTable.id,
					jsonb: usersTable.jsonb,
				})
				.from(usersTable);

			expect(result).toEqual([
				{ id: 1, jsonb: ['foo', 'bar'] },
			]);
		});

		test('prepared statement reuse', async (ctx) => {
			const { db } = ctx.pg;

			const stmt = db
				.insert(usersTable)
				.values({
					verified: true,
					name: sql.placeholder('name'),
				})
				.prepare('stmt2');

			for (let i = 0; i < 10; i++) {
				await stmt.execute({ name: `John ${i}` });
			}

			const result = await db
				.select({
					id: usersTable.id,
					name: usersTable.name,
					verified: usersTable.verified,
				})
				.from(usersTable);

			expect(result).toEqual([
				{ id: 1, name: 'John 0', verified: true },
				{ id: 2, name: 'John 1', verified: true },
				{ id: 3, name: 'John 2', verified: true },
				{ id: 4, name: 'John 3', verified: true },
				{ id: 5, name: 'John 4', verified: true },
				{ id: 6, name: 'John 5', verified: true },
				{ id: 7, name: 'John 6', verified: true },
				{ id: 8, name: 'John 7', verified: true },
				{ id: 9, name: 'John 8', verified: true },
				{ id: 10, name: 'John 9', verified: true },
			]);
		});

		test('prepared statement with placeholder in .where', async (ctx) => {
			const { db } = ctx.pg;

			await db.insert(usersTable).values({ name: 'John' });
			const stmt = db
				.select({
					id: usersTable.id,
					name: usersTable.name,
				})
				.from(usersTable)
				.where(eq(usersTable.id, sql.placeholder('id')))
				.prepare('stmt3');
			const result = await stmt.execute({ id: 1 });

			expect(result).toEqual([{ id: 1, name: 'John' }]);
		});

		test('prepared statement with placeholder in .limit', async (ctx) => {
			const { db } = ctx.pg;

			await db.insert(usersTable).values({ name: 'John' });
			const stmt = db
				.select({
					id: usersTable.id,
					name: usersTable.name,
				})
				.from(usersTable)
				.where(eq(usersTable.id, sql.placeholder('id')))
				.limit(sql.placeholder('limit'))
				.prepare('stmt_limit');

			const result = await stmt.execute({ id: 1, limit: 1 });

			expect(result).toEqual([{ id: 1, name: 'John' }]);
			expect(result).toHaveLength(1);
		});

		test('prepared statement with placeholder in .offset', async (ctx) => {
			const { db } = ctx.pg;

			await db.insert(usersTable).values([{ name: 'John' }, { name: 'John1' }]);
			const stmt = db
				.select({
					id: usersTable.id,
					name: usersTable.name,
				})
				.from(usersTable)
				.offset(sql.placeholder('offset'))
				.prepare('stmt_offset');

			const result = await stmt.execute({ offset: 1 });

			expect(result).toEqual([{ id: 2, name: 'John1' }]);
		});

		// TODO change tests to new structure
		test('Query check: Insert all defaults in 1 row', async (ctx) => {
			const { db } = ctx.pg;

			const users = pgTable('users', {
				id: serial('id').primaryKey(),
				name: text('name').default('Dan'),
				state: text('state'),
			});

			const query = db
				.insert(users)
				.values({})
				.toSQL();

			expect(query).toEqual({
				sql: 'insert into "users" ("id", "name", "state") values (default, default, default)',
				params: [],
			});
		});

		test('Query check: Insert all defaults in multiple rows', async (ctx) => {
			const { db } = ctx.pg;

			const users = pgTable('users', {
				id: serial('id').primaryKey(),
				name: text('name').default('Dan'),
				state: text('state').default('UA'),
			});

			const query = db
				.insert(users)
				.values([{}, {}])
				.toSQL();

			expect(query).toEqual({
				sql:
					'insert into "users" ("id", "name", "state") values (default, default, default), (default, default, default)',
				params: [],
			});
		});

		test('Insert all defaults in 1 row', async (ctx) => {
			const { db } = ctx.pg;

			const users = pgTable('empty_insert_single', {
				id: serial('id').primaryKey(),
				name: text('name').default('Dan'),
				state: text('state'),
			});

			await db.execute(sql`drop table if exists ${users}`);

			await db.execute(
				sql`create table ${users} (id serial primary key, name text default 'Dan', state text)`,
			);

			await db.insert(users).values({});

			const res = await db.select().from(users);

			expect(res).toEqual([{ id: 1, name: 'Dan', state: null }]);
		});

		test('Insert all defaults in multiple rows', async (ctx) => {
			const { db } = ctx.pg;

			const users = pgTable('empty_insert_multiple', {
				id: serial('id').primaryKey(),
				name: text('name').default('Dan'),
				state: text('state'),
			});

			await db.execute(sql`drop table if exists ${users}`);

			await db.execute(
				sql`create table ${users} (id serial primary key, name text default 'Dan', state text)`,
			);

			await db.insert(users).values([{}, {}]);

			const res = await db.select().from(users);

			expect(res).toEqual([{ id: 1, name: 'Dan', state: null }, { id: 2, name: 'Dan', state: null }]);
		});

		test('build query insert with onConflict do update', async (ctx) => {
			const { db } = ctx.pg;

			const query = db
				.insert(usersTable)
				.values({ name: 'John', jsonb: ['foo', 'bar'] })
				.onConflictDoUpdate({ target: usersTable.id, set: { name: 'John1' } })
				.toSQL();

			expect(query).toEqual({
				sql:
					'insert into "users" ("id", "name", "verified", "jsonb", "created_at") values (default, $1, default, $2, default) on conflict ("id") do update set "name" = $3',
				params: ['John', '["foo","bar"]', 'John1'],
			});
		});

		test('build query insert with onConflict do update / multiple columns', async (ctx) => {
			const { db } = ctx.pg;

			const query = db
				.insert(usersTable)
				.values({ name: 'John', jsonb: ['foo', 'bar'] })
				.onConflictDoUpdate({ target: [usersTable.id, usersTable.name], set: { name: 'John1' } })
				.toSQL();

			expect(query).toEqual({
				sql:
					'insert into "users" ("id", "name", "verified", "jsonb", "created_at") values (default, $1, default, $2, default) on conflict ("id","name") do update set "name" = $3',
				params: ['John', '["foo","bar"]', 'John1'],
			});
		});

		test('build query insert with onConflict do nothing', async (ctx) => {
			const { db } = ctx.pg;

			const query = db
				.insert(usersTable)
				.values({ name: 'John', jsonb: ['foo', 'bar'] })
				.onConflictDoNothing()
				.toSQL();

			expect(query).toEqual({
				sql:
					'insert into "users" ("id", "name", "verified", "jsonb", "created_at") values (default, $1, default, $2, default) on conflict do nothing',
				params: ['John', '["foo","bar"]'],
			});
		});

		test('build query insert with onConflict do nothing + target', async (ctx) => {
			const { db } = ctx.pg;

			const query = db
				.insert(usersTable)
				.values({ name: 'John', jsonb: ['foo', 'bar'] })
				.onConflictDoNothing({ target: usersTable.id })
				.toSQL();

			expect(query).toEqual({
				sql:
					'insert into "users" ("id", "name", "verified", "jsonb", "created_at") values (default, $1, default, $2, default) on conflict ("id") do nothing',
				params: ['John', '["foo","bar"]'],
			});
		});

		test('insert with onConflict do update', async (ctx) => {
			const { db } = ctx.pg;

			await db.insert(usersTable).values({ name: 'John' });

			await db
				.insert(usersTable)
				.values({ id: 1, name: 'John' })
				.onConflictDoUpdate({ target: usersTable.id, set: { name: 'John1' } });

			const res = await db
				.select({ id: usersTable.id, name: usersTable.name })
				.from(usersTable)
				.where(eq(usersTable.id, 1));

			expect(res).toEqual([{ id: 1, name: 'John1' }]);
		});

		test('insert with onConflict do nothing', async (ctx) => {
			const { db } = ctx.pg;

			await db.insert(usersTable).values({ name: 'John' });

			await db.insert(usersTable).values({ id: 1, name: 'John' }).onConflictDoNothing();

			const res = await db
				.select({ id: usersTable.id, name: usersTable.name })
				.from(usersTable)
				.where(eq(usersTable.id, 1));

			expect(res).toEqual([{ id: 1, name: 'John' }]);
		});

		test('insert with onConflict do nothing + target', async (ctx) => {
			const { db } = ctx.pg;

			await db.insert(usersTable).values({ name: 'John' });

			await db
				.insert(usersTable)
				.values({ id: 1, name: 'John' })
				.onConflictDoNothing({ target: usersTable.id });

			const res = await db
				.select({ id: usersTable.id, name: usersTable.name })
				.from(usersTable)
				.where(eq(usersTable.id, 1));

			expect(res).toEqual([{ id: 1, name: 'John' }]);
		});

		test('left join (flat object fields)', async (ctx) => {
			const { db } = ctx.pg;

			const { id: cityId } = await db
				.insert(citiesTable)
				.values([{ name: 'Paris' }, { name: 'London' }])
				.returning({ id: citiesTable.id })
				.then((rows) => rows[0]!);

			await db.insert(users2Table).values([{ name: 'John', cityId }, { name: 'Jane' }]);

			const res = await db
				.select({
					userId: users2Table.id,
					userName: users2Table.name,
					cityId: citiesTable.id,
					cityName: citiesTable.name,
				})
				.from(users2Table)
				.leftJoin(citiesTable, eq(users2Table.cityId, citiesTable.id));

			expect(res).toEqual([
				{ userId: 1, userName: 'John', cityId, cityName: 'Paris' },
				{ userId: 2, userName: 'Jane', cityId: null, cityName: null },
			]);
		});

		test('left join (grouped fields)', async (ctx) => {
			const { db } = ctx.pg;

			const { id: cityId } = await db
				.insert(citiesTable)
				.values([{ name: 'Paris' }, { name: 'London' }])
				.returning({ id: citiesTable.id })
				.then((rows) => rows[0]!);

			await db.insert(users2Table).values([{ name: 'John', cityId }, { name: 'Jane' }]);

			const res = await db
				.select({
					id: users2Table.id,
					user: {
						name: users2Table.name,
						nameUpper: sql<string>`upper(${users2Table.name})`,
					},
					city: {
						id: citiesTable.id,
						name: citiesTable.name,
						nameUpper: sql<string>`upper(${citiesTable.name})`,
					},
				})
				.from(users2Table)
				.leftJoin(citiesTable, eq(users2Table.cityId, citiesTable.id));

			expect(res).toEqual([
				{
					id: 1,
					user: { name: 'John', nameUpper: 'JOHN' },
					city: { id: cityId, name: 'Paris', nameUpper: 'PARIS' },
				},
				{
					id: 2,
					user: { name: 'Jane', nameUpper: 'JANE' },
					city: null,
				},
			]);
		});

		test('left join (all fields)', async (ctx) => {
			const { db } = ctx.pg;

			const { id: cityId } = await db
				.insert(citiesTable)
				.values([{ name: 'Paris' }, { name: 'London' }])
				.returning({ id: citiesTable.id })
				.then((rows) => rows[0]!);

			await db.insert(users2Table).values([{ name: 'John', cityId }, { name: 'Jane' }]);

			const res = await db
				.select()
				.from(users2Table)
				.leftJoin(citiesTable, eq(users2Table.cityId, citiesTable.id));

			expect(res).toEqual([
				{
					users2: {
						id: 1,
						name: 'John',
						cityId,
					},
					cities: {
						id: cityId,
						name: 'Paris',
						state: null,
					},
				},
				{
					users2: {
						id: 2,
						name: 'Jane',
						cityId: null,
					},
					cities: null,
				},
			]);
		});

		test('join subquery', async (ctx) => {
			const { db } = ctx.pg;

			await db
				.insert(courseCategoriesTable)
				.values([
					{ name: 'Category 1' },
					{ name: 'Category 2' },
					{ name: 'Category 3' },
					{ name: 'Category 4' },
				]);

			await db
				.insert(coursesTable)
				.values([
					{ name: 'Development', categoryId: 2 },
					{ name: 'IT & Software', categoryId: 3 },
					{ name: 'Marketing', categoryId: 4 },
					{ name: 'Design', categoryId: 1 },
				]);

			const sq2 = db
				.select({
					categoryId: courseCategoriesTable.id,
					category: courseCategoriesTable.name,
					total: sql<number>`count(${courseCategoriesTable.id})`,
				})
				.from(courseCategoriesTable)
				.groupBy(courseCategoriesTable.id, courseCategoriesTable.name)
				.as('sq2');

			const res = await db
				.select({
					courseName: coursesTable.name,
					categoryId: sq2.categoryId,
				})
				.from(coursesTable)
				.leftJoin(sq2, eq(coursesTable.categoryId, sq2.categoryId))
				.orderBy(coursesTable.name);

			expect(res).toEqual([
				{ courseName: 'Design', categoryId: 1 },
				{ courseName: 'Development', categoryId: 2 },
				{ courseName: 'IT & Software', categoryId: 3 },
				{ courseName: 'Marketing', categoryId: 4 },
			]);
		});

		test('with ... select', async (ctx) => {
			const { db } = ctx.pg;

			await db.insert(orders).values([
				{ region: 'Europe', product: 'A', amount: 10, quantity: 1 },
				{ region: 'Europe', product: 'A', amount: 20, quantity: 2 },
				{ region: 'Europe', product: 'B', amount: 20, quantity: 2 },
				{ region: 'Europe', product: 'B', amount: 30, quantity: 3 },
				{ region: 'US', product: 'A', amount: 30, quantity: 3 },
				{ region: 'US', product: 'A', amount: 40, quantity: 4 },
				{ region: 'US', product: 'B', amount: 40, quantity: 4 },
				{ region: 'US', product: 'B', amount: 50, quantity: 5 },
			]);

			const regionalSales = db
				.$with('regional_sales')
				.as(
					db
						.select({
							region: orders.region,
							totalSales: sql<number>`sum(${orders.amount})`.as('total_sales'),
						})
						.from(orders)
						.groupBy(orders.region),
				);

			const topRegions = db
				.$with('top_regions')
				.as(
					db
						.select({
							region: regionalSales.region,
						})
						.from(regionalSales)
						.where(
							gt(
								regionalSales.totalSales,
								db.select({ sales: sql`sum(${regionalSales.totalSales})/10` }).from(regionalSales),
							),
						),
				);

			const result1 = await db
				.with(regionalSales, topRegions)
				.select({
					region: orders.region,
					product: orders.product,
					productUnits: sql<number>`sum(${orders.quantity})::int`,
					productSales: sql<number>`sum(${orders.amount})::int`,
				})
				.from(orders)
				.where(inArray(orders.region, db.select({ region: topRegions.region }).from(topRegions)))
				.groupBy(orders.region, orders.product)
				.orderBy(orders.region, orders.product);
			const result2 = await db
				.with(regionalSales, topRegions)
				.selectDistinct({
					region: orders.region,
					product: orders.product,
					productUnits: sql<number>`sum(${orders.quantity})::int`,
					productSales: sql<number>`sum(${orders.amount})::int`,
				})
				.from(orders)
				.where(inArray(orders.region, db.select({ region: topRegions.region }).from(topRegions)))
				.groupBy(orders.region, orders.product)
				.orderBy(orders.region, orders.product);
			const result3 = await db
				.with(regionalSales, topRegions)
				.selectDistinctOn([orders.region], {
					region: orders.region,
					productUnits: sql<number>`sum(${orders.quantity})::int`,
					productSales: sql<number>`sum(${orders.amount})::int`,
				})
				.from(orders)
				.where(inArray(orders.region, db.select({ region: topRegions.region }).from(topRegions)))
				.groupBy(orders.region)
				.orderBy(orders.region);

			expect(result1).toEqual([
				{
					region: 'Europe',
					product: 'A',
					productUnits: 3,
					productSales: 30,
				},
				{
					region: 'Europe',
					product: 'B',
					productUnits: 5,
					productSales: 50,
				},
				{
					region: 'US',
					product: 'A',
					productUnits: 7,
					productSales: 70,
				},
				{
					region: 'US',
					product: 'B',
					productUnits: 9,
					productSales: 90,
				},
			]);
			expect(result2).toEqual(result1);
			expect(result3).toEqual([
				{
					region: 'Europe',
					productUnits: 8,
					productSales: 80,
				},
				{
					region: 'US',
					productUnits: 16,
					productSales: 160,
				},
			]);
		});

		test('with ... update', async (ctx) => {
			const { db } = ctx.pg;

			const products = pgTable('products', {
				id: serial('id').primaryKey(),
				price: numeric('price').notNull(),
				cheap: boolean('cheap').notNull().default(false),
			});

			await db.execute(sql`drop table if exists ${products}`);
			await db.execute(sql`
				create table ${products} (
					id serial primary key,
					price numeric not null,
					cheap boolean not null default false
				)
			`);

			await db.insert(products).values([
				{ price: '10.99' },
				{ price: '25.85' },
				{ price: '32.99' },
				{ price: '2.50' },
				{ price: '4.59' },
			]);

			const averagePrice = db
				.$with('average_price')
				.as(
					db
						.select({
							value: sql`avg(${products.price})`.as('value'),
						})
						.from(products),
				);

			const result = await db
				.with(averagePrice)
				.update(products)
				.set({
					cheap: true,
				})
				.where(lt(products.price, sql`(select * from ${averagePrice})`))
				.returning({
					id: products.id,
				});

			expect(result).toEqual([
				{ id: 1 },
				{ id: 4 },
				{ id: 5 },
			]);
		});

		test('with ... insert', async (ctx) => {
			const { db } = ctx.pg;

			const users = pgTable('users', {
				username: text('username').notNull(),
				admin: boolean('admin').notNull(),
			});

			await db.execute(sql`drop table if exists ${users}`);
			await db.execute(sql`create table ${users} (username text not null, admin boolean not null default false)`);

			const userCount = db
				.$with('user_count')
				.as(
					db
						.select({
							value: sql`count(*)`.as('value'),
						})
						.from(users),
				);

			const result = await db
				.with(userCount)
				.insert(users)
				.values([
					{ username: 'user1', admin: sql`((select * from ${userCount}) = 0)` },
				])
				.returning({
					admin: users.admin,
				});

			expect(result).toEqual([{ admin: true }]);
		});

		test('with ... delete', async (ctx) => {
			const { db } = ctx.pg;

			await db.insert(orders).values([
				{ region: 'Europe', product: 'A', amount: 10, quantity: 1 },
				{ region: 'Europe', product: 'A', amount: 20, quantity: 2 },
				{ region: 'Europe', product: 'B', amount: 20, quantity: 2 },
				{ region: 'Europe', product: 'B', amount: 30, quantity: 3 },
				{ region: 'US', product: 'A', amount: 30, quantity: 3 },
				{ region: 'US', product: 'A', amount: 40, quantity: 4 },
				{ region: 'US', product: 'B', amount: 40, quantity: 4 },
				{ region: 'US', product: 'B', amount: 50, quantity: 5 },
			]);

			const averageAmount = db
				.$with('average_amount')
				.as(
					db
						.select({
							value: sql`avg(${orders.amount})`.as('value'),
						})
						.from(orders),
				);

			const result = await db
				.with(averageAmount)
				.delete(orders)
				.where(gt(orders.amount, sql`(select * from ${averageAmount})`))
				.returning({
					id: orders.id,
				});

			expect(result).toEqual([
				{ id: 6 },
				{ id: 7 },
				{ id: 8 },
			]);
		});

		test('select from subquery sql', async (ctx) => {
			const { db } = ctx.pg;

			await db.insert(users2Table).values([{ name: 'John' }, { name: 'Jane' }]);

			const sq = db
				.select({ name: sql<string>`${users2Table.name} || ' modified'`.as('name') })
				.from(users2Table)
				.as('sq');

			const res = await db.select({ name: sq.name }).from(sq);

			expect(res).toEqual([{ name: 'John modified' }, { name: 'Jane modified' }]);
		});

		test('select a field without joining its table', (ctx) => {
			const { db } = ctx.pg;

			expect(() => db.select({ name: users2Table.name }).from(usersTable).prepare('query')).toThrowError();
		});

		test('select all fields from subquery without alias', (ctx) => {
			const { db } = ctx.pg;

			const sq = db.$with('sq').as(db.select({ name: sql<string>`upper(${users2Table.name})` }).from(users2Table));

			expect(() => db.select().from(sq).prepare('query')).toThrowError();
		});

		test('select count()', async (ctx) => {
			const { db } = ctx.pg;

			await db.insert(usersTable).values([{ name: 'John' }, { name: 'Jane' }]);

			const res = await db.select({ count: sql`count(*)` }).from(usersTable);

			expect(res).toEqual([{ count: '2' }]);
		});

		test('select count w/ custom mapper', async (ctx) => {
			const { db } = ctx.pg;

			function count(value: PgColumn | SQLWrapper): SQL<number>;
			function count(value: PgColumn | SQLWrapper, alias: string): SQL.Aliased<number>;
			function count(value: PgColumn | SQLWrapper, alias?: string): SQL<number> | SQL.Aliased<number> {
				const result = sql`count(${value})`.mapWith(Number);
				if (!alias) {
					return result;
				}
				return result.as(alias);
			}

			await db.insert(usersTable).values([{ name: 'John' }, { name: 'Jane' }]);

			const res = await db.select({ count: count(sql`*`) }).from(usersTable);

			expect(res).toEqual([{ count: 2 }]);
		});

		test('network types', async (ctx) => {
			const { db } = ctx.pg;

			const value: typeof network.$inferSelect = {
				inet: '127.0.0.1',
				cidr: '192.168.100.128/25',
				macaddr: '08:00:2b:01:02:03',
				macaddr8: '08:00:2b:01:02:03:04:05',
			};

			await db.insert(network).values(value);

			const res = await db.select().from(network);

			expect(res).toEqual([value]);
		});

		test('array types', async (ctx) => {
			const { db } = ctx.pg;

			const values: typeof salEmp.$inferSelect[] = [
				{
					name: 'John',
					payByQuarter: [10000, 10000, 10000, 10000],
					schedule: [['meeting', 'lunch'], ['training', 'presentation']],
				},
				{
					name: 'Carol',
					payByQuarter: [20000, 25000, 25000, 25000],
					schedule: [['breakfast', 'consulting'], ['meeting', 'lunch']],
				},
			];

			await db.insert(salEmp).values(values);

			const res = await db.select().from(salEmp);

			expect(res).toEqual(values);
		});

		test('select for ...', (ctx) => {
			const { db } = ctx.pg;

			{
				const query = db
					.select()
					.from(users2Table)
					.for('update')
					.toSQL();

				expect(query.sql).toMatch(/ for update$/);
			}

			{
				const query = db
					.select()
					.from(users2Table)
					.for('update', { of: [users2Table, coursesTable] })
					.toSQL();

				expect(query.sql).toMatch(/ for update of "users2", "courses"$/);
			}

			{
				const query = db
					.select()
					.from(users2Table)
					.for('no key update', { of: users2Table })
					.toSQL();

				expect(query.sql).toMatch(/for no key update of "users2"$/);
			}

			{
				const query = db
					.select()
					.from(users2Table)
					.for('no key update', { of: users2Table, skipLocked: true })
					.toSQL();

				expect(query.sql).toMatch(/ for no key update of "users2" skip locked$/);
			}

			{
				const query = db
					.select()
					.from(users2Table)
					.for('share', { of: users2Table, noWait: true })
					.toSQL();

				expect(query.sql).toMatch(/for share of "users2" no wait$/);
			}
		});

		test('having', async (ctx) => {
			const { db } = ctx.pg;

			await db.insert(citiesTable).values([{ name: 'London' }, { name: 'Paris' }, { name: 'New York' }]);

			await db.insert(users2Table).values([{ name: 'John', cityId: 1 }, { name: 'Jane', cityId: 1 }, {
				name: 'Jack',
				cityId: 2,
			}]);

			const result = await db
				.select({
					id: citiesTable.id,
					name: sql<string>`upper(${citiesTable.name})`.as('upper_name'),
					usersCount: sql<number>`count(${users2Table.id})::int`.as('users_count'),
				})
				.from(citiesTable)
				.leftJoin(users2Table, eq(users2Table.cityId, citiesTable.id))
				.where(({ name }) => sql`length(${name}) >= 3`)
				.groupBy(citiesTable.id)
				.having(({ usersCount }) => sql`${usersCount} > 0`)
				.orderBy(({ name }) => name);

			expect(result).toEqual([
				{
					id: 1,
					name: 'LONDON',
					usersCount: 2,
				},
				{
					id: 2,
					name: 'PARIS',
					usersCount: 1,
				},
			]);
		});

		test('view', async (ctx) => {
			const { db } = ctx.pg;

			const newYorkers1 = pgView('new_yorkers')
				.as((qb) => qb.select().from(users2Table).where(eq(users2Table.cityId, 1)));

			const newYorkers2 = pgView('new_yorkers', {
				id: serial('id').primaryKey(),
				name: text('name').notNull(),
				cityId: integer('city_id').notNull(),
			}).as(sql`select * from ${users2Table} where ${eq(users2Table.cityId, 1)}`);

			const newYorkers3 = pgView('new_yorkers', {
				id: serial('id').primaryKey(),
				name: text('name').notNull(),
				cityId: integer('city_id').notNull(),
			}).existing();

			await db.execute(sql`create view ${newYorkers1} as ${getViewConfig(newYorkers1).query}`);

			await db.insert(citiesTable).values([{ name: 'New York' }, { name: 'Paris' }]);

			await db.insert(users2Table).values([
				{ name: 'John', cityId: 1 },
				{ name: 'Jane', cityId: 1 },
				{ name: 'Jack', cityId: 2 },
			]);

			{
				const result = await db.select().from(newYorkers1);
				expect(result).toEqual([
					{ id: 1, name: 'John', cityId: 1 },
					{ id: 2, name: 'Jane', cityId: 1 },
				]);
			}

			{
				const result = await db.select().from(newYorkers2);
				expect(result).toEqual([
					{ id: 1, name: 'John', cityId: 1 },
					{ id: 2, name: 'Jane', cityId: 1 },
				]);
			}

			{
				const result = await db.select().from(newYorkers3);
				expect(result).toEqual([
					{ id: 1, name: 'John', cityId: 1 },
					{ id: 2, name: 'Jane', cityId: 1 },
				]);
			}

			{
				const result = await db.select({ name: newYorkers1.name }).from(newYorkers1);
				expect(result).toEqual([
					{ name: 'John' },
					{ name: 'Jane' },
				]);
			}

			await db.execute(sql`drop view ${newYorkers1}`);
		});

		// NEXT
		test('materialized view', async (ctx) => {
			const { db } = ctx.pg;

			const newYorkers1 = pgMaterializedView('new_yorkers')
				.as((qb) => qb.select().from(users2Table).where(eq(users2Table.cityId, 1)));

			const newYorkers2 = pgMaterializedView('new_yorkers', {
				id: serial('id').primaryKey(),
				name: text('name').notNull(),
				cityId: integer('city_id').notNull(),
			}).as(sql`select * from ${users2Table} where ${eq(users2Table.cityId, 1)}`);

			const newYorkers3 = pgMaterializedView('new_yorkers', {
				id: serial('id').primaryKey(),
				name: text('name').notNull(),
				cityId: integer('city_id').notNull(),
			}).existing();

			await db.execute(sql`create materialized view ${newYorkers1} as ${getMaterializedViewConfig(newYorkers1).query}`);

			await db.insert(citiesTable).values([{ name: 'New York' }, { name: 'Paris' }]);

			await db.insert(users2Table).values([
				{ name: 'John', cityId: 1 },
				{ name: 'Jane', cityId: 1 },
				{ name: 'Jack', cityId: 2 },
			]);

			{
				const result = await db.select().from(newYorkers1);
				expect(result).toEqual([]);
			}

			await db.refreshMaterializedView(newYorkers1);

			{
				const result = await db.select().from(newYorkers1);
				expect(result).toEqual([
					{ id: 1, name: 'John', cityId: 1 },
					{ id: 2, name: 'Jane', cityId: 1 },
				]);
			}

			{
				const result = await db.select().from(newYorkers2);
				expect(result).toEqual([
					{ id: 1, name: 'John', cityId: 1 },
					{ id: 2, name: 'Jane', cityId: 1 },
				]);
			}

			{
				const result = await db.select().from(newYorkers3);
				expect(result).toEqual([
					{ id: 1, name: 'John', cityId: 1 },
					{ id: 2, name: 'Jane', cityId: 1 },
				]);
			}

			{
				const result = await db.select({ name: newYorkers1.name }).from(newYorkers1);
				expect(result).toEqual([
					{ name: 'John' },
					{ name: 'Jane' },
				]);
			}

			await db.execute(sql`drop materialized view ${newYorkers1}`);
		});

		test('select from existing view', async (ctx) => {
			const { db } = ctx.pg;

			const schema = pgSchema('test_schema');

			const newYorkers = schema.view('new_yorkers', {
				id: integer('id').notNull(),
			}).existing();

			await db.execute(sql`drop schema if exists ${schema} cascade`);
			await db.execute(sql`create schema ${schema}`);
			await db.execute(sql`create view ${newYorkers} as select id from ${usersTable}`);

			await db.insert(usersTable).values({ id: 100, name: 'John' });

			const result = await db.select({
				id: usersTable.id,
			}).from(usersTable).innerJoin(newYorkers, eq(newYorkers.id, usersTable.id));

			expect(result).toEqual([{ id: 100 }]);
		});

		// TODO: copy to SQLite and MySQL, add to docs
		test('select from raw sql', async (ctx) => {
			const { db } = ctx.pg;

			const result = await db.select({
				id: sql<number>`id`,
				name: sql<string>`name`,
			}).from(sql`(select 1 as id, 'John' as name) as users`);

			Expect<Equal<{ id: number; name: string }[], typeof result>>;
			expect(result).toEqual([
				{ id: 1, name: 'John' },
			]);
		});

		test('select from raw sql with joins', async (ctx) => {
			const { db } = ctx.pg;

			const result = await db
				.select({
					id: sql<number>`users.id`,
					name: sql<string>`users.name`,
					userCity: sql<string>`users.city`,
					cityName: sql<string>`cities.name`,
				})
				.from(sql`(select 1 as id, 'John' as name, 'New York' as city) as users`)
				.leftJoin(sql`(select 1 as id, 'Paris' as name) as cities`, sql`cities.id = users.id`);

			Expect<Equal<{ id: number; name: string; userCity: string; cityName: string }[], typeof result>>;

			expect(result).toEqual([
				{ id: 1, name: 'John', userCity: 'New York', cityName: 'Paris' },
			]);
		});

		test('join on aliased sql from select', async (ctx) => {
			const { db } = ctx.pg;

			const result = await db
				.select({
					userId: sql<number>`users.id`.as('userId'),
					name: sql<string>`users.name`,
					userCity: sql<string>`users.city`,
					cityId: sql<number>`cities.id`.as('cityId'),
					cityName: sql<string>`cities.name`,
				})
				.from(sql`(select 1 as id, 'John' as name, 'New York' as city) as users`)
				.leftJoin(sql`(select 1 as id, 'Paris' as name) as cities`, (cols) => eq(cols.cityId, cols.userId));

			Expect<
				Equal<{ userId: number; name: string; userCity: string; cityId: number; cityName: string }[], typeof result>
			>;

			expect(result).toEqual([
				{ userId: 1, name: 'John', userCity: 'New York', cityId: 1, cityName: 'Paris' },
			]);
		});

		test('join on aliased sql from with clause', async (ctx) => {
			const { db } = ctx.pg;

			const users = db.$with('users').as(
				db.select({
					id: sql<number>`id`.as('userId'),
					name: sql<string>`name`.as('userName'),
					city: sql<string>`city`.as('city'),
				}).from(
					sql`(select 1 as id, 'John' as name, 'New York' as city) as users`,
				),
			);

			const cities = db.$with('cities').as(
				db.select({
					id: sql<number>`id`.as('cityId'),
					name: sql<string>`name`.as('cityName'),
				}).from(
					sql`(select 1 as id, 'Paris' as name) as cities`,
				),
			);

			const result = await db
				.with(users, cities)
				.select({
					userId: users.id,
					name: users.name,
					userCity: users.city,
					cityId: cities.id,
					cityName: cities.name,
				})
				.from(users)
				.leftJoin(cities, (cols) => eq(cols.cityId, cols.userId));

			Expect<
				Equal<{ userId: number; name: string; userCity: string; cityId: number; cityName: string }[], typeof result>
			>;

			expect(result).toEqual([
				{ userId: 1, name: 'John', userCity: 'New York', cityId: 1, cityName: 'Paris' },
			]);
		});

		test('prefixed table', async (ctx) => {
			const { db } = ctx.pg;

			const pgTable = pgTableCreator((name) => `myprefix_${name}`);

			const users = pgTable('test_prefixed_table_with_unique_name', {
				id: integer('id').primaryKey(),
				name: text('name').notNull(),
			});

			await db.execute(sql`drop table if exists ${users}`);

			await db.execute(
				sql`create table myprefix_test_prefixed_table_with_unique_name (id integer not null primary key, name text not null)`,
			);

			await db.insert(users).values({ id: 1, name: 'John' });

			const result = await db.select().from(users);

			expect(result).toEqual([{ id: 1, name: 'John' }]);

			await db.execute(sql`drop table ${users}`);
		});

		test('select from enum', async (ctx) => {
			const { db } = ctx.pg;

			const muscleEnum = pgEnum('muscle', [
				'abdominals',
				'hamstrings',
				'adductors',
				'quadriceps',
				'biceps',
				'shoulders',
				'chest',
				'middle_back',
				'calves',
				'glutes',
				'lower_back',
				'lats',
				'triceps',
				'traps',
				'forearms',
				'neck',
				'abductors',
			]);

			const forceEnum = pgEnum('force', ['isometric', 'isotonic', 'isokinetic']);

			const levelEnum = pgEnum('level', ['beginner', 'intermediate', 'advanced']);

			const mechanicEnum = pgEnum('mechanic', ['compound', 'isolation']);

			const equipmentEnum = pgEnum('equipment', [
				'barbell',
				'dumbbell',
				'bodyweight',
				'machine',
				'cable',
				'kettlebell',
			]);

			const categoryEnum = pgEnum('category', ['upper_body', 'lower_body', 'full_body']);

			const exercises = pgTable('exercises', {
				id: serial('id').primaryKey(),
				name: varchar('name').notNull(),
				force: forceEnum('force'),
				level: levelEnum('level'),
				mechanic: mechanicEnum('mechanic'),
				equipment: equipmentEnum('equipment'),
				instructions: text('instructions'),
				category: categoryEnum('category'),
				primaryMuscles: muscleEnum('primary_muscles').array(),
				secondaryMuscles: muscleEnum('secondary_muscles').array(),
				createdAt: timestamp('created_at').notNull().default(sql`now()`),
				updatedAt: timestamp('updated_at').notNull().default(sql`now()`),
			});

			await db.execute(sql`drop table if exists ${exercises}`);
			await db.execute(sql`drop type if exists ${sql.identifier(muscleEnum.enumName)}`);
			await db.execute(sql`drop type if exists ${sql.identifier(forceEnum.enumName)}`);
			await db.execute(sql`drop type if exists ${sql.identifier(levelEnum.enumName)}`);
			await db.execute(sql`drop type if exists ${sql.identifier(mechanicEnum.enumName)}`);
			await db.execute(sql`drop type if exists ${sql.identifier(equipmentEnum.enumName)}`);
			await db.execute(sql`drop type if exists ${sql.identifier(categoryEnum.enumName)}`);

			await db.execute(
				sql`create type ${
					sql.identifier(muscleEnum.enumName)
				} as enum ('abdominals', 'hamstrings', 'adductors', 'quadriceps', 'biceps', 'shoulders', 'chest', 'middle_back', 'calves', 'glutes', 'lower_back', 'lats', 'triceps', 'traps', 'forearms', 'neck', 'abductors')`,
			);
			await db.execute(
				sql`create type ${sql.identifier(forceEnum.enumName)} as enum ('isometric', 'isotonic', 'isokinetic')`,
			);
			await db.execute(
				sql`create type ${sql.identifier(levelEnum.enumName)} as enum ('beginner', 'intermediate', 'advanced')`,
			);
			await db.execute(sql`create type ${sql.identifier(mechanicEnum.enumName)} as enum ('compound', 'isolation')`);
			await db.execute(
				sql`create type ${
					sql.identifier(equipmentEnum.enumName)
				} as enum ('barbell', 'dumbbell', 'bodyweight', 'machine', 'cable', 'kettlebell')`,
			);
			await db.execute(
				sql`create type ${sql.identifier(categoryEnum.enumName)} as enum ('upper_body', 'lower_body', 'full_body')`,
			);
			await db.execute(sql`
				create table ${exercises} (
					id serial primary key,
					name varchar not null,
					force force,
					level level,
					mechanic mechanic,
					equipment equipment,
					instructions text,
					category category,
					primary_muscles muscle[],
					secondary_muscles muscle[],
					created_at timestamp not null default now(),
					updated_at timestamp not null default now()
				)
			`);

			await db.insert(exercises).values({
				name: 'Bench Press',
				force: 'isotonic',
				level: 'beginner',
				mechanic: 'compound',
				equipment: 'barbell',
				instructions:
					'Lie on your back on a flat bench. Grasp the barbell with an overhand grip, slightly wider than shoulder width. Unrack the barbell and hold it over you with your arms locked. Lower the barbell to your chest. Press the barbell back to the starting position.',
				category: 'upper_body',
				primaryMuscles: ['chest', 'triceps'],
				secondaryMuscles: ['shoulders', 'traps'],
			});

			const result = await db.select().from(exercises);

			expect(result).toEqual([
				{
					id: 1,
					name: 'Bench Press',
					force: 'isotonic',
					level: 'beginner',
					mechanic: 'compound',
					equipment: 'barbell',
					instructions:
						'Lie on your back on a flat bench. Grasp the barbell with an overhand grip, slightly wider than shoulder width. Unrack the barbell and hold it over you with your arms locked. Lower the barbell to your chest. Press the barbell back to the starting position.',
					category: 'upper_body',
					primaryMuscles: ['chest', 'triceps'],
					secondaryMuscles: ['shoulders', 'traps'],
					createdAt: result[0]!.createdAt,
					updatedAt: result[0]!.updatedAt,
				},
			]);

			await db.execute(sql`drop table ${exercises}`);
			await db.execute(sql`drop type ${sql.identifier(muscleEnum.enumName)}`);
			await db.execute(sql`drop type ${sql.identifier(forceEnum.enumName)}`);
			await db.execute(sql`drop type ${sql.identifier(levelEnum.enumName)}`);
			await db.execute(sql`drop type ${sql.identifier(mechanicEnum.enumName)}`);
			await db.execute(sql`drop type ${sql.identifier(equipmentEnum.enumName)}`);
			await db.execute(sql`drop type ${sql.identifier(categoryEnum.enumName)}`);
		});

		test('all date and time columns', async (ctx) => {
			const { db } = ctx.pg;

			const table = pgTable('all_columns', {
				id: serial('id').primaryKey(),
				dateString: date('date_string', { mode: 'string' }).notNull(),
				time: time('time', { precision: 3 }).notNull(),
				datetime: timestamp('datetime').notNull(),
				datetimeWTZ: timestamp('datetime_wtz', { withTimezone: true }).notNull(),
				datetimeString: timestamp('datetime_string', { mode: 'string' }).notNull(),
				datetimeFullPrecision: timestamp('datetime_full_precision', { precision: 6, mode: 'string' }).notNull(),
				datetimeWTZString: timestamp('datetime_wtz_string', { withTimezone: true, mode: 'string' }).notNull(),
				interval: interval('interval').notNull(),
			});

			await db.execute(sql`drop table if exists ${table}`);

			await db.execute(sql`
				create table ${table} (
							id serial primary key,
							date_string date not null,
							time time(3) not null,
							datetime timestamp not null,
							datetime_wtz timestamp with time zone not null,
							datetime_string timestamp not null,
							datetime_full_precision timestamp(6) not null,
							datetime_wtz_string timestamp with time zone not null,
							interval interval not null
					)
			`);

			const someDatetime = new Date('2022-01-01T00:00:00.123Z');
			const fullPrecision = '2022-01-01T00:00:00.123456Z';
			const someTime = '23:23:12.432';

			await db.insert(table).values({
				dateString: '2022-01-01',
				time: someTime,
				datetime: someDatetime,
				datetimeWTZ: someDatetime,
				datetimeString: '2022-01-01T00:00:00.123Z',
				datetimeFullPrecision: fullPrecision,
				datetimeWTZString: '2022-01-01T00:00:00.123Z',
				interval: '1 day',
			});

			const result = await db.select().from(table);

			Expect<
				Equal<{
					id: number;
					dateString: string;
					time: string;
					datetime: Date;
					datetimeWTZ: Date;
					datetimeString: string;
					datetimeFullPrecision: string;
					datetimeWTZString: string;
					interval: string;
				}[], typeof result>
			>;

			Expect<
				Equal<{
					dateString: string;
					time: string;
					datetime: Date;
					datetimeWTZ: Date;
					datetimeString: string;
					datetimeFullPrecision: string;
					datetimeWTZString: string;
					interval: string;
					id?: number | undefined;
				}, typeof table.$inferInsert>
			>;

			expect(result).toEqual([
				{
					id: 1,
					dateString: '2022-01-01',
					time: someTime,
					datetime: someDatetime,
					datetimeWTZ: someDatetime,
					datetimeString: '2022-01-01 00:00:00.123',
					datetimeFullPrecision: fullPrecision.replace('T', ' ').replace('Z', ''),
					datetimeWTZString: '2022-01-01 00:00:00.123+00',
					interval: '1 day',
				},
			]);

			await db.execute(sql`drop table if exists ${table}`);
		});

		test('all date and time columns with timezone second case mode date', async (ctx) => {
			const { db } = ctx.pg;

			const table = pgTable('all_columns', {
				id: serial('id').primaryKey(),
				timestamp: timestamp('timestamp_string', { mode: 'date', withTimezone: true, precision: 3 }).notNull(),
			});

			await db.execute(sql`drop table if exists ${table}`);

			await db.execute(sql`
				create table ${table} (
							id serial primary key,
							timestamp_string timestamp(3) with time zone not null
					)
			`);

			const insertedDate = new Date();

			// 1. Insert date as new date
			await db.insert(table).values([
				{ timestamp: insertedDate },
			]);

			// 2, Select as date and check that timezones are the same
			// There is no way to check timezone in Date object, as it is always represented internally in UTC
			const result = await db.select().from(table);

			expect(result).toEqual([{ id: 1, timestamp: insertedDate }]);

			// 3. Compare both dates
			expect(insertedDate.getTime()).toBe(result[0]?.timestamp.getTime());

			await db.execute(sql`drop table if exists ${table}`);
		});

		test('all date and time columns with timezone third case mode date', async (ctx) => {
			const { db } = ctx.pg;

			const table = pgTable('all_columns', {
				id: serial('id').primaryKey(),
				timestamp: timestamp('timestamp_string', { mode: 'date', withTimezone: true, precision: 3 }).notNull(),
			});

			await db.execute(sql`drop table if exists ${table}`);

			await db.execute(sql`
				create table ${table} (
							id serial primary key,
							timestamp_string timestamp(3) with time zone not null
					)
			`);

			const insertedDate = new Date('2022-01-01 20:00:00.123-04'); // used different time zones, internally is still UTC
			const insertedDate2 = new Date('2022-01-02 04:00:00.123+04'); // They are both the same date in different time zones

			// 1. Insert date as new dates with different time zones
			await db.insert(table).values([
				{ timestamp: insertedDate },
				{ timestamp: insertedDate2 },
			]);

			// 2, Select and compare both dates
			const result = await db.select().from(table);

			expect(result[0]?.timestamp.getTime()).toBe(result[1]?.timestamp.getTime());

			await db.execute(sql`drop table if exists ${table}`);
		});

		test('orderBy with aliased column', (ctx) => {
			const { db } = ctx.pg;

			const query = db.select({
				test: sql`something`.as('test'),
			}).from(users2Table).orderBy((fields) => fields.test).toSQL();

			expect(query.sql).toBe('select something as "test" from "users2" order by "test"');
		});

		test('select from sql', async (ctx) => {
			const { db } = ctx.pg;

			const metricEntry = pgTable('metric_entry', {
				id: pgUuid('id').notNull(),
				createdAt: timestamp('created_at').notNull(),
			});

			await db.execute(sql`drop table if exists ${metricEntry}`);
			await db.execute(sql`create table ${metricEntry} (id uuid not null, created_at timestamp not null)`);

			const metricId = uuidV4();

			const intervals = db.$with('intervals').as(
				db
					.select({
						startTime: sql<string>`(date'2023-03-01'+ x * '1 day'::interval)`.as('start_time'),
						endTime: sql<string>`(date'2023-03-01'+ (x+1) *'1 day'::interval)`.as('end_time'),
					})
					.from(sql`generate_series(0, 29, 1) as t(x)`),
			);

			const func = () =>
				db
					.with(intervals)
					.select({
						startTime: intervals.startTime,
						endTime: intervals.endTime,
						count: sql<number>`count(${metricEntry})`,
					})
					.from(metricEntry)
					.rightJoin(
						intervals,
						and(
							eq(metricEntry.id, metricId),
							gte(metricEntry.createdAt, intervals.startTime),
							lt(metricEntry.createdAt, intervals.endTime),
						),
					)
					.groupBy(intervals.startTime, intervals.endTime)
					.orderBy(asc(intervals.startTime));

			await expect((async () => {
				func();
			})()).resolves.not.toThrowError();
		});

		test('timestamp timezone', async (ctx) => {
			const { db } = ctx.pg;

			const usersTableWithAndWithoutTimezone = pgTable('users_test_with_and_without_timezone', {
				id: serial('id').primaryKey(),
				name: text('name').notNull(),
				createdAt: timestamp('created_at', { withTimezone: true }).notNull().defaultNow(),
				updatedAt: timestamp('updated_at', { withTimezone: false }).notNull().defaultNow(),
			});

			await db.execute(sql`drop table if exists ${usersTableWithAndWithoutTimezone}`);

			await db.execute(
				sql`
					create table users_test_with_and_without_timezone (
						id serial not null primary key,
						name text not null,
						created_at timestamptz not null default now(),
						updated_at timestamp not null default now()
					)
				`,
			);

			const date = new Date(Date.parse('2020-01-01T00:00:00+04:00'));

			await db.insert(usersTableWithAndWithoutTimezone).values({ name: 'With default times' });
			await db.insert(usersTableWithAndWithoutTimezone).values({
				name: 'Without default times',
				createdAt: date,
				updatedAt: date,
			});
			const users = await db.select().from(usersTableWithAndWithoutTimezone);

			// check that the timestamps are set correctly for default times
			expect(Math.abs(users[0]!.updatedAt.getTime() - Date.now())).toBeLessThan(2000);
			expect(Math.abs(users[0]!.createdAt.getTime() - Date.now())).toBeLessThan(2000);

			// check that the timestamps are set correctly for non default times
			expect(Math.abs(users[1]!.updatedAt.getTime() - date.getTime())).toBeLessThan(2000);
			expect(Math.abs(users[1]!.createdAt.getTime() - date.getTime())).toBeLessThan(2000);
		});

		test('transaction', async (ctx) => {
			const { db } = ctx.pg;

			const users = pgTable('users_transactions', {
				id: serial('id').primaryKey(),
				balance: integer('balance').notNull(),
			});
			const products = pgTable('products_transactions', {
				id: serial('id').primaryKey(),
				price: integer('price').notNull(),
				stock: integer('stock').notNull(),
			});

			await db.execute(sql`drop table if exists ${users}`);
			await db.execute(sql`drop table if exists ${products}`);

			await db.execute(sql`create table users_transactions (id serial not null primary key, balance integer not null)`);
			await db.execute(
				sql`create table products_transactions (id serial not null primary key, price integer not null, stock integer not null)`,
			);

			const user = await db.insert(users).values({ balance: 100 }).returning().then((rows) => rows[0]!);
			const product = await db.insert(products).values({ price: 10, stock: 10 }).returning().then((rows) => rows[0]!);

			await db.transaction(async (tx) => {
				await tx.update(users).set({ balance: user.balance - product.price }).where(eq(users.id, user.id));
				await tx.update(products).set({ stock: product.stock - 1 }).where(eq(products.id, product.id));
			});

			const result = await db.select().from(users);

			expect(result).toEqual([{ id: 1, balance: 90 }]);

			await db.execute(sql`drop table ${users}`);
			await db.execute(sql`drop table ${products}`);
		});

		test('transaction rollback', async (ctx) => {
			const { db } = ctx.pg;

			const users = pgTable('users_transactions_rollback', {
				id: serial('id').primaryKey(),
				balance: integer('balance').notNull(),
			});

			await db.execute(sql`drop table if exists ${users}`);

			await db.execute(
				sql`create table users_transactions_rollback (id serial not null primary key, balance integer not null)`,
			);

			await expect((async () => {
				await db.transaction(async (tx) => {
					await tx.insert(users).values({ balance: 100 });
					tx.rollback();
				});
			})()).rejects.toThrowError(TransactionRollbackError);

			const result = await db.select().from(users);

			expect(result).toEqual([]);

			await db.execute(sql`drop table ${users}`);
		});

		test('nested transaction', async (ctx) => {
			const { db } = ctx.pg;

			const users = pgTable('users_nested_transactions', {
				id: serial('id').primaryKey(),
				balance: integer('balance').notNull(),
			});

			await db.execute(sql`drop table if exists ${users}`);

			await db.execute(
				sql`create table users_nested_transactions (id serial not null primary key, balance integer not null)`,
			);

			await db.transaction(async (tx) => {
				await tx.insert(users).values({ balance: 100 });

				await tx.transaction(async (tx) => {
					await tx.update(users).set({ balance: 200 });
				});
			});

			const result = await db.select().from(users);

			expect(result).toEqual([{ id: 1, balance: 200 }]);

			await db.execute(sql`drop table ${users}`);
		});

		test('nested transaction rollback', async (ctx) => {
			const { db } = ctx.pg;

			const users = pgTable('users_nested_transactions_rollback', {
				id: serial('id').primaryKey(),
				balance: integer('balance').notNull(),
			});

			await db.execute(sql`drop table if exists ${users}`);

			await db.execute(
				sql`create table users_nested_transactions_rollback (id serial not null primary key, balance integer not null)`,
			);

			await db.transaction(async (tx) => {
				await tx.insert(users).values({ balance: 100 });

				await expect((async () => {
					await tx.transaction(async (tx) => {
						await tx.update(users).set({ balance: 200 });
						tx.rollback();
					});
				})()).rejects.toThrowError(TransactionRollbackError);
			});

			const result = await db.select().from(users);

			expect(result).toEqual([{ id: 1, balance: 100 }]);

			await db.execute(sql`drop table ${users}`);
		});

		test('join subquery with join', async (ctx) => {
			const { db } = ctx.pg;

			const internalStaff = pgTable('internal_staff', {
				userId: integer('user_id').notNull(),
			});

			const customUser = pgTable('custom_user', {
				id: integer('id').notNull(),
			});

			const ticket = pgTable('ticket', {
				staffId: integer('staff_id').notNull(),
			});

			await db.execute(sql`drop table if exists ${internalStaff}`);
			await db.execute(sql`drop table if exists ${customUser}`);
			await db.execute(sql`drop table if exists ${ticket}`);

			await db.execute(sql`create table internal_staff (user_id integer not null)`);
			await db.execute(sql`create table custom_user (id integer not null)`);
			await db.execute(sql`create table ticket (staff_id integer not null)`);

			await db.insert(internalStaff).values({ userId: 1 });
			await db.insert(customUser).values({ id: 1 });
			await db.insert(ticket).values({ staffId: 1 });

			const subq = db
				.select()
				.from(internalStaff)
				.leftJoin(customUser, eq(internalStaff.userId, customUser.id))
				.as('internal_staff');

			const mainQuery = await db
				.select()
				.from(ticket)
				.leftJoin(subq, eq(subq.internal_staff.userId, ticket.staffId));

			expect(mainQuery).toEqual([{
				ticket: { staffId: 1 },
				internal_staff: {
					internal_staff: { userId: 1 },
					custom_user: { id: 1 },
				},
			}]);

			await db.execute(sql`drop table ${internalStaff}`);
			await db.execute(sql`drop table ${customUser}`);
			await db.execute(sql`drop table ${ticket}`);
		});

		test('subquery with view', async (ctx) => {
			const { db } = ctx.pg;

			const users = pgTable('users_subquery_view', {
				id: serial('id').primaryKey(),
				name: text('name').notNull(),
				cityId: integer('city_id').notNull(),
			});

			const newYorkers = pgView('new_yorkers').as((qb) => qb.select().from(users).where(eq(users.cityId, 1)));

			await db.execute(sql`drop table if exists ${users}`);
			await db.execute(sql`drop view if exists ${newYorkers}`);

			await db.execute(
				sql`create table ${users} (id serial not null primary key, name text not null, city_id integer not null)`,
			);
			await db.execute(sql`create view ${newYorkers} as select * from ${users} where city_id = 1`);

			await db.insert(users).values([
				{ name: 'John', cityId: 1 },
				{ name: 'Jane', cityId: 2 },
				{ name: 'Jack', cityId: 1 },
				{ name: 'Jill', cityId: 2 },
			]);

			const sq = db.$with('sq').as(db.select().from(newYorkers));
			const result = await db.with(sq).select().from(sq);

			expect(result).toEqual([
				{ id: 1, name: 'John', cityId: 1 },
				{ id: 3, name: 'Jack', cityId: 1 },
			]);

			await db.execute(sql`drop view ${newYorkers}`);
			await db.execute(sql`drop table ${users}`);
		});

		test('join view as subquery', async (ctx) => {
			const { db } = ctx.pg;

			const users = pgTable('users_join_view', {
				id: serial('id').primaryKey(),
				name: text('name').notNull(),
				cityId: integer('city_id').notNull(),
			});

			const newYorkers = pgView('new_yorkers').as((qb) => qb.select().from(users).where(eq(users.cityId, 1)));

			await db.execute(sql`drop table if exists ${users}`);
			await db.execute(sql`drop view if exists ${newYorkers}`);

			await db.execute(
				sql`create table ${users} (id serial not null primary key, name text not null, city_id integer not null)`,
			);
			await db.execute(sql`create view ${newYorkers} as select * from ${users} where city_id = 1`);

			await db.insert(users).values([
				{ name: 'John', cityId: 1 },
				{ name: 'Jane', cityId: 2 },
				{ name: 'Jack', cityId: 1 },
				{ name: 'Jill', cityId: 2 },
			]);

			const sq = db.select().from(newYorkers).as('new_yorkers_sq');

			const result = await db.select().from(users).leftJoin(sq, eq(users.id, sq.id));

			expect(result).toEqual([
				{
					users_join_view: { id: 1, name: 'John', cityId: 1 },
					new_yorkers_sq: { id: 1, name: 'John', cityId: 1 },
				},
				{
					users_join_view: { id: 2, name: 'Jane', cityId: 2 },
					new_yorkers_sq: null,
				},
				{
					users_join_view: { id: 3, name: 'Jack', cityId: 1 },
					new_yorkers_sq: { id: 3, name: 'Jack', cityId: 1 },
				},
				{
					users_join_view: { id: 4, name: 'Jill', cityId: 2 },
					new_yorkers_sq: null,
				},
			]);

			await db.execute(sql`drop view ${newYorkers}`);
			await db.execute(sql`drop table ${users}`);
		});

		test('table selection with single table', async (ctx) => {
			const { db } = ctx.pg;

			const users = pgTable('users', {
				id: serial('id').primaryKey(),
				name: text('name').notNull(),
				cityId: integer('city_id').notNull(),
			});

			await db.execute(sql`drop table if exists ${users}`);

			await db.execute(
				sql`create table ${users} (id serial not null primary key, name text not null, city_id integer not null)`,
			);

			await db.insert(users).values({ name: 'John', cityId: 1 });

			const result = await db.select({ users }).from(users);

			expect(result).toEqual([{ users: { id: 1, name: 'John', cityId: 1 } }]);

			await db.execute(sql`drop table ${users}`);
		});

		test('set null to jsonb field', async (ctx) => {
			const { db } = ctx.pg;

			const users = pgTable('users', {
				id: serial('id').primaryKey(),
				jsonb: jsonb('jsonb'),
			});

			await db.execute(sql`drop table if exists ${users}`);

			await db.execute(
				sql`create table ${users} (id serial not null primary key, jsonb jsonb)`,
			);

			const result = await db.insert(users).values({ jsonb: null }).returning();

			expect(result).toEqual([{ id: 1, jsonb: null }]);

			await db.execute(sql`drop table ${users}`);
		});

		test('insert undefined', async (ctx) => {
			const { db } = ctx.pg;

			const users = pgTable('users', {
				id: serial('id').primaryKey(),
				name: text('name'),
			});

			await db.execute(sql`drop table if exists ${users}`);

			await db.execute(
				sql`create table ${users} (id serial not null primary key, name text)`,
			);

			await expect((async () => {
				await db.insert(users).values({ name: undefined });
			})()).resolves.not.toThrowError();

			await db.execute(sql`drop table ${users}`);
		});

		test('update undefined', async (ctx) => {
			const { db } = ctx.pg;

			const users = pgTable('users', {
				id: serial('id').primaryKey(),
				name: text('name'),
			});

			await db.execute(sql`drop table if exists ${users}`);

			await db.execute(
				sql`create table ${users} (id serial not null primary key, name text)`,
			);

			await expect((async () => {
				await db.update(users).set({ name: undefined });
			})()).rejects.toThrowError();
			await expect((async () => {
				db.update(users).set({ name: undefined });
			})()).rejects.toThrowError();

			await db.execute(sql`drop table ${users}`);
		});

		test('array operators', async (ctx) => {
			const { db } = ctx.pg;

			const posts = pgTable('posts', {
				id: serial('id').primaryKey(),
				tags: text('tags').array(),
			});

			await db.execute(sql`drop table if exists ${posts}`);

			await db.execute(
				sql`create table ${posts} (id serial primary key, tags text[])`,
			);

			await db.insert(posts).values([{
				tags: ['ORM'],
			}, {
				tags: ['Typescript'],
			}, {
				tags: ['Typescript', 'ORM'],
			}, {
				tags: ['Typescript', 'Frontend', 'React'],
			}, {
				tags: ['Typescript', 'ORM', 'Database', 'Postgres'],
			}, {
				tags: ['Java', 'Spring', 'OOP'],
			}]);

			const contains = await db.select({ id: posts.id }).from(posts)
				.where(arrayContains(posts.tags, ['Typescript', 'ORM']));
			const contained = await db.select({ id: posts.id }).from(posts)
				.where(arrayContained(posts.tags, ['Typescript', 'ORM']));
			const overlaps = await db.select({ id: posts.id }).from(posts)
				.where(arrayOverlaps(posts.tags, ['Typescript', 'ORM']));
			const withSubQuery = await db.select({ id: posts.id }).from(posts)
				.where(arrayContains(
					posts.tags,
					db.select({ tags: posts.tags }).from(posts).where(eq(posts.id, 1)),
				));

			expect(contains).toEqual([{ id: 3 }, { id: 5 }]);
			expect(contained).toEqual([{ id: 1 }, { id: 2 }, { id: 3 }]);
			expect(overlaps).toEqual([{ id: 1 }, { id: 2 }, { id: 3 }, { id: 4 }, { id: 5 }]);
			expect(withSubQuery).toEqual([{ id: 1 }, { id: 3 }, { id: 5 }]);
		});

		test('set operations (union) from query builder with subquery', async (ctx) => {
			const { db } = ctx.pg;

			await setupSetOperationTest(db);

			const sq = db
				.select({ id: users2Table.id, name: users2Table.name })
				.from(users2Table).as('sq');

			const result = await db
				.select({ id: cities2Table.id, name: citiesTable.name })
				.from(cities2Table).union(
					db.select().from(sq),
				).orderBy(asc(sql`name`)).limit(2).offset(1);

			expect(result).toHaveLength(2);

			expect(result).toEqual([
				{ id: 3, name: 'Jack' },
				{ id: 2, name: 'Jane' },
			]);

			await expect((async () => {
				db
					.select({ id: cities2Table.id, name: citiesTable.name, name2: users2Table.name })
					.from(cities2Table).union(
						// @ts-expect-error
						db
							.select({ id: users2Table.id, name: users2Table.name })
							.from(users2Table),
					).orderBy(asc(sql`name`));
			})()).rejects.toThrowError();
		});

		test('set operations (union) as function', async (ctx) => {
			const { db } = ctx.pg;

			await setupSetOperationTest(db);

			const result = await union(
				db
					.select({ id: cities2Table.id, name: citiesTable.name })
					.from(cities2Table).where(eq(citiesTable.id, 1)),
				db
					.select({ id: users2Table.id, name: users2Table.name })
					.from(users2Table).where(eq(users2Table.id, 1)),
				db
					.select({ id: users2Table.id, name: users2Table.name })
					.from(users2Table).where(eq(users2Table.id, 1)),
			).orderBy(asc(sql`name`)).limit(1).offset(1);

			expect(result).toHaveLength(1);

			expect(result).toEqual([
				{ id: 1, name: 'New York' },
			]);

			await expect((async () => {
				union(
					db
						.select({ name: citiesTable.name, id: cities2Table.id })
						.from(cities2Table).where(eq(citiesTable.id, 1)),
					db
						.select({ id: users2Table.id, name: users2Table.name })
						.from(users2Table).where(eq(users2Table.id, 1)),
					db
						.select({ id: users2Table.id, name: users2Table.name })
						.from(users2Table).where(eq(users2Table.id, 1)),
				).orderBy(asc(sql`name`));
			})()).rejects.toThrowError();
		});

		test('set operations (union all) from query builder', async (ctx) => {
			const { db } = ctx.pg;

			await setupSetOperationTest(db);

			const result = await db
				.select({ id: cities2Table.id, name: citiesTable.name })
				.from(cities2Table).limit(2).unionAll(
					db
						.select({ id: cities2Table.id, name: citiesTable.name })
						.from(cities2Table).limit(2),
				).orderBy(asc(sql`id`));

			expect(result).toHaveLength(4);

			expect(result).toEqual([
				{ id: 1, name: 'New York' },
				{ id: 1, name: 'New York' },
				{ id: 2, name: 'London' },
				{ id: 2, name: 'London' },
			]);

			await expect((async () => {
				db
					.select({ id: cities2Table.id, name: citiesTable.name })
					.from(cities2Table).limit(2).unionAll(
						db
							.select({ name: citiesTable.name, id: cities2Table.id })
							.from(cities2Table).limit(2),
					).orderBy(asc(sql`id`));
			})()).rejects.toThrowError();
		});

		test('set operations (union all) as function', async (ctx) => {
			const { db } = ctx.pg;

			await setupSetOperationTest(db);

			const result = await unionAll(
				db
					.select({ id: cities2Table.id, name: citiesTable.name })
					.from(cities2Table).where(eq(citiesTable.id, 1)),
				db
					.select({ id: users2Table.id, name: users2Table.name })
					.from(users2Table).where(eq(users2Table.id, 1)),
				db
					.select({ id: users2Table.id, name: users2Table.name })
					.from(users2Table).where(eq(users2Table.id, 1)),
			);

			expect(result).toHaveLength(3);

			expect(result).toEqual([
				{ id: 1, name: 'New York' },
				{ id: 1, name: 'John' },
				{ id: 1, name: 'John' },
			]);

			await expect((async () => {
				unionAll(
					db
						.select({ id: cities2Table.id, name: citiesTable.name })
						.from(cities2Table).where(eq(citiesTable.id, 1)),
					db
						.select({ name: users2Table.name, id: users2Table.id })
						.from(users2Table).where(eq(users2Table.id, 1)),
					db
						.select({ id: users2Table.id, name: users2Table.name })
						.from(users2Table).where(eq(users2Table.id, 1)),
				);
			})()).rejects.toThrowError();
		});

		test('set operations (intersect) from query builder', async (ctx) => {
			const { db } = ctx.pg;

			await setupSetOperationTest(db);

			const result = await db
				.select({ id: cities2Table.id, name: citiesTable.name })
				.from(cities2Table).intersect(
					db
						.select({ id: cities2Table.id, name: citiesTable.name })
						.from(cities2Table).where(gt(citiesTable.id, 1)),
				).orderBy(asc(sql`name`));

			expect(result).toHaveLength(2);

			expect(result).toEqual([
				{ id: 2, name: 'London' },
				{ id: 3, name: 'Tampa' },
			]);

			await expect((async () => {
				db
					.select({ id: cities2Table.id, name: citiesTable.name })
					.from(cities2Table).intersect(
						// @ts-expect-error
						db
							.select({ id: cities2Table.id, name: citiesTable.name, id2: cities2Table.id })
							.from(cities2Table).where(gt(citiesTable.id, 1)),
					).orderBy(asc(sql`name`));
			})()).rejects.toThrowError();
		});

		test('set operations (intersect) as function', async (ctx) => {
			const { db } = ctx.pg;

			await setupSetOperationTest(db);

			const result = await intersect(
				db
					.select({ id: cities2Table.id, name: citiesTable.name })
					.from(cities2Table).where(eq(citiesTable.id, 1)),
				db
					.select({ id: users2Table.id, name: users2Table.name })
					.from(users2Table).where(eq(users2Table.id, 1)),
				db
					.select({ id: users2Table.id, name: users2Table.name })
					.from(users2Table).where(eq(users2Table.id, 1)),
			);

			expect(result).toHaveLength(0);

			expect(result).toEqual([]);

			await expect((async () => {
				intersect(
					db
						.select({ id: cities2Table.id, name: citiesTable.name })
						.from(cities2Table).where(eq(citiesTable.id, 1)),
					db
						.select({ id: users2Table.id, name: users2Table.name })
						.from(users2Table).where(eq(users2Table.id, 1)),
					db
						.select({ name: users2Table.name, id: users2Table.id })
						.from(users2Table).where(eq(users2Table.id, 1)),
				);
			})()).rejects.toThrowError();
		});

		test('set operations (intersect all) from query builder', async (ctx) => {
			const { db } = ctx.pg;

			await setupSetOperationTest(db);

			const result = await db
				.select({ id: cities2Table.id, name: citiesTable.name })
				.from(cities2Table).limit(2).intersectAll(
					db
						.select({ id: cities2Table.id, name: citiesTable.name })
						.from(cities2Table).limit(2),
				).orderBy(asc(sql`id`));

			expect(result).toHaveLength(2);

			expect(result).toEqual([
				{ id: 1, name: 'New York' },
				{ id: 2, name: 'London' },
			]);

			await expect((async () => {
				db
					.select({ id: cities2Table.id, name: citiesTable.name })
					.from(cities2Table).limit(2).intersectAll(
						db
							.select({ name: users2Table.name, id: users2Table.id })
							.from(cities2Table).limit(2),
					).orderBy(asc(sql`id`));
			})()).rejects.toThrowError();
		});

		test('set operations (intersect all) as function', async (ctx) => {
			const { db } = ctx.pg;

			await setupSetOperationTest(db);

			const result = await intersectAll(
				db
					.select({ id: users2Table.id, name: users2Table.name })
					.from(users2Table).where(eq(users2Table.id, 1)),
				db
					.select({ id: users2Table.id, name: users2Table.name })
					.from(users2Table).where(eq(users2Table.id, 1)),
				db
					.select({ id: users2Table.id, name: users2Table.name })
					.from(users2Table).where(eq(users2Table.id, 1)),
			);

			expect(result).toHaveLength(1);

			expect(result).toEqual([
				{ id: 1, name: 'John' },
			]);

			await expect((async () => {
				intersectAll(
					db
						.select({ id: users2Table.id, name: users2Table.name })
						.from(users2Table).where(eq(users2Table.id, 1)),
					db
						.select({ name: users2Table.name, id: users2Table.id })
						.from(users2Table).where(eq(users2Table.id, 1)),
					db
						.select({ id: users2Table.id, name: users2Table.name })
						.from(users2Table).where(eq(users2Table.id, 1)),
				);
			})()).rejects.toThrowError();
		});

		test('set operations (except) from query builder', async (ctx) => {
			const { db } = ctx.pg;

			await setupSetOperationTest(db);

			const result = await db
				.select()
				.from(cities2Table).except(
					db
						.select()
						.from(cities2Table).where(gt(citiesTable.id, 1)),
				);

			expect(result).toHaveLength(1);

			expect(result).toEqual([
				{ id: 1, name: 'New York' },
			]);

			await expect((async () => {
				db
					.select()
					.from(cities2Table).except(
						db
							.select({ name: users2Table.name, id: users2Table.id })
							.from(cities2Table).where(gt(citiesTable.id, 1)),
					);
			})()).rejects.toThrowError();
		});

		test('set operations (except) as function', async (ctx) => {
			const { db } = ctx.pg;

			await setupSetOperationTest(db);

			const result = await except(
				db
					.select({ id: cities2Table.id, name: citiesTable.name })
					.from(cities2Table),
				db
					.select({ id: cities2Table.id, name: citiesTable.name })
					.from(cities2Table).where(eq(citiesTable.id, 1)),
				db
					.select({ id: users2Table.id, name: users2Table.name })
					.from(users2Table).where(eq(users2Table.id, 1)),
			).orderBy(asc(sql`id`));

			expect(result).toHaveLength(2);

			expect(result).toEqual([
				{ id: 2, name: 'London' },
				{ id: 3, name: 'Tampa' },
			]);

			await expect((async () => {
				except(
					db
						.select({ id: cities2Table.id, name: citiesTable.name })
						.from(cities2Table),
					db
						.select({ name: users2Table.name, id: users2Table.id })
						.from(cities2Table).where(eq(citiesTable.id, 1)),
					db
						.select({ id: users2Table.id, name: users2Table.name })
						.from(users2Table).where(eq(users2Table.id, 1)),
				).orderBy(asc(sql`id`));
			})()).rejects.toThrowError();
		});

		test('set operations (except all) from query builder', async (ctx) => {
			const { db } = ctx.pg;

			await setupSetOperationTest(db);

			const result = await db
				.select()
				.from(cities2Table).exceptAll(
					db
						.select({ id: cities2Table.id, name: citiesTable.name })
						.from(cities2Table).where(eq(citiesTable.id, 1)),
				).orderBy(asc(sql`id`));

			expect(result).toHaveLength(2);

			expect(result).toEqual([
				{ id: 2, name: 'London' },
				{ id: 3, name: 'Tampa' },
			]);

			await expect((async () => {
				db
					.select({ name: cities2Table.name, id: cities2Table.id })
					.from(cities2Table).exceptAll(
						db
							.select({ id: cities2Table.id, name: citiesTable.name })
							.from(cities2Table).where(eq(citiesTable.id, 1)),
					).orderBy(asc(sql`id`));
			})()).rejects.toThrowError();
		});

		test('set operations (except all) as function', async (ctx) => {
			const { db } = ctx.pg;

			await setupSetOperationTest(db);

			const result = await exceptAll(
				db
					.select({ id: users2Table.id, name: users2Table.name })
					.from(users2Table),
				db
					.select({ id: users2Table.id, name: users2Table.name })
					.from(users2Table).where(gt(users2Table.id, 7)),
				db
					.select({ id: users2Table.id, name: users2Table.name })
					.from(users2Table).where(eq(users2Table.id, 1)),
			).orderBy(asc(sql`id`)).limit(5).offset(2);

			expect(result).toHaveLength(4);

			expect(result).toEqual([
				{ id: 4, name: 'Peter' },
				{ id: 5, name: 'Ben' },
				{ id: 6, name: 'Jill' },
				{ id: 7, name: 'Mary' },
			]);

			await expect((async () => {
				exceptAll(
					db
						.select({ name: users2Table.name, id: users2Table.id })
						.from(users2Table),
					db
						.select({ id: users2Table.id, name: users2Table.name })
						.from(users2Table).where(gt(users2Table.id, 7)),
					db
						.select({ id: users2Table.id, name: users2Table.name })
						.from(users2Table).where(eq(users2Table.id, 1)),
				).orderBy(asc(sql`id`));
			})()).rejects.toThrowError();
		});

		test('set operations (mixed) from query builder with subquery', async (ctx) => {
			const { db } = ctx.pg;

			await setupSetOperationTest(db);
			const sq = db
				.select()
				.from(cities2Table).where(gt(citiesTable.id, 1)).as('sq');

			const result = await db
				.select()
				.from(cities2Table).except(
					({ unionAll }) =>
						unionAll(
							db.select().from(sq),
							db.select().from(cities2Table).where(eq(citiesTable.id, 2)),
						),
				);

			expect(result).toHaveLength(1);

			expect(result).toEqual([
				{ id: 1, name: 'New York' },
			]);

			await expect((async () => {
				db
					.select()
					.from(cities2Table).except(
						({ unionAll }) =>
							unionAll(
								db
									.select({ name: cities2Table.name, id: cities2Table.id })
									.from(cities2Table).where(gt(citiesTable.id, 1)),
								db.select().from(cities2Table).where(eq(citiesTable.id, 2)),
							),
					);
			})()).rejects.toThrowError();
		});

		test('set operations (mixed all) as function', async (ctx) => {
			const { db } = ctx.pg;

			await setupSetOperationTest(db);

			const result = await union(
				db
					.select({ id: users2Table.id, name: users2Table.name })
					.from(users2Table).where(eq(users2Table.id, 1)),
				except(
					db
						.select({ id: users2Table.id, name: users2Table.name })
						.from(users2Table).where(gte(users2Table.id, 5)),
					db
						.select({ id: users2Table.id, name: users2Table.name })
						.from(users2Table).where(eq(users2Table.id, 7)),
				),
				db
					.select().from(cities2Table).where(gt(citiesTable.id, 1)),
			).orderBy(asc(sql`id`));

			expect(result).toHaveLength(6);

			expect(result).toEqual([
				{ id: 1, name: 'John' },
				{ id: 2, name: 'London' },
				{ id: 3, name: 'Tampa' },
				{ id: 5, name: 'Ben' },
				{ id: 6, name: 'Jill' },
				{ id: 8, name: 'Sally' },
			]);

			await expect((async () => {
				union(
					db
						.select({ id: users2Table.id, name: users2Table.name })
						.from(users2Table).where(eq(users2Table.id, 1)),
					except(
						db
							.select({ id: users2Table.id, name: users2Table.name })
							.from(users2Table).where(gte(users2Table.id, 5)),
						db
							.select({ name: users2Table.name, id: users2Table.id })
							.from(users2Table).where(eq(users2Table.id, 7)),
					),
					db
						.select().from(cities2Table).where(gt(citiesTable.id, 1)),
				).orderBy(asc(sql`id`));
			})()).rejects.toThrowError();
		});

		test('aggregate function: count', async (ctx) => {
			const { db } = ctx.pg;
			const table = aggregateTable;
			await setupAggregateFunctionsTest(db);

			const result1 = await db.select({ value: count() }).from(table);
			const result2 = await db.select({ value: count(table.a) }).from(table);
			const result3 = await db.select({ value: countDistinct(table.name) }).from(table);

			expect(result1[0]?.value).toBe(7);
			expect(result2[0]?.value).toBe(5);
			expect(result3[0]?.value).toBe(6);
		});

		test('aggregate function: avg', async (ctx) => {
			const { db } = ctx.pg;
			const table = aggregateTable;
			await setupAggregateFunctionsTest(db);

			const result1 = await db.select({ value: avg(table.b) }).from(table);
			const result2 = await db.select({ value: avg(table.nullOnly) }).from(table);
			const result3 = await db.select({ value: avgDistinct(table.b) }).from(table);

			expect(result1[0]?.value).toBe('33.3333333333333333');
			expect(result2[0]?.value).toBeNull();
			expect(result3[0]?.value).toBe('42.5000000000000000');
		});

		test('aggregate function: sum', async (ctx) => {
			const { db } = ctx.pg;
			const table = aggregateTable;
			await setupAggregateFunctionsTest(db);

			const result1 = await db.select({ value: sum(table.b) }).from(table);
			const result2 = await db.select({ value: sum(table.nullOnly) }).from(table);
			const result3 = await db.select({ value: sumDistinct(table.b) }).from(table);

			expect(result1[0]?.value).toBe('200');
			expect(result2[0]?.value).toBeNull();
			expect(result3[0]?.value).toBe('170');
		});

		test('aggregate function: max', async (ctx) => {
			const { db } = ctx.pg;
			const table = aggregateTable;
			await setupAggregateFunctionsTest(db);

			const result1 = await db.select({ value: max(table.b) }).from(table);
			const result2 = await db.select({ value: max(table.nullOnly) }).from(table);

			expect(result1[0]?.value).toBe(90);
			expect(result2[0]?.value).toBeNull();
		});

		test('aggregate function: min', async (ctx) => {
			const { db } = ctx.pg;
			const table = aggregateTable;
			await setupAggregateFunctionsTest(db);

			const result1 = await db.select({ value: min(table.b) }).from(table);
			const result2 = await db.select({ value: min(table.nullOnly) }).from(table);

			expect(result1[0]?.value).toBe(10);
			expect(result2[0]?.value).toBeNull();
		});

		test('array mapping and parsing', async (ctx) => {
			const { db } = ctx.pg;

			const arrays = pgTable('arrays_tests', {
				id: serial('id').primaryKey(),
				tags: text('tags').array(),
				nested: text('nested').array().array(),
				numbers: integer('numbers').notNull().array(),
			});

			await db.execute(sql`drop table if exists ${arrays}`);
			await db.execute(sql`
				 create table ${arrays} (
				 id serial primary key,
				 tags text[],
				 nested text[][],
				 numbers integer[]
				)
			`);

			await db.insert(arrays).values({
				tags: ['', 'b', 'c'],
				nested: [['1', ''], ['3', '\\a']],
				numbers: [1, 2, 3],
			});

			const result = await db.select().from(arrays);

			expect(result).toEqual([{
				id: 1,
				tags: ['', 'b', 'c'],
				nested: [['1', ''], ['3', '\\a']],
				numbers: [1, 2, 3],
			}]);

			await db.execute(sql`drop table ${arrays}`);
		});

		test('test $onUpdateFn and $onUpdate works as $default', async (ctx) => {
			const { db } = ctx.pg;

			await db.execute(sql`drop table if exists ${usersOnUpdate}`);

			await db.execute(
				sql`
					create table ${usersOnUpdate} (
					id serial primary key,
					name text not null,
					update_counter integer default 1 not null,
					updated_at timestamp(3),
					always_null text
					)
				`,
			);

			await db.insert(usersOnUpdate).values([
				{ name: 'John' },
				{ name: 'Jane' },
				{ name: 'Jack' },
				{ name: 'Jill' },
			]);

			const { updatedAt, ...rest } = getTableColumns(usersOnUpdate);

			const justDates = await db.select({ updatedAt }).from(usersOnUpdate).orderBy(asc(usersOnUpdate.id));

			const response = await db.select({ ...rest }).from(usersOnUpdate).orderBy(asc(usersOnUpdate.id));

			expect(response).toEqual([
				{ name: 'John', id: 1, updateCounter: 1, alwaysNull: null },
				{ name: 'Jane', id: 2, updateCounter: 1, alwaysNull: null },
				{ name: 'Jack', id: 3, updateCounter: 1, alwaysNull: null },
				{ name: 'Jill', id: 4, updateCounter: 1, alwaysNull: null },
			]);
			const msDelay = 250;

			for (const eachUser of justDates) {
				expect(eachUser.updatedAt!.valueOf()).toBeGreaterThan(Date.now() - msDelay);
			}
		});

		test('test $onUpdateFn and $onUpdate works updating', async (ctx) => {
			const { db } = ctx.pg;

			await db.execute(sql`drop table if exists ${usersOnUpdate}`);

			await db.execute(
				sql`
					create table ${usersOnUpdate} (
					id serial primary key,
					name text not null,
					update_counter integer default 1,
					updated_at timestamp(3),
					always_null text
					)
				`,
			);

			await db.insert(usersOnUpdate).values([
				{ name: 'John', alwaysNull: 'this will be null after updating' },
				{ name: 'Jane' },
				{ name: 'Jack' },
				{ name: 'Jill' },
			]);

			const { updatedAt, ...rest } = getTableColumns(usersOnUpdate);
			await db.select({ updatedAt }).from(usersOnUpdate).orderBy(asc(usersOnUpdate.id));

			await db.update(usersOnUpdate).set({ name: 'Angel' }).where(eq(usersOnUpdate.id, 1));
			await db.update(usersOnUpdate).set({ updateCounter: null }).where(eq(usersOnUpdate.id, 2));

			const justDates = await db.select({ updatedAt }).from(usersOnUpdate).orderBy(asc(usersOnUpdate.id));

			const response = await db.select({ ...rest }).from(usersOnUpdate).orderBy(asc(usersOnUpdate.id));

			expect(response).toEqual([
				{ name: 'Angel', id: 1, updateCounter: 2, alwaysNull: null },
				{ name: 'Jane', id: 2, updateCounter: null, alwaysNull: null },
				{ name: 'Jack', id: 3, updateCounter: 1, alwaysNull: null },
				{ name: 'Jill', id: 4, updateCounter: 1, alwaysNull: null },
			]);
			const msDelay = 15000;

			// expect(initial[0]?.updatedAt?.valueOf()).not.toBe(justDates[0]?.updatedAt?.valueOf());

			for (const eachUser of justDates) {
				expect(eachUser.updatedAt!.valueOf()).toBeGreaterThan(Date.now() - msDelay);
			}
		});

		test('test if method with sql operators', async (ctx) => {
			const { db } = ctx.pg;

			const users = pgTable('users', {
				id: serial('id').primaryKey(),
				name: text('name').notNull(),
				age: integer('age').notNull(),
				city: text('city').notNull(),
			});

			await db.execute(sql`drop table if exists ${users}`);

			await db.execute(sql`
				create table ${users} (
				id serial primary key,
				name text not null,
				age integer not null,
				city text not null
				)
			`);

			await db.insert(users).values([
				{ id: 1, name: 'John', age: 20, city: 'New York' },
				{ id: 2, name: 'Alice', age: 21, city: 'New York' },
				{ id: 3, name: 'Nick', age: 22, city: 'London' },
				{ id: 4, name: 'Lina', age: 23, city: 'London' },
			]);

			const condition1 = true;

			const [result1] = await db.select().from(users).where(eq(users.id, 1).if(condition1));

			expect(result1).toEqual({ id: 1, name: 'John', age: 20, city: 'New York' });

			const condition2 = 1;

			const [result2] = await db.select().from(users).where(sql`${users.id} = 1`.if(condition2));

			expect(result2).toEqual({ id: 1, name: 'John', age: 20, city: 'New York' });

			const condition3 = 'non-empty string';

			const result3 = await db.select().from(users).where(
				or(eq(users.id, 1).if(condition3), eq(users.id, 2).if(condition3)),
			);

			expect(result3).toEqual([{ id: 1, name: 'John', age: 20, city: 'New York' }, {
				id: 2,
				name: 'Alice',
				age: 21,
				city: 'New York',
			}]);

			const condtition4 = false;

			const result4 = await db.select().from(users).where(eq(users.id, 1).if(condtition4));

			expect(result4).toEqual([
				{ id: 1, name: 'John', age: 20, city: 'New York' },
				{ id: 2, name: 'Alice', age: 21, city: 'New York' },
				{ id: 3, name: 'Nick', age: 22, city: 'London' },
				{ id: 4, name: 'Lina', age: 23, city: 'London' },
			]);

			const condition5 = undefined;

			const result5 = await db.select().from(users).where(sql`${users.id} = 1`.if(condition5));

			expect(result5).toEqual([
				{ id: 1, name: 'John', age: 20, city: 'New York' },
				{ id: 2, name: 'Alice', age: 21, city: 'New York' },
				{ id: 3, name: 'Nick', age: 22, city: 'London' },
				{ id: 4, name: 'Lina', age: 23, city: 'London' },
			]);

			const condition6 = null;

			const result6 = await db.select().from(users).where(
				or(eq(users.id, 1).if(condition6), eq(users.id, 2).if(condition6)),
			);

			expect(result6).toEqual([
				{ id: 1, name: 'John', age: 20, city: 'New York' },
				{ id: 2, name: 'Alice', age: 21, city: 'New York' },
				{ id: 3, name: 'Nick', age: 22, city: 'London' },
				{ id: 4, name: 'Lina', age: 23, city: 'London' },
			]);

			const condition7 = {
				term1: 0,
				term2: 1,
			};

			const result7 = await db.select().from(users).where(
				and(gt(users.age, 20).if(condition7.term1), eq(users.city, 'New York').if(condition7.term2)),
			);

			expect(result7).toEqual([
				{ id: 1, name: 'John', age: 20, city: 'New York' },
				{ id: 2, name: 'Alice', age: 21, city: 'New York' },
			]);

			const condition8 = {
				term1: '',
				term2: 'non-empty string',
			};

			const result8 = await db.select().from(users).where(
				or(lt(users.age, 21).if(condition8.term1), eq(users.city, 'London').if(condition8.term2)),
			);

			expect(result8).toEqual([
				{ id: 3, name: 'Nick', age: 22, city: 'London' },
				{ id: 4, name: 'Lina', age: 23, city: 'London' },
			]);

			const condition9 = {
				term1: 1,
				term2: true,
			};

			const result9 = await db.select().from(users).where(
				and(
					inArray(users.city, ['New York', 'London']).if(condition9.term1),
					ilike(users.name, 'a%').if(condition9.term2),
				),
			);

			expect(result9).toEqual([
				{ id: 2, name: 'Alice', age: 21, city: 'New York' },
			]);

			const condition10 = {
				term1: 4,
				term2: 19,
			};

			const result10 = await db.select().from(users).where(
				and(
					sql`length(${users.name}) <= ${condition10.term1}`.if(condition10.term1),
					gt(users.age, condition10.term2).if(condition10.term2 > 20),
				),
			);

			expect(result10).toEqual([
				{ id: 1, name: 'John', age: 20, city: 'New York' },
				{ id: 3, name: 'Nick', age: 22, city: 'London' },
				{ id: 4, name: 'Lina', age: 23, city: 'London' },
			]);

			const condition11 = true;

			const result11 = await db.select().from(users).where(
				or(eq(users.city, 'New York'), gte(users.age, 22))!.if(condition11),
			);

			expect(result11).toEqual([
				{ id: 1, name: 'John', age: 20, city: 'New York' },
				{ id: 2, name: 'Alice', age: 21, city: 'New York' },
				{ id: 3, name: 'Nick', age: 22, city: 'London' },
				{ id: 4, name: 'Lina', age: 23, city: 'London' },
			]);

			const condition12 = false;

			const result12 = await db.select().from(users).where(
				and(eq(users.city, 'London'), gte(users.age, 23))!.if(condition12),
			);

			expect(result12).toEqual([
				{ id: 1, name: 'John', age: 20, city: 'New York' },
				{ id: 2, name: 'Alice', age: 21, city: 'New York' },
				{ id: 3, name: 'Nick', age: 22, city: 'London' },
				{ id: 4, name: 'Lina', age: 23, city: 'London' },
			]);

			const condition13 = true;

			const result13 = await db.select().from(users).where(sql`(city = 'New York' or age >= 22)`.if(condition13));

			expect(result13).toEqual([
				{ id: 1, name: 'John', age: 20, city: 'New York' },
				{ id: 2, name: 'Alice', age: 21, city: 'New York' },
				{ id: 3, name: 'Nick', age: 22, city: 'London' },
				{ id: 4, name: 'Lina', age: 23, city: 'London' },
			]);

			const condition14 = false;

			const result14 = await db.select().from(users).where(sql`(city = 'London' and age >= 23)`.if(condition14));

			expect(result14).toEqual([
				{ id: 1, name: 'John', age: 20, city: 'New York' },
				{ id: 2, name: 'Alice', age: 21, city: 'New York' },
				{ id: 3, name: 'Nick', age: 22, city: 'London' },
				{ id: 4, name: 'Lina', age: 23, city: 'London' },
			]);

			await db.execute(sql`drop table ${users}`);
		});

		// MySchema tests
		test('mySchema :: select all fields', async (ctx) => {
			const { db } = ctx.pg;

			const now = Date.now();

			await db.insert(usersMySchemaTable).values({ name: 'John' });
			const result = await db.select().from(usersMySchemaTable);

			expect(result[0]!.createdAt).toBeInstanceOf(Date);
			expect(Math.abs(result[0]!.createdAt.getTime() - now)).toBeLessThan(100);
			expect(result).toEqual([{ id: 1, name: 'John', verified: false, jsonb: null, createdAt: result[0]!.createdAt }]);
		});

		test('mySchema :: select sql', async (ctx) => {
			const { db } = ctx.pg;

			await db.insert(usersMySchemaTable).values({ name: 'John' });
			const users = await db.select({
				name: sql`upper(${usersMySchemaTable.name})`,
			}).from(usersMySchemaTable);

			expect(users).toEqual([{ name: 'JOHN' }]);
		});

		test('mySchema :: select typed sql', async (ctx) => {
			const { db } = ctx.pg;

			await db.insert(usersMySchemaTable).values({ name: 'John' });
			const users = await db.select({
				name: sql<string>`upper(${usersMySchemaTable.name})`,
			}).from(usersMySchemaTable);

			expect(users).toEqual([{ name: 'JOHN' }]);
		});

		test('mySchema :: select distinct', async (ctx) => {
			const { db } = ctx.pg;

			const usersDistinctTable = pgTable('users_distinct', {
				id: integer('id').notNull(),
				name: text('name').notNull(),
			});

			await db.execute(sql`drop table if exists ${usersDistinctTable}`);
			await db.execute(sql`create table ${usersDistinctTable} (id integer, name text)`);

			await db.insert(usersDistinctTable).values([
				{ id: 1, name: 'John' },
				{ id: 1, name: 'John' },
				{ id: 2, name: 'John' },
				{ id: 1, name: 'Jane' },
			]);
			const users1 = await db.selectDistinct().from(usersDistinctTable).orderBy(
				usersDistinctTable.id,
				usersDistinctTable.name,
			);
			const users2 = await db.selectDistinctOn([usersDistinctTable.id]).from(usersDistinctTable).orderBy(
				usersDistinctTable.id,
			);
			const users3 = await db.selectDistinctOn([usersDistinctTable.name], { name: usersDistinctTable.name }).from(
				usersDistinctTable,
			).orderBy(usersDistinctTable.name);

			await db.execute(sql`drop table ${usersDistinctTable}`);

			expect(users1).toEqual([{ id: 1, name: 'Jane' }, { id: 1, name: 'John' }, { id: 2, name: 'John' }]);

			expect(users2).toHaveLength(2);
			expect(users2[0]?.id).toBe(1);
			expect(users2[1]?.id).toBe(2);

			expect(users3).toHaveLength(2);
			expect(users3[0]?.name).toBe('Jane');
			expect(users3[1]?.name).toBe('John');
		});

		test('mySchema :: insert returning sql', async (ctx) => {
			const { db } = ctx.pg;

			const users = await db.insert(usersMySchemaTable).values({ name: 'John' }).returning({
				name: sql`upper(${usersMySchemaTable.name})`,
			});

			expect(users).toEqual([{ name: 'JOHN' }]);
		});

		test('mySchema :: delete returning sql', async (ctx) => {
			const { db } = ctx.pg;

			await db.insert(usersMySchemaTable).values({ name: 'John' });
			const users = await db.delete(usersMySchemaTable).where(eq(usersMySchemaTable.name, 'John')).returning({
				name: sql`upper(${usersMySchemaTable.name})`,
			});

			expect(users).toEqual([{ name: 'JOHN' }]);
		});

		test('mySchema :: update with returning partial', async (ctx) => {
			const { db } = ctx.pg;

			await db.insert(usersMySchemaTable).values({ name: 'John' });
			const users = await db.update(usersMySchemaTable).set({ name: 'Jane' }).where(eq(usersMySchemaTable.name, 'John'))
				.returning({
					id: usersMySchemaTable.id,
					name: usersMySchemaTable.name,
				});

			expect(users).toEqual([{ id: 1, name: 'Jane' }]);
		});

		test('mySchema :: delete with returning all fields', async (ctx) => {
			const { db } = ctx.pg;

			const now = Date.now();

			await db.insert(usersMySchemaTable).values({ name: 'John' });
			const users = await db.delete(usersMySchemaTable).where(eq(usersMySchemaTable.name, 'John')).returning();

			expect(users[0]!.createdAt).toBeInstanceOf(Date);
			expect(Math.abs(users[0]!.createdAt.getTime() - now)).toBeLessThan(100);
			expect(users).toEqual([{ id: 1, name: 'John', verified: false, jsonb: null, createdAt: users[0]!.createdAt }]);
		});

		test('mySchema :: insert + select', async (ctx) => {
			const { db } = ctx.pg;

			await db.insert(usersMySchemaTable).values({ name: 'John' });
			const result = await db.select().from(usersMySchemaTable);
			expect(result).toEqual([{ id: 1, name: 'John', verified: false, jsonb: null, createdAt: result[0]!.createdAt }]);

			await db.insert(usersMySchemaTable).values({ name: 'Jane' });
			const result2 = await db.select().from(usersMySchemaTable);
			expect(result2).toEqual([
				{ id: 1, name: 'John', verified: false, jsonb: null, createdAt: result2[0]!.createdAt },
				{ id: 2, name: 'Jane', verified: false, jsonb: null, createdAt: result2[1]!.createdAt },
			]);
		});

		test('mySchema :: insert with overridden default values', async (ctx) => {
			const { db } = ctx.pg;

			await db.insert(usersMySchemaTable).values({ name: 'John', verified: true });
			const result = await db.select().from(usersMySchemaTable);

			expect(result).toEqual([{ id: 1, name: 'John', verified: true, jsonb: null, createdAt: result[0]!.createdAt }]);
		});

		test('mySchema :: insert many', async (ctx) => {
			const { db } = ctx.pg;

			await db.insert(usersMySchemaTable).values([
				{ name: 'John' },
				{ name: 'Bruce', jsonb: ['foo', 'bar'] },
				{ name: 'Jane' },
				{ name: 'Austin', verified: true },
			]);
			const result = await db.select({
				id: usersMySchemaTable.id,
				name: usersMySchemaTable.name,
				jsonb: usersMySchemaTable.jsonb,
				verified: usersMySchemaTable.verified,
			}).from(usersMySchemaTable);

			expect(result).toEqual([
				{ id: 1, name: 'John', jsonb: null, verified: false },
				{ id: 2, name: 'Bruce', jsonb: ['foo', 'bar'], verified: false },
				{ id: 3, name: 'Jane', jsonb: null, verified: false },
				{ id: 4, name: 'Austin', jsonb: null, verified: true },
			]);
		});

		test('mySchema :: select with group by as field', async (ctx) => {
			const { db } = ctx.pg;

			await db.insert(usersMySchemaTable).values([{ name: 'John' }, { name: 'Jane' }, { name: 'Jane' }]);

			const result = await db.select({ name: usersMySchemaTable.name }).from(usersMySchemaTable)
				.groupBy(usersMySchemaTable.name);

			expect(result).toEqual([{ name: 'Jane' }, { name: 'John' }]);
		});

		test('mySchema :: select with group by as column + sql', async (ctx) => {
			const { db } = ctx.pg;

			await db.insert(usersMySchemaTable).values([{ name: 'John' }, { name: 'Jane' }, { name: 'Jane' }]);

			const result = await db.select({ name: usersMySchemaTable.name }).from(usersMySchemaTable)
				.groupBy(usersMySchemaTable.id, sql`${usersMySchemaTable.name}`);

			expect(result).toEqual([{ name: 'Jane' }, { name: 'Jane' }, { name: 'John' }]);
		});

		test('mySchema :: build query', async (ctx) => {
			const { db } = ctx.pg;

			const query = db.select({ id: usersMySchemaTable.id, name: usersMySchemaTable.name }).from(usersMySchemaTable)
				.groupBy(usersMySchemaTable.id, usersMySchemaTable.name)
				.toSQL();

			expect(query).toEqual({
				sql: 'select "id", "name" from "mySchema"."users" group by "users"."id", "users"."name"',
				params: [],
			});
		});

		test('mySchema :: partial join with alias', async (ctx) => {
			const { db } = ctx.pg;
			const customerAlias = alias(usersMySchemaTable, 'customer');

			await db.insert(usersMySchemaTable).values([{ id: 10, name: 'Ivan' }, { id: 11, name: 'Hans' }]);
			const result = await db
				.select({
					user: {
						id: usersMySchemaTable.id,
						name: usersMySchemaTable.name,
					},
					customer: {
						id: customerAlias.id,
						name: customerAlias.name,
					},
				}).from(usersMySchemaTable)
				.leftJoin(customerAlias, eq(customerAlias.id, 11))
				.where(eq(usersMySchemaTable.id, 10));

			expect(result).toEqual([{
				user: { id: 10, name: 'Ivan' },
				customer: { id: 11, name: 'Hans' },
			}]);
		});

		test('mySchema :: insert with spaces', async (ctx) => {
			const { db } = ctx.pg;

			await db.insert(usersMySchemaTable).values({ name: sql`'Jo   h     n'` });
			const result = await db.select({ id: usersMySchemaTable.id, name: usersMySchemaTable.name }).from(
				usersMySchemaTable,
			);

			expect(result).toEqual([{ id: 1, name: 'Jo   h     n' }]);
		});

		test('mySchema :: prepared statement with placeholder in .limit', async (ctx) => {
			const { db } = ctx.pg;

			await db.insert(usersMySchemaTable).values({ name: 'John' });
			const stmt = db
				.select({
					id: usersMySchemaTable.id,
					name: usersMySchemaTable.name,
				})
				.from(usersMySchemaTable)
				.where(eq(usersMySchemaTable.id, sql.placeholder('id')))
				.limit(sql.placeholder('limit'))
				.prepare('mySchema_stmt_limit');

			const result = await stmt.execute({ id: 1, limit: 1 });

			expect(result).toEqual([{ id: 1, name: 'John' }]);
			expect(result).toHaveLength(1);
		});

		test('mySchema :: build query insert with onConflict do update / multiple columns', async (ctx) => {
			const { db } = ctx.pg;

			const query = db.insert(usersMySchemaTable)
				.values({ name: 'John', jsonb: ['foo', 'bar'] })
				.onConflictDoUpdate({ target: [usersMySchemaTable.id, usersMySchemaTable.name], set: { name: 'John1' } })
				.toSQL();

			expect(query).toEqual({
				sql:
					'insert into "mySchema"."users" ("id", "name", "verified", "jsonb", "created_at") values (default, $1, default, $2, default) on conflict ("id","name") do update set "name" = $3',
				params: ['John', '["foo","bar"]', 'John1'],
			});
		});

		test('mySchema :: build query insert with onConflict do nothing + target', async (ctx) => {
			const { db } = ctx.pg;

			const query = db.insert(usersMySchemaTable)
				.values({ name: 'John', jsonb: ['foo', 'bar'] })
				.onConflictDoNothing({ target: usersMySchemaTable.id })
				.toSQL();

			expect(query).toEqual({
				sql:
					'insert into "mySchema"."users" ("id", "name", "verified", "jsonb", "created_at") values (default, $1, default, $2, default) on conflict ("id") do nothing',
				params: ['John', '["foo","bar"]'],
			});
		});

		test('mySchema :: select from tables with same name from different schema using alias', async (ctx) => {
			const { db } = ctx.pg;

			await db.insert(usersMySchemaTable).values({ id: 10, name: 'Ivan' });
			await db.insert(usersTable).values({ id: 11, name: 'Hans' });

			const customerAlias = alias(usersTable, 'customer');

			const result = await db
				.select().from(usersMySchemaTable)
				.leftJoin(customerAlias, eq(customerAlias.id, 11))
				.where(eq(customerAlias.id, 11));

			expect(result).toEqual([{
				users: {
					id: 10,
					name: 'Ivan',
					verified: false,
					jsonb: null,
					createdAt: result[0]!.users.createdAt,
				},
				customer: {
					id: 11,
					name: 'Hans',
					verified: false,
					jsonb: null,
					createdAt: result[0]!.customer!.createdAt,
				},
			}]);
		});

		test('mySchema :: view', async (ctx) => {
			const { db } = ctx.pg;

			const newYorkers1 = mySchema.view('new_yorkers')
				.as((qb) => qb.select().from(users2MySchemaTable).where(eq(users2MySchemaTable.cityId, 1)));

			const newYorkers2 = mySchema.view('new_yorkers', {
				id: serial('id').primaryKey(),
				name: text('name').notNull(),
				cityId: integer('city_id').notNull(),
			}).as(sql`select * from ${users2MySchemaTable} where ${eq(users2MySchemaTable.cityId, 1)}`);

			const newYorkers3 = mySchema.view('new_yorkers', {
				id: serial('id').primaryKey(),
				name: text('name').notNull(),
				cityId: integer('city_id').notNull(),
			}).existing();

			await db.execute(sql`create view ${newYorkers1} as ${getViewConfig(newYorkers1).query}`);

			await db.insert(citiesMySchemaTable).values([{ name: 'New York' }, { name: 'Paris' }]);

			await db.insert(users2MySchemaTable).values([
				{ name: 'John', cityId: 1 },
				{ name: 'Jane', cityId: 1 },
				{ name: 'Jack', cityId: 2 },
			]);

			{
				const result = await db.select().from(newYorkers1);
				expect(result).toEqual([
					{ id: 1, name: 'John', cityId: 1 },
					{ id: 2, name: 'Jane', cityId: 1 },
				]);
			}

			{
				const result = await db.select().from(newYorkers2);
				expect(result).toEqual([
					{ id: 1, name: 'John', cityId: 1 },
					{ id: 2, name: 'Jane', cityId: 1 },
				]);
			}

			{
				const result = await db.select().from(newYorkers3);
				expect(result).toEqual([
					{ id: 1, name: 'John', cityId: 1 },
					{ id: 2, name: 'Jane', cityId: 1 },
				]);
			}

			{
				const result = await db.select({ name: newYorkers1.name }).from(newYorkers1);
				expect(result).toEqual([
					{ name: 'John' },
					{ name: 'Jane' },
				]);
			}

			await db.execute(sql`drop view ${newYorkers1}`);
		});

		test('mySchema :: materialized view', async (ctx) => {
			const { db } = ctx.pg;

			const newYorkers1 = mySchema.materializedView('new_yorkers')
				.as((qb) => qb.select().from(users2MySchemaTable).where(eq(users2MySchemaTable.cityId, 1)));

			const newYorkers2 = mySchema.materializedView('new_yorkers', {
				id: serial('id').primaryKey(),
				name: text('name').notNull(),
				cityId: integer('city_id').notNull(),
			}).as(sql`select * from ${users2MySchemaTable} where ${eq(users2MySchemaTable.cityId, 1)}`);

			const newYorkers3 = mySchema.materializedView('new_yorkers', {
				id: serial('id').primaryKey(),
				name: text('name').notNull(),
				cityId: integer('city_id').notNull(),
			}).existing();

			await db.execute(sql`create materialized view ${newYorkers1} as ${getMaterializedViewConfig(newYorkers1).query}`);

			await db.insert(citiesMySchemaTable).values([{ name: 'New York' }, { name: 'Paris' }]);

			await db.insert(users2MySchemaTable).values([
				{ name: 'John', cityId: 1 },
				{ name: 'Jane', cityId: 1 },
				{ name: 'Jack', cityId: 2 },
			]);

			{
				const result = await db.select().from(newYorkers1);
				expect(result).toEqual([]);
			}

			await db.refreshMaterializedView(newYorkers1);

			{
				const result = await db.select().from(newYorkers1);
				expect(result).toEqual([
					{ id: 1, name: 'John', cityId: 1 },
					{ id: 2, name: 'Jane', cityId: 1 },
				]);
			}

			{
				const result = await db.select().from(newYorkers2);
				expect(result).toEqual([
					{ id: 1, name: 'John', cityId: 1 },
					{ id: 2, name: 'Jane', cityId: 1 },
				]);
			}

			{
				const result = await db.select().from(newYorkers3);
				expect(result).toEqual([
					{ id: 1, name: 'John', cityId: 1 },
					{ id: 2, name: 'Jane', cityId: 1 },
				]);
			}

			{
				const result = await db.select({ name: newYorkers1.name }).from(newYorkers1);
				expect(result).toEqual([
					{ name: 'John' },
					{ name: 'Jane' },
				]);
			}

			await db.execute(sql`drop materialized view ${newYorkers1}`);
		});

		test('limit 0', async (ctx) => {
			const { db } = ctx.pg;

			await db.insert(usersTable).values({ name: 'John' });
			const users = await db
				.select()
				.from(usersTable)
				.limit(0);

			expect(users).toEqual([]);
		});

		test('limit -1', async (ctx) => {
			const { db } = ctx.pg;

			await db.insert(usersTable).values({ name: 'John' });
			const users = await db
				.select()
				.from(usersTable)
				.limit(-1);

			expect(users.length).toBeGreaterThan(0);
		});

		test('proper json and jsonb handling', async (ctx) => {
			const { db } = ctx.pg;

			const jsonTable = pgTable('json_table', {
				json: json('json').$type<{ name: string; age: number }>(),
				jsonb: jsonb('jsonb').$type<{ name: string; age: number }>(),
			});

			await db.execute(sql`drop table if exists ${jsonTable}`);

			await db.execute(sql`create table ${jsonTable} (json json, jsonb jsonb)`);

			await db.insert(jsonTable).values({ json: { name: 'Tom', age: 75 }, jsonb: { name: 'Pete', age: 23 } });

			const result = await db.select().from(jsonTable);

			const justNames = await db.select({
				name1: sql<string>`${jsonTable.json}->>'name'`.as('name1'),
				name2: sql<string>`${jsonTable.jsonb}->>'name'`.as('name2'),
			}).from(jsonTable);

			expect(result).toStrictEqual([
				{
					json: { name: 'Tom', age: 75 },
					jsonb: { name: 'Pete', age: 23 },
				},
			]);

			expect(justNames).toStrictEqual([
				{
					name1: 'Tom',
					name2: 'Pete',
				},
			]);
		});

		test('set json/jsonb fields with objects and retrieve with the ->> operator', async (ctx) => {
			const { db } = ctx.pg;

			const obj = { string: 'test', number: 123 };
			const { string: testString, number: testNumber } = obj;

			await db.insert(jsonTestTable).values({
				json: obj,
				jsonb: obj,
			});

			const result = await db.select({
				jsonStringField: sql<string>`${jsonTestTable.json}->>'string'`,
				jsonNumberField: sql<string>`${jsonTestTable.json}->>'number'`,
				jsonbStringField: sql<string>`${jsonTestTable.jsonb}->>'string'`,
				jsonbNumberField: sql<string>`${jsonTestTable.jsonb}->>'number'`,
			}).from(jsonTestTable);

			expect(result).toStrictEqual([{
				jsonStringField: testString,
				jsonNumberField: String(testNumber),
				jsonbStringField: testString,
				jsonbNumberField: String(testNumber),
			}]);
		});

		test('set json/jsonb fields with strings and retrieve with the ->> operator', async (ctx) => {
			const { db } = ctx.pg;

			const obj = { string: 'test', number: 123 };
			const { string: testString, number: testNumber } = obj;

			await db.insert(jsonTestTable).values({
				json: sql`${JSON.stringify(obj)}`,
				jsonb: sql`${JSON.stringify(obj)}`,
			});

			const result = await db.select({
				jsonStringField: sql<string>`${jsonTestTable.json}->>'string'`,
				jsonNumberField: sql<string>`${jsonTestTable.json}->>'number'`,
				jsonbStringField: sql<string>`${jsonTestTable.jsonb}->>'string'`,
				jsonbNumberField: sql<string>`${jsonTestTable.jsonb}->>'number'`,
			}).from(jsonTestTable);

			expect(result).toStrictEqual([{
				jsonStringField: testString,
				jsonNumberField: String(testNumber),
				jsonbStringField: testString,
				jsonbNumberField: String(testNumber),
			}]);
		});

		test('set json/jsonb fields with objects and retrieve with the -> operator', async (ctx) => {
			const { db } = ctx.pg;

			const obj = { string: 'test', number: 123 };
			const { string: testString, number: testNumber } = obj;

			await db.insert(jsonTestTable).values({
				json: obj,
				jsonb: obj,
			});

			const result = await db.select({
				jsonStringField: sql<string>`${jsonTestTable.json}->'string'`,
				jsonNumberField: sql<number>`${jsonTestTable.json}->'number'`,
				jsonbStringField: sql<string>`${jsonTestTable.jsonb}->'string'`,
				jsonbNumberField: sql<number>`${jsonTestTable.jsonb}->'number'`,
			}).from(jsonTestTable);

			expect(result).toStrictEqual([{
				jsonStringField: testString,
				jsonNumberField: testNumber,
				jsonbStringField: testString,
				jsonbNumberField: testNumber,
			}]);
		});

		test('set json/jsonb fields with strings and retrieve with the -> operator', async (ctx) => {
			const { db } = ctx.pg;

			const obj = { string: 'test', number: 123 };
			const { string: testString, number: testNumber } = obj;

			await db.insert(jsonTestTable).values({
				json: sql`${JSON.stringify(obj)}`,
				jsonb: sql`${JSON.stringify(obj)}`,
			});

			const result = await db.select({
				jsonStringField: sql<string>`${jsonTestTable.json}->'string'`,
				jsonNumberField: sql<number>`${jsonTestTable.json}->'number'`,
				jsonbStringField: sql<string>`${jsonTestTable.jsonb}->'string'`,
				jsonbNumberField: sql<number>`${jsonTestTable.jsonb}->'number'`,
			}).from(jsonTestTable);

			expect(result).toStrictEqual([{
				jsonStringField: testString,
				jsonNumberField: testNumber,
				jsonbStringField: testString,
				jsonbNumberField: testNumber,
			}]);
		});

<<<<<<< HEAD
		test('update ... from', async (ctx) => {
			const { db } = ctx.pg;

			await db.insert(cities2Table).values([
				{ name: 'New York City' },
				{ name: 'Seattle' },
			]);
			await db.insert(users2Table).values([
				{ name: 'John', cityId: 1 },
				{ name: 'Jane', cityId: 2 },
			]);

			const result = await db
				.update(users2Table)
				.set({
					cityId: cities2Table.id,
				})
				.from(cities2Table)
				.where(and(eq(cities2Table.name, 'Seattle'), eq(users2Table.name, 'John')))
				.returning();

			expect(result).toStrictEqual([{
				id: 1,
				name: 'John',
				cityId: 2,
				cities: {
					id: 2,
					name: 'Seattle',
				},
			}]);
		});

		test('update ... from with alias', async (ctx) => {
			const { db } = ctx.pg;

			await db.insert(cities2Table).values([
				{ name: 'New York City' },
				{ name: 'Seattle' },
			]);
			await db.insert(users2Table).values([
				{ name: 'John', cityId: 1 },
				{ name: 'Jane', cityId: 2 },
			]);

			const users = alias(users2Table, 'u');
			const cities = alias(cities2Table, 'c');
			const result = await db
				.update(users)
				.set({
					cityId: cities.id,
				})
				.from(cities)
				.where(and(eq(cities.name, 'Seattle'), eq(users.name, 'John')))
				.returning();

			expect(result).toStrictEqual([{
				id: 1,
				name: 'John',
				cityId: 2,
				c: {
					id: 2,
					name: 'Seattle',
				},
			}]);
		});

		test('update ... from with join', async (ctx) => {
			const { db } = ctx.pg;

			const states = pgTable('states', {
				id: serial('id').primaryKey(),
				name: text('name').notNull(),
			});
			const cities = pgTable('cities', {
				id: serial('id').primaryKey(),
				name: text('name').notNull(),
				stateId: integer('state_id').references(() => states.id),
			});
			const users = pgTable('users', {
				id: serial('id').primaryKey(),
				name: text('name').notNull(),
				cityId: integer('city_id').notNull().references(() => cities.id),
			});

			await db.execute(sql`drop table if exists "states" cascade`);
			await db.execute(sql`drop table if exists "cities" cascade`);
			await db.execute(sql`drop table if exists "users" cascade`);
			await db.execute(sql`
				create table "states" (
					"id" serial primary key,
					"name" text not null
				)
			`);
			await db.execute(sql`
				create table "cities" (
					"id" serial primary key,
					"name" text not null,
					"state_id" integer references "states"("id")
				)
			`);
			await db.execute(sql`
				create table "users" (
					"id" serial primary key,
					"name" text not null,
					"city_id" integer not null references "cities"("id")
				)
			`);

			await db.insert(states).values([
				{ name: 'New York' },
				{ name: 'Washington' },
			]);
			await db.insert(cities).values([
				{ name: 'New York City', stateId: 1 },
				{ name: 'Seattle', stateId: 2 },
				{ name: 'London' },
			]);
			await db.insert(users).values([
				{ name: 'John', cityId: 1 },
				{ name: 'Jane', cityId: 2 },
				{ name: 'Jack', cityId: 3 },
			]);

			const result1 = await db
				.update(users)
				.set({
					cityId: cities.id,
				})
				.from(cities)
				.leftJoin(states, eq(cities.stateId, states.id))
				.where(and(eq(cities.name, 'Seattle'), eq(users.name, 'John')))
				.returning();
			const result2 = await db
				.update(users)
				.set({
					cityId: cities.id,
				})
				.from(cities)
				.leftJoin(states, eq(cities.stateId, states.id))
				.where(and(eq(cities.name, 'London'), eq(users.name, 'Jack')))
				.returning();

			expect(result1).toStrictEqual([{
				id: 1,
				name: 'John',
				cityId: 2,
				cities: {
					id: 2,
					name: 'Seattle',
					stateId: 2,
				},
				states: {
					id: 2,
					name: 'Washington',
				},
			}]);
			expect(result2).toStrictEqual([{
				id: 3,
				name: 'Jack',
				cityId: 3,
				cities: {
					id: 3,
					name: 'London',
					stateId: null,
				},
				states: null,
			}]);
=======
		test('$count separate', async (ctx) => {
			const { db } = ctx.pg;

			const countTestTable = pgTable('count_test', {
				id: integer('id').notNull(),
				name: text('name').notNull(),
			});

			await db.execute(sql`drop table if exists ${countTestTable}`);
			await db.execute(sql`create table ${countTestTable} (id int, name text)`);

			await db.insert(countTestTable).values([
				{ id: 1, name: 'First' },
				{ id: 2, name: 'Second' },
				{ id: 3, name: 'Third' },
				{ id: 4, name: 'Fourth' },
			]);

			const count = await db.$count(countTestTable);

			await db.execute(sql`drop table ${countTestTable}`);

			expect(count).toStrictEqual(4);
		});

		test('$count embedded', async (ctx) => {
			const { db } = ctx.pg;

			const countTestTable = pgTable('count_test', {
				id: integer('id').notNull(),
				name: text('name').notNull(),
			});

			await db.execute(sql`drop table if exists ${countTestTable}`);
			await db.execute(sql`create table ${countTestTable} (id int, name text)`);

			await db.insert(countTestTable).values([
				{ id: 1, name: 'First' },
				{ id: 2, name: 'Second' },
				{ id: 3, name: 'Third' },
				{ id: 4, name: 'Fourth' },
			]);

			const count = await db.select({
				count: db.$count(countTestTable),
			}).from(countTestTable);

			await db.execute(sql`drop table ${countTestTable}`);

			expect(count).toStrictEqual([
				{ count: 4 },
				{ count: 4 },
				{ count: 4 },
				{ count: 4 },
			]);
		});

		test('$count separate reuse', async (ctx) => {
			const { db } = ctx.pg;

			const countTestTable = pgTable('count_test', {
				id: integer('id').notNull(),
				name: text('name').notNull(),
			});

			await db.execute(sql`drop table if exists ${countTestTable}`);
			await db.execute(sql`create table ${countTestTable} (id int, name text)`);

			await db.insert(countTestTable).values([
				{ id: 1, name: 'First' },
				{ id: 2, name: 'Second' },
				{ id: 3, name: 'Third' },
				{ id: 4, name: 'Fourth' },
			]);

			const count = db.$count(countTestTable);

			const count1 = await count;

			await db.insert(countTestTable).values({ id: 5, name: 'fifth' });

			const count2 = await count;

			await db.insert(countTestTable).values({ id: 6, name: 'sixth' });

			const count3 = await count;

			await db.execute(sql`drop table ${countTestTable}`);

			expect(count1).toStrictEqual(4);
			expect(count2).toStrictEqual(5);
			expect(count3).toStrictEqual(6);
		});

		test('$count embedded reuse', async (ctx) => {
			const { db } = ctx.pg;

			const countTestTable = pgTable('count_test', {
				id: integer('id').notNull(),
				name: text('name').notNull(),
			});

			await db.execute(sql`drop table if exists ${countTestTable}`);
			await db.execute(sql`create table ${countTestTable} (id int, name text)`);

			await db.insert(countTestTable).values([
				{ id: 1, name: 'First' },
				{ id: 2, name: 'Second' },
				{ id: 3, name: 'Third' },
				{ id: 4, name: 'Fourth' },
			]);

			const count = db.select({
				count: db.$count(countTestTable),
			}).from(countTestTable);

			const count1 = await count;

			await db.insert(countTestTable).values({ id: 5, name: 'fifth' });

			const count2 = await count;

			await db.insert(countTestTable).values({ id: 6, name: 'sixth' });

			const count3 = await count;

			await db.execute(sql`drop table ${countTestTable}`);

			expect(count1).toStrictEqual([
				{ count: 4 },
				{ count: 4 },
				{ count: 4 },
				{ count: 4 },
			]);
			expect(count2).toStrictEqual([
				{ count: 5 },
				{ count: 5 },
				{ count: 5 },
				{ count: 5 },
				{ count: 5 },
			]);
			expect(count3).toStrictEqual([
				{ count: 6 },
				{ count: 6 },
				{ count: 6 },
				{ count: 6 },
				{ count: 6 },
				{ count: 6 },
			]);
		});

		test('$count separate with filters', async (ctx) => {
			const { db } = ctx.pg;

			const countTestTable = pgTable('count_test', {
				id: integer('id').notNull(),
				name: text('name').notNull(),
			});

			await db.execute(sql`drop table if exists ${countTestTable}`);
			await db.execute(sql`create table ${countTestTable} (id int, name text)`);

			await db.insert(countTestTable).values([
				{ id: 1, name: 'First' },
				{ id: 2, name: 'Second' },
				{ id: 3, name: 'Third' },
				{ id: 4, name: 'Fourth' },
			]);

			const count = await db.$count(countTestTable, gt(countTestTable.id, 1));

			await db.execute(sql`drop table ${countTestTable}`);

			expect(count).toStrictEqual(3);
		});

		test('$count embedded with filters', async (ctx) => {
			const { db } = ctx.pg;

			const countTestTable = pgTable('count_test', {
				id: integer('id').notNull(),
				name: text('name').notNull(),
			});

			await db.execute(sql`drop table if exists ${countTestTable}`);
			await db.execute(sql`create table ${countTestTable} (id int, name text)`);

			await db.insert(countTestTable).values([
				{ id: 1, name: 'First' },
				{ id: 2, name: 'Second' },
				{ id: 3, name: 'Third' },
				{ id: 4, name: 'Fourth' },
			]);

			const count = await db.select({
				count: db.$count(countTestTable, gt(countTestTable.id, 1)),
			}).from(countTestTable);

			await db.execute(sql`drop table ${countTestTable}`);

			expect(count).toStrictEqual([
				{ count: 3 },
				{ count: 3 },
				{ count: 3 },
				{ count: 3 },
			]);
>>>>>>> 20ec9d7e
		});
	});
}<|MERGE_RESOLUTION|>--- conflicted
+++ resolved
@@ -4667,7 +4667,6 @@
 			}]);
 		});
 
-<<<<<<< HEAD
 		test('update ... from', async (ctx) => {
 			const { db } = ctx.pg;
 
@@ -4835,7 +4834,8 @@
 				},
 				states: null,
 			}]);
-=======
+		});
+
 		test('$count separate', async (ctx) => {
 			const { db } = ctx.pg;
 
@@ -5042,7 +5042,6 @@
 				{ count: 3 },
 				{ count: 3 },
 			]);
->>>>>>> 20ec9d7e
 		});
 	});
 }