import Docker from 'dockerode';
// eslint-disable-next-line @typescript-eslint/consistent-type-imports
import {
	and,
	arrayContained,
	arrayContains,
	arrayOverlaps,
	asc,
	avg,
	avgDistinct,
	count,
	countDistinct,
	eq,
	Equal,
	exists,
	getTableColumns,
	gt,
	gte,
	ilike,
	inArray,
	is,
	lt,
	max,
	min,
	notInArray,
	or,
	SQL,
	sql,
	SQLWrapper,
	sum,
	sumDistinct,
	TransactionRollbackError,
} from 'drizzle-orm';
import { authenticatedRole, crudPolicy, usersSync } from 'drizzle-orm/neon';
import type { NeonHttpDatabase } from 'drizzle-orm/neon-http';
import type { PgColumn, PgDatabase, PgQueryResultHKT } from 'drizzle-orm/pg-core';
import {
	alias,
	bigserial,
	boolean,
	char,
	cidr,
	date,
	except,
	exceptAll,
	foreignKey,
	getMaterializedViewConfig,
	getTableConfig,
	getViewConfig,
	index,
	inet,
	integer,
	intersect,
	intersectAll,
	interval,
	json,
	jsonb,
	macaddr,
	macaddr8,
	numeric,
	PgDialect,
	pgEnum,
	pgMaterializedView,
	PgPolicy,
	pgPolicy,
	pgSchema,
	pgTable,
	pgTableCreator,
	pgView,
	primaryKey,
	serial,
	text,
	time,
	timestamp,
	union,
	unionAll,
	unique,
	uniqueKeyName,
	uuid as pgUuid,
	varchar,
} from 'drizzle-orm/pg-core';
import getPort from 'get-port';
import { v4 as uuidV4 } from 'uuid';
import { afterAll, afterEach, beforeEach, describe, expect, test } from 'vitest';
import { Expect } from '~/utils';
import type { neonRelations, schema } from './neon-http-batch.test';
import type relations from './relations';
import { clear, init, rqbPost, rqbUser } from './schema';
// eslint-disable-next-line @typescript-eslint/no-import-type-side-effects
// import { type NodePgDatabase } from 'drizzle-orm/node-postgres';

declare module 'vitest' {
	interface TestContext {
		pg: {
			db: PgDatabase<PgQueryResultHKT, never, typeof relations>;
		};
		neonPg: {
			db: NeonHttpDatabase<typeof schema, typeof neonRelations>;
		};
	}
}

export const usersTable = pgTable('users', {
	id: serial('id' as string).primaryKey(),
	name: text('name').notNull(),
	verified: boolean('verified').notNull().default(false),
	jsonb: jsonb('jsonb').$type<string[]>(),
	createdAt: timestamp('created_at', { withTimezone: true }).notNull().defaultNow(),
});

const usersOnUpdate = pgTable('users_on_update', {
	id: serial('id').primaryKey(),
	name: text('name').notNull(),
	updateCounter: integer('update_counter').default(sql`1`).$onUpdateFn(() => sql`update_counter + 1`),
	updatedAt: timestamp('updated_at', { mode: 'date', precision: 3 }).$onUpdate(() => new Date()),
	alwaysNull: text('always_null').$type<string | null>().$onUpdate(() => null),
	// uppercaseName: text('uppercase_name').$onUpdateFn(() => sql`upper(name)`), looks like this is not supported in pg
});

const citiesTable = pgTable('cities', {
	id: serial('id').primaryKey(),
	name: text('name').notNull(),
	state: char('state', { length: 2 }),
});

const cities2Table = pgTable('cities', {
	id: serial('id').primaryKey(),
	name: text('name').notNull(),
});

const users2Table = pgTable('users2', {
	id: serial('id').primaryKey(),
	name: text('name').notNull(),
	cityId: integer('city_id').references(() => citiesTable.id),
});

const coursesTable = pgTable('courses', {
	id: serial('id').primaryKey(),
	name: text('name').notNull(),
	categoryId: integer('category_id').references(() => courseCategoriesTable.id),
});

const courseCategoriesTable = pgTable('course_categories', {
	id: serial('id').primaryKey(),
	name: text('name').notNull(),
});

const orders = pgTable('orders', {
	id: serial('id').primaryKey(),
	region: text('region').notNull(),
	product: text('product').notNull().$default(() => 'random_string'),
	amount: integer('amount').notNull(),
	quantity: integer('quantity').notNull(),
});

const network = pgTable('network_table', {
	inet: inet('inet').notNull(),
	cidr: cidr('cidr').notNull(),
	macaddr: macaddr('macaddr').notNull(),
	macaddr8: macaddr8('macaddr8').notNull(),
});

const salEmp = pgTable('sal_emp', {
	name: text('name'),
	payByQuarter: integer('pay_by_quarter').array(),
	schedule: text('schedule').array().array(),
});

const _tictactoe = pgTable('tictactoe', {
	squares: integer('squares').array(3).array(3),
});

export const usersMigratorTable = pgTable('users12', {
	id: serial('id').primaryKey(),
	name: text('name').notNull(),
	email: text('email').notNull(),
});

// To test aggregate functions
const aggregateTable = pgTable('aggregate_table', {
	id: serial('id').notNull(),
	name: text('name').notNull(),
	a: integer('a'),
	b: integer('b'),
	c: integer('c'),
	nullOnly: integer('null_only'),
});

// To test another schema and multischema
export const mySchema = pgSchema('mySchema');

export const usersMySchemaTable = mySchema.table('users', {
	id: serial('id').primaryKey(),
	name: text('name').notNull(),
	verified: boolean('verified').notNull().default(false),
	jsonb: jsonb('jsonb').$type<string[]>(),
	createdAt: timestamp('created_at', { withTimezone: true }).notNull().defaultNow(),
});

const citiesMySchemaTable = mySchema.table('cities', {
	id: serial('id').primaryKey(),
	name: text('name').notNull(),
	state: char('state', { length: 2 }),
});

const users2MySchemaTable = mySchema.table('users2', {
	id: serial('id').primaryKey(),
	name: text('name').notNull(),
	cityId: integer('city_id').references(() => citiesTable.id),
});

const jsonTestTable = pgTable('jsontest', {
	id: serial('id').primaryKey(),
	json: json('json').$type<{ string: string; number: number }>(),
	jsonb: jsonb('jsonb').$type<{ string: string; number: number }>(),
});

let pgContainer: Docker.Container;

export async function createDockerDB(): Promise<{ connectionString: string; container: Docker.Container }> {
	const docker = new Docker();
	const port = await getPort({ port: 5432 });
	const image = 'postgres:14';

	const pullStream = await docker.pull(image);
	await new Promise((resolve, reject) =>
		docker.modem.followProgress(pullStream, (err) => (err ? reject(err) : resolve(err)))
	);

	pgContainer = await docker.createContainer({
		Image: image,
		Env: ['POSTGRES_PASSWORD=postgres', 'POSTGRES_USER=postgres', 'POSTGRES_DB=postgres'],
		name: `drizzle-integration-tests-${uuidV4()}`,
		HostConfig: {
			AutoRemove: true,
			PortBindings: {
				'5432/tcp': [{ HostPort: `${port}` }],
			},
		},
	});

	await pgContainer.start();

	return { connectionString: `postgres://postgres:postgres@localhost:${port}/postgres`, container: pgContainer };
}

afterAll(async () => {
	await pgContainer?.stop().catch(console.error);
});

export function tests() {
	describe('common', () => {
		beforeEach(async (ctx) => {
			const { db } = ctx.pg;
			await db.execute(sql`drop schema if exists public cascade`);
			await db.execute(sql`drop schema if exists ${mySchema} cascade`);
			await db.execute(sql`create schema public`);
			await db.execute(sql`create schema if not exists custom_migrations`);
			await db.execute(sql`create schema ${mySchema}`);
			// public users
			await db.execute(
				sql`
					create table users (
						id serial primary key,
						name text not null,
						verified boolean not null default false,
						jsonb jsonb,
						created_at timestamptz not null default now()
					)
				`,
			);
			// public cities
			await db.execute(
				sql`
					create table cities (
						id serial primary key,
						name text not null,
						state char(2)
					)
				`,
			);
			// public users2
			await db.execute(
				sql`
					create table users2 (
						id serial primary key,
						name text not null,
						city_id integer references cities(id)
					)
				`,
			);
			await db.execute(
				sql`
					create table course_categories (
						id serial primary key,
						name text not null
					)
				`,
			);
			await db.execute(
				sql`
					create table courses (
						id serial primary key,
						name text not null,
						category_id integer references course_categories(id)
					)
				`,
			);
			await db.execute(
				sql`
					create table orders (
						id serial primary key,
						region text not null,
						product text not null,
						amount integer not null,
						quantity integer not null
					)
				`,
			);
			await db.execute(
				sql`
					create table network_table (
						inet inet not null,
						cidr cidr not null,
						macaddr macaddr not null,
						macaddr8 macaddr8 not null
					)
				`,
			);
			await db.execute(
				sql`
					create table sal_emp (
						name text not null,
						pay_by_quarter integer[] not null,
						schedule text[][] not null
					)
				`,
			);
			await db.execute(
				sql`
					create table tictactoe (
						squares integer[3][3] not null
					)
				`,
			);
			// // mySchema users
			await db.execute(
				sql`
					create table ${usersMySchemaTable} (
						id serial primary key,
						name text not null,
						verified boolean not null default false,
						jsonb jsonb,
						created_at timestamptz not null default now()
					)
				`,
			);
			// mySchema cities
			await db.execute(
				sql`
					create table ${citiesMySchemaTable} (
						id serial primary key,
						name text not null,
						state char(2)
					)
				`,
			);
			// mySchema users2
			await db.execute(
				sql`
					create table ${users2MySchemaTable} (
						id serial primary key,
						name text not null,
						city_id integer references "mySchema".cities(id)
					)
				`,
			);

			await db.execute(
				sql`
					create table jsontest (
						id serial primary key,
						json json,
						jsonb jsonb
					)
				`,
			);
		});

		afterEach(async (ctx) => {
			const { db } = ctx.pg;
			await db.execute(sql`drop schema if exists custom_migrations cascade`);
		});

		async function setupSetOperationTest(db: PgDatabase<PgQueryResultHKT, never, typeof relations>) {
			await db.execute(sql`drop table if exists users2`);
			await db.execute(sql`drop table if exists cities`);
			await db.execute(
				sql`
					create table cities (
						id serial primary key,
						name text not null
					)
				`,
			);
			await db.execute(
				sql`
					create table users2 (
						id serial primary key,
						name text not null,
						city_id integer references cities(id)
					)
				`,
			);

			await db.insert(cities2Table).values([
				{ id: 1, name: 'New York' },
				{ id: 2, name: 'London' },
				{ id: 3, name: 'Tampa' },
			]);

			await db.insert(users2Table).values([
				{ id: 1, name: 'John', cityId: 1 },
				{ id: 2, name: 'Jane', cityId: 2 },
				{ id: 3, name: 'Jack', cityId: 3 },
				{ id: 4, name: 'Peter', cityId: 3 },
				{ id: 5, name: 'Ben', cityId: 2 },
				{ id: 6, name: 'Jill', cityId: 1 },
				{ id: 7, name: 'Mary', cityId: 2 },
				{ id: 8, name: 'Sally', cityId: 1 },
			]);
		}

		async function setupAggregateFunctionsTest(db: PgDatabase<PgQueryResultHKT, never, typeof relations>) {
			await db.execute(sql`drop table if exists "aggregate_table"`);
			await db.execute(
				sql`
					create table "aggregate_table" (
						"id" serial not null,
						"name" text not null,
						"a" integer,
						"b" integer,
						"c" integer,
						"null_only" integer
					);
				`,
			);
			await db.insert(aggregateTable).values([
				{ name: 'value 1', a: 5, b: 10, c: 20 },
				{ name: 'value 1', a: 5, b: 20, c: 30 },
				{ name: 'value 2', a: 10, b: 50, c: 60 },
				{ name: 'value 3', a: 20, b: 20, c: null },
				{ name: 'value 4', a: null, b: 90, c: 120 },
				{ name: 'value 5', a: 80, b: 10, c: null },
				{ name: 'value 6', a: null, b: null, c: 150 },
			]);
		}

		test('table configs: unique third param', async () => {
			const cities1Table = pgTable('cities1', {
				id: serial('id').primaryKey(),
				name: text('name').notNull(),
				state: char('state', { length: 2 }),
			}, (t) => ({
				f: unique('custom_name').on(t.name, t.state).nullsNotDistinct(),
				f1: unique('custom_name1').on(t.name, t.state),
			}));

			const tableConfig = getTableConfig(cities1Table);

			expect(tableConfig.uniqueConstraints).toHaveLength(2);

			expect(tableConfig.uniqueConstraints[0]?.name).toBe('custom_name');
			expect(tableConfig.uniqueConstraints[0]?.nullsNotDistinct).toBe(true);
			expect(tableConfig.uniqueConstraints[0]?.columns.map((t) => t.name)).toEqual(['name', 'state']);

			expect(tableConfig.uniqueConstraints[1]?.name).toBe('custom_name1');
			expect(tableConfig.uniqueConstraints[1]?.nullsNotDistinct).toBe(false);
			expect(tableConfig.uniqueConstraints[1]?.columns.map((t) => t.name)).toEqual(['name', 'state']);
		});

		test('table configs: unique in column', async () => {
			const cities1Table = pgTable('cities1', {
				id: serial('id').primaryKey(),
				name: text('name').notNull().unique(),
				state: char('state', { length: 2 }).unique('custom'),
				field: char('field', { length: 2 }).unique('custom_field', { nulls: 'not distinct' }),
			});

			const tableConfig = getTableConfig(cities1Table);

			const columnName = tableConfig.columns.find((it) => it.name === 'name');

			expect(columnName?.uniqueName).toBe(uniqueKeyName(cities1Table, [columnName!.name]));
			expect(columnName?.isUnique).toBe(true);

			const columnState = tableConfig.columns.find((it) => it.name === 'state');
			expect(columnState?.uniqueName).toBe('custom');
			expect(columnState?.isUnique).toBe(true);

			const columnField = tableConfig.columns.find((it) => it.name === 'field');
			expect(columnField?.uniqueName).toBe('custom_field');
			expect(columnField?.isUnique).toBe(true);
			expect(columnField?.uniqueType).toBe('not distinct');
		});

		test('table config: foreign keys name', async () => {
			const table = pgTable('cities', {
				id: serial('id').primaryKey(),
				name: text('name').notNull(),
				state: text('state'),
			}, (t) => ({
				f: foreignKey({ foreignColumns: [t.id], columns: [t.id], name: 'custom_fk' }),
			}));

			const tableConfig = getTableConfig(table);

			expect(tableConfig.foreignKeys).toHaveLength(1);
			expect(tableConfig.foreignKeys[0]!.getName()).toBe('custom_fk');
		});

		test('table config: primary keys name', async () => {
			const table = pgTable('cities', {
				id: serial('id').primaryKey(),
				name: text('name').notNull(),
				state: text('state'),
			}, (t) => ({
				f: primaryKey({ columns: [t.id, t.name], name: 'custom_pk' }),
			}));

			const tableConfig = getTableConfig(table);

			expect(tableConfig.primaryKeys).toHaveLength(1);
			expect(tableConfig.primaryKeys[0]!.getName()).toBe('custom_pk');
		});

		test('select all fields', async (ctx) => {
			const { db } = ctx.pg;

			const now = Date.now();

			await db.insert(usersTable).values({ name: 'John' });
			const result = await db.select().from(usersTable);

			expect(result[0]!.createdAt).toBeInstanceOf(Date);
			expect(Math.abs(result[0]!.createdAt.getTime() - now)).toBeLessThan(100);
			expect(result).toEqual([{ id: 1, name: 'John', verified: false, jsonb: null, createdAt: result[0]!.createdAt }]);
		});

		test('select sql', async (ctx) => {
			const { db } = ctx.pg;

			await db.insert(usersTable).values({ name: 'John' });
			const users = await db
				.select({
					name: sql`upper(${usersTable.name})`,
				})
				.from(usersTable);

			expect(users).toEqual([{ name: 'JOHN' }]);
		});

		test('select typed sql', async (ctx) => {
			const { db } = ctx.pg;

			await db.insert(usersTable).values({ name: 'John' });

			const users = await db.select({
				name: sql<string>`upper(${usersTable.name})`,
			}).from(usersTable);

			expect(users).toEqual([{ name: 'JOHN' }]);
		});

		test('select with empty array in inArray', async (ctx) => {
			const { db } = ctx.pg;

			await db.insert(usersTable).values([{ name: 'John' }, { name: 'Jane' }, { name: 'Jane' }]);
			const result = await db
				.select({
					name: sql`upper(${usersTable.name})`,
				})
				.from(usersTable)
				.where(inArray(usersTable.id, []));

			expect(result).toEqual([]);
		});

		test('select with empty array in notInArray', async (ctx) => {
			const { db } = ctx.pg;

			await db.insert(usersTable).values([{ name: 'John' }, { name: 'Jane' }, { name: 'Jane' }]);
			const result = await db
				.select({
					name: sql`upper(${usersTable.name})`,
				})
				.from(usersTable)
				.where(notInArray(usersTable.id, []));

			expect(result).toEqual([{ name: 'JOHN' }, { name: 'JANE' }, { name: 'JANE' }]);
		});

		test('$default function', async (ctx) => {
			const { db } = ctx.pg;

			const insertedOrder = await db.insert(orders).values({ id: 1, region: 'Ukraine', amount: 1, quantity: 1 })
				.returning();
			const selectedOrder = await db.select().from(orders);

			expect(insertedOrder).toEqual([{
				id: 1,
				amount: 1,
				quantity: 1,
				region: 'Ukraine',
				product: 'random_string',
			}]);

			expect(selectedOrder).toEqual([{
				id: 1,
				amount: 1,
				quantity: 1,
				region: 'Ukraine',
				product: 'random_string',
			}]);
		});

		test('select distinct', async (ctx) => {
			const { db } = ctx.pg;

			const usersDistinctTable = pgTable('users_distinct', {
				id: integer('id').notNull(),
				name: text('name').notNull(),
				age: integer('age').notNull(),
			});

			await db.execute(sql`drop table if exists ${usersDistinctTable}`);
			await db.execute(sql`create table ${usersDistinctTable} (id integer, name text, age integer)`);

			await db.insert(usersDistinctTable).values([
				{ id: 1, name: 'John', age: 24 },
				{ id: 1, name: 'John', age: 24 },
				{ id: 2, name: 'John', age: 25 },
				{ id: 1, name: 'Jane', age: 24 },
				{ id: 1, name: 'Jane', age: 26 },
			]);
			const users1 = await db.selectDistinct().from(usersDistinctTable).orderBy(
				usersDistinctTable.id,
				usersDistinctTable.name,
			);
			const users2 = await db.selectDistinctOn([usersDistinctTable.id]).from(usersDistinctTable).orderBy(
				usersDistinctTable.id,
			);
			const users3 = await db.selectDistinctOn([usersDistinctTable.name], { name: usersDistinctTable.name }).from(
				usersDistinctTable,
			).orderBy(usersDistinctTable.name);
			const users4 = await db.selectDistinctOn([usersDistinctTable.id, usersDistinctTable.age]).from(
				usersDistinctTable,
			).orderBy(usersDistinctTable.id, usersDistinctTable.age);

			await db.execute(sql`drop table ${usersDistinctTable}`);

			expect(users1).toEqual([
				{ id: 1, name: 'Jane', age: 24 },
				{ id: 1, name: 'Jane', age: 26 },
				{ id: 1, name: 'John', age: 24 },
				{ id: 2, name: 'John', age: 25 },
			]);

			expect(users2).toHaveLength(2);
			expect(users2[0]?.id).toBe(1);
			expect(users2[1]?.id).toBe(2);

			expect(users3).toHaveLength(2);
			expect(users3[0]?.name).toBe('Jane');
			expect(users3[1]?.name).toBe('John');

			expect(users4).toEqual([
				{ id: 1, name: 'John', age: 24 },
				{ id: 1, name: 'Jane', age: 26 },
				{ id: 2, name: 'John', age: 25 },
			]);
		});

		test('insert returning sql', async (ctx) => {
			const { db } = ctx.pg;

			const users = await db
				.insert(usersTable)
				.values({ name: 'John' })
				.returning({
					name: sql`upper(${usersTable.name})`,
				});

			expect(users).toEqual([{ name: 'JOHN' }]);
		});

		test('delete returning sql', async (ctx) => {
			const { db } = ctx.pg;

			await db.insert(usersTable).values({ name: 'John' });
			const users = await db
				.delete(usersTable)
				.where(eq(usersTable.name, 'John'))
				.returning({
					name: sql`upper(${usersTable.name})`,
				});

			expect(users).toEqual([{ name: 'JOHN' }]);
		});

		test('update returning sql', async (ctx) => {
			const { db } = ctx.pg;

			await db.insert(usersTable).values({ name: 'John' });
			const users = await db
				.update(usersTable)
				.set({ name: 'Jane' })
				.where(eq(usersTable.name, 'John'))
				.returning({
					name: sql`upper(${usersTable.name})`,
				});

			expect(users).toEqual([{ name: 'JANE' }]);
		});

		test('update with returning all fields', async (ctx) => {
			const { db } = ctx.pg;

			const now = Date.now();

			await db.insert(usersTable).values({ name: 'John' });
			const users = await db
				.update(usersTable)
				.set({ name: 'Jane' })
				.where(eq(usersTable.name, 'John'))
				.returning();

			expect(users[0]!.createdAt).toBeInstanceOf(Date);
			expect(Math.abs(users[0]!.createdAt.getTime() - now)).toBeLessThan(100);
			expect(users).toEqual([
				{ id: 1, name: 'Jane', verified: false, jsonb: null, createdAt: users[0]!.createdAt },
			]);
		});

		test('update with returning partial', async (ctx) => {
			const { db } = ctx.pg;

			await db.insert(usersTable).values({ name: 'John' });
			const users = await db
				.update(usersTable)
				.set({ name: 'Jane' })
				.where(eq(usersTable.name, 'John'))
				.returning({
					id: usersTable.id,
					name: usersTable.name,
				});

			expect(users).toEqual([{ id: 1, name: 'Jane' }]);
		});

		test('delete with returning all fields', async (ctx) => {
			const { db } = ctx.pg;

			const now = Date.now();

			await db.insert(usersTable).values({ name: 'John' });
			const users = await db.delete(usersTable).where(eq(usersTable.name, 'John')).returning();

			expect(users[0]!.createdAt).toBeInstanceOf(Date);
			expect(Math.abs(users[0]!.createdAt.getTime() - now)).toBeLessThan(100);
			expect(users).toEqual([
				{ id: 1, name: 'John', verified: false, jsonb: null, createdAt: users[0]!.createdAt },
			]);
		});

		test('delete with returning partial', async (ctx) => {
			const { db } = ctx.pg;

			await db.insert(usersTable).values({ name: 'John' });
			const users = await db.delete(usersTable).where(eq(usersTable.name, 'John')).returning({
				id: usersTable.id,
				name: usersTable.name,
			});

			expect(users).toEqual([{ id: 1, name: 'John' }]);
		});

		test('insert + select', async (ctx) => {
			const { db } = ctx.pg;

			await db.insert(usersTable).values({ name: 'John' });
			const result = await db.select().from(usersTable);
			expect(result).toEqual([
				{ id: 1, name: 'John', verified: false, jsonb: null, createdAt: result[0]!.createdAt },
			]);

			await db.insert(usersTable).values({ name: 'Jane' });
			const result2 = await db.select().from(usersTable);
			expect(result2).toEqual([
				{ id: 1, name: 'John', verified: false, jsonb: null, createdAt: result2[0]!.createdAt },
				{ id: 2, name: 'Jane', verified: false, jsonb: null, createdAt: result2[1]!.createdAt },
			]);
		});

		test('json insert', async (ctx) => {
			const { db } = ctx.pg;

			await db.insert(usersTable).values({ name: 'John', jsonb: ['foo', 'bar'] });
			const result = await db
				.select({
					id: usersTable.id,
					name: usersTable.name,
					jsonb: usersTable.jsonb,
				})
				.from(usersTable);

			expect(result).toEqual([{ id: 1, name: 'John', jsonb: ['foo', 'bar'] }]);
		});

		test('char insert', async (ctx) => {
			const { db } = ctx.pg;

			await db.insert(citiesTable).values({ name: 'Austin', state: 'TX' });
			const result = await db
				.select({ id: citiesTable.id, name: citiesTable.name, state: citiesTable.state })
				.from(citiesTable);

			expect(result).toEqual([{ id: 1, name: 'Austin', state: 'TX' }]);
		});

		test('char update', async (ctx) => {
			const { db } = ctx.pg;

			await db.insert(citiesTable).values({ name: 'Austin', state: 'TX' });
			await db.update(citiesTable).set({ name: 'Atlanta', state: 'GA' }).where(eq(citiesTable.id, 1));
			const result = await db
				.select({ id: citiesTable.id, name: citiesTable.name, state: citiesTable.state })
				.from(citiesTable);

			expect(result).toEqual([{ id: 1, name: 'Atlanta', state: 'GA' }]);
		});

		test('char delete', async (ctx) => {
			const { db } = ctx.pg;

			await db.insert(citiesTable).values({ name: 'Austin', state: 'TX' });
			await db.delete(citiesTable).where(eq(citiesTable.state, 'TX'));
			const result = await db
				.select({ id: citiesTable.id, name: citiesTable.name, state: citiesTable.state })
				.from(citiesTable);

			expect(result).toEqual([]);
		});

		test('insert with overridden default values', async (ctx) => {
			const { db } = ctx.pg;

			await db.insert(usersTable).values({ name: 'John', verified: true });
			const result = await db.select().from(usersTable);

			expect(result).toEqual([
				{ id: 1, name: 'John', verified: true, jsonb: null, createdAt: result[0]!.createdAt },
			]);
		});

		test('insert many', async (ctx) => {
			const { db } = ctx.pg;

			await db
				.insert(usersTable)
				.values([
					{ name: 'John' },
					{ name: 'Bruce', jsonb: ['foo', 'bar'] },
					{ name: 'Jane' },
					{ name: 'Austin', verified: true },
				]);
			const result = await db
				.select({
					id: usersTable.id,
					name: usersTable.name,
					jsonb: usersTable.jsonb,
					verified: usersTable.verified,
				})
				.from(usersTable);

			expect(result).toEqual([
				{ id: 1, name: 'John', jsonb: null, verified: false },
				{ id: 2, name: 'Bruce', jsonb: ['foo', 'bar'], verified: false },
				{ id: 3, name: 'Jane', jsonb: null, verified: false },
				{ id: 4, name: 'Austin', jsonb: null, verified: true },
			]);
		});

		test('insert many with returning', async (ctx) => {
			const { db } = ctx.pg;

			const result = await db
				.insert(usersTable)
				.values([
					{ name: 'John' },
					{ name: 'Bruce', jsonb: ['foo', 'bar'] },
					{ name: 'Jane' },
					{ name: 'Austin', verified: true },
				])
				.returning({
					id: usersTable.id,
					name: usersTable.name,
					jsonb: usersTable.jsonb,
					verified: usersTable.verified,
				});

			expect(result).toEqual([
				{ id: 1, name: 'John', jsonb: null, verified: false },
				{ id: 2, name: 'Bruce', jsonb: ['foo', 'bar'], verified: false },
				{ id: 3, name: 'Jane', jsonb: null, verified: false },
				{ id: 4, name: 'Austin', jsonb: null, verified: true },
			]);
		});

		test('select with group by as field', async (ctx) => {
			const { db } = ctx.pg;

			await db.insert(usersTable).values([{ name: 'John' }, { name: 'Jane' }, { name: 'Jane' }]);

			const result = await db
				.select({ name: usersTable.name })
				.from(usersTable)
				.groupBy(usersTable.name);

			expect(result).toEqual([{ name: 'Jane' }, { name: 'John' }]);
		});

		test('select with exists', async (ctx) => {
			const { db } = ctx.pg;

			await db.insert(usersTable).values([{ name: 'John' }, { name: 'Jane' }, { name: 'Jane' }]);

			const user = alias(usersTable, 'user');
			const result = await db.select({ name: usersTable.name }).from(usersTable).where(
				exists(
					db.select({ one: sql`1` }).from(user).where(and(eq(usersTable.name, 'John'), eq(user.id, usersTable.id))),
				),
			);

			expect(result).toEqual([{ name: 'John' }]);
		});

		test('select with group by as sql', async (ctx) => {
			const { db } = ctx.pg;

			await db.insert(usersTable).values([{ name: 'John' }, { name: 'Jane' }, { name: 'Jane' }]);

			const result = await db
				.select({ name: usersTable.name })
				.from(usersTable)
				.groupBy(sql`${usersTable.name}`);

			expect(result).toEqual([{ name: 'Jane' }, { name: 'John' }]);
		});

		test('select with group by as sql + column', async (ctx) => {
			const { db } = ctx.pg;

			await db.insert(usersTable).values([{ name: 'John' }, { name: 'Jane' }, { name: 'Jane' }]);

			const result = await db
				.select({ name: usersTable.name })
				.from(usersTable)
				.groupBy(sql`${usersTable.name}`, usersTable.id);

			expect(result).toEqual([{ name: 'Jane' }, { name: 'Jane' }, { name: 'John' }]);
		});

		test('select with group by as column + sql', async (ctx) => {
			const { db } = ctx.pg;

			await db.insert(usersTable).values([{ name: 'John' }, { name: 'Jane' }, { name: 'Jane' }]);

			const result = await db
				.select({ name: usersTable.name })
				.from(usersTable)
				.groupBy(usersTable.id, sql`${usersTable.name}`);

			expect(result).toEqual([{ name: 'Jane' }, { name: 'Jane' }, { name: 'John' }]);
		});

		test('select with group by complex query', async (ctx) => {
			const { db } = ctx.pg;

			await db.insert(usersTable).values([{ name: 'John' }, { name: 'Jane' }, { name: 'Jane' }]);

			const result = await db
				.select({ name: usersTable.name })
				.from(usersTable)
				.groupBy(usersTable.id, sql`${usersTable.name}`)
				.orderBy(asc(usersTable.name))
				.limit(1);

			expect(result).toEqual([{ name: 'Jane' }]);
		});

		test('build query', async (ctx) => {
			const { db } = ctx.pg;

			const query = db
				.select({ id: usersTable.id, name: usersTable.name })
				.from(usersTable)
				.groupBy(usersTable.id, usersTable.name)
				.toSQL();

			expect(query).toEqual({
				sql: 'select "id", "name" from "users" group by "users"."id", "users"."name"',
				params: [],
			});
		});

		test('insert sql', async (ctx) => {
			const { db } = ctx.pg;

			await db.insert(usersTable).values({ name: sql`${'John'}` });
			const result = await db.select({ id: usersTable.id, name: usersTable.name }).from(usersTable);
			expect(result).toEqual([{ id: 1, name: 'John' }]);
		});

		test('partial join with alias', async (ctx) => {
			const { db } = ctx.pg;
			const customerAlias = alias(usersTable, 'customer');

			await db.insert(usersTable).values([{ id: 10, name: 'Ivan' }, { id: 11, name: 'Hans' }]);
			const result = await db
				.select({
					user: {
						id: usersTable.id,
						name: usersTable.name,
					},
					customer: {
						id: customerAlias.id,
						name: customerAlias.name,
					},
				})
				.from(usersTable)
				.leftJoin(customerAlias, eq(customerAlias.id, 11))
				.where(eq(usersTable.id, 10));

			expect(result).toEqual([
				{
					user: { id: 10, name: 'Ivan' },
					customer: { id: 11, name: 'Hans' },
				},
			]);
		});

		test('full join with alias', async (ctx) => {
			const { db } = ctx.pg;

			const pgTable = pgTableCreator((name) => `prefixed_${name}`);

			const users = pgTable('users', {
				id: serial('id').primaryKey(),
				name: text('name').notNull(),
			});

			await db.execute(sql`drop table if exists ${users}`);
			await db.execute(sql`create table ${users} (id serial primary key, name text not null)`);

			const customers = alias(users, 'customer');

			await db.insert(users).values([{ id: 10, name: 'Ivan' }, { id: 11, name: 'Hans' }]);
			const result = await db
				.select()
				.from(users)
				.leftJoin(customers, eq(customers.id, 11))
				.where(eq(users.id, 10));

			expect(result).toEqual([{
				users: {
					id: 10,
					name: 'Ivan',
				},
				customer: {
					id: 11,
					name: 'Hans',
				},
			}]);

			await db.execute(sql`drop table ${users}`);
		});

		test('select from alias', async (ctx) => {
			const { db } = ctx.pg;

			const pgTable = pgTableCreator((name) => `prefixed_${name}`);

			const users = pgTable('users', {
				id: serial('id').primaryKey(),
				name: text('name').notNull(),
			});

			await db.execute(sql`drop table if exists ${users}`);
			await db.execute(sql`create table ${users} (id serial primary key, name text not null)`);

			const user = alias(users, 'user');
			const customers = alias(users, 'customer');

			await db.insert(users).values([{ id: 10, name: 'Ivan' }, { id: 11, name: 'Hans' }]);
			const result = await db
				.select()
				.from(user)
				.leftJoin(customers, eq(customers.id, 11))
				.where(eq(user.id, 10));

			expect(result).toEqual([{
				user: {
					id: 10,
					name: 'Ivan',
				},
				customer: {
					id: 11,
					name: 'Hans',
				},
			}]);

			await db.execute(sql`drop table ${users}`);
		});

		test('insert with spaces', async (ctx) => {
			const { db } = ctx.pg;

			await db.insert(usersTable).values({ name: sql`'Jo   h     n'` });
			const result = await db.select({ id: usersTable.id, name: usersTable.name }).from(usersTable);

			expect(result).toEqual([{ id: 1, name: 'Jo   h     n' }]);
		});

		test('prepared statement', async (ctx) => {
			const { db } = ctx.pg;

			await db.insert(usersTable).values({ name: 'John' });
			const statement = db
				.select({
					id: usersTable.id,
					name: usersTable.name,
				})
				.from(usersTable)
				.prepare('statement1');
			const result = await statement.execute();

			expect(result).toEqual([{ id: 1, name: 'John' }]);
		});

		test('insert: placeholders on columns with encoder', async (ctx) => {
			const { db } = ctx.pg;

			const statement = db.insert(usersTable).values({
				name: 'John',
				jsonb: sql.placeholder('jsonb'),
			}).prepare('encoder_statement');

			await statement.execute({ jsonb: ['foo', 'bar'] });

			const result = await db
				.select({
					id: usersTable.id,
					jsonb: usersTable.jsonb,
				})
				.from(usersTable);

			expect(result).toEqual([
				{ id: 1, jsonb: ['foo', 'bar'] },
			]);
		});

		test('prepared statement reuse', async (ctx) => {
			const { db } = ctx.pg;

			const stmt = db
				.insert(usersTable)
				.values({
					verified: true,
					name: sql.placeholder('name'),
				})
				.prepare('stmt2');

			for (let i = 0; i < 10; i++) {
				await stmt.execute({ name: `John ${i}` });
			}

			const result = await db
				.select({
					id: usersTable.id,
					name: usersTable.name,
					verified: usersTable.verified,
				})
				.from(usersTable);

			expect(result).toEqual([
				{ id: 1, name: 'John 0', verified: true },
				{ id: 2, name: 'John 1', verified: true },
				{ id: 3, name: 'John 2', verified: true },
				{ id: 4, name: 'John 3', verified: true },
				{ id: 5, name: 'John 4', verified: true },
				{ id: 6, name: 'John 5', verified: true },
				{ id: 7, name: 'John 6', verified: true },
				{ id: 8, name: 'John 7', verified: true },
				{ id: 9, name: 'John 8', verified: true },
				{ id: 10, name: 'John 9', verified: true },
			]);
		});

		test('prepared statement with placeholder in .where', async (ctx) => {
			const { db } = ctx.pg;

			await db.insert(usersTable).values({ name: 'John' });
			const stmt = db
				.select({
					id: usersTable.id,
					name: usersTable.name,
				})
				.from(usersTable)
				.where(eq(usersTable.id, sql.placeholder('id')))
				.prepare('stmt3');
			const result = await stmt.execute({ id: 1 });

			expect(result).toEqual([{ id: 1, name: 'John' }]);
		});

		test('prepared statement with placeholder in .limit', async (ctx) => {
			const { db } = ctx.pg;

			await db.insert(usersTable).values({ name: 'John' });
			const stmt = db
				.select({
					id: usersTable.id,
					name: usersTable.name,
				})
				.from(usersTable)
				.where(eq(usersTable.id, sql.placeholder('id')))
				.limit(sql.placeholder('limit'))
				.prepare('stmt_limit');

			const result = await stmt.execute({ id: 1, limit: 1 });

			expect(result).toEqual([{ id: 1, name: 'John' }]);
			expect(result).toHaveLength(1);
		});

		test('prepared statement with placeholder in .offset', async (ctx) => {
			const { db } = ctx.pg;

			await db.insert(usersTable).values([{ name: 'John' }, { name: 'John1' }]);
			const stmt = db
				.select({
					id: usersTable.id,
					name: usersTable.name,
				})
				.from(usersTable)
				.offset(sql.placeholder('offset'))
				.prepare('stmt_offset');

			const result = await stmt.execute({ offset: 1 });

			expect(result).toEqual([{ id: 2, name: 'John1' }]);
		});

		test('prepared statement built using $dynamic', async (ctx) => {
			const { db } = ctx.pg;

			function withLimitOffset(qb: any) {
				return qb.limit(sql.placeholder('limit')).offset(sql.placeholder('offset'));
			}

			await db.insert(usersTable).values([{ name: 'John' }, { name: 'John1' }]);
			const stmt = db
				.select({
					id: usersTable.id,
					name: usersTable.name,
				})
				.from(usersTable)
				.$dynamic();
			withLimitOffset(stmt).prepare('stmt_limit');

			const result = await stmt.execute({ limit: 1, offset: 1 });

			expect(result).toEqual([{ id: 2, name: 'John1' }]);
			expect(result).toHaveLength(1);
		});

		// TODO change tests to new structure
		test('Query check: Insert all defaults in 1 row', async (ctx) => {
			const { db } = ctx.pg;

			const users = pgTable('users', {
				id: serial('id').primaryKey(),
				name: text('name').default('Dan'),
				state: text('state'),
			});

			const query = db
				.insert(users)
				.values({})
				.toSQL();

			expect(query).toEqual({
				sql: 'insert into "users" ("id", "name", "state") values (default, default, default)',
				params: [],
			});
		});

		test('Query check: Insert all defaults in multiple rows', async (ctx) => {
			const { db } = ctx.pg;

			const users = pgTable('users', {
				id: serial('id').primaryKey(),
				name: text('name').default('Dan'),
				state: text('state').default('UA'),
			});

			const query = db
				.insert(users)
				.values([{}, {}])
				.toSQL();

			expect(query).toEqual({
				sql:
					'insert into "users" ("id", "name", "state") values (default, default, default), (default, default, default)',
				params: [],
			});
		});

		test('Insert all defaults in 1 row', async (ctx) => {
			const { db } = ctx.pg;

			const users = pgTable('empty_insert_single', {
				id: serial('id').primaryKey(),
				name: text('name').default('Dan'),
				state: text('state'),
			});

			await db.execute(sql`drop table if exists ${users}`);

			await db.execute(
				sql`create table ${users} (id serial primary key, name text default 'Dan', state text)`,
			);

			await db.insert(users).values({});

			const res = await db.select().from(users);

			expect(res).toEqual([{ id: 1, name: 'Dan', state: null }]);
		});

		test('Insert all defaults in multiple rows', async (ctx) => {
			const { db } = ctx.pg;

			const users = pgTable('empty_insert_multiple', {
				id: serial('id').primaryKey(),
				name: text('name').default('Dan'),
				state: text('state'),
			});

			await db.execute(sql`drop table if exists ${users}`);

			await db.execute(
				sql`create table ${users} (id serial primary key, name text default 'Dan', state text)`,
			);

			await db.insert(users).values([{}, {}]);

			const res = await db.select().from(users);

			expect(res).toEqual([{ id: 1, name: 'Dan', state: null }, { id: 2, name: 'Dan', state: null }]);
		});

		test('build query insert with onConflict do update', async (ctx) => {
			const { db } = ctx.pg;

			const query = db
				.insert(usersTable)
				.values({ name: 'John', jsonb: ['foo', 'bar'] })
				.onConflictDoUpdate({ target: usersTable.id, set: { name: 'John1' } })
				.toSQL();

			expect(query).toEqual({
				sql:
					'insert into "users" ("id", "name", "verified", "jsonb", "created_at") values (default, $1, default, $2, default) on conflict ("id") do update set "name" = $3',
				params: ['John', '["foo","bar"]', 'John1'],
			});
		});

		test('build query insert with onConflict do update / multiple columns', async (ctx) => {
			const { db } = ctx.pg;

			const query = db
				.insert(usersTable)
				.values({ name: 'John', jsonb: ['foo', 'bar'] })
				.onConflictDoUpdate({ target: [usersTable.id, usersTable.name], set: { name: 'John1' } })
				.toSQL();

			expect(query).toEqual({
				sql:
					'insert into "users" ("id", "name", "verified", "jsonb", "created_at") values (default, $1, default, $2, default) on conflict ("id","name") do update set "name" = $3',
				params: ['John', '["foo","bar"]', 'John1'],
			});
		});

		test('build query insert with onConflict do nothing', async (ctx) => {
			const { db } = ctx.pg;

			const query = db
				.insert(usersTable)
				.values({ name: 'John', jsonb: ['foo', 'bar'] })
				.onConflictDoNothing()
				.toSQL();

			expect(query).toEqual({
				sql:
					'insert into "users" ("id", "name", "verified", "jsonb", "created_at") values (default, $1, default, $2, default) on conflict do nothing',
				params: ['John', '["foo","bar"]'],
			});
		});

		test('build query insert with onConflict do nothing + target', async (ctx) => {
			const { db } = ctx.pg;

			const query = db
				.insert(usersTable)
				.values({ name: 'John', jsonb: ['foo', 'bar'] })
				.onConflictDoNothing({ target: usersTable.id })
				.toSQL();

			expect(query).toEqual({
				sql:
					'insert into "users" ("id", "name", "verified", "jsonb", "created_at") values (default, $1, default, $2, default) on conflict ("id") do nothing',
				params: ['John', '["foo","bar"]'],
			});
		});

		test('insert with onConflict do update', async (ctx) => {
			const { db } = ctx.pg;

			await db.insert(usersTable).values({ name: 'John' });

			await db
				.insert(usersTable)
				.values({ id: 1, name: 'John' })
				.onConflictDoUpdate({ target: usersTable.id, set: { name: 'John1' } });

			const res = await db
				.select({ id: usersTable.id, name: usersTable.name })
				.from(usersTable)
				.where(eq(usersTable.id, 1));

			expect(res).toEqual([{ id: 1, name: 'John1' }]);
		});

		test('insert with onConflict do nothing', async (ctx) => {
			const { db } = ctx.pg;

			await db.insert(usersTable).values({ name: 'John' });

			await db.insert(usersTable).values({ id: 1, name: 'John' }).onConflictDoNothing();

			const res = await db
				.select({ id: usersTable.id, name: usersTable.name })
				.from(usersTable)
				.where(eq(usersTable.id, 1));

			expect(res).toEqual([{ id: 1, name: 'John' }]);
		});

		test('insert with onConflict do nothing + target', async (ctx) => {
			const { db } = ctx.pg;

			await db.insert(usersTable).values({ name: 'John' });

			await db
				.insert(usersTable)
				.values({ id: 1, name: 'John' })
				.onConflictDoNothing({ target: usersTable.id });

			const res = await db
				.select({ id: usersTable.id, name: usersTable.name })
				.from(usersTable)
				.where(eq(usersTable.id, 1));

			expect(res).toEqual([{ id: 1, name: 'John' }]);
		});

		test('left join (flat object fields)', async (ctx) => {
			const { db } = ctx.pg;

			const { id: cityId } = await db
				.insert(citiesTable)
				.values([{ name: 'Paris' }, { name: 'London' }])
				.returning({ id: citiesTable.id })
				.then((rows) => rows[0]!);

			await db.insert(users2Table).values([{ name: 'John', cityId }, { name: 'Jane' }]);

			const res = await db
				.select({
					userId: users2Table.id,
					userName: users2Table.name,
					cityId: citiesTable.id,
					cityName: citiesTable.name,
				})
				.from(users2Table)
				.leftJoin(citiesTable, eq(users2Table.cityId, citiesTable.id));

			expect(res).toEqual([
				{ userId: 1, userName: 'John', cityId, cityName: 'Paris' },
				{ userId: 2, userName: 'Jane', cityId: null, cityName: null },
			]);
		});

		test('left join (grouped fields)', async (ctx) => {
			const { db } = ctx.pg;

			const { id: cityId } = await db
				.insert(citiesTable)
				.values([{ name: 'Paris' }, { name: 'London' }])
				.returning({ id: citiesTable.id })
				.then((rows) => rows[0]!);

			await db.insert(users2Table).values([{ name: 'John', cityId }, { name: 'Jane' }]);

			const res = await db
				.select({
					id: users2Table.id,
					user: {
						name: users2Table.name,
						nameUpper: sql<string>`upper(${users2Table.name})`,
					},
					city: {
						id: citiesTable.id,
						name: citiesTable.name,
						nameUpper: sql<string>`upper(${citiesTable.name})`,
					},
				})
				.from(users2Table)
				.leftJoin(citiesTable, eq(users2Table.cityId, citiesTable.id));

			expect(res).toEqual([
				{
					id: 1,
					user: { name: 'John', nameUpper: 'JOHN' },
					city: { id: cityId, name: 'Paris', nameUpper: 'PARIS' },
				},
				{
					id: 2,
					user: { name: 'Jane', nameUpper: 'JANE' },
					city: null,
				},
			]);
		});

		test('left join (all fields)', async (ctx) => {
			const { db } = ctx.pg;

			const { id: cityId } = await db
				.insert(citiesTable)
				.values([{ name: 'Paris' }, { name: 'London' }])
				.returning({ id: citiesTable.id })
				.then((rows) => rows[0]!);

			await db.insert(users2Table).values([{ name: 'John', cityId }, { name: 'Jane' }]);

			const res = await db
				.select()
				.from(users2Table)
				.leftJoin(citiesTable, eq(users2Table.cityId, citiesTable.id));

			expect(res).toEqual([
				{
					users2: {
						id: 1,
						name: 'John',
						cityId,
					},
					cities: {
						id: cityId,
						name: 'Paris',
						state: null,
					},
				},
				{
					users2: {
						id: 2,
						name: 'Jane',
						cityId: null,
					},
					cities: null,
				},
			]);
		});

		test('join subquery', async (ctx) => {
			const { db } = ctx.pg;

			await db
				.insert(courseCategoriesTable)
				.values([
					{ name: 'Category 1' },
					{ name: 'Category 2' },
					{ name: 'Category 3' },
					{ name: 'Category 4' },
				]);

			await db
				.insert(coursesTable)
				.values([
					{ name: 'Development', categoryId: 2 },
					{ name: 'IT & Software', categoryId: 3 },
					{ name: 'Marketing', categoryId: 4 },
					{ name: 'Design', categoryId: 1 },
				]);

			const sq2 = db
				.select({
					categoryId: courseCategoriesTable.id,
					category: courseCategoriesTable.name,
					total: sql<number>`count(${courseCategoriesTable.id})`,
				})
				.from(courseCategoriesTable)
				.groupBy(courseCategoriesTable.id, courseCategoriesTable.name)
				.as('sq2');

			const res = await db
				.select({
					courseName: coursesTable.name,
					categoryId: sq2.categoryId,
				})
				.from(coursesTable)
				.leftJoin(sq2, eq(coursesTable.categoryId, sq2.categoryId))
				.orderBy(coursesTable.name);

			expect(res).toEqual([
				{ courseName: 'Design', categoryId: 1 },
				{ courseName: 'Development', categoryId: 2 },
				{ courseName: 'IT & Software', categoryId: 3 },
				{ courseName: 'Marketing', categoryId: 4 },
			]);
		});

		test('with ... select', async (ctx) => {
			const { db } = ctx.pg;

			await db.insert(orders).values([
				{ region: 'Europe', product: 'A', amount: 10, quantity: 1 },
				{ region: 'Europe', product: 'A', amount: 20, quantity: 2 },
				{ region: 'Europe', product: 'B', amount: 20, quantity: 2 },
				{ region: 'Europe', product: 'B', amount: 30, quantity: 3 },
				{ region: 'US', product: 'A', amount: 30, quantity: 3 },
				{ region: 'US', product: 'A', amount: 40, quantity: 4 },
				{ region: 'US', product: 'B', amount: 40, quantity: 4 },
				{ region: 'US', product: 'B', amount: 50, quantity: 5 },
			]);

			const regionalSales = db
				.$with('regional_sales')
				.as(
					db
						.select({
							region: orders.region,
							totalSales: sql<number>`sum(${orders.amount})`.as('total_sales'),
						})
						.from(orders)
						.groupBy(orders.region),
				);

			const topRegions = db
				.$with('top_regions')
				.as(
					db
						.select({
							region: regionalSales.region,
						})
						.from(regionalSales)
						.where(
							gt(
								regionalSales.totalSales,
								db.select({ sales: sql`sum(${regionalSales.totalSales})/10` }).from(regionalSales),
							),
						),
				);

			const result1 = await db
				.with(regionalSales, topRegions)
				.select({
					region: orders.region,
					product: orders.product,
					productUnits: sql<number>`sum(${orders.quantity})::int`,
					productSales: sql<number>`sum(${orders.amount})::int`,
				})
				.from(orders)
				.where(inArray(orders.region, db.select({ region: topRegions.region }).from(topRegions)))
				.groupBy(orders.region, orders.product)
				.orderBy(orders.region, orders.product);
			const result2 = await db
				.with(regionalSales, topRegions)
				.selectDistinct({
					region: orders.region,
					product: orders.product,
					productUnits: sql<number>`sum(${orders.quantity})::int`,
					productSales: sql<number>`sum(${orders.amount})::int`,
				})
				.from(orders)
				.where(inArray(orders.region, db.select({ region: topRegions.region }).from(topRegions)))
				.groupBy(orders.region, orders.product)
				.orderBy(orders.region, orders.product);
			const result3 = await db
				.with(regionalSales, topRegions)
				.selectDistinctOn([orders.region], {
					region: orders.region,
					productUnits: sql<number>`sum(${orders.quantity})::int`,
					productSales: sql<number>`sum(${orders.amount})::int`,
				})
				.from(orders)
				.where(inArray(orders.region, db.select({ region: topRegions.region }).from(topRegions)))
				.groupBy(orders.region)
				.orderBy(orders.region);

			expect(result1).toEqual([
				{
					region: 'Europe',
					product: 'A',
					productUnits: 3,
					productSales: 30,
				},
				{
					region: 'Europe',
					product: 'B',
					productUnits: 5,
					productSales: 50,
				},
				{
					region: 'US',
					product: 'A',
					productUnits: 7,
					productSales: 70,
				},
				{
					region: 'US',
					product: 'B',
					productUnits: 9,
					productSales: 90,
				},
			]);
			expect(result2).toEqual(result1);
			expect(result3).toEqual([
				{
					region: 'Europe',
					productUnits: 8,
					productSales: 80,
				},
				{
					region: 'US',
					productUnits: 16,
					productSales: 160,
				},
			]);
		});

		test('with ... update', async (ctx) => {
			const { db } = ctx.pg;

			const products = pgTable('products', {
				id: serial('id').primaryKey(),
				price: numeric('price').notNull(),
				cheap: boolean('cheap').notNull().default(false),
			});

			await db.execute(sql`drop table if exists ${products}`);
			await db.execute(sql`
				create table ${products} (
					id serial primary key,
					price numeric not null,
					cheap boolean not null default false
				)
			`);

			await db.insert(products).values([
				{ price: '10.99' },
				{ price: '25.85' },
				{ price: '32.99' },
				{ price: '2.50' },
				{ price: '4.59' },
			]);

			const averagePrice = db
				.$with('average_price')
				.as(
					db
						.select({
							value: sql`avg(${products.price})`.as('value'),
						})
						.from(products),
				);

			const result = await db
				.with(averagePrice)
				.update(products)
				.set({
					cheap: true,
				})
				.where(lt(products.price, sql`(select * from ${averagePrice})`))
				.returning({
					id: products.id,
				});

			expect(result).toEqual([
				{ id: 1 },
				{ id: 4 },
				{ id: 5 },
			]);
		});

		test('with ... insert', async (ctx) => {
			const { db } = ctx.pg;

			const users = pgTable('users', {
				username: text('username').notNull(),
				admin: boolean('admin').notNull(),
			});

			await db.execute(sql`drop table if exists ${users}`);
			await db.execute(sql`create table ${users} (username text not null, admin boolean not null default false)`);

			const userCount = db
				.$with('user_count')
				.as(
					db
						.select({
							value: sql`count(*)`.as('value'),
						})
						.from(users),
				);

			const result = await db
				.with(userCount)
				.insert(users)
				.values([
					{ username: 'user1', admin: sql`((select * from ${userCount}) = 0)` },
				])
				.returning({
					admin: users.admin,
				});

			expect(result).toEqual([{ admin: true }]);
		});

		test('with ... delete', async (ctx) => {
			const { db } = ctx.pg;

			await db.insert(orders).values([
				{ region: 'Europe', product: 'A', amount: 10, quantity: 1 },
				{ region: 'Europe', product: 'A', amount: 20, quantity: 2 },
				{ region: 'Europe', product: 'B', amount: 20, quantity: 2 },
				{ region: 'Europe', product: 'B', amount: 30, quantity: 3 },
				{ region: 'US', product: 'A', amount: 30, quantity: 3 },
				{ region: 'US', product: 'A', amount: 40, quantity: 4 },
				{ region: 'US', product: 'B', amount: 40, quantity: 4 },
				{ region: 'US', product: 'B', amount: 50, quantity: 5 },
			]);

			const averageAmount = db
				.$with('average_amount')
				.as(
					db
						.select({
							value: sql`avg(${orders.amount})`.as('value'),
						})
						.from(orders),
				);

			const result = await db
				.with(averageAmount)
				.delete(orders)
				.where(gt(orders.amount, sql`(select * from ${averageAmount})`))
				.returning({
					id: orders.id,
				});

			expect(result).toEqual([
				{ id: 6 },
				{ id: 7 },
				{ id: 8 },
			]);
		});

		test('select from subquery sql', async (ctx) => {
			const { db } = ctx.pg;

			await db.insert(users2Table).values([{ name: 'John' }, { name: 'Jane' }]);

			const sq = db
				.select({ name: sql<string>`${users2Table.name} || ' modified'`.as('name') })
				.from(users2Table)
				.as('sq');

			const res = await db.select({ name: sq.name }).from(sq);

			expect(res).toEqual([{ name: 'John modified' }, { name: 'Jane modified' }]);
		});

		test('select a field without joining its table', (ctx) => {
			const { db } = ctx.pg;

			expect(() => db.select({ name: users2Table.name }).from(usersTable).prepare('query')).toThrowError();
		});

		test('select all fields from subquery without alias', (ctx) => {
			const { db } = ctx.pg;

			const sq = db.$with('sq').as(db.select({ name: sql<string>`upper(${users2Table.name})` }).from(users2Table));

			expect(() => db.select().from(sq).prepare('query')).toThrowError();
		});

		test('select count()', async (ctx) => {
			const { db } = ctx.pg;

			await db.insert(usersTable).values([{ name: 'John' }, { name: 'Jane' }]);

			const res = await db.select({ count: sql`count(*)` }).from(usersTable);

			expect(res).toEqual([{ count: '2' }]);
		});

		test('select count w/ custom mapper', async (ctx) => {
			const { db } = ctx.pg;

			function count(value: PgColumn | SQLWrapper): SQL<number>;
			function count(value: PgColumn | SQLWrapper, alias: string): SQL.Aliased<number>;
			function count(value: PgColumn | SQLWrapper, alias?: string): SQL<number> | SQL.Aliased<number> {
				const result = sql`count(${value})`.mapWith(Number);
				if (!alias) {
					return result;
				}
				return result.as(alias);
			}

			await db.insert(usersTable).values([{ name: 'John' }, { name: 'Jane' }]);

			const res = await db.select({ count: count(sql`*`) }).from(usersTable);

			expect(res).toEqual([{ count: 2 }]);
		});

		test('network types', async (ctx) => {
			const { db } = ctx.pg;

			const value: typeof network.$inferSelect = {
				inet: '127.0.0.1',
				cidr: '192.168.100.128/25',
				macaddr: '08:00:2b:01:02:03',
				macaddr8: '08:00:2b:01:02:03:04:05',
			};

			await db.insert(network).values(value);

			const res = await db.select().from(network);

			expect(res).toEqual([value]);
		});

		test('array types', async (ctx) => {
			const { db } = ctx.pg;

			const values: typeof salEmp.$inferSelect[] = [
				{
					name: 'John',
					payByQuarter: [10000, 10000, 10000, 10000],
					schedule: [['meeting', 'lunch'], ['training', 'presentation']],
				},
				{
					name: 'Carol',
					payByQuarter: [20000, 25000, 25000, 25000],
					schedule: [['breakfast', 'consulting'], ['meeting', 'lunch']],
				},
			];

			await db.insert(salEmp).values(values);

			const res = await db.select().from(salEmp);

			expect(res).toEqual(values);
		});

		test('select for ...', (ctx) => {
			const { db } = ctx.pg;

			{
				const query = db
					.select()
					.from(users2Table)
					.for('update')
					.toSQL();

				expect(query.sql).toMatch(/ for update$/);
			}

			{
				const query = db
					.select()
					.from(users2Table)
					.for('update', { of: [users2Table, coursesTable] })
					.toSQL();

				expect(query.sql).toMatch(/ for update of "users2", "courses"$/);
			}

			{
				const query = db
					.select()
					.from(users2Table)
					.for('no key update', { of: users2Table })
					.toSQL();

				expect(query.sql).toMatch(/for no key update of "users2"$/);
			}

			{
				const query = db
					.select()
					.from(users2Table)
					.for('no key update', { of: users2Table, skipLocked: true })
					.toSQL();

				expect(query.sql).toMatch(/ for no key update of "users2" skip locked$/);
			}

			{
				const query = db
					.select()
					.from(users2Table)
					.for('share', { of: users2Table, noWait: true })
					.toSQL();

				expect(query.sql).toMatch(/for share of "users2" no wait$/);
			}
		});

		test('having', async (ctx) => {
			const { db } = ctx.pg;

			await db.insert(citiesTable).values([{ name: 'London' }, { name: 'Paris' }, { name: 'New York' }]);

			await db.insert(users2Table).values([{ name: 'John', cityId: 1 }, { name: 'Jane', cityId: 1 }, {
				name: 'Jack',
				cityId: 2,
			}]);

			const result = await db
				.select({
					id: citiesTable.id,
					name: sql<string>`upper(${citiesTable.name})`.as('upper_name'),
					usersCount: sql<number>`count(${users2Table.id})::int`.as('users_count'),
				})
				.from(citiesTable)
				.leftJoin(users2Table, eq(users2Table.cityId, citiesTable.id))
				.where(({ name }) => sql`length(${name}) >= 3`)
				.groupBy(citiesTable.id)
				.having(({ usersCount }) => sql`${usersCount} > 0`)
				.orderBy(({ name }) => name);

			expect(result).toEqual([
				{
					id: 1,
					name: 'LONDON',
					usersCount: 2,
				},
				{
					id: 2,
					name: 'PARIS',
					usersCount: 1,
				},
			]);
		});

		test('view', async (ctx) => {
			const { db } = ctx.pg;

			const newYorkers1 = pgView('new_yorkers')
				.as((qb) => qb.select().from(users2Table).where(eq(users2Table.cityId, 1)));

			const newYorkers2 = pgView('new_yorkers', {
				id: serial('id').primaryKey(),
				name: text('name').notNull(),
				cityId: integer('city_id').notNull(),
			}).as(sql`select * from ${users2Table} where ${eq(users2Table.cityId, 1)}`);

			const newYorkers3 = pgView('new_yorkers', {
				id: serial('id').primaryKey(),
				name: text('name').notNull(),
				cityId: integer('city_id').notNull(),
			}).existing();

			await db.execute(sql`create view ${newYorkers1} as ${getViewConfig(newYorkers1).query}`);

			await db.insert(citiesTable).values([{ name: 'New York' }, { name: 'Paris' }]);

			await db.insert(users2Table).values([
				{ name: 'John', cityId: 1 },
				{ name: 'Jane', cityId: 1 },
				{ name: 'Jack', cityId: 2 },
			]);

			{
				const result = await db.select().from(newYorkers1);
				expect(result).toEqual([
					{ id: 1, name: 'John', cityId: 1 },
					{ id: 2, name: 'Jane', cityId: 1 },
				]);
			}

			{
				const result = await db.select().from(newYorkers2);
				expect(result).toEqual([
					{ id: 1, name: 'John', cityId: 1 },
					{ id: 2, name: 'Jane', cityId: 1 },
				]);
			}

			{
				const result = await db.select().from(newYorkers3);
				expect(result).toEqual([
					{ id: 1, name: 'John', cityId: 1 },
					{ id: 2, name: 'Jane', cityId: 1 },
				]);
			}

			{
				const result = await db.select({ name: newYorkers1.name }).from(newYorkers1);
				expect(result).toEqual([
					{ name: 'John' },
					{ name: 'Jane' },
				]);
			}

			await db.execute(sql`drop view ${newYorkers1}`);
		});

		// NEXT
		test('materialized view', async (ctx) => {
			const { db } = ctx.pg;

			const newYorkers1 = pgMaterializedView('new_yorkers')
				.as((qb) => qb.select().from(users2Table).where(eq(users2Table.cityId, 1)));

			const newYorkers2 = pgMaterializedView('new_yorkers', {
				id: serial('id').primaryKey(),
				name: text('name').notNull(),
				cityId: integer('city_id').notNull(),
			}).as(sql`select * from ${users2Table} where ${eq(users2Table.cityId, 1)}`);

			const newYorkers3 = pgMaterializedView('new_yorkers', {
				id: serial('id').primaryKey(),
				name: text('name').notNull(),
				cityId: integer('city_id').notNull(),
			}).existing();

			await db.execute(sql`create materialized view ${newYorkers1} as ${getMaterializedViewConfig(newYorkers1).query}`);

			await db.insert(citiesTable).values([{ name: 'New York' }, { name: 'Paris' }]);

			await db.insert(users2Table).values([
				{ name: 'John', cityId: 1 },
				{ name: 'Jane', cityId: 1 },
				{ name: 'Jack', cityId: 2 },
			]);

			{
				const result = await db.select().from(newYorkers1);
				expect(result).toEqual([]);
			}

			await db.refreshMaterializedView(newYorkers1);

			{
				const result = await db.select().from(newYorkers1);
				expect(result).toEqual([
					{ id: 1, name: 'John', cityId: 1 },
					{ id: 2, name: 'Jane', cityId: 1 },
				]);
			}

			{
				const result = await db.select().from(newYorkers2);
				expect(result).toEqual([
					{ id: 1, name: 'John', cityId: 1 },
					{ id: 2, name: 'Jane', cityId: 1 },
				]);
			}

			{
				const result = await db.select().from(newYorkers3);
				expect(result).toEqual([
					{ id: 1, name: 'John', cityId: 1 },
					{ id: 2, name: 'Jane', cityId: 1 },
				]);
			}

			{
				const result = await db.select({ name: newYorkers1.name }).from(newYorkers1);
				expect(result).toEqual([
					{ name: 'John' },
					{ name: 'Jane' },
				]);
			}

			await db.execute(sql`drop materialized view ${newYorkers1}`);
		});

		test('select from existing view', async (ctx) => {
			const { db } = ctx.pg;

			const schema = pgSchema('test_schema');

			const newYorkers = schema.view('new_yorkers', {
				id: integer('id').notNull(),
			}).existing();

			await db.execute(sql`drop schema if exists ${schema} cascade`);
			await db.execute(sql`create schema ${schema}`);
			await db.execute(sql`create view ${newYorkers} as select id from ${usersTable}`);

			await db.insert(usersTable).values({ id: 100, name: 'John' });

			const result = await db.select({
				id: usersTable.id,
			}).from(usersTable).innerJoin(newYorkers, eq(newYorkers.id, usersTable.id));

			expect(result).toEqual([{ id: 100 }]);
		});

		// TODO: copy to SQLite and MySQL, add to docs
		test('select from raw sql', async (ctx) => {
			const { db } = ctx.pg;

			const result = await db.select({
				id: sql<number>`id`,
				name: sql<string>`name`,
			}).from(sql`(select 1 as id, 'John' as name) as users`);

			Expect<Equal<{ id: number; name: string }[], typeof result>>;
			expect(result).toEqual([
				{ id: 1, name: 'John' },
			]);
		});

		test('select from raw sql with joins', async (ctx) => {
			const { db } = ctx.pg;

			const result = await db
				.select({
					id: sql<number>`users.id`,
					name: sql<string>`users.name`,
					userCity: sql<string>`users.city`,
					cityName: sql<string>`cities.name`,
				})
				.from(sql`(select 1 as id, 'John' as name, 'New York' as city) as users`)
				.leftJoin(sql`(select 1 as id, 'Paris' as name) as cities`, sql`cities.id = users.id`);

			Expect<Equal<{ id: number; name: string; userCity: string; cityName: string }[], typeof result>>;

			expect(result).toEqual([
				{ id: 1, name: 'John', userCity: 'New York', cityName: 'Paris' },
			]);
		});

		test('join on aliased sql from select', async (ctx) => {
			const { db } = ctx.pg;

			const result = await db
				.select({
					userId: sql<number>`users.id`.as('userId'),
					name: sql<string>`users.name`,
					userCity: sql<string>`users.city`,
					cityId: sql<number>`cities.id`.as('cityId'),
					cityName: sql<string>`cities.name`,
				})
				.from(sql`(select 1 as id, 'John' as name, 'New York' as city) as users`)
				.leftJoin(sql`(select 1 as id, 'Paris' as name) as cities`, (cols) => eq(cols.cityId, cols.userId));

			Expect<
				Equal<{ userId: number; name: string; userCity: string; cityId: number; cityName: string }[], typeof result>
			>;

			expect(result).toEqual([
				{ userId: 1, name: 'John', userCity: 'New York', cityId: 1, cityName: 'Paris' },
			]);
		});

		test('join on aliased sql from with clause', async (ctx) => {
			const { db } = ctx.pg;

			const users = db.$with('users').as(
				db.select({
					id: sql<number>`id`.as('userId'),
					name: sql<string>`name`.as('userName'),
					city: sql<string>`city`.as('city'),
				}).from(
					sql`(select 1 as id, 'John' as name, 'New York' as city) as users`,
				),
			);

			const cities = db.$with('cities').as(
				db.select({
					id: sql<number>`id`.as('cityId'),
					name: sql<string>`name`.as('cityName'),
				}).from(
					sql`(select 1 as id, 'Paris' as name) as cities`,
				),
			);

			const result = await db
				.with(users, cities)
				.select({
					userId: users.id,
					name: users.name,
					userCity: users.city,
					cityId: cities.id,
					cityName: cities.name,
				})
				.from(users)
				.leftJoin(cities, (cols) => eq(cols.cityId, cols.userId));

			Expect<
				Equal<{ userId: number; name: string; userCity: string; cityId: number; cityName: string }[], typeof result>
			>;

			expect(result).toEqual([
				{ userId: 1, name: 'John', userCity: 'New York', cityId: 1, cityName: 'Paris' },
			]);
		});

		test('prefixed table', async (ctx) => {
			const { db } = ctx.pg;

			const pgTable = pgTableCreator((name) => `myprefix_${name}`);

			const users = pgTable('test_prefixed_table_with_unique_name', {
				id: integer('id').primaryKey(),
				name: text('name').notNull(),
			});

			await db.execute(sql`drop table if exists ${users}`);

			await db.execute(
				sql`create table myprefix_test_prefixed_table_with_unique_name (id integer not null primary key, name text not null)`,
			);

			await db.insert(users).values({ id: 1, name: 'John' });

			const result = await db.select().from(users);

			expect(result).toEqual([{ id: 1, name: 'John' }]);

			await db.execute(sql`drop table ${users}`);
		});

		test('select from enum', async (ctx) => {
			const { db } = ctx.pg;

			const muscleEnum = pgEnum('muscle', [
				'abdominals',
				'hamstrings',
				'adductors',
				'quadriceps',
				'biceps',
				'shoulders',
				'chest',
				'middle_back',
				'calves',
				'glutes',
				'lower_back',
				'lats',
				'triceps',
				'traps',
				'forearms',
				'neck',
				'abductors',
			]);

			const forceEnum = pgEnum('force', ['isometric', 'isotonic', 'isokinetic']);

			const levelEnum = pgEnum('level', ['beginner', 'intermediate', 'advanced']);

			const mechanicEnum = pgEnum('mechanic', ['compound', 'isolation']);

			const equipmentEnum = pgEnum('equipment', [
				'barbell',
				'dumbbell',
				'bodyweight',
				'machine',
				'cable',
				'kettlebell',
			]);

			const categoryEnum = pgEnum('category', ['upper_body', 'lower_body', 'full_body']);

			const exercises = pgTable('exercises', {
				id: serial('id').primaryKey(),
				name: varchar('name').notNull(),
				force: forceEnum('force'),
				level: levelEnum('level'),
				mechanic: mechanicEnum('mechanic'),
				equipment: equipmentEnum('equipment'),
				instructions: text('instructions'),
				category: categoryEnum('category'),
				primaryMuscles: muscleEnum('primary_muscles').array(),
				secondaryMuscles: muscleEnum('secondary_muscles').array(),
				createdAt: timestamp('created_at').notNull().default(sql`now()`),
				updatedAt: timestamp('updated_at').notNull().default(sql`now()`),
			});

			await db.execute(sql`drop table if exists ${exercises}`);
			await db.execute(sql`drop type if exists ${sql.identifier(muscleEnum.enumName)}`);
			await db.execute(sql`drop type if exists ${sql.identifier(forceEnum.enumName)}`);
			await db.execute(sql`drop type if exists ${sql.identifier(levelEnum.enumName)}`);
			await db.execute(sql`drop type if exists ${sql.identifier(mechanicEnum.enumName)}`);
			await db.execute(sql`drop type if exists ${sql.identifier(equipmentEnum.enumName)}`);
			await db.execute(sql`drop type if exists ${sql.identifier(categoryEnum.enumName)}`);

			await db.execute(
				sql`create type ${
					sql.identifier(muscleEnum.enumName)
				} as enum ('abdominals', 'hamstrings', 'adductors', 'quadriceps', 'biceps', 'shoulders', 'chest', 'middle_back', 'calves', 'glutes', 'lower_back', 'lats', 'triceps', 'traps', 'forearms', 'neck', 'abductors')`,
			);
			await db.execute(
				sql`create type ${sql.identifier(forceEnum.enumName)} as enum ('isometric', 'isotonic', 'isokinetic')`,
			);
			await db.execute(
				sql`create type ${sql.identifier(levelEnum.enumName)} as enum ('beginner', 'intermediate', 'advanced')`,
			);
			await db.execute(sql`create type ${sql.identifier(mechanicEnum.enumName)} as enum ('compound', 'isolation')`);
			await db.execute(
				sql`create type ${
					sql.identifier(equipmentEnum.enumName)
				} as enum ('barbell', 'dumbbell', 'bodyweight', 'machine', 'cable', 'kettlebell')`,
			);
			await db.execute(
				sql`create type ${sql.identifier(categoryEnum.enumName)} as enum ('upper_body', 'lower_body', 'full_body')`,
			);
			await db.execute(sql`
				create table ${exercises} (
					id serial primary key,
					name varchar not null,
					force force,
					level level,
					mechanic mechanic,
					equipment equipment,
					instructions text,
					category category,
					primary_muscles muscle[],
					secondary_muscles muscle[],
					created_at timestamp not null default now(),
					updated_at timestamp not null default now()
				)
			`);

			await db.insert(exercises).values({
				name: 'Bench Press',
				force: 'isotonic',
				level: 'beginner',
				mechanic: 'compound',
				equipment: 'barbell',
				instructions:
					'Lie on your back on a flat bench. Grasp the barbell with an overhand grip, slightly wider than shoulder width. Unrack the barbell and hold it over you with your arms locked. Lower the barbell to your chest. Press the barbell back to the starting position.',
				category: 'upper_body',
				primaryMuscles: ['chest', 'triceps'],
				secondaryMuscles: ['shoulders', 'traps'],
			});

			const result = await db.select().from(exercises);

			expect(result).toEqual([
				{
					id: 1,
					name: 'Bench Press',
					force: 'isotonic',
					level: 'beginner',
					mechanic: 'compound',
					equipment: 'barbell',
					instructions:
						'Lie on your back on a flat bench. Grasp the barbell with an overhand grip, slightly wider than shoulder width. Unrack the barbell and hold it over you with your arms locked. Lower the barbell to your chest. Press the barbell back to the starting position.',
					category: 'upper_body',
					primaryMuscles: ['chest', 'triceps'],
					secondaryMuscles: ['shoulders', 'traps'],
					createdAt: result[0]!.createdAt,
					updatedAt: result[0]!.updatedAt,
				},
			]);

			await db.execute(sql`drop table ${exercises}`);
			await db.execute(sql`drop type ${sql.identifier(muscleEnum.enumName)}`);
			await db.execute(sql`drop type ${sql.identifier(forceEnum.enumName)}`);
			await db.execute(sql`drop type ${sql.identifier(levelEnum.enumName)}`);
			await db.execute(sql`drop type ${sql.identifier(mechanicEnum.enumName)}`);
			await db.execute(sql`drop type ${sql.identifier(equipmentEnum.enumName)}`);
			await db.execute(sql`drop type ${sql.identifier(categoryEnum.enumName)}`);
		});

		test('all date and time columns', async (ctx) => {
			const { db } = ctx.pg;

			const table = pgTable('all_columns', {
				id: serial('id').primaryKey(),
				dateString: date('date_string', { mode: 'string' }).notNull(),
				time: time('time', { precision: 3 }).notNull(),
				datetime: timestamp('datetime').notNull(),
				datetimeWTZ: timestamp('datetime_wtz', { withTimezone: true }).notNull(),
				datetimeString: timestamp('datetime_string', { mode: 'string' }).notNull(),
				datetimeFullPrecision: timestamp('datetime_full_precision', { precision: 6, mode: 'string' }).notNull(),
				datetimeWTZString: timestamp('datetime_wtz_string', { withTimezone: true, mode: 'string' }).notNull(),
				interval: interval('interval').notNull(),
			});

			await db.execute(sql`drop table if exists ${table}`);

			await db.execute(sql`
				create table ${table} (
							id serial primary key,
							date_string date not null,
							time time(3) not null,
							datetime timestamp not null,
							datetime_wtz timestamp with time zone not null,
							datetime_string timestamp not null,
							datetime_full_precision timestamp(6) not null,
							datetime_wtz_string timestamp with time zone not null,
							interval interval not null
					)
			`);

			const someDatetime = new Date('2022-01-01T00:00:00.123Z');
			const fullPrecision = '2022-01-01T00:00:00.123456Z';
			const someTime = '23:23:12.432';

			await db.insert(table).values({
				dateString: '2022-01-01',
				time: someTime,
				datetime: someDatetime,
				datetimeWTZ: someDatetime,
				datetimeString: '2022-01-01T00:00:00.123Z',
				datetimeFullPrecision: fullPrecision,
				datetimeWTZString: '2022-01-01T00:00:00.123Z',
				interval: '1 day',
			});

			const result = await db.select().from(table);

			Expect<
				Equal<{
					id: number;
					dateString: string;
					time: string;
					datetime: Date;
					datetimeWTZ: Date;
					datetimeString: string;
					datetimeFullPrecision: string;
					datetimeWTZString: string;
					interval: string;
				}[], typeof result>
			>;

			Expect<
				Equal<{
					dateString: string;
					time: string;
					datetime: Date;
					datetimeWTZ: Date;
					datetimeString: string;
					datetimeFullPrecision: string;
					datetimeWTZString: string;
					interval: string;
					id?: number | undefined;
				}, typeof table.$inferInsert>
			>;

			expect(result).toEqual([
				{
					id: 1,
					dateString: '2022-01-01',
					time: someTime,
					datetime: someDatetime,
					datetimeWTZ: someDatetime,
					datetimeString: '2022-01-01 00:00:00.123',
					datetimeFullPrecision: fullPrecision.replace('T', ' ').replace('Z', ''),
					datetimeWTZString: '2022-01-01 00:00:00.123+00',
					interval: '1 day',
				},
			]);

			await db.execute(sql`drop table if exists ${table}`);
		});

		test('all date and time columns with timezone second case mode date', async (ctx) => {
			const { db } = ctx.pg;

			const table = pgTable('all_columns', {
				id: serial('id').primaryKey(),
				timestamp: timestamp('timestamp_string', { mode: 'date', withTimezone: true, precision: 3 }).notNull(),
			});

			await db.execute(sql`drop table if exists ${table}`);

			await db.execute(sql`
				create table ${table} (
							id serial primary key,
							timestamp_string timestamp(3) with time zone not null
					)
			`);

			const insertedDate = new Date();

			// 1. Insert date as new date
			await db.insert(table).values([
				{ timestamp: insertedDate },
			]);

			// 2, Select as date and check that timezones are the same
			// There is no way to check timezone in Date object, as it is always represented internally in UTC
			const result = await db.select().from(table);

			expect(result).toEqual([{ id: 1, timestamp: insertedDate }]);

			// 3. Compare both dates
			expect(insertedDate.getTime()).toBe(result[0]?.timestamp.getTime());

			await db.execute(sql`drop table if exists ${table}`);
		});

		test('all date and time columns with timezone third case mode date', async (ctx) => {
			const { db } = ctx.pg;

			const table = pgTable('all_columns', {
				id: serial('id').primaryKey(),
				timestamp: timestamp('timestamp_string', { mode: 'date', withTimezone: true, precision: 3 }).notNull(),
			});

			await db.execute(sql`drop table if exists ${table}`);

			await db.execute(sql`
				create table ${table} (
							id serial primary key,
							timestamp_string timestamp(3) with time zone not null
					)
			`);

			const insertedDate = new Date('2022-01-01 20:00:00.123-04'); // used different time zones, internally is still UTC
			const insertedDate2 = new Date('2022-01-02 04:00:00.123+04'); // They are both the same date in different time zones

			// 1. Insert date as new dates with different time zones
			await db.insert(table).values([
				{ timestamp: insertedDate },
				{ timestamp: insertedDate2 },
			]);

			// 2, Select and compare both dates
			const result = await db.select().from(table);

			expect(result[0]?.timestamp.getTime()).toBe(result[1]?.timestamp.getTime());

			await db.execute(sql`drop table if exists ${table}`);
		});

		test('orderBy with aliased column', (ctx) => {
			const { db } = ctx.pg;

			const query = db.select({
				test: sql`something`.as('test'),
			}).from(users2Table).orderBy((fields) => fields.test).toSQL();

			expect(query.sql).toBe('select something as "test" from "users2" order by "test"');
		});

		test('select from sql', async (ctx) => {
			const { db } = ctx.pg;

			const metricEntry = pgTable('metric_entry', {
				id: pgUuid('id').notNull(),
				createdAt: timestamp('created_at').notNull(),
			});

			await db.execute(sql`drop table if exists ${metricEntry}`);
			await db.execute(sql`create table ${metricEntry} (id uuid not null, created_at timestamp not null)`);

			const metricId = uuidV4();

			const intervals = db.$with('intervals').as(
				db
					.select({
						startTime: sql<string>`(date'2023-03-01'+ x * '1 day'::interval)`.as('start_time'),
						endTime: sql<string>`(date'2023-03-01'+ (x+1) *'1 day'::interval)`.as('end_time'),
					})
					.from(sql`generate_series(0, 29, 1) as t(x)`),
			);

			const func = () =>
				db
					.with(intervals)
					.select({
						startTime: intervals.startTime,
						endTime: intervals.endTime,
						count: sql<number>`count(${metricEntry})`,
					})
					.from(metricEntry)
					.rightJoin(
						intervals,
						and(
							eq(metricEntry.id, metricId),
							gte(metricEntry.createdAt, intervals.startTime),
							lt(metricEntry.createdAt, intervals.endTime),
						),
					)
					.groupBy(intervals.startTime, intervals.endTime)
					.orderBy(asc(intervals.startTime));

			await expect((async () => {
				func();
			})()).resolves.not.toThrowError();
		});

		test('timestamp timezone', async (ctx) => {
			const { db } = ctx.pg;

			const usersTableWithAndWithoutTimezone = pgTable('users_test_with_and_without_timezone', {
				id: serial('id').primaryKey(),
				name: text('name').notNull(),
				createdAt: timestamp('created_at', { withTimezone: true }).notNull().defaultNow(),
				updatedAt: timestamp('updated_at', { withTimezone: false }).notNull().defaultNow(),
			});

			await db.execute(sql`drop table if exists ${usersTableWithAndWithoutTimezone}`);

			await db.execute(
				sql`
					create table users_test_with_and_without_timezone (
						id serial not null primary key,
						name text not null,
						created_at timestamptz not null default now(),
						updated_at timestamp not null default now()
					)
				`,
			);

			const date = new Date(Date.parse('2020-01-01T00:00:00+04:00'));

			await db.insert(usersTableWithAndWithoutTimezone).values({ name: 'With default times' });
			await db.insert(usersTableWithAndWithoutTimezone).values({
				name: 'Without default times',
				createdAt: date,
				updatedAt: date,
			});
			const users = await db.select().from(usersTableWithAndWithoutTimezone);

			// check that the timestamps are set correctly for default times
			expect(Math.abs(users[0]!.updatedAt.getTime() - Date.now())).toBeLessThan(2000);
			expect(Math.abs(users[0]!.createdAt.getTime() - Date.now())).toBeLessThan(2000);

			// check that the timestamps are set correctly for non default times
			expect(Math.abs(users[1]!.updatedAt.getTime() - date.getTime())).toBeLessThan(2000);
			expect(Math.abs(users[1]!.createdAt.getTime() - date.getTime())).toBeLessThan(2000);
		});

		test('transaction', async (ctx) => {
			const { db } = ctx.pg;

			const users = pgTable('users_transactions', {
				id: serial('id').primaryKey(),
				balance: integer('balance').notNull(),
			});
			const products = pgTable('products_transactions', {
				id: serial('id').primaryKey(),
				price: integer('price').notNull(),
				stock: integer('stock').notNull(),
			});

			await db.execute(sql`drop table if exists ${users}`);
			await db.execute(sql`drop table if exists ${products}`);

			await db.execute(sql`create table users_transactions (id serial not null primary key, balance integer not null)`);
			await db.execute(
				sql`create table products_transactions (id serial not null primary key, price integer not null, stock integer not null)`,
			);

			const user = await db.insert(users).values({ balance: 100 }).returning().then((rows) => rows[0]!);
			const product = await db.insert(products).values({ price: 10, stock: 10 }).returning().then((rows) => rows[0]!);

			await db.transaction(async (tx) => {
				await tx.update(users).set({ balance: user.balance - product.price }).where(eq(users.id, user.id));
				await tx.update(products).set({ stock: product.stock - 1 }).where(eq(products.id, product.id));
			});

			const result = await db.select().from(users);

			expect(result).toEqual([{ id: 1, balance: 90 }]);

			await db.execute(sql`drop table ${users}`);
			await db.execute(sql`drop table ${products}`);
		});

		test('transaction rollback', async (ctx) => {
			const { db } = ctx.pg;

			const users = pgTable('users_transactions_rollback', {
				id: serial('id').primaryKey(),
				balance: integer('balance').notNull(),
			});

			await db.execute(sql`drop table if exists ${users}`);

			await db.execute(
				sql`create table users_transactions_rollback (id serial not null primary key, balance integer not null)`,
			);

			await expect((async () => {
				await db.transaction(async (tx) => {
					await tx.insert(users).values({ balance: 100 });
					tx.rollback();
				});
			})()).rejects.toThrowError(TransactionRollbackError);

			const result = await db.select().from(users);

			expect(result).toEqual([]);

			await db.execute(sql`drop table ${users}`);
		});

		test('nested transaction', async (ctx) => {
			const { db } = ctx.pg;

			const users = pgTable('users_nested_transactions', {
				id: serial('id').primaryKey(),
				balance: integer('balance').notNull(),
			});

			await db.execute(sql`drop table if exists ${users}`);

			await db.execute(
				sql`create table users_nested_transactions (id serial not null primary key, balance integer not null)`,
			);

			await db.transaction(async (tx) => {
				await tx.insert(users).values({ balance: 100 });

				await tx.transaction(async (tx) => {
					await tx.update(users).set({ balance: 200 });
				});
			});

			const result = await db.select().from(users);

			expect(result).toEqual([{ id: 1, balance: 200 }]);

			await db.execute(sql`drop table ${users}`);
		});

		test('nested transaction rollback', async (ctx) => {
			const { db } = ctx.pg;

			const users = pgTable('users_nested_transactions_rollback', {
				id: serial('id').primaryKey(),
				balance: integer('balance').notNull(),
			});

			await db.execute(sql`drop table if exists ${users}`);

			await db.execute(
				sql`create table users_nested_transactions_rollback (id serial not null primary key, balance integer not null)`,
			);

			await db.transaction(async (tx) => {
				await tx.insert(users).values({ balance: 100 });

				await expect((async () => {
					await tx.transaction(async (tx) => {
						await tx.update(users).set({ balance: 200 });
						tx.rollback();
					});
				})()).rejects.toThrowError(TransactionRollbackError);
			});

			const result = await db.select().from(users);

			expect(result).toEqual([{ id: 1, balance: 100 }]);

			await db.execute(sql`drop table ${users}`);
		});

		test('join subquery with join', async (ctx) => {
			const { db } = ctx.pg;

			const internalStaff = pgTable('internal_staff', {
				userId: integer('user_id').notNull(),
			});

			const customUser = pgTable('custom_user', {
				id: integer('id').notNull(),
			});

			const ticket = pgTable('ticket', {
				staffId: integer('staff_id').notNull(),
			});

			await db.execute(sql`drop table if exists ${internalStaff}`);
			await db.execute(sql`drop table if exists ${customUser}`);
			await db.execute(sql`drop table if exists ${ticket}`);

			await db.execute(sql`create table internal_staff (user_id integer not null)`);
			await db.execute(sql`create table custom_user (id integer not null)`);
			await db.execute(sql`create table ticket (staff_id integer not null)`);

			await db.insert(internalStaff).values({ userId: 1 });
			await db.insert(customUser).values({ id: 1 });
			await db.insert(ticket).values({ staffId: 1 });

			const subq = db
				.select()
				.from(internalStaff)
				.leftJoin(customUser, eq(internalStaff.userId, customUser.id))
				.as('internal_staff');

			const mainQuery = await db
				.select()
				.from(ticket)
				.leftJoin(subq, eq(subq.internal_staff.userId, ticket.staffId));

			expect(mainQuery).toEqual([{
				ticket: { staffId: 1 },
				internal_staff: {
					internal_staff: { userId: 1 },
					custom_user: { id: 1 },
				},
			}]);

			await db.execute(sql`drop table ${internalStaff}`);
			await db.execute(sql`drop table ${customUser}`);
			await db.execute(sql`drop table ${ticket}`);
		});

		test('subquery with view', async (ctx) => {
			const { db } = ctx.pg;

			const users = pgTable('users_subquery_view', {
				id: serial('id').primaryKey(),
				name: text('name').notNull(),
				cityId: integer('city_id').notNull(),
			});

			const newYorkers = pgView('new_yorkers').as((qb) => qb.select().from(users).where(eq(users.cityId, 1)));

			await db.execute(sql`drop table if exists ${users}`);
			await db.execute(sql`drop view if exists ${newYorkers}`);

			await db.execute(
				sql`create table ${users} (id serial not null primary key, name text not null, city_id integer not null)`,
			);
			await db.execute(sql`create view ${newYorkers} as select * from ${users} where city_id = 1`);

			await db.insert(users).values([
				{ name: 'John', cityId: 1 },
				{ name: 'Jane', cityId: 2 },
				{ name: 'Jack', cityId: 1 },
				{ name: 'Jill', cityId: 2 },
			]);

			const sq = db.$with('sq').as(db.select().from(newYorkers));
			const result = await db.with(sq).select().from(sq);

			expect(result).toEqual([
				{ id: 1, name: 'John', cityId: 1 },
				{ id: 3, name: 'Jack', cityId: 1 },
			]);

			await db.execute(sql`drop view ${newYorkers}`);
			await db.execute(sql`drop table ${users}`);
		});

		test('join view as subquery', async (ctx) => {
			const { db } = ctx.pg;

			const users = pgTable('users_join_view', {
				id: serial('id').primaryKey(),
				name: text('name').notNull(),
				cityId: integer('city_id').notNull(),
			});

			const newYorkers = pgView('new_yorkers').as((qb) => qb.select().from(users).where(eq(users.cityId, 1)));

			await db.execute(sql`drop table if exists ${users}`);
			await db.execute(sql`drop view if exists ${newYorkers}`);

			await db.execute(
				sql`create table ${users} (id serial not null primary key, name text not null, city_id integer not null)`,
			);
			await db.execute(sql`create view ${newYorkers} as select * from ${users} where city_id = 1`);

			await db.insert(users).values([
				{ name: 'John', cityId: 1 },
				{ name: 'Jane', cityId: 2 },
				{ name: 'Jack', cityId: 1 },
				{ name: 'Jill', cityId: 2 },
			]);

			const sq = db.select().from(newYorkers).as('new_yorkers_sq');

			const result = await db.select().from(users).leftJoin(sq, eq(users.id, sq.id));

			expect(result).toEqual([
				{
					users_join_view: { id: 1, name: 'John', cityId: 1 },
					new_yorkers_sq: { id: 1, name: 'John', cityId: 1 },
				},
				{
					users_join_view: { id: 2, name: 'Jane', cityId: 2 },
					new_yorkers_sq: null,
				},
				{
					users_join_view: { id: 3, name: 'Jack', cityId: 1 },
					new_yorkers_sq: { id: 3, name: 'Jack', cityId: 1 },
				},
				{
					users_join_view: { id: 4, name: 'Jill', cityId: 2 },
					new_yorkers_sq: null,
				},
			]);

			await db.execute(sql`drop view ${newYorkers}`);
			await db.execute(sql`drop table ${users}`);
		});

		test('table selection with single table', async (ctx) => {
			const { db } = ctx.pg;

			const users = pgTable('users', {
				id: serial('id').primaryKey(),
				name: text('name').notNull(),
				cityId: integer('city_id').notNull(),
			});

			await db.execute(sql`drop table if exists ${users}`);

			await db.execute(
				sql`create table ${users} (id serial not null primary key, name text not null, city_id integer not null)`,
			);

			await db.insert(users).values({ name: 'John', cityId: 1 });

			const result = await db.select({ users }).from(users);

			expect(result).toEqual([{ users: { id: 1, name: 'John', cityId: 1 } }]);

			await db.execute(sql`drop table ${users}`);
		});

		test('set null to jsonb field', async (ctx) => {
			const { db } = ctx.pg;

			const users = pgTable('users', {
				id: serial('id').primaryKey(),
				jsonb: jsonb('jsonb'),
			});

			await db.execute(sql`drop table if exists ${users}`);

			await db.execute(
				sql`create table ${users} (id serial not null primary key, jsonb jsonb)`,
			);

			const result = await db.insert(users).values({ jsonb: null }).returning();

			expect(result).toEqual([{ id: 1, jsonb: null }]);

			await db.execute(sql`drop table ${users}`);
		});

		test('insert undefined', async (ctx) => {
			const { db } = ctx.pg;

			const users = pgTable('users', {
				id: serial('id').primaryKey(),
				name: text('name'),
			});

			await db.execute(sql`drop table if exists ${users}`);

			await db.execute(
				sql`create table ${users} (id serial not null primary key, name text)`,
			);

			await expect((async () => {
				await db.insert(users).values({ name: undefined });
			})()).resolves.not.toThrowError();

			await db.execute(sql`drop table ${users}`);
		});

		test('update undefined', async (ctx) => {
			const { db } = ctx.pg;

			const users = pgTable('users', {
				id: serial('id').primaryKey(),
				name: text('name'),
			});

			await db.execute(sql`drop table if exists ${users}`);

			await db.execute(
				sql`create table ${users} (id serial not null primary key, name text)`,
			);

			await expect((async () => {
				await db.update(users).set({ name: undefined });
			})()).rejects.toThrowError();
			await expect((async () => {
				db.update(users).set({ name: undefined });
			})()).rejects.toThrowError();

			await db.execute(sql`drop table ${users}`);
		});

		test('array operators', async (ctx) => {
			const { db } = ctx.pg;

			const posts = pgTable('posts', {
				id: serial('id').primaryKey(),
				tags: text('tags').array(),
			});

			await db.execute(sql`drop table if exists ${posts}`);

			await db.execute(
				sql`create table ${posts} (id serial primary key, tags text[])`,
			);

			await db.insert(posts).values([{
				tags: ['ORM'],
			}, {
				tags: ['Typescript'],
			}, {
				tags: ['Typescript', 'ORM'],
			}, {
				tags: ['Typescript', 'Frontend', 'React'],
			}, {
				tags: ['Typescript', 'ORM', 'Database', 'Postgres'],
			}, {
				tags: ['Java', 'Spring', 'OOP'],
			}]);

			const contains = await db.select({ id: posts.id }).from(posts)
				.where(arrayContains(posts.tags, ['Typescript', 'ORM']));
			const contained = await db.select({ id: posts.id }).from(posts)
				.where(arrayContained(posts.tags, ['Typescript', 'ORM']));
			const overlaps = await db.select({ id: posts.id }).from(posts)
				.where(arrayOverlaps(posts.tags, ['Typescript', 'ORM']));
			const withSubQuery = await db.select({ id: posts.id }).from(posts)
				.where(arrayContains(
					posts.tags,
					db.select({ tags: posts.tags }).from(posts).where(eq(posts.id, 1)),
				));

			expect(contains).toEqual([{ id: 3 }, { id: 5 }]);
			expect(contained).toEqual([{ id: 1 }, { id: 2 }, { id: 3 }]);
			expect(overlaps).toEqual([{ id: 1 }, { id: 2 }, { id: 3 }, { id: 4 }, { id: 5 }]);
			expect(withSubQuery).toEqual([{ id: 1 }, { id: 3 }, { id: 5 }]);
		});

		test('set operations (union) from query builder with subquery', async (ctx) => {
			const { db } = ctx.pg;

			await setupSetOperationTest(db);

			const sq = db
				.select({ id: users2Table.id, name: users2Table.name })
				.from(users2Table).as('sq');

			const result = await db
				.select({ id: cities2Table.id, name: citiesTable.name })
				.from(cities2Table).union(
					db.select().from(sq),
				).orderBy(asc(sql`name`)).limit(2).offset(1);

			expect(result).toHaveLength(2);

			expect(result).toEqual([
				{ id: 3, name: 'Jack' },
				{ id: 2, name: 'Jane' },
			]);

			await expect((async () => {
				db
					.select({ id: cities2Table.id, name: citiesTable.name, name2: users2Table.name })
					.from(cities2Table).union(
						// @ts-expect-error
						db
							.select({ id: users2Table.id, name: users2Table.name })
							.from(users2Table),
					).orderBy(asc(sql`name`));
			})()).rejects.toThrowError();
		});

		test('set operations (union) as function', async (ctx) => {
			const { db } = ctx.pg;

			await setupSetOperationTest(db);

			const result = await union(
				db
					.select({ id: cities2Table.id, name: citiesTable.name })
					.from(cities2Table).where(eq(citiesTable.id, 1)),
				db
					.select({ id: users2Table.id, name: users2Table.name })
					.from(users2Table).where(eq(users2Table.id, 1)),
				db
					.select({ id: users2Table.id, name: users2Table.name })
					.from(users2Table).where(eq(users2Table.id, 1)),
			).orderBy(asc(sql`name`)).limit(1).offset(1);

			expect(result).toHaveLength(1);

			expect(result).toEqual([
				{ id: 1, name: 'New York' },
			]);

			await expect((async () => {
				union(
					db
						.select({ name: citiesTable.name, id: cities2Table.id })
						.from(cities2Table).where(eq(citiesTable.id, 1)),
					db
						.select({ id: users2Table.id, name: users2Table.name })
						.from(users2Table).where(eq(users2Table.id, 1)),
					db
						.select({ id: users2Table.id, name: users2Table.name })
						.from(users2Table).where(eq(users2Table.id, 1)),
				).orderBy(asc(sql`name`));
			})()).rejects.toThrowError();
		});

		test('set operations (union all) from query builder', async (ctx) => {
			const { db } = ctx.pg;

			await setupSetOperationTest(db);

			const result = await db
				.select({ id: cities2Table.id, name: citiesTable.name })
				.from(cities2Table).limit(2).unionAll(
					db
						.select({ id: cities2Table.id, name: citiesTable.name })
						.from(cities2Table).limit(2),
				).orderBy(asc(sql`id`));

			expect(result).toHaveLength(4);

			expect(result).toEqual([
				{ id: 1, name: 'New York' },
				{ id: 1, name: 'New York' },
				{ id: 2, name: 'London' },
				{ id: 2, name: 'London' },
			]);

			await expect((async () => {
				db
					.select({ id: cities2Table.id, name: citiesTable.name })
					.from(cities2Table).limit(2).unionAll(
						db
							.select({ name: citiesTable.name, id: cities2Table.id })
							.from(cities2Table).limit(2),
					).orderBy(asc(sql`id`));
			})()).rejects.toThrowError();
		});

		test('set operations (union all) as function', async (ctx) => {
			const { db } = ctx.pg;

			await setupSetOperationTest(db);

			const result = await unionAll(
				db
					.select({ id: cities2Table.id, name: citiesTable.name })
					.from(cities2Table).where(eq(citiesTable.id, 1)),
				db
					.select({ id: users2Table.id, name: users2Table.name })
					.from(users2Table).where(eq(users2Table.id, 1)),
				db
					.select({ id: users2Table.id, name: users2Table.name })
					.from(users2Table).where(eq(users2Table.id, 1)),
			);

			expect(result).toHaveLength(3);

			expect(result).toEqual([
				{ id: 1, name: 'New York' },
				{ id: 1, name: 'John' },
				{ id: 1, name: 'John' },
			]);

			await expect((async () => {
				unionAll(
					db
						.select({ id: cities2Table.id, name: citiesTable.name })
						.from(cities2Table).where(eq(citiesTable.id, 1)),
					db
						.select({ name: users2Table.name, id: users2Table.id })
						.from(users2Table).where(eq(users2Table.id, 1)),
					db
						.select({ id: users2Table.id, name: users2Table.name })
						.from(users2Table).where(eq(users2Table.id, 1)),
				);
			})()).rejects.toThrowError();
		});

		test('set operations (intersect) from query builder', async (ctx) => {
			const { db } = ctx.pg;

			await setupSetOperationTest(db);

			const result = await db
				.select({ id: cities2Table.id, name: citiesTable.name })
				.from(cities2Table).intersect(
					db
						.select({ id: cities2Table.id, name: citiesTable.name })
						.from(cities2Table).where(gt(citiesTable.id, 1)),
				).orderBy(asc(sql`name`));

			expect(result).toHaveLength(2);

			expect(result).toEqual([
				{ id: 2, name: 'London' },
				{ id: 3, name: 'Tampa' },
			]);

			await expect((async () => {
				db
					.select({ id: cities2Table.id, name: citiesTable.name })
					.from(cities2Table).intersect(
						// @ts-expect-error
						db
							.select({ id: cities2Table.id, name: citiesTable.name, id2: cities2Table.id })
							.from(cities2Table).where(gt(citiesTable.id, 1)),
					).orderBy(asc(sql`name`));
			})()).rejects.toThrowError();
		});

		test('set operations (intersect) as function', async (ctx) => {
			const { db } = ctx.pg;

			await setupSetOperationTest(db);

			const result = await intersect(
				db
					.select({ id: cities2Table.id, name: citiesTable.name })
					.from(cities2Table).where(eq(citiesTable.id, 1)),
				db
					.select({ id: users2Table.id, name: users2Table.name })
					.from(users2Table).where(eq(users2Table.id, 1)),
				db
					.select({ id: users2Table.id, name: users2Table.name })
					.from(users2Table).where(eq(users2Table.id, 1)),
			);

			expect(result).toHaveLength(0);

			expect(result).toEqual([]);

			await expect((async () => {
				intersect(
					db
						.select({ id: cities2Table.id, name: citiesTable.name })
						.from(cities2Table).where(eq(citiesTable.id, 1)),
					db
						.select({ id: users2Table.id, name: users2Table.name })
						.from(users2Table).where(eq(users2Table.id, 1)),
					db
						.select({ name: users2Table.name, id: users2Table.id })
						.from(users2Table).where(eq(users2Table.id, 1)),
				);
			})()).rejects.toThrowError();
		});

		test('set operations (intersect all) from query builder', async (ctx) => {
			const { db } = ctx.pg;

			await setupSetOperationTest(db);

			const result = await db
				.select({ id: cities2Table.id, name: citiesTable.name })
				.from(cities2Table).limit(2).intersectAll(
					db
						.select({ id: cities2Table.id, name: citiesTable.name })
						.from(cities2Table).limit(2),
				).orderBy(asc(sql`id`));

			expect(result).toHaveLength(2);

			expect(result).toEqual([
				{ id: 1, name: 'New York' },
				{ id: 2, name: 'London' },
			]);

			await expect((async () => {
				db
					.select({ id: cities2Table.id, name: citiesTable.name })
					.from(cities2Table).limit(2).intersectAll(
						db
							.select({ name: users2Table.name, id: users2Table.id })
							.from(cities2Table).limit(2),
					).orderBy(asc(sql`id`));
			})()).rejects.toThrowError();
		});

		test('set operations (intersect all) as function', async (ctx) => {
			const { db } = ctx.pg;

			await setupSetOperationTest(db);

			const result = await intersectAll(
				db
					.select({ id: users2Table.id, name: users2Table.name })
					.from(users2Table).where(eq(users2Table.id, 1)),
				db
					.select({ id: users2Table.id, name: users2Table.name })
					.from(users2Table).where(eq(users2Table.id, 1)),
				db
					.select({ id: users2Table.id, name: users2Table.name })
					.from(users2Table).where(eq(users2Table.id, 1)),
			);

			expect(result).toHaveLength(1);

			expect(result).toEqual([
				{ id: 1, name: 'John' },
			]);

			await expect((async () => {
				intersectAll(
					db
						.select({ id: users2Table.id, name: users2Table.name })
						.from(users2Table).where(eq(users2Table.id, 1)),
					db
						.select({ name: users2Table.name, id: users2Table.id })
						.from(users2Table).where(eq(users2Table.id, 1)),
					db
						.select({ id: users2Table.id, name: users2Table.name })
						.from(users2Table).where(eq(users2Table.id, 1)),
				);
			})()).rejects.toThrowError();
		});

		test('set operations (except) from query builder', async (ctx) => {
			const { db } = ctx.pg;

			await setupSetOperationTest(db);

			const result = await db
				.select()
				.from(cities2Table).except(
					db
						.select()
						.from(cities2Table).where(gt(citiesTable.id, 1)),
				);

			expect(result).toHaveLength(1);

			expect(result).toEqual([
				{ id: 1, name: 'New York' },
			]);

			await expect((async () => {
				db
					.select()
					.from(cities2Table).except(
						db
							.select({ name: users2Table.name, id: users2Table.id })
							.from(cities2Table).where(gt(citiesTable.id, 1)),
					);
			})()).rejects.toThrowError();
		});

		test('set operations (except) as function', async (ctx) => {
			const { db } = ctx.pg;

			await setupSetOperationTest(db);

			const result = await except(
				db
					.select({ id: cities2Table.id, name: citiesTable.name })
					.from(cities2Table),
				db
					.select({ id: cities2Table.id, name: citiesTable.name })
					.from(cities2Table).where(eq(citiesTable.id, 1)),
				db
					.select({ id: users2Table.id, name: users2Table.name })
					.from(users2Table).where(eq(users2Table.id, 1)),
			).orderBy(asc(sql`id`));

			expect(result).toHaveLength(2);

			expect(result).toEqual([
				{ id: 2, name: 'London' },
				{ id: 3, name: 'Tampa' },
			]);

			await expect((async () => {
				except(
					db
						.select({ id: cities2Table.id, name: citiesTable.name })
						.from(cities2Table),
					db
						.select({ name: users2Table.name, id: users2Table.id })
						.from(cities2Table).where(eq(citiesTable.id, 1)),
					db
						.select({ id: users2Table.id, name: users2Table.name })
						.from(users2Table).where(eq(users2Table.id, 1)),
				).orderBy(asc(sql`id`));
			})()).rejects.toThrowError();
		});

		test('set operations (except all) from query builder', async (ctx) => {
			const { db } = ctx.pg;

			await setupSetOperationTest(db);

			const result = await db
				.select()
				.from(cities2Table).exceptAll(
					db
						.select({ id: cities2Table.id, name: citiesTable.name })
						.from(cities2Table).where(eq(citiesTable.id, 1)),
				).orderBy(asc(sql`id`));

			expect(result).toHaveLength(2);

			expect(result).toEqual([
				{ id: 2, name: 'London' },
				{ id: 3, name: 'Tampa' },
			]);

			await expect((async () => {
				db
					.select({ name: cities2Table.name, id: cities2Table.id })
					.from(cities2Table).exceptAll(
						db
							.select({ id: cities2Table.id, name: citiesTable.name })
							.from(cities2Table).where(eq(citiesTable.id, 1)),
					).orderBy(asc(sql`id`));
			})()).rejects.toThrowError();
		});

		test('set operations (except all) as function', async (ctx) => {
			const { db } = ctx.pg;

			await setupSetOperationTest(db);

			const result = await exceptAll(
				db
					.select({ id: users2Table.id, name: users2Table.name })
					.from(users2Table),
				db
					.select({ id: users2Table.id, name: users2Table.name })
					.from(users2Table).where(gt(users2Table.id, 7)),
				db
					.select({ id: users2Table.id, name: users2Table.name })
					.from(users2Table).where(eq(users2Table.id, 1)),
			).orderBy(asc(sql`id`)).limit(5).offset(2);

			expect(result).toHaveLength(4);

			expect(result).toEqual([
				{ id: 4, name: 'Peter' },
				{ id: 5, name: 'Ben' },
				{ id: 6, name: 'Jill' },
				{ id: 7, name: 'Mary' },
			]);

			await expect((async () => {
				exceptAll(
					db
						.select({ name: users2Table.name, id: users2Table.id })
						.from(users2Table),
					db
						.select({ id: users2Table.id, name: users2Table.name })
						.from(users2Table).where(gt(users2Table.id, 7)),
					db
						.select({ id: users2Table.id, name: users2Table.name })
						.from(users2Table).where(eq(users2Table.id, 1)),
				).orderBy(asc(sql`id`));
			})()).rejects.toThrowError();
		});

		test('set operations (mixed) from query builder with subquery', async (ctx) => {
			const { db } = ctx.pg;

			await setupSetOperationTest(db);
			const sq = db
				.select()
				.from(cities2Table).where(gt(citiesTable.id, 1)).as('sq');

			const result = await db
				.select()
				.from(cities2Table).except(
					({ unionAll }) =>
						unionAll(
							db.select().from(sq),
							db.select().from(cities2Table).where(eq(citiesTable.id, 2)),
						),
				);

			expect(result).toHaveLength(1);

			expect(result).toEqual([
				{ id: 1, name: 'New York' },
			]);

			await expect((async () => {
				db
					.select()
					.from(cities2Table).except(
						({ unionAll }) =>
							unionAll(
								db
									.select({ name: cities2Table.name, id: cities2Table.id })
									.from(cities2Table).where(gt(citiesTable.id, 1)),
								db.select().from(cities2Table).where(eq(citiesTable.id, 2)),
							),
					);
			})()).rejects.toThrowError();
		});

		test('set operations (mixed all) as function', async (ctx) => {
			const { db } = ctx.pg;

			await setupSetOperationTest(db);

			const result = await union(
				db
					.select({ id: users2Table.id, name: users2Table.name })
					.from(users2Table).where(eq(users2Table.id, 1)),
				except(
					db
						.select({ id: users2Table.id, name: users2Table.name })
						.from(users2Table).where(gte(users2Table.id, 5)),
					db
						.select({ id: users2Table.id, name: users2Table.name })
						.from(users2Table).where(eq(users2Table.id, 7)),
				),
				db
					.select().from(cities2Table).where(gt(citiesTable.id, 1)),
			).orderBy(asc(sql`id`));

			expect(result).toHaveLength(6);

			expect(result).toEqual([
				{ id: 1, name: 'John' },
				{ id: 2, name: 'London' },
				{ id: 3, name: 'Tampa' },
				{ id: 5, name: 'Ben' },
				{ id: 6, name: 'Jill' },
				{ id: 8, name: 'Sally' },
			]);

			await expect((async () => {
				union(
					db
						.select({ id: users2Table.id, name: users2Table.name })
						.from(users2Table).where(eq(users2Table.id, 1)),
					except(
						db
							.select({ id: users2Table.id, name: users2Table.name })
							.from(users2Table).where(gte(users2Table.id, 5)),
						db
							.select({ name: users2Table.name, id: users2Table.id })
							.from(users2Table).where(eq(users2Table.id, 7)),
					),
					db
						.select().from(cities2Table).where(gt(citiesTable.id, 1)),
				).orderBy(asc(sql`id`));
			})()).rejects.toThrowError();
		});

		test('aggregate function: count', async (ctx) => {
			const { db } = ctx.pg;
			const table = aggregateTable;
			await setupAggregateFunctionsTest(db);

			const result1 = await db.select({ value: count() }).from(table);
			const result2 = await db.select({ value: count(table.a) }).from(table);
			const result3 = await db.select({ value: countDistinct(table.name) }).from(table);

			expect(result1[0]?.value).toBe(7);
			expect(result2[0]?.value).toBe(5);
			expect(result3[0]?.value).toBe(6);
		});

		test('aggregate function: avg', async (ctx) => {
			const { db } = ctx.pg;
			const table = aggregateTable;
			await setupAggregateFunctionsTest(db);

			const result1 = await db.select({ value: avg(table.b) }).from(table);
			const result2 = await db.select({ value: avg(table.nullOnly) }).from(table);
			const result3 = await db.select({ value: avgDistinct(table.b) }).from(table);

			expect(result1[0]?.value).toBe('33.3333333333333333');
			expect(result2[0]?.value).toBeNull();
			expect(result3[0]?.value).toBe('42.5000000000000000');
		});

		test('aggregate function: sum', async (ctx) => {
			const { db } = ctx.pg;
			const table = aggregateTable;
			await setupAggregateFunctionsTest(db);

			const result1 = await db.select({ value: sum(table.b) }).from(table);
			const result2 = await db.select({ value: sum(table.nullOnly) }).from(table);
			const result3 = await db.select({ value: sumDistinct(table.b) }).from(table);

			expect(result1[0]?.value).toBe('200');
			expect(result2[0]?.value).toBeNull();
			expect(result3[0]?.value).toBe('170');
		});

		test('aggregate function: max', async (ctx) => {
			const { db } = ctx.pg;
			const table = aggregateTable;
			await setupAggregateFunctionsTest(db);

			const result1 = await db.select({ value: max(table.b) }).from(table);
			const result2 = await db.select({ value: max(table.nullOnly) }).from(table);

			expect(result1[0]?.value).toBe(90);
			expect(result2[0]?.value).toBeNull();
		});

		test('aggregate function: min', async (ctx) => {
			const { db } = ctx.pg;
			const table = aggregateTable;
			await setupAggregateFunctionsTest(db);

			const result1 = await db.select({ value: min(table.b) }).from(table);
			const result2 = await db.select({ value: min(table.nullOnly) }).from(table);

			expect(result1[0]?.value).toBe(10);
			expect(result2[0]?.value).toBeNull();
		});

		test('array mapping and parsing', async (ctx) => {
			const { db } = ctx.pg;

			const arrays = pgTable('arrays_tests', {
				id: serial('id').primaryKey(),
				tags: text('tags').array(),
				nested: text('nested').array().array(),
				numbers: integer('numbers').notNull().array(),
			});

			await db.execute(sql`drop table if exists ${arrays}`);
			await db.execute(sql`
				 create table ${arrays} (
				 id serial primary key,
				 tags text[],
				 nested text[][],
				 numbers integer[]
				)
			`);

			await db.insert(arrays).values({
				tags: ['', 'b', 'c'],
				nested: [['1', ''], ['3', '\\a']],
				numbers: [1, 2, 3],
			});

			const result = await db.select().from(arrays);

			expect(result).toEqual([{
				id: 1,
				tags: ['', 'b', 'c'],
				nested: [['1', ''], ['3', '\\a']],
				numbers: [1, 2, 3],
			}]);

			await db.execute(sql`drop table ${arrays}`);
		});

		test('test $onUpdateFn and $onUpdate works as $default', async (ctx) => {
			const { db } = ctx.pg;

			await db.execute(sql`drop table if exists ${usersOnUpdate}`);

			await db.execute(
				sql`
					create table ${usersOnUpdate} (
					id serial primary key,
					name text not null,
					update_counter integer default 1 not null,
					updated_at timestamp(3),
					always_null text
					)
				`,
			);

			await db.insert(usersOnUpdate).values([
				{ name: 'John' },
				{ name: 'Jane' },
				{ name: 'Jack' },
				{ name: 'Jill' },
			]);

			const { updatedAt, ...rest } = getTableColumns(usersOnUpdate);

			const justDates = await db.select({ updatedAt }).from(usersOnUpdate).orderBy(asc(usersOnUpdate.id));

			const response = await db.select({ ...rest }).from(usersOnUpdate).orderBy(asc(usersOnUpdate.id));

			expect(response).toEqual([
				{ name: 'John', id: 1, updateCounter: 1, alwaysNull: null },
				{ name: 'Jane', id: 2, updateCounter: 1, alwaysNull: null },
				{ name: 'Jack', id: 3, updateCounter: 1, alwaysNull: null },
				{ name: 'Jill', id: 4, updateCounter: 1, alwaysNull: null },
			]);
			const msDelay = 250;

			for (const eachUser of justDates) {
				expect(eachUser.updatedAt!.valueOf()).toBeGreaterThan(Date.now() - msDelay);
			}
		});

		test('test $onUpdateFn and $onUpdate works updating', async (ctx) => {
			const { db } = ctx.pg;

			await db.execute(sql`drop table if exists ${usersOnUpdate}`);

			await db.execute(
				sql`
					create table ${usersOnUpdate} (
					id serial primary key,
					name text not null,
					update_counter integer default 1,
					updated_at timestamp(3),
					always_null text
					)
				`,
			);

			await db.insert(usersOnUpdate).values([
				{ name: 'John', alwaysNull: 'this will be null after updating' },
				{ name: 'Jane' },
				{ name: 'Jack' },
				{ name: 'Jill' },
			]);

			const { updatedAt, ...rest } = getTableColumns(usersOnUpdate);
			await db.select({ updatedAt }).from(usersOnUpdate).orderBy(asc(usersOnUpdate.id));

			await db.update(usersOnUpdate).set({ name: 'Angel' }).where(eq(usersOnUpdate.id, 1));
			await db.update(usersOnUpdate).set({ updateCounter: null }).where(eq(usersOnUpdate.id, 2));

			const justDates = await db.select({ updatedAt }).from(usersOnUpdate).orderBy(asc(usersOnUpdate.id));

			const response = await db.select({ ...rest }).from(usersOnUpdate).orderBy(asc(usersOnUpdate.id));

			expect(response).toEqual([
				{ name: 'Angel', id: 1, updateCounter: 2, alwaysNull: null },
				{ name: 'Jane', id: 2, updateCounter: null, alwaysNull: null },
				{ name: 'Jack', id: 3, updateCounter: 1, alwaysNull: null },
				{ name: 'Jill', id: 4, updateCounter: 1, alwaysNull: null },
			]);
			const msDelay = 15000;

			// expect(initial[0]?.updatedAt?.valueOf()).not.toBe(justDates[0]?.updatedAt?.valueOf());

			for (const eachUser of justDates) {
				expect(eachUser.updatedAt!.valueOf()).toBeGreaterThan(Date.now() - msDelay);
			}
		});

		test('test if method with sql operators', async (ctx) => {
			const { db } = ctx.pg;

			const users = pgTable('users', {
				id: serial('id').primaryKey(),
				name: text('name').notNull(),
				age: integer('age').notNull(),
				city: text('city').notNull(),
			});

			await db.execute(sql`drop table if exists ${users}`);

			await db.execute(sql`
				create table ${users} (
				id serial primary key,
				name text not null,
				age integer not null,
				city text not null
				)
			`);

			await db.insert(users).values([
				{ id: 1, name: 'John', age: 20, city: 'New York' },
				{ id: 2, name: 'Alice', age: 21, city: 'New York' },
				{ id: 3, name: 'Nick', age: 22, city: 'London' },
				{ id: 4, name: 'Lina', age: 23, city: 'London' },
			]);

			const condition1 = true;

			const [result1] = await db.select().from(users).where(eq(users.id, 1).if(condition1));

			expect(result1).toEqual({ id: 1, name: 'John', age: 20, city: 'New York' });

			const condition2 = 1;

			const [result2] = await db.select().from(users).where(sql`${users.id} = 1`.if(condition2));

			expect(result2).toEqual({ id: 1, name: 'John', age: 20, city: 'New York' });

			const condition3 = 'non-empty string';

			const result3 = await db.select().from(users).where(
				or(eq(users.id, 1).if(condition3), eq(users.id, 2).if(condition3)),
			);

			expect(result3).toEqual([{ id: 1, name: 'John', age: 20, city: 'New York' }, {
				id: 2,
				name: 'Alice',
				age: 21,
				city: 'New York',
			}]);

			const condtition4 = false;

			const result4 = await db.select().from(users).where(eq(users.id, 1).if(condtition4));

			expect(result4).toEqual([
				{ id: 1, name: 'John', age: 20, city: 'New York' },
				{ id: 2, name: 'Alice', age: 21, city: 'New York' },
				{ id: 3, name: 'Nick', age: 22, city: 'London' },
				{ id: 4, name: 'Lina', age: 23, city: 'London' },
			]);

			const condition5 = undefined;

			const result5 = await db.select().from(users).where(sql`${users.id} = 1`.if(condition5));

			expect(result5).toEqual([
				{ id: 1, name: 'John', age: 20, city: 'New York' },
				{ id: 2, name: 'Alice', age: 21, city: 'New York' },
				{ id: 3, name: 'Nick', age: 22, city: 'London' },
				{ id: 4, name: 'Lina', age: 23, city: 'London' },
			]);

			const condition6 = null;

			const result6 = await db.select().from(users).where(
				or(eq(users.id, 1).if(condition6), eq(users.id, 2).if(condition6)),
			);

			expect(result6).toEqual([
				{ id: 1, name: 'John', age: 20, city: 'New York' },
				{ id: 2, name: 'Alice', age: 21, city: 'New York' },
				{ id: 3, name: 'Nick', age: 22, city: 'London' },
				{ id: 4, name: 'Lina', age: 23, city: 'London' },
			]);

			const condition7 = {
				term1: 0,
				term2: 1,
			};

			const result7 = await db.select().from(users).where(
				and(gt(users.age, 20).if(condition7.term1), eq(users.city, 'New York').if(condition7.term2)),
			);

			expect(result7).toEqual([
				{ id: 1, name: 'John', age: 20, city: 'New York' },
				{ id: 2, name: 'Alice', age: 21, city: 'New York' },
			]);

			const condition8 = {
				term1: '',
				term2: 'non-empty string',
			};

			const result8 = await db.select().from(users).where(
				or(lt(users.age, 21).if(condition8.term1), eq(users.city, 'London').if(condition8.term2)),
			);

			expect(result8).toEqual([
				{ id: 3, name: 'Nick', age: 22, city: 'London' },
				{ id: 4, name: 'Lina', age: 23, city: 'London' },
			]);

			const condition9 = {
				term1: 1,
				term2: true,
			};

			const result9 = await db.select().from(users).where(
				and(
					inArray(users.city, ['New York', 'London']).if(condition9.term1),
					ilike(users.name, 'a%').if(condition9.term2),
				),
			);

			expect(result9).toEqual([
				{ id: 2, name: 'Alice', age: 21, city: 'New York' },
			]);

			const condition10 = {
				term1: 4,
				term2: 19,
			};

			const result10 = await db.select().from(users).where(
				and(
					sql`length(${users.name}) <= ${condition10.term1}`.if(condition10.term1),
					gt(users.age, condition10.term2).if(condition10.term2 > 20),
				),
			);

			expect(result10).toEqual([
				{ id: 1, name: 'John', age: 20, city: 'New York' },
				{ id: 3, name: 'Nick', age: 22, city: 'London' },
				{ id: 4, name: 'Lina', age: 23, city: 'London' },
			]);

			const condition11 = true;

			const result11 = await db.select().from(users).where(
				or(eq(users.city, 'New York'), gte(users.age, 22))!.if(condition11),
			);

			expect(result11).toEqual([
				{ id: 1, name: 'John', age: 20, city: 'New York' },
				{ id: 2, name: 'Alice', age: 21, city: 'New York' },
				{ id: 3, name: 'Nick', age: 22, city: 'London' },
				{ id: 4, name: 'Lina', age: 23, city: 'London' },
			]);

			const condition12 = false;

			const result12 = await db.select().from(users).where(
				and(eq(users.city, 'London'), gte(users.age, 23))!.if(condition12),
			);

			expect(result12).toEqual([
				{ id: 1, name: 'John', age: 20, city: 'New York' },
				{ id: 2, name: 'Alice', age: 21, city: 'New York' },
				{ id: 3, name: 'Nick', age: 22, city: 'London' },
				{ id: 4, name: 'Lina', age: 23, city: 'London' },
			]);

			const condition13 = true;

			const result13 = await db.select().from(users).where(sql`(city = 'New York' or age >= 22)`.if(condition13));

			expect(result13).toEqual([
				{ id: 1, name: 'John', age: 20, city: 'New York' },
				{ id: 2, name: 'Alice', age: 21, city: 'New York' },
				{ id: 3, name: 'Nick', age: 22, city: 'London' },
				{ id: 4, name: 'Lina', age: 23, city: 'London' },
			]);

			const condition14 = false;

			const result14 = await db.select().from(users).where(sql`(city = 'London' and age >= 23)`.if(condition14));

			expect(result14).toEqual([
				{ id: 1, name: 'John', age: 20, city: 'New York' },
				{ id: 2, name: 'Alice', age: 21, city: 'New York' },
				{ id: 3, name: 'Nick', age: 22, city: 'London' },
				{ id: 4, name: 'Lina', age: 23, city: 'London' },
			]);

			await db.execute(sql`drop table ${users}`);
		});

		// MySchema tests
		test('mySchema :: select all fields', async (ctx) => {
			const { db } = ctx.pg;

			const now = Date.now();

			await db.insert(usersMySchemaTable).values({ name: 'John' });
			const result = await db.select().from(usersMySchemaTable);

			expect(result[0]!.createdAt).toBeInstanceOf(Date);
			expect(Math.abs(result[0]!.createdAt.getTime() - now)).toBeLessThan(100);
			expect(result).toEqual([{ id: 1, name: 'John', verified: false, jsonb: null, createdAt: result[0]!.createdAt }]);
		});

		test('mySchema :: select sql', async (ctx) => {
			const { db } = ctx.pg;

			await db.insert(usersMySchemaTable).values({ name: 'John' });
			const users = await db.select({
				name: sql`upper(${usersMySchemaTable.name})`,
			}).from(usersMySchemaTable);

			expect(users).toEqual([{ name: 'JOHN' }]);
		});

		test('mySchema :: select typed sql', async (ctx) => {
			const { db } = ctx.pg;

			await db.insert(usersMySchemaTable).values({ name: 'John' });
			const users = await db.select({
				name: sql<string>`upper(${usersMySchemaTable.name})`,
			}).from(usersMySchemaTable);

			expect(users).toEqual([{ name: 'JOHN' }]);
		});

		test('mySchema :: select distinct', async (ctx) => {
			const { db } = ctx.pg;

			const usersDistinctTable = pgTable('users_distinct', {
				id: integer('id').notNull(),
				name: text('name').notNull(),
			});

			await db.execute(sql`drop table if exists ${usersDistinctTable}`);
			await db.execute(sql`create table ${usersDistinctTable} (id integer, name text)`);

			await db.insert(usersDistinctTable).values([
				{ id: 1, name: 'John' },
				{ id: 1, name: 'John' },
				{ id: 2, name: 'John' },
				{ id: 1, name: 'Jane' },
			]);
			const users1 = await db.selectDistinct().from(usersDistinctTable).orderBy(
				usersDistinctTable.id,
				usersDistinctTable.name,
			);
			const users2 = await db.selectDistinctOn([usersDistinctTable.id]).from(usersDistinctTable).orderBy(
				usersDistinctTable.id,
			);
			const users3 = await db.selectDistinctOn([usersDistinctTable.name], { name: usersDistinctTable.name }).from(
				usersDistinctTable,
			).orderBy(usersDistinctTable.name);

			await db.execute(sql`drop table ${usersDistinctTable}`);

			expect(users1).toEqual([{ id: 1, name: 'Jane' }, { id: 1, name: 'John' }, { id: 2, name: 'John' }]);

			expect(users2).toHaveLength(2);
			expect(users2[0]?.id).toBe(1);
			expect(users2[1]?.id).toBe(2);

			expect(users3).toHaveLength(2);
			expect(users3[0]?.name).toBe('Jane');
			expect(users3[1]?.name).toBe('John');
		});

		test('mySchema :: insert returning sql', async (ctx) => {
			const { db } = ctx.pg;

			const users = await db.insert(usersMySchemaTable).values({ name: 'John' }).returning({
				name: sql`upper(${usersMySchemaTable.name})`,
			});

			expect(users).toEqual([{ name: 'JOHN' }]);
		});

		test('mySchema :: delete returning sql', async (ctx) => {
			const { db } = ctx.pg;

			await db.insert(usersMySchemaTable).values({ name: 'John' });
			const users = await db.delete(usersMySchemaTable).where(eq(usersMySchemaTable.name, 'John')).returning({
				name: sql`upper(${usersMySchemaTable.name})`,
			});

			expect(users).toEqual([{ name: 'JOHN' }]);
		});

		test('mySchema :: update with returning partial', async (ctx) => {
			const { db } = ctx.pg;

			await db.insert(usersMySchemaTable).values({ name: 'John' });
			const users = await db.update(usersMySchemaTable).set({ name: 'Jane' }).where(eq(usersMySchemaTable.name, 'John'))
				.returning({
					id: usersMySchemaTable.id,
					name: usersMySchemaTable.name,
				});

			expect(users).toEqual([{ id: 1, name: 'Jane' }]);
		});

		test('mySchema :: delete with returning all fields', async (ctx) => {
			const { db } = ctx.pg;

			const now = Date.now();

			await db.insert(usersMySchemaTable).values({ name: 'John' });
			const users = await db.delete(usersMySchemaTable).where(eq(usersMySchemaTable.name, 'John')).returning();

			expect(users[0]!.createdAt).toBeInstanceOf(Date);
			expect(Math.abs(users[0]!.createdAt.getTime() - now)).toBeLessThan(100);
			expect(users).toEqual([{ id: 1, name: 'John', verified: false, jsonb: null, createdAt: users[0]!.createdAt }]);
		});

		test('mySchema :: insert + select', async (ctx) => {
			const { db } = ctx.pg;

			await db.insert(usersMySchemaTable).values({ name: 'John' });
			const result = await db.select().from(usersMySchemaTable);
			expect(result).toEqual([{ id: 1, name: 'John', verified: false, jsonb: null, createdAt: result[0]!.createdAt }]);

			await db.insert(usersMySchemaTable).values({ name: 'Jane' });
			const result2 = await db.select().from(usersMySchemaTable);
			expect(result2).toEqual([
				{ id: 1, name: 'John', verified: false, jsonb: null, createdAt: result2[0]!.createdAt },
				{ id: 2, name: 'Jane', verified: false, jsonb: null, createdAt: result2[1]!.createdAt },
			]);
		});

		test('mySchema :: insert with overridden default values', async (ctx) => {
			const { db } = ctx.pg;

			await db.insert(usersMySchemaTable).values({ name: 'John', verified: true });
			const result = await db.select().from(usersMySchemaTable);

			expect(result).toEqual([{ id: 1, name: 'John', verified: true, jsonb: null, createdAt: result[0]!.createdAt }]);
		});

		test('mySchema :: insert many', async (ctx) => {
			const { db } = ctx.pg;

			console.log('before');
			console.log(
				db.insert(usersMySchemaTable).values([
					{ name: 'John' },
					{ name: 'Bruce', jsonb: ['foo', 'bar'] },
					{ name: 'Jane' },
					{ name: 'Austin', verified: true },
				]).toSQL(),
			);
			await db.insert(usersMySchemaTable).values([
				{ name: 'John' },
				{ name: 'Bruce', jsonb: ['foo', 'bar'] },
				{ name: 'Jane' },
				{ name: 'Austin', verified: true },
			]);
			const result = await db.select({
				id: usersMySchemaTable.id,
				name: usersMySchemaTable.name,
				jsonb: usersMySchemaTable.jsonb,
				verified: usersMySchemaTable.verified,
			}).from(usersMySchemaTable);

			expect(result).toEqual([
				{ id: 1, name: 'John', jsonb: null, verified: false },
				{ id: 2, name: 'Bruce', jsonb: ['foo', 'bar'], verified: false },
				{ id: 3, name: 'Jane', jsonb: null, verified: false },
				{ id: 4, name: 'Austin', jsonb: null, verified: true },
			]);
		});

		test('mySchema :: select with group by as field', async (ctx) => {
			const { db } = ctx.pg;

			await db.insert(usersMySchemaTable).values([{ name: 'John' }, { name: 'Jane' }, { name: 'Jane' }]);

			const result = await db.select({ name: usersMySchemaTable.name }).from(usersMySchemaTable)
				.groupBy(usersMySchemaTable.name);

			expect(result).toEqual([{ name: 'Jane' }, { name: 'John' }]);
		});

		test('mySchema :: select with group by as column + sql', async (ctx) => {
			const { db } = ctx.pg;

			await db.insert(usersMySchemaTable).values([{ name: 'John' }, { name: 'Jane' }, { name: 'Jane' }]);

			const result = await db.select({ name: usersMySchemaTable.name }).from(usersMySchemaTable)
				.groupBy(usersMySchemaTable.id, sql`${usersMySchemaTable.name}`);

			expect(result).toEqual([{ name: 'Jane' }, { name: 'Jane' }, { name: 'John' }]);
		});

		test('mySchema :: build query', async (ctx) => {
			const { db } = ctx.pg;

			const query = db.select({ id: usersMySchemaTable.id, name: usersMySchemaTable.name }).from(usersMySchemaTable)
				.groupBy(usersMySchemaTable.id, usersMySchemaTable.name)
				.toSQL();

			expect(query).toEqual({
				sql: 'select "id", "name" from "mySchema"."users" group by "mySchema"."users"."id", "mySchema"."users"."name"',
				params: [],
			});
		});

		test('mySchema :: partial join with alias', async (ctx) => {
			const { db } = ctx.pg;
			const customerAlias = alias(usersMySchemaTable, 'customer');

			await db.insert(usersMySchemaTable).values([{ id: 10, name: 'Ivan' }, { id: 11, name: 'Hans' }]);
			const result = await db
				.select({
					user: {
						id: usersMySchemaTable.id,
						name: usersMySchemaTable.name,
					},
					customer: {
						id: customerAlias.id,
						name: customerAlias.name,
					},
				}).from(usersMySchemaTable)
				.leftJoin(customerAlias, eq(customerAlias.id, 11))
				.where(eq(usersMySchemaTable.id, 10));

			expect(result).toEqual([{
				user: { id: 10, name: 'Ivan' },
				customer: { id: 11, name: 'Hans' },
			}]);
		});

		test('mySchema :: insert with spaces', async (ctx) => {
			const { db } = ctx.pg;

			await db.insert(usersMySchemaTable).values({ name: sql`'Jo   h     n'` });
			const result = await db.select({ id: usersMySchemaTable.id, name: usersMySchemaTable.name }).from(
				usersMySchemaTable,
			);

			expect(result).toEqual([{ id: 1, name: 'Jo   h     n' }]);
		});

		test('mySchema :: prepared statement with placeholder in .limit', async (ctx) => {
			const { db } = ctx.pg;

			await db.insert(usersMySchemaTable).values({ name: 'John' });
			const stmt = db
				.select({
					id: usersMySchemaTable.id,
					name: usersMySchemaTable.name,
				})
				.from(usersMySchemaTable)
				.where(eq(usersMySchemaTable.id, sql.placeholder('id')))
				.limit(sql.placeholder('limit'))
				.prepare('mySchema_stmt_limit');

			const result = await stmt.execute({ id: 1, limit: 1 });

			expect(result).toEqual([{ id: 1, name: 'John' }]);
			expect(result).toHaveLength(1);
		});

		test('mySchema :: build query insert with onConflict do update / multiple columns', async (ctx) => {
			const { db } = ctx.pg;

			const query = db.insert(usersMySchemaTable)
				.values({ name: 'John', jsonb: ['foo', 'bar'] })
				.onConflictDoUpdate({ target: [usersMySchemaTable.id, usersMySchemaTable.name], set: { name: 'John1' } })
				.toSQL();

			expect(query).toEqual({
				sql:
					'insert into "mySchema"."users" ("id", "name", "verified", "jsonb", "created_at") values (default, $1, default, $2, default) on conflict ("id","name") do update set "name" = $3',
				params: ['John', '["foo","bar"]', 'John1'],
			});
		});

		test('mySchema :: build query insert with onConflict do nothing + target', async (ctx) => {
			const { db } = ctx.pg;

			const query = db.insert(usersMySchemaTable)
				.values({ name: 'John', jsonb: ['foo', 'bar'] })
				.onConflictDoNothing({ target: usersMySchemaTable.id })
				.toSQL();

			expect(query).toEqual({
				sql:
					'insert into "mySchema"."users" ("id", "name", "verified", "jsonb", "created_at") values (default, $1, default, $2, default) on conflict ("id") do nothing',
				params: ['John', '["foo","bar"]'],
			});
		});

		test('mySchema :: select from tables with same name from different schema using alias', async (ctx) => {
			const { db } = ctx.pg;

			await db.insert(usersMySchemaTable).values({ id: 10, name: 'Ivan' });
			await db.insert(usersTable).values({ id: 11, name: 'Hans' });

			const customerAlias = alias(usersTable, 'customer');

			const result = await db
				.select().from(usersMySchemaTable)
				.leftJoin(customerAlias, eq(customerAlias.id, 11))
				.where(eq(customerAlias.id, 11));

			expect(result).toEqual([{
				users: {
					id: 10,
					name: 'Ivan',
					verified: false,
					jsonb: null,
					createdAt: result[0]!.users.createdAt,
				},
				customer: {
					id: 11,
					name: 'Hans',
					verified: false,
					jsonb: null,
					createdAt: result[0]!.customer!.createdAt,
				},
			}]);
		});

		test('mySchema :: view', async (ctx) => {
			const { db } = ctx.pg;

			const newYorkers1 = mySchema.view('new_yorkers')
				.as((qb) => qb.select().from(users2MySchemaTable).where(eq(users2MySchemaTable.cityId, 1)));

			const newYorkers2 = mySchema.view('new_yorkers', {
				id: serial('id').primaryKey(),
				name: text('name').notNull(),
				cityId: integer('city_id').notNull(),
			}).as(sql`select * from ${users2MySchemaTable} where ${eq(users2MySchemaTable.cityId, 1)}`);

			const newYorkers3 = mySchema.view('new_yorkers', {
				id: serial('id').primaryKey(),
				name: text('name').notNull(),
				cityId: integer('city_id').notNull(),
			}).existing();

			await db.execute(sql`create view ${newYorkers1} as ${getViewConfig(newYorkers1).query}`);

			await db.insert(citiesMySchemaTable).values([{ name: 'New York' }, { name: 'Paris' }]);

			await db.insert(users2MySchemaTable).values([
				{ name: 'John', cityId: 1 },
				{ name: 'Jane', cityId: 1 },
				{ name: 'Jack', cityId: 2 },
			]);

			{
				const result = await db.select().from(newYorkers1);
				expect(result).toEqual([
					{ id: 1, name: 'John', cityId: 1 },
					{ id: 2, name: 'Jane', cityId: 1 },
				]);
			}

			{
				const result = await db.select().from(newYorkers2);
				expect(result).toEqual([
					{ id: 1, name: 'John', cityId: 1 },
					{ id: 2, name: 'Jane', cityId: 1 },
				]);
			}

			{
				const result = await db.select().from(newYorkers3);
				expect(result).toEqual([
					{ id: 1, name: 'John', cityId: 1 },
					{ id: 2, name: 'Jane', cityId: 1 },
				]);
			}

			{
				const result = await db.select({ name: newYorkers1.name }).from(newYorkers1);
				expect(result).toEqual([
					{ name: 'John' },
					{ name: 'Jane' },
				]);
			}

			await db.execute(sql`drop view ${newYorkers1}`);
		});

		test('mySchema :: materialized view', async (ctx) => {
			const { db } = ctx.pg;

			const newYorkers1 = mySchema.materializedView('new_yorkers')
				.as((qb) => qb.select().from(users2MySchemaTable).where(eq(users2MySchemaTable.cityId, 1)));

			const newYorkers2 = mySchema.materializedView('new_yorkers', {
				id: serial('id').primaryKey(),
				name: text('name').notNull(),
				cityId: integer('city_id').notNull(),
			}).as(sql`select * from ${users2MySchemaTable} where ${eq(users2MySchemaTable.cityId, 1)}`);

			const newYorkers3 = mySchema.materializedView('new_yorkers', {
				id: serial('id').primaryKey(),
				name: text('name').notNull(),
				cityId: integer('city_id').notNull(),
			}).existing();

			await db.execute(sql`create materialized view ${newYorkers1} as ${getMaterializedViewConfig(newYorkers1).query}`);

			await db.insert(citiesMySchemaTable).values([{ name: 'New York' }, { name: 'Paris' }]);

			await db.insert(users2MySchemaTable).values([
				{ name: 'John', cityId: 1 },
				{ name: 'Jane', cityId: 1 },
				{ name: 'Jack', cityId: 2 },
			]);

			{
				const result = await db.select().from(newYorkers1);
				expect(result).toEqual([]);
			}

			await db.refreshMaterializedView(newYorkers1);

			{
				const result = await db.select().from(newYorkers1);
				expect(result).toEqual([
					{ id: 1, name: 'John', cityId: 1 },
					{ id: 2, name: 'Jane', cityId: 1 },
				]);
			}

			{
				const result = await db.select().from(newYorkers2);
				expect(result).toEqual([
					{ id: 1, name: 'John', cityId: 1 },
					{ id: 2, name: 'Jane', cityId: 1 },
				]);
			}

			{
				const result = await db.select().from(newYorkers3);
				expect(result).toEqual([
					{ id: 1, name: 'John', cityId: 1 },
					{ id: 2, name: 'Jane', cityId: 1 },
				]);
			}

			{
				const result = await db.select({ name: newYorkers1.name }).from(newYorkers1);
				expect(result).toEqual([
					{ name: 'John' },
					{ name: 'Jane' },
				]);
			}

			await db.execute(sql`drop materialized view ${newYorkers1}`);
		});

		test('limit 0', async (ctx) => {
			const { db } = ctx.pg;

			await db.insert(usersTable).values({ name: 'John' });
			const users = await db
				.select()
				.from(usersTable)
				.limit(0);

			expect(users).toEqual([]);
		});

		test('limit -1', async (ctx) => {
			const { db } = ctx.pg;

			await db.insert(usersTable).values({ name: 'John' });
			const users = await db
				.select()
				.from(usersTable)
				.limit(-1);

			expect(users.length).toBeGreaterThan(0);
		});

		test('Object keys as column names', async (ctx) => {
			const { db } = ctx.pg;

			// Tests the following:
			// Column with required config
			// Column with optional config without providing a value
			// Column with optional config providing a value
			// Column without config
			const users = pgTable('users', {
				id: bigserial({ mode: 'number' }).primaryKey(),
				firstName: varchar(),
				lastName: varchar({ length: 50 }),
				admin: boolean(),
			});

			await db.execute(sql`drop table if exists users`);
			await db.execute(
				sql`
					create table users (
						"id" bigserial primary key,
						"firstName" varchar,
						"lastName" varchar(50),
						"admin" boolean
					)
				`,
			);

			await db.insert(users).values([
				{ firstName: 'John', lastName: 'Doe', admin: true },
				{ firstName: 'Jane', lastName: 'Smith', admin: false },
			]);
			const result = await db
				.select({ id: users.id, firstName: users.firstName, lastName: users.lastName })
				.from(users)
				.where(eq(users.admin, true));

			expect(result).toEqual([
				{ id: 1, firstName: 'John', lastName: 'Doe' },
			]);

			await db.execute(sql`drop table users`);
		});

		test('proper json and jsonb handling', async (ctx) => {
			const { db } = ctx.pg;

			const jsonTable = pgTable('json_table', {
				json: json('json').$type<{ name: string; age: number }>(),
				jsonb: jsonb('jsonb').$type<{ name: string; age: number }>(),
			});

			await db.execute(sql`drop table if exists ${jsonTable}`);

			await db.execute(sql`create table ${jsonTable} (json json, jsonb jsonb)`);

			await db.insert(jsonTable).values({ json: { name: 'Tom', age: 75 }, jsonb: { name: 'Pete', age: 23 } });

			const result = await db.select().from(jsonTable);

			const justNames = await db.select({
				name1: sql<string>`${jsonTable.json}->>'name'`.as('name1'),
				name2: sql<string>`${jsonTable.jsonb}->>'name'`.as('name2'),
			}).from(jsonTable);

			expect(result).toStrictEqual([
				{
					json: { name: 'Tom', age: 75 },
					jsonb: { name: 'Pete', age: 23 },
				},
			]);

			expect(justNames).toStrictEqual([
				{
					name1: 'Tom',
					name2: 'Pete',
				},
			]);
		});

		test('set json/jsonb fields with objects and retrieve with the ->> operator', async (ctx) => {
			const { db } = ctx.pg;

			const obj = { string: 'test', number: 123 };
			const { string: testString, number: testNumber } = obj;

			await db.insert(jsonTestTable).values({
				json: obj,
				jsonb: obj,
			});

			const result = await db.select({
				jsonStringField: sql<string>`${jsonTestTable.json}->>'string'`,
				jsonNumberField: sql<string>`${jsonTestTable.json}->>'number'`,
				jsonbStringField: sql<string>`${jsonTestTable.jsonb}->>'string'`,
				jsonbNumberField: sql<string>`${jsonTestTable.jsonb}->>'number'`,
			}).from(jsonTestTable);

			expect(result).toStrictEqual([{
				jsonStringField: testString,
				jsonNumberField: String(testNumber),
				jsonbStringField: testString,
				jsonbNumberField: String(testNumber),
			}]);
		});

		test('set json/jsonb fields with strings and retrieve with the ->> operator', async (ctx) => {
			const { db } = ctx.pg;

			const obj = { string: 'test', number: 123 };
			const { string: testString, number: testNumber } = obj;

			await db.insert(jsonTestTable).values({
				json: sql`${JSON.stringify(obj)}`,
				jsonb: sql`${JSON.stringify(obj)}`,
			});

			const result = await db.select({
				jsonStringField: sql<string>`${jsonTestTable.json}->>'string'`,
				jsonNumberField: sql<string>`${jsonTestTable.json}->>'number'`,
				jsonbStringField: sql<string>`${jsonTestTable.jsonb}->>'string'`,
				jsonbNumberField: sql<string>`${jsonTestTable.jsonb}->>'number'`,
			}).from(jsonTestTable);

			expect(result).toStrictEqual([{
				jsonStringField: testString,
				jsonNumberField: String(testNumber),
				jsonbStringField: testString,
				jsonbNumberField: String(testNumber),
			}]);
		});

		test('set json/jsonb fields with objects and retrieve with the -> operator', async (ctx) => {
			const { db } = ctx.pg;

			const obj = { string: 'test', number: 123 };
			const { string: testString, number: testNumber } = obj;

			await db.insert(jsonTestTable).values({
				json: obj,
				jsonb: obj,
			});

			const result = await db.select({
				jsonStringField: sql<string>`${jsonTestTable.json}->'string'`,
				jsonNumberField: sql<number>`${jsonTestTable.json}->'number'`,
				jsonbStringField: sql<string>`${jsonTestTable.jsonb}->'string'`,
				jsonbNumberField: sql<number>`${jsonTestTable.jsonb}->'number'`,
			}).from(jsonTestTable);

			expect(result).toStrictEqual([{
				jsonStringField: testString,
				jsonNumberField: testNumber,
				jsonbStringField: testString,
				jsonbNumberField: testNumber,
			}]);
		});

		test('set json/jsonb fields with strings and retrieve with the -> operator', async (ctx) => {
			const { db } = ctx.pg;

			const obj = { string: 'test', number: 123 };
			const { string: testString, number: testNumber } = obj;

			await db.insert(jsonTestTable).values({
				json: sql`${JSON.stringify(obj)}`,
				jsonb: sql`${JSON.stringify(obj)}`,
			});

			const result = await db.select({
				jsonStringField: sql<string>`${jsonTestTable.json}->'string'`,
				jsonNumberField: sql<number>`${jsonTestTable.json}->'number'`,
				jsonbStringField: sql<string>`${jsonTestTable.jsonb}->'string'`,
				jsonbNumberField: sql<number>`${jsonTestTable.jsonb}->'number'`,
			}).from(jsonTestTable);

			expect(result).toStrictEqual([{
				jsonStringField: testString,
				jsonNumberField: testNumber,
				jsonbStringField: testString,
				jsonbNumberField: testNumber,
			}]);
		});

		test('update ... from', async (ctx) => {
			const { db } = ctx.pg;

			await db.insert(cities2Table).values([
				{ name: 'New York City' },
				{ name: 'Seattle' },
			]);
			await db.insert(users2Table).values([
				{ name: 'John', cityId: 1 },
				{ name: 'Jane', cityId: 2 },
			]);

			const result = await db
				.update(users2Table)
				.set({
					cityId: cities2Table.id,
				})
				.from(cities2Table)
				.where(and(eq(cities2Table.name, 'Seattle'), eq(users2Table.name, 'John')))
				.returning();

			expect(result).toStrictEqual([{
				id: 1,
				name: 'John',
				cityId: 2,
				cities: {
					id: 2,
					name: 'Seattle',
				},
			}]);
		});

		test('update ... from with alias', async (ctx) => {
			const { db } = ctx.pg;

			await db.insert(cities2Table).values([
				{ name: 'New York City' },
				{ name: 'Seattle' },
			]);
			await db.insert(users2Table).values([
				{ name: 'John', cityId: 1 },
				{ name: 'Jane', cityId: 2 },
			]);

			const users = alias(users2Table, 'u');
			const cities = alias(cities2Table, 'c');
			const result = await db
				.update(users)
				.set({
					cityId: cities.id,
				})
				.from(cities)
				.where(and(eq(cities.name, 'Seattle'), eq(users.name, 'John')))
				.returning();

			expect(result).toStrictEqual([{
				id: 1,
				name: 'John',
				cityId: 2,
				c: {
					id: 2,
					name: 'Seattle',
				},
			}]);
		});

		test('update ... from with join', async (ctx) => {
			const { db } = ctx.pg;

			const states = pgTable('states', {
				id: serial('id').primaryKey(),
				name: text('name').notNull(),
			});
			const cities = pgTable('cities', {
				id: serial('id').primaryKey(),
				name: text('name').notNull(),
				stateId: integer('state_id').references(() => states.id),
			});
			const users = pgTable('users', {
				id: serial('id').primaryKey(),
				name: text('name').notNull(),
				cityId: integer('city_id').notNull().references(() => cities.id),
			});

			await db.execute(sql`drop table if exists "states" cascade`);
			await db.execute(sql`drop table if exists "cities" cascade`);
			await db.execute(sql`drop table if exists "users" cascade`);
			await db.execute(sql`
				create table "states" (
					"id" serial primary key,
					"name" text not null
				)
			`);
			await db.execute(sql`
				create table "cities" (
					"id" serial primary key,
					"name" text not null,
					"state_id" integer references "states"("id")
				)
			`);
			await db.execute(sql`
				create table "users" (
					"id" serial primary key,
					"name" text not null,
					"city_id" integer not null references "cities"("id")
				)
			`);

			await db.insert(states).values([
				{ name: 'New York' },
				{ name: 'Washington' },
			]);
			await db.insert(cities).values([
				{ name: 'New York City', stateId: 1 },
				{ name: 'Seattle', stateId: 2 },
				{ name: 'London' },
			]);
			await db.insert(users).values([
				{ name: 'John', cityId: 1 },
				{ name: 'Jane', cityId: 2 },
				{ name: 'Jack', cityId: 3 },
			]);

			const result1 = await db
				.update(users)
				.set({
					cityId: cities.id,
				})
				.from(cities)
				.leftJoin(states, eq(cities.stateId, states.id))
				.where(and(eq(cities.name, 'Seattle'), eq(users.name, 'John')))
				.returning();
			const result2 = await db
				.update(users)
				.set({
					cityId: cities.id,
				})
				.from(cities)
				.leftJoin(states, eq(cities.stateId, states.id))
				.where(and(eq(cities.name, 'London'), eq(users.name, 'Jack')))
				.returning();

			expect(result1).toStrictEqual([{
				id: 1,
				name: 'John',
				cityId: 2,
				cities: {
					id: 2,
					name: 'Seattle',
					stateId: 2,
				},
				states: {
					id: 2,
					name: 'Washington',
				},
			}]);
			expect(result2).toStrictEqual([{
				id: 3,
				name: 'Jack',
				cityId: 3,
				cities: {
					id: 3,
					name: 'London',
					stateId: null,
				},
				states: null,
			}]);
		});

		test('insert into ... select', async (ctx) => {
			const { db } = ctx.pg;

			const notifications = pgTable('notifications', {
				id: serial('id').primaryKey(),
				sentAt: timestamp('sent_at').notNull().defaultNow(),
				message: text('message').notNull(),
			});
			const users = pgTable('users', {
				id: serial('id').primaryKey(),
				name: text('name').notNull(),
			});
			const userNotications = pgTable('user_notifications', {
				userId: integer('user_id').notNull().references(() => users.id, { onDelete: 'cascade' }),
				notificationId: integer('notification_id').notNull().references(() => notifications.id, {
					onDelete: 'cascade',
				}),
			}, (t) => ({
				pk: primaryKey({ columns: [t.userId, t.notificationId] }),
			}));

			await db.execute(sql`drop table if exists notifications`);
			await db.execute(sql`drop table if exists users`);
			await db.execute(sql`drop table if exists user_notifications`);
			await db.execute(sql`
				create table notifications (
					id serial primary key,
					sent_at timestamp not null default now(),
					message text not null
				)
			`);
			await db.execute(sql`
				create table users (
					id serial primary key,
					name text not null
				)
			`);
			await db.execute(sql`
				create table user_notifications (
					user_id int references users(id) on delete cascade,
					notification_id int references notifications(id) on delete cascade,
					primary key (user_id, notification_id)
				)
			`);

			const newNotification = await db
				.insert(notifications)
				.values({ message: 'You are one of the 3 lucky winners!' })
				.returning({ id: notifications.id })
				.then((result) => result[0]);
			await db.insert(users).values([
				{ name: 'Alice' },
				{ name: 'Bob' },
				{ name: 'Charlie' },
				{ name: 'David' },
				{ name: 'Eve' },
			]);

			const sentNotifications = await db
				.insert(userNotications)
				.select(
					db
						.select({
							userId: users.id,
							notificationId: sql`${newNotification!.id}`.as('notification_id'),
						})
						.from(users)
						.where(inArray(users.name, ['Alice', 'Charlie', 'Eve']))
						.orderBy(asc(users.id)),
				)
				.returning();

			expect(sentNotifications).toStrictEqual([
				{ userId: 1, notificationId: newNotification!.id },
				{ userId: 3, notificationId: newNotification!.id },
				{ userId: 5, notificationId: newNotification!.id },
			]);
		});

		test('insert into ... select with keys in different order', async (ctx) => {
			const { db } = ctx.pg;

			const users1 = pgTable('users1', {
				id: serial('id').primaryKey(),
				name: text('name').notNull(),
			});
			const users2 = pgTable('users2', {
				id: serial('id').primaryKey(),
				name: text('name').notNull(),
			});

			await db.execute(sql`drop table if exists users1`);
			await db.execute(sql`drop table if exists users2`);
			await db.execute(sql`
				create table users1 (
					id serial primary key,
					name text not null
				)
			`);
			await db.execute(sql`
				create table users2 (
					id serial primary key,
					name text not null
				)
			`);

			expect(
				() =>
					db
						.insert(users1)
						.select(
							db
								.select({
									name: users2.name,
									id: users2.id,
								})
								.from(users2),
						),
			).toThrowError();
		});

		test('policy', () => {
			{
				const policy = pgPolicy('test policy');

				expect(is(policy, PgPolicy)).toBe(true);
				expect(policy.name).toBe('test policy');
			}

			{
				const policy = pgPolicy('test policy', {
					as: 'permissive',
					for: 'all',
					to: 'public',
					using: sql`1=1`,
					withCheck: sql`1=1`,
				});

				expect(is(policy, PgPolicy)).toBe(true);
				expect(policy.name).toBe('test policy');
				expect(policy.as).toBe('permissive');
				expect(policy.for).toBe('all');
				expect(policy.to).toBe('public');
				const dialect = new PgDialect();
				expect(is(policy.using, SQL)).toBe(true);
				expect(dialect.sqlToQuery(policy.using!).sql).toBe('1=1');
				expect(is(policy.withCheck, SQL)).toBe(true);
				expect(dialect.sqlToQuery(policy.withCheck!).sql).toBe('1=1');
			}

			{
				const policy = pgPolicy('test policy', {
					to: 'custom value',
				});

				expect(policy.to).toBe('custom value');
			}

			{
				const p1 = pgPolicy('test policy');
				const p2 = pgPolicy('test policy 2', {
					as: 'permissive',
					for: 'all',
					to: 'public',
					using: sql`1=1`,
					withCheck: sql`1=1`,
				});
				const table = pgTable('table_with_policy', {
					id: serial('id').primaryKey(),
					name: text('name').notNull(),
				}, () => ({
					p1,
					p2,
				}));
				const config = getTableConfig(table);
				expect(config.policies).toHaveLength(2);
				expect(config.policies[0]).toBe(p1);
				expect(config.policies[1]).toBe(p2);
			}
		});

		test('neon: policy', () => {
			{
				const policy = crudPolicy({
					read: true,
					modify: true,
					role: authenticatedRole,
				});

				for (const it of Object.values(policy)) {
					expect(is(it, PgPolicy)).toBe(true);
					expect(it?.to).toStrictEqual(authenticatedRole);
					it?.using ? expect(it.using).toStrictEqual(sql`true`) : '';
					it?.withCheck ? expect(it.withCheck).toStrictEqual(sql`true`) : '';
				}
			}

			{
				const table = pgTable('name', {
					id: integer('id'),
				}, (t) => [
					index('name').on(t.id),
					crudPolicy({
						read: true,
						modify: true,
						role: authenticatedRole,
					}),
					primaryKey({ columns: [t.id], name: 'custom' }),
				]);

				const { policies, indexes, primaryKeys } = getTableConfig(table);

				expect(policies.length).toBe(4);
				expect(indexes.length).toBe(1);
				expect(primaryKeys.length).toBe(1);

				expect(policies[0]?.name === 'crud-custom-policy-modify');
				expect(policies[1]?.name === 'crud-custom-policy-read');
			}
		});

		test('neon: neon_auth', () => {
			const usersSyncTable = usersSync;

			const { columns, schema, name } = getTableConfig(usersSyncTable);

			expect(name).toBe('users_sync');
			expect(schema).toBe('neon_auth');
			expect(columns).toHaveLength(6);
		});

		test('Enable RLS function', () => {
			const usersWithRLS = pgTable('users', {
				id: integer(),
			}).enableRLS();

			const config1 = getTableConfig(usersWithRLS);

			const usersNoRLS = pgTable('users', {
				id: integer(),
			});

			const config2 = getTableConfig(usersNoRLS);

			expect(config1.enableRLS).toBeTruthy();
			expect(config2.enableRLS).toBeFalsy();
		});

		test('$count separate', async (ctx) => {
			const { db } = ctx.pg;

			const countTestTable = pgTable('count_test', {
				id: integer('id').notNull(),
				name: text('name').notNull(),
			});

			await db.execute(sql`drop table if exists ${countTestTable}`);
			await db.execute(sql`create table ${countTestTable} (id int, name text)`);

			await db.insert(countTestTable).values([
				{ id: 1, name: 'First' },
				{ id: 2, name: 'Second' },
				{ id: 3, name: 'Third' },
				{ id: 4, name: 'Fourth' },
			]);

			const count = await db.$count(countTestTable);

			await db.execute(sql`drop table ${countTestTable}`);

			expect(count).toStrictEqual(4);
		});

		test('$count embedded', async (ctx) => {
			const { db } = ctx.pg;

			const countTestTable = pgTable('count_test', {
				id: integer('id').notNull(),
				name: text('name').notNull(),
			});

			await db.execute(sql`drop table if exists ${countTestTable}`);
			await db.execute(sql`create table ${countTestTable} (id int, name text)`);

			await db.insert(countTestTable).values([
				{ id: 1, name: 'First' },
				{ id: 2, name: 'Second' },
				{ id: 3, name: 'Third' },
				{ id: 4, name: 'Fourth' },
			]);

			const count = await db.select({
				count: db.$count(countTestTable),
			}).from(countTestTable);

			await db.execute(sql`drop table ${countTestTable}`);

			expect(count).toStrictEqual([
				{ count: 4 },
				{ count: 4 },
				{ count: 4 },
				{ count: 4 },
			]);
		});

		test('$count separate reuse', async (ctx) => {
			const { db } = ctx.pg;

			const countTestTable = pgTable('count_test', {
				id: integer('id').notNull(),
				name: text('name').notNull(),
			});

			await db.execute(sql`drop table if exists ${countTestTable}`);
			await db.execute(sql`create table ${countTestTable} (id int, name text)`);

			await db.insert(countTestTable).values([
				{ id: 1, name: 'First' },
				{ id: 2, name: 'Second' },
				{ id: 3, name: 'Third' },
				{ id: 4, name: 'Fourth' },
			]);

			const count = db.$count(countTestTable);

			const count1 = await count;

			await db.insert(countTestTable).values({ id: 5, name: 'fifth' });

			const count2 = await count;

			await db.insert(countTestTable).values({ id: 6, name: 'sixth' });

			const count3 = await count;

			await db.execute(sql`drop table ${countTestTable}`);

			expect(count1).toStrictEqual(4);
			expect(count2).toStrictEqual(5);
			expect(count3).toStrictEqual(6);
		});

		test('$count embedded reuse', async (ctx) => {
			const { db } = ctx.pg;

			const countTestTable = pgTable('count_test', {
				id: integer('id').notNull(),
				name: text('name').notNull(),
			});

			await db.execute(sql`drop table if exists ${countTestTable}`);
			await db.execute(sql`create table ${countTestTable} (id int, name text)`);

			await db.insert(countTestTable).values([
				{ id: 1, name: 'First' },
				{ id: 2, name: 'Second' },
				{ id: 3, name: 'Third' },
				{ id: 4, name: 'Fourth' },
			]);

			const count = db.select({
				count: db.$count(countTestTable),
			}).from(countTestTable);

			const count1 = await count;

			await db.insert(countTestTable).values({ id: 5, name: 'fifth' });

			const count2 = await count;

			await db.insert(countTestTable).values({ id: 6, name: 'sixth' });

			const count3 = await count;

			await db.execute(sql`drop table ${countTestTable}`);

			expect(count1).toStrictEqual([
				{ count: 4 },
				{ count: 4 },
				{ count: 4 },
				{ count: 4 },
			]);
			expect(count2).toStrictEqual([
				{ count: 5 },
				{ count: 5 },
				{ count: 5 },
				{ count: 5 },
				{ count: 5 },
			]);
			expect(count3).toStrictEqual([
				{ count: 6 },
				{ count: 6 },
				{ count: 6 },
				{ count: 6 },
				{ count: 6 },
				{ count: 6 },
			]);
		});

		test('$count separate with filters', async (ctx) => {
			const { db } = ctx.pg;

			const countTestTable = pgTable('count_test', {
				id: integer('id').notNull(),
				name: text('name').notNull(),
			});

			await db.execute(sql`drop table if exists ${countTestTable}`);
			await db.execute(sql`create table ${countTestTable} (id int, name text)`);

			await db.insert(countTestTable).values([
				{ id: 1, name: 'First' },
				{ id: 2, name: 'Second' },
				{ id: 3, name: 'Third' },
				{ id: 4, name: 'Fourth' },
			]);

			const count = await db.$count(countTestTable, gt(countTestTable.id, 1));

			await db.execute(sql`drop table ${countTestTable}`);

			expect(count).toStrictEqual(3);
		});

		test('$count embedded with filters', async (ctx) => {
			const { db } = ctx.pg;

			const countTestTable = pgTable('count_test', {
				id: integer('id').notNull(),
				name: text('name').notNull(),
			});

			await db.execute(sql`drop table if exists ${countTestTable}`);
			await db.execute(sql`create table ${countTestTable} (id int, name text)`);

			await db.insert(countTestTable).values([
				{ id: 1, name: 'First' },
				{ id: 2, name: 'Second' },
				{ id: 3, name: 'Third' },
				{ id: 4, name: 'Fourth' },
			]);

			const count = await db.select({
				count: db.$count(countTestTable, gt(countTestTable.id, 1)),
			}).from(countTestTable);

			await db.execute(sql`drop table ${countTestTable}`);

			expect(count).toStrictEqual([
				{ count: 3 },
				{ count: 3 },
				{ count: 3 },
				{ count: 3 },
			]);
		});

		test('insert multiple rows into table with generated identity column', async (ctx) => {
			const { db } = ctx.pg;

			const identityColumnsTable = pgTable('identity_columns_table', {
				id: integer('id').generatedAlwaysAsIdentity(),
				id1: integer('id1').generatedByDefaultAsIdentity(),
				name: text('name').notNull(),
			});

			// not passing identity columns
			await db.execute(sql`drop table if exists ${identityColumnsTable}`);
			await db.execute(
				sql`create table ${identityColumnsTable} ("id" integer generated always as identity, "id1" integer generated by default as identity, "name" text)`,
			);

			let result = await db.insert(identityColumnsTable).values([
				{ name: 'John' },
				{ name: 'Jane' },
				{ name: 'Bob' },
			]).returning();

			expect(result).toEqual([
				{ id: 1, id1: 1, name: 'John' },
				{ id: 2, id1: 2, name: 'Jane' },
				{ id: 3, id1: 3, name: 'Bob' },
			]);

			// passing generated by default as identity column
			await db.execute(sql`drop table if exists ${identityColumnsTable}`);
			await db.execute(
				sql`create table ${identityColumnsTable} ("id" integer generated always as identity, "id1" integer generated by default as identity, "name" text)`,
			);

			result = await db.insert(identityColumnsTable).values([
				{ name: 'John', id1: 3 },
				{ name: 'Jane', id1: 5 },
				{ name: 'Bob', id1: 5 },
			]).returning();

			expect(result).toEqual([
				{ id: 1, id1: 3, name: 'John' },
				{ id: 2, id1: 5, name: 'Jane' },
				{ id: 3, id1: 5, name: 'Bob' },
			]);

			// passing all identity columns
			await db.execute(sql`drop table if exists ${identityColumnsTable}`);
			await db.execute(
				sql`create table ${identityColumnsTable} ("id" integer generated always as identity, "id1" integer generated by default as identity, "name" text)`,
			);

			result = await db.insert(identityColumnsTable).overridingSystemValue().values([
				{ name: 'John', id: 2, id1: 3 },
				{ name: 'Jane', id: 4, id1: 5 },
				{ name: 'Bob', id: 4, id1: 5 },
			]).returning();

			expect(result).toEqual([
				{ id: 2, id1: 3, name: 'John' },
				{ id: 4, id1: 5, name: 'Jane' },
				{ id: 4, id1: 5, name: 'Bob' },
			]);
		});

<<<<<<< HEAD
		test('RQB v2 simple find first - no rows', async (ctx) => {
			const { db } = ctx.pg;
			try {
				await init(db);

				const result = await db.query.rqbUser.findFirst();

				expect(result).toStrictEqual(undefined);
			} finally {
				await clear(db);
			}
		});

		test('RQB v2 simple find first - multiple rows', async (ctx) => {
			const { db } = ctx.pg;
			try {
				await init(db);

				const date = new Date(120000);

				await db.insert(rqbUser).values([{
					id: 1,
					createdAt: date,
					name: 'First',
				}, {
					id: 2,
					createdAt: date,
					name: 'Second',
				}]);

				const result = await db.query.rqbUser.findFirst({
					orderBy: {
						id: 'desc',
					},
				});

				expect(result).toStrictEqual({
					id: 2,
					createdAt: date,
					name: 'Second',
				});
			} finally {
				await clear(db);
			}
		});

		test('RQB v2 simple find first - with relation', async (ctx) => {
			const { db } = ctx.pg;
			try {
				await init(db);

				const date = new Date(120000);

				await db.insert(rqbUser).values([{
					id: 1,
					createdAt: date,
					name: 'First',
				}, {
					id: 2,
					createdAt: date,
					name: 'Second',
				}]);

				await db.insert(rqbPost).values([{
					id: 1,
					userId: 1,
					createdAt: date,
					content: null,
				}, {
					id: 2,
					userId: 1,
					createdAt: date,
					content: 'Has message this time',
				}]);

				const result = await db.query.rqbUser.findFirst({
					with: {
						posts: {
							orderBy: {
								id: 'asc',
							},
						},
					},
					orderBy: {
						id: 'asc',
					},
				});

				expect(result).toStrictEqual({
					id: 1,
					createdAt: date,
					name: 'First',
					posts: [{
						id: 1,
						userId: 1,
						createdAt: date,
						content: null,
					}, {
						id: 2,
						userId: 1,
						createdAt: date,
						content: 'Has message this time',
					}],
				});
			} finally {
				await clear(db);
			}
		});

		test('RQB v2 simple find first - placeholders', async (ctx) => {
			const { db } = ctx.pg;
			try {
				await init(db);

				const date = new Date(120000);

				await db.insert(rqbUser).values([{
					id: 1,
					createdAt: date,
					name: 'First',
				}, {
					id: 2,
					createdAt: date,
					name: 'Second',
				}]);

				const query = db.query.rqbUser.findFirst({
					where: {
						id: {
							eq: sql.placeholder('filter'),
						},
					},
					orderBy: {
						id: 'asc',
					},
				}).prepare('rqb_v2_find_first_placeholders');

				const result = await query.execute({
					filter: 2,
				});

				expect(result).toStrictEqual({
					id: 2,
					createdAt: date,
					name: 'Second',
				});
			} finally {
				await clear(db);
			}
		});

		test('RQB v2 simple find many - no rows', async (ctx) => {
			const { db } = ctx.pg;
			try {
				await init(db);

				const result = await db.query.rqbUser.findMany();

				expect(result).toStrictEqual([]);
			} finally {
				await clear(db);
			}
		});

		test('RQB v2 simple find many - multiple rows', async (ctx) => {
			const { db } = ctx.pg;
			try {
				await init(db);

				const date = new Date(120000);

				await db.insert(rqbUser).values([{
					id: 1,
					createdAt: date,
					name: 'First',
				}, {
					id: 2,
					createdAt: date,
					name: 'Second',
				}]);

				const result = await db.query.rqbUser.findMany({
					orderBy: {
						id: 'desc',
					},
				});

				expect(result).toStrictEqual([{
					id: 2,
					createdAt: date,
					name: 'Second',
				}, {
					id: 1,
					createdAt: date,
					name: 'First',
				}]);
			} finally {
				await clear(db);
			}
		});

		test('RQB v2 simple find many - with relation', async (ctx) => {
			const { db } = ctx.pg;
			try {
				await init(db);

				const date = new Date(120000);

				await db.insert(rqbUser).values([{
					id: 1,
					createdAt: date,
					name: 'First',
				}, {
					id: 2,
					createdAt: date,
					name: 'Second',
				}]);

				await db.insert(rqbPost).values([{
					id: 1,
					userId: 1,
					createdAt: date,
					content: null,
				}, {
					id: 2,
					userId: 1,
					createdAt: date,
					content: 'Has message this time',
				}]);

				const result = await db.query.rqbPost.findMany({
					with: {
						author: {
							orderBy: {
								id: 'asc',
							},
						},
					},
					orderBy: {
						id: 'asc',
					},
				});

				expect(result).toStrictEqual([{
					id: 1,
					userId: 1,
					createdAt: date,
					content: null,
					author: {
						id: 1,
						createdAt: date,
						name: 'First',
					},
				}, {
					id: 2,
					userId: 1,
					createdAt: date,
					content: 'Has message this time',
					author: {
						id: 1,
						createdAt: date,
						name: 'First',
					},
				}]);
			} finally {
				await clear(db);
			}
		});

		test('RQB v2 simple find many - placeholders', async (ctx) => {
			const { db } = ctx.pg;
			try {
				await init(db);

				const date = new Date(120000);

				await db.insert(rqbUser).values([{
					id: 1,
					createdAt: date,
					name: 'First',
				}, {
					id: 2,
					createdAt: date,
					name: 'Second',
				}]);

				const query = db.query.rqbUser.findMany({
					where: {
						id: {
							eq: sql.placeholder('filter'),
						},
					},
					orderBy: {
						id: 'asc',
					},
				}).prepare('rqb_v2_find_many_placeholders');

				const result = await query.execute({
					filter: 2,
				});

				expect(result).toStrictEqual([{
					id: 2,
					createdAt: date,
					name: 'Second',
				}]);
			} finally {
				await clear(db);
			}
		});

		test('RQB v2 transaction find first - no rows', async (ctx) => {
			const { db } = ctx.pg;
			try {
				await init(db);

				await db.transaction(async (db) => {
					const result = await db.query.rqbUser.findFirst();

					expect(result).toStrictEqual(undefined);
				});
			} finally {
				await clear(db);
			}
		});

		test('RQB v2 transaction find first - multiple rows', async (ctx) => {
			const { db } = ctx.pg;
			try {
				await init(db);

				const date = new Date(120000);

				await db.insert(rqbUser).values([{
					id: 1,
					createdAt: date,
					name: 'First',
				}, {
					id: 2,
					createdAt: date,
					name: 'Second',
				}]);

				await db.transaction(async (db) => {
					const result = await db.query.rqbUser.findFirst({
						orderBy: {
							id: 'desc',
						},
					});

					expect(result).toStrictEqual({
						id: 2,
						createdAt: date,
						name: 'Second',
					});
				});
			} finally {
				await clear(db);
			}
		});

		test('RQB v2 transaction find first - with relation', async (ctx) => {
			const { db } = ctx.pg;
			try {
				await init(db);

				const date = new Date(120000);

				await db.insert(rqbUser).values([{
					id: 1,
					createdAt: date,
					name: 'First',
				}, {
					id: 2,
					createdAt: date,
					name: 'Second',
				}]);

				await db.insert(rqbPost).values([{
					id: 1,
					userId: 1,
					createdAt: date,
					content: null,
				}, {
					id: 2,
					userId: 1,
					createdAt: date,
					content: 'Has message this time',
				}]);

				await db.transaction(async (db) => {
					const result = await db.query.rqbUser.findFirst({
						with: {
							posts: {
								orderBy: {
									id: 'asc',
								},
							},
						},
						orderBy: {
							id: 'asc',
						},
					});

					expect(result).toStrictEqual({
						id: 1,
						createdAt: date,
						name: 'First',
						posts: [{
							id: 1,
							userId: 1,
							createdAt: date,
							content: null,
						}, {
							id: 2,
							userId: 1,
							createdAt: date,
							content: 'Has message this time',
						}],
					});
				});
			} finally {
				await clear(db);
			}
		});

		test('RQB v2 transaction find first - placeholders', async (ctx) => {
			const { db } = ctx.pg;
			try {
				await init(db);

				const date = new Date(120000);

				await db.insert(rqbUser).values([{
					id: 1,
					createdAt: date,
					name: 'First',
				}, {
					id: 2,
					createdAt: date,
					name: 'Second',
				}]);

				await db.transaction(async (db) => {
					const query = db.query.rqbUser.findFirst({
						where: {
							id: {
								eq: sql.placeholder('filter'),
							},
						},
						orderBy: {
							id: 'asc',
						},
					}).prepare('rqb_v2_find_first_tx_placeholders');

					const result = await query.execute({
						filter: 2,
					});

					expect(result).toStrictEqual({
						id: 2,
						createdAt: date,
						name: 'Second',
					});
				});
			} finally {
				await clear(db);
			}
		});

		test('RQB v2 transaction find many - no rows', async (ctx) => {
			const { db } = ctx.pg;
			try {
				await init(db);

				await db.transaction(async (db) => {
					const result = await db.query.rqbUser.findMany();

					expect(result).toStrictEqual([]);
				});
			} finally {
				await clear(db);
			}
		});

		test('RQB v2 transaction find many - multiple rows', async (ctx) => {
			const { db } = ctx.pg;
			try {
				await init(db);

				const date = new Date(120000);

				await db.insert(rqbUser).values([{
					id: 1,
					createdAt: date,
					name: 'First',
				}, {
					id: 2,
					createdAt: date,
					name: 'Second',
				}]);

				await db.transaction(async (db) => {
					const result = await db.query.rqbUser.findMany({
						orderBy: {
							id: 'desc',
						},
					});

					expect(result).toStrictEqual([{
						id: 2,
						createdAt: date,
						name: 'Second',
					}, {
						id: 1,
						createdAt: date,
						name: 'First',
					}]);
				});
			} finally {
				await clear(db);
			}
		});

		test('RQB v2 transaction find many - with relation', async (ctx) => {
			const { db } = ctx.pg;
			try {
				await init(db);

				const date = new Date(120000);

				await db.insert(rqbUser).values([{
					id: 1,
					createdAt: date,
					name: 'First',
				}, {
					id: 2,
					createdAt: date,
					name: 'Second',
				}]);

				await db.insert(rqbPost).values([{
					id: 1,
					userId: 1,
					createdAt: date,
					content: null,
				}, {
					id: 2,
					userId: 1,
					createdAt: date,
					content: 'Has message this time',
				}]);

				await db.transaction(async (db) => {
					const result = await db.query.rqbPost.findMany({
						with: {
							author: {
								orderBy: {
									id: 'asc',
								},
							},
						},
						orderBy: {
							id: 'asc',
						},
					});

					expect(result).toStrictEqual([{
						id: 1,
						userId: 1,
						createdAt: date,
						content: null,
						author: {
							id: 1,
							createdAt: date,
							name: 'First',
						},
					}, {
						id: 2,
						userId: 1,
						createdAt: date,
						content: 'Has message this time',
						author: {
							id: 1,
							createdAt: date,
							name: 'First',
						},
					}]);
				});
			} finally {
				await clear(db);
			}
		});

		test('RQB v2 transaction find many - placeholders', async (ctx) => {
			const { db } = ctx.pg;
			try {
				await init(db);

				const date = new Date(120000);

				await db.insert(rqbUser).values([{
					id: 1,
					createdAt: date,
					name: 'First',
				}, {
					id: 2,
					createdAt: date,
					name: 'Second',
				}]);

				await db.transaction(async (db) => {
					const query = db.query.rqbUser.findMany({
						where: {
							id: {
								eq: sql.placeholder('filter'),
							},
						},
						orderBy: {
							id: 'asc',
						},
					}).prepare('rqb_v2_find_many_placeholders');

					const result = await query.execute({
						filter: 2,
					});

					expect(result).toStrictEqual([{
						id: 2,
						createdAt: date,
						name: 'Second',
					}]);
				});
			} finally {
				await clear(db);
			}
=======
		test('insert as cte', async (ctx) => {
			const { db } = ctx.pg;

			const users = pgTable('users', {
				id: serial('id').primaryKey(),
				name: text('name').notNull(),
			});

			await db.execute(sql`drop table if exists ${users}`);
			await db.execute(sql`create table ${users} (id serial not null primary key, name text not null)`);

			const sq1 = db.$with('sq').as(
				db.insert(users).values({ name: 'John' }).returning(),
			);
			const result1 = await db.with(sq1).select().from(sq1);
			const result2 = await db.with(sq1).select({ id: sq1.id }).from(sq1);

			const sq2 = db.$with('sq').as(
				db.insert(users).values({ name: 'Jane' }).returning({ id: users.id, name: users.name }),
			);
			const result3 = await db.with(sq2).select().from(sq2);
			const result4 = await db.with(sq2).select({ name: sq2.name }).from(sq2);

			expect(result1).toEqual([{ id: 1, name: 'John' }]);
			expect(result2).toEqual([{ id: 2 }]);
			expect(result3).toEqual([{ id: 3, name: 'Jane' }]);
			expect(result4).toEqual([{ name: 'Jane' }]);
		});

		test('update as cte', async (ctx) => {
			const { db } = ctx.pg;

			const users = pgTable('users', {
				id: serial('id').primaryKey(),
				name: text('name').notNull(),
				age: integer('age').notNull(),
			});

			await db.execute(sql`drop table if exists ${users}`);
			await db.execute(
				sql`create table ${users} (id serial not null primary key, name text not null, age integer not null)`,
			);

			await db.insert(users).values([
				{ name: 'John', age: 30 },
				{ name: 'Jane', age: 30 },
			]);

			const sq1 = db.$with('sq').as(
				db.update(users).set({ age: 25 }).where(eq(users.name, 'John')).returning(),
			);
			const result1 = await db.with(sq1).select().from(sq1);
			await db.update(users).set({ age: 30 });
			const result2 = await db.with(sq1).select({ age: sq1.age }).from(sq1);

			const sq2 = db.$with('sq').as(
				db.update(users).set({ age: 20 }).where(eq(users.name, 'Jane')).returning({ name: users.name, age: users.age }),
			);
			const result3 = await db.with(sq2).select().from(sq2);
			await db.update(users).set({ age: 30 });
			const result4 = await db.with(sq2).select({ age: sq2.age }).from(sq2);

			expect(result1).toEqual([{ id: 1, name: 'John', age: 25 }]);
			expect(result2).toEqual([{ age: 25 }]);
			expect(result3).toEqual([{ name: 'Jane', age: 20 }]);
			expect(result4).toEqual([{ age: 20 }]);
		});

		test('delete as cte', async (ctx) => {
			const { db } = ctx.pg;

			const users = pgTable('users', {
				id: serial('id').primaryKey(),
				name: text('name').notNull(),
			});

			await db.execute(sql`drop table if exists ${users}`);
			await db.execute(sql`create table ${users} (id serial not null primary key, name text not null)`);

			await db.insert(users).values([
				{ name: 'John' },
				{ name: 'Jane' },
			]);

			const sq1 = db.$with('sq').as(
				db.delete(users).where(eq(users.name, 'John')).returning(),
			);
			const result1 = await db.with(sq1).select().from(sq1);
			await db.insert(users).values({ name: 'John' });
			const result2 = await db.with(sq1).select({ name: sq1.name }).from(sq1);

			const sq2 = db.$with('sq').as(
				db.delete(users).where(eq(users.name, 'Jane')).returning({ id: users.id, name: users.name }),
			);
			const result3 = await db.with(sq2).select().from(sq2);
			await db.insert(users).values({ name: 'Jane' });
			const result4 = await db.with(sq2).select({ name: sq2.name }).from(sq2);

			expect(result1).toEqual([{ id: 1, name: 'John' }]);
			expect(result2).toEqual([{ name: 'John' }]);
			expect(result3).toEqual([{ id: 2, name: 'Jane' }]);
			expect(result4).toEqual([{ name: 'Jane' }]);
		});

		test('sql operator as cte', async (ctx) => {
			const { db } = ctx.pg;

			const users = pgTable('users', {
				id: serial('id').primaryKey(),
				name: text('name').notNull(),
			});

			await db.execute(sql`drop table if exists ${users}`);
			await db.execute(sql`create table ${users} (id serial not null primary key, name text not null)`);
			await db.insert(users).values([
				{ name: 'John' },
				{ name: 'Jane' },
			]);

			const sq1 = db.$with('sq', {
				userId: users.id,
				data: {
					name: users.name,
				},
			}).as(sql`select * from ${users} where ${users.name} = 'John'`);
			const result1 = await db.with(sq1).select().from(sq1);

			const sq2 = db.$with('sq', {
				userId: users.id,
				data: {
					name: users.name,
				},
			}).as(() => sql`select * from ${users} where ${users.name} = 'Jane'`);
			const result2 = await db.with(sq2).select().from(sq1);

			expect(result1).toEqual([{ userId: 1, data: { name: 'John' } }]);
			expect(result2).toEqual([{ userId: 2, data: { name: 'Jane' } }]);
>>>>>>> a3464322
		});
	});
}<|MERGE_RESOLUTION|>--- conflicted
+++ resolved
@@ -5440,7 +5440,145 @@
 			]);
 		});
 
-<<<<<<< HEAD
+		test('insert as cte', async (ctx) => {
+			const { db } = ctx.pg;
+
+			const users = pgTable('users', {
+				id: serial('id').primaryKey(),
+				name: text('name').notNull(),
+			});
+
+			await db.execute(sql`drop table if exists ${users}`);
+			await db.execute(sql`create table ${users} (id serial not null primary key, name text not null)`);
+
+			const sq1 = db.$with('sq').as(
+				db.insert(users).values({ name: 'John' }).returning(),
+			);
+			const result1 = await db.with(sq1).select().from(sq1);
+			const result2 = await db.with(sq1).select({ id: sq1.id }).from(sq1);
+
+			const sq2 = db.$with('sq').as(
+				db.insert(users).values({ name: 'Jane' }).returning({ id: users.id, name: users.name }),
+			);
+			const result3 = await db.with(sq2).select().from(sq2);
+			const result4 = await db.with(sq2).select({ name: sq2.name }).from(sq2);
+
+			expect(result1).toEqual([{ id: 1, name: 'John' }]);
+			expect(result2).toEqual([{ id: 2 }]);
+			expect(result3).toEqual([{ id: 3, name: 'Jane' }]);
+			expect(result4).toEqual([{ name: 'Jane' }]);
+		});
+
+		test('update as cte', async (ctx) => {
+			const { db } = ctx.pg;
+
+			const users = pgTable('users', {
+				id: serial('id').primaryKey(),
+				name: text('name').notNull(),
+				age: integer('age').notNull(),
+			});
+
+			await db.execute(sql`drop table if exists ${users}`);
+			await db.execute(
+				sql`create table ${users} (id serial not null primary key, name text not null, age integer not null)`,
+			);
+
+			await db.insert(users).values([
+				{ name: 'John', age: 30 },
+				{ name: 'Jane', age: 30 },
+			]);
+
+			const sq1 = db.$with('sq').as(
+				db.update(users).set({ age: 25 }).where(eq(users.name, 'John')).returning(),
+			);
+			const result1 = await db.with(sq1).select().from(sq1);
+			await db.update(users).set({ age: 30 });
+			const result2 = await db.with(sq1).select({ age: sq1.age }).from(sq1);
+
+			const sq2 = db.$with('sq').as(
+				db.update(users).set({ age: 20 }).where(eq(users.name, 'Jane')).returning({ name: users.name, age: users.age }),
+			);
+			const result3 = await db.with(sq2).select().from(sq2);
+			await db.update(users).set({ age: 30 });
+			const result4 = await db.with(sq2).select({ age: sq2.age }).from(sq2);
+
+			expect(result1).toEqual([{ id: 1, name: 'John', age: 25 }]);
+			expect(result2).toEqual([{ age: 25 }]);
+			expect(result3).toEqual([{ name: 'Jane', age: 20 }]);
+			expect(result4).toEqual([{ age: 20 }]);
+		});
+
+		test('delete as cte', async (ctx) => {
+			const { db } = ctx.pg;
+
+			const users = pgTable('users', {
+				id: serial('id').primaryKey(),
+				name: text('name').notNull(),
+			});
+
+			await db.execute(sql`drop table if exists ${users}`);
+			await db.execute(sql`create table ${users} (id serial not null primary key, name text not null)`);
+
+			await db.insert(users).values([
+				{ name: 'John' },
+				{ name: 'Jane' },
+			]);
+
+			const sq1 = db.$with('sq').as(
+				db.delete(users).where(eq(users.name, 'John')).returning(),
+			);
+			const result1 = await db.with(sq1).select().from(sq1);
+			await db.insert(users).values({ name: 'John' });
+			const result2 = await db.with(sq1).select({ name: sq1.name }).from(sq1);
+
+			const sq2 = db.$with('sq').as(
+				db.delete(users).where(eq(users.name, 'Jane')).returning({ id: users.id, name: users.name }),
+			);
+			const result3 = await db.with(sq2).select().from(sq2);
+			await db.insert(users).values({ name: 'Jane' });
+			const result4 = await db.with(sq2).select({ name: sq2.name }).from(sq2);
+
+			expect(result1).toEqual([{ id: 1, name: 'John' }]);
+			expect(result2).toEqual([{ name: 'John' }]);
+			expect(result3).toEqual([{ id: 2, name: 'Jane' }]);
+			expect(result4).toEqual([{ name: 'Jane' }]);
+		});
+
+		test('sql operator as cte', async (ctx) => {
+			const { db } = ctx.pg;
+
+			const users = pgTable('users', {
+				id: serial('id').primaryKey(),
+				name: text('name').notNull(),
+			});
+
+			await db.execute(sql`drop table if exists ${users}`);
+			await db.execute(sql`create table ${users} (id serial not null primary key, name text not null)`);
+			await db.insert(users).values([
+				{ name: 'John' },
+				{ name: 'Jane' },
+			]);
+
+			const sq1 = db.$with('sq', {
+				userId: users.id,
+				data: {
+					name: users.name,
+				},
+			}).as(sql`select * from ${users} where ${users.name} = 'John'`);
+			const result1 = await db.with(sq1).select().from(sq1);
+
+			const sq2 = db.$with('sq', {
+				userId: users.id,
+				data: {
+					name: users.name,
+				},
+			}).as(() => sql`select * from ${users} where ${users.name} = 'Jane'`);
+			const result2 = await db.with(sq2).select().from(sq1);
+
+			expect(result1).toEqual([{ userId: 1, data: { name: 'John' } }]);
+			expect(result2).toEqual([{ userId: 2, data: { name: 'Jane' } }]);
+		});
+
 		test('RQB v2 simple find first - no rows', async (ctx) => {
 			const { db } = ctx.pg;
 			try {
@@ -6077,145 +6215,6 @@
 			} finally {
 				await clear(db);
 			}
-=======
-		test('insert as cte', async (ctx) => {
-			const { db } = ctx.pg;
-
-			const users = pgTable('users', {
-				id: serial('id').primaryKey(),
-				name: text('name').notNull(),
-			});
-
-			await db.execute(sql`drop table if exists ${users}`);
-			await db.execute(sql`create table ${users} (id serial not null primary key, name text not null)`);
-
-			const sq1 = db.$with('sq').as(
-				db.insert(users).values({ name: 'John' }).returning(),
-			);
-			const result1 = await db.with(sq1).select().from(sq1);
-			const result2 = await db.with(sq1).select({ id: sq1.id }).from(sq1);
-
-			const sq2 = db.$with('sq').as(
-				db.insert(users).values({ name: 'Jane' }).returning({ id: users.id, name: users.name }),
-			);
-			const result3 = await db.with(sq2).select().from(sq2);
-			const result4 = await db.with(sq2).select({ name: sq2.name }).from(sq2);
-
-			expect(result1).toEqual([{ id: 1, name: 'John' }]);
-			expect(result2).toEqual([{ id: 2 }]);
-			expect(result3).toEqual([{ id: 3, name: 'Jane' }]);
-			expect(result4).toEqual([{ name: 'Jane' }]);
-		});
-
-		test('update as cte', async (ctx) => {
-			const { db } = ctx.pg;
-
-			const users = pgTable('users', {
-				id: serial('id').primaryKey(),
-				name: text('name').notNull(),
-				age: integer('age').notNull(),
-			});
-
-			await db.execute(sql`drop table if exists ${users}`);
-			await db.execute(
-				sql`create table ${users} (id serial not null primary key, name text not null, age integer not null)`,
-			);
-
-			await db.insert(users).values([
-				{ name: 'John', age: 30 },
-				{ name: 'Jane', age: 30 },
-			]);
-
-			const sq1 = db.$with('sq').as(
-				db.update(users).set({ age: 25 }).where(eq(users.name, 'John')).returning(),
-			);
-			const result1 = await db.with(sq1).select().from(sq1);
-			await db.update(users).set({ age: 30 });
-			const result2 = await db.with(sq1).select({ age: sq1.age }).from(sq1);
-
-			const sq2 = db.$with('sq').as(
-				db.update(users).set({ age: 20 }).where(eq(users.name, 'Jane')).returning({ name: users.name, age: users.age }),
-			);
-			const result3 = await db.with(sq2).select().from(sq2);
-			await db.update(users).set({ age: 30 });
-			const result4 = await db.with(sq2).select({ age: sq2.age }).from(sq2);
-
-			expect(result1).toEqual([{ id: 1, name: 'John', age: 25 }]);
-			expect(result2).toEqual([{ age: 25 }]);
-			expect(result3).toEqual([{ name: 'Jane', age: 20 }]);
-			expect(result4).toEqual([{ age: 20 }]);
-		});
-
-		test('delete as cte', async (ctx) => {
-			const { db } = ctx.pg;
-
-			const users = pgTable('users', {
-				id: serial('id').primaryKey(),
-				name: text('name').notNull(),
-			});
-
-			await db.execute(sql`drop table if exists ${users}`);
-			await db.execute(sql`create table ${users} (id serial not null primary key, name text not null)`);
-
-			await db.insert(users).values([
-				{ name: 'John' },
-				{ name: 'Jane' },
-			]);
-
-			const sq1 = db.$with('sq').as(
-				db.delete(users).where(eq(users.name, 'John')).returning(),
-			);
-			const result1 = await db.with(sq1).select().from(sq1);
-			await db.insert(users).values({ name: 'John' });
-			const result2 = await db.with(sq1).select({ name: sq1.name }).from(sq1);
-
-			const sq2 = db.$with('sq').as(
-				db.delete(users).where(eq(users.name, 'Jane')).returning({ id: users.id, name: users.name }),
-			);
-			const result3 = await db.with(sq2).select().from(sq2);
-			await db.insert(users).values({ name: 'Jane' });
-			const result4 = await db.with(sq2).select({ name: sq2.name }).from(sq2);
-
-			expect(result1).toEqual([{ id: 1, name: 'John' }]);
-			expect(result2).toEqual([{ name: 'John' }]);
-			expect(result3).toEqual([{ id: 2, name: 'Jane' }]);
-			expect(result4).toEqual([{ name: 'Jane' }]);
-		});
-
-		test('sql operator as cte', async (ctx) => {
-			const { db } = ctx.pg;
-
-			const users = pgTable('users', {
-				id: serial('id').primaryKey(),
-				name: text('name').notNull(),
-			});
-
-			await db.execute(sql`drop table if exists ${users}`);
-			await db.execute(sql`create table ${users} (id serial not null primary key, name text not null)`);
-			await db.insert(users).values([
-				{ name: 'John' },
-				{ name: 'Jane' },
-			]);
-
-			const sq1 = db.$with('sq', {
-				userId: users.id,
-				data: {
-					name: users.name,
-				},
-			}).as(sql`select * from ${users} where ${users.name} = 'John'`);
-			const result1 = await db.with(sq1).select().from(sq1);
-
-			const sq2 = db.$with('sq', {
-				userId: users.id,
-				data: {
-					name: users.name,
-				},
-			}).as(() => sql`select * from ${users} where ${users.name} = 'Jane'`);
-			const result2 = await db.with(sq2).select().from(sq1);
-
-			expect(result1).toEqual([{ userId: 1, data: { name: 'John' } }]);
-			expect(result2).toEqual([{ userId: 2, data: { name: 'Jane' } }]);
->>>>>>> a3464322
 		});
 	});
 }