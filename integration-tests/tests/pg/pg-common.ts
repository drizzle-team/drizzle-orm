--- conflicted
+++ resolved
@@ -4665,7 +4665,6 @@
 			}]);
 		});
 
-<<<<<<< HEAD
 		test('policy', () => {
 			{
 				const policy = pgPolicy('test policy');
@@ -4724,7 +4723,8 @@
 				expect(config.policies[0]).toBe(p1);
 				expect(config.policies[1]).toBe(p2);
 			}
-=======
+		});
+
 		test('$count separate', async (ctx) => {
 			const { db } = ctx.pg;
 
@@ -4932,7 +4932,6 @@
 				{ count: 3 },
 				{ count: 3 },
 			]);
->>>>>>> 2bc0d1e5
 		});
 	});
 }