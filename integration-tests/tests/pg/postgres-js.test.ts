--- conflicted
+++ resolved
@@ -9,12 +9,8 @@
 import { migrate } from 'drizzle-orm/postgres-js/migrator';
 import { skipTests } from '~/common';
 import { randomString } from '~/utils';
-<<<<<<< HEAD
 import { createDockerDB, createExtensions, tests, usersMigratorTable, usersTable } from './pg-common';
-=======
-import { createDockerDB, tests, usersMigratorTable, usersTable } from './pg-common';
 import { TestCache, TestGlobalCache, tests as cacheTests } from './pg-common-cache';
->>>>>>> 50a8b163
 
 const ENABLE_LOGGING = false;
 
@@ -51,16 +47,12 @@
 			client?.end();
 		},
 	});
-<<<<<<< HEAD
 
 	const { bucket, extensions } = await createExtensions();
 	s3Bucket = bucket;
 	db = drizzle(client, { logger: ENABLE_LOGGING, extensions });
-=======
-	db = drizzle(client, { logger: ENABLE_LOGGING });
 	cachedDb = drizzle(client, { logger: ENABLE_LOGGING, cache: new TestCache() });
 	dbGlobalCached = drizzle(client, { logger: ENABLE_LOGGING, cache: new TestGlobalCache() });
->>>>>>> 50a8b163
 });
 
 afterAll(async () => {
