import retry from 'async-retry';
import { sql } from 'drizzle-orm';
import { pgTable, serial, timestamp } from 'drizzle-orm/pg-core';
import type { PgRemoteDatabase } from 'drizzle-orm/pg-proxy';
import { drizzle as proxyDrizzle } from 'drizzle-orm/pg-proxy';
import { migrate } from 'drizzle-orm/pg-proxy/migrator';
import * as pg from 'pg';
import { afterAll, beforeAll, beforeEach, expect, test } from 'vitest';
import { skipTests } from '~/common';
import { createDockerDB, tests, usersMigratorTable, usersTable } from './pg-common';
import { TestCache, TestGlobalCache, tests as cacheTests } from './pg-common-cache';
import relations from './relations';

// eslint-disable-next-line drizzle-internal/require-entity-kind
class ServerSimulator {
	constructor(private db: pg.Client) {
		const { types } = pg;

		types.setTypeParser(types.builtins.TIMESTAMPTZ, (val) => val);
		types.setTypeParser(types.builtins.TIMESTAMP, (val) => val);
		types.setTypeParser(types.builtins.DATE, (val) => val);
		types.setTypeParser(types.builtins.INTERVAL, (val) => val);
<<<<<<< HEAD
		types.setTypeParser(1231 as any, (val) => val);
		types.setTypeParser(1115 as any, (val) => val);
		types.setTypeParser(1185 as any, (val) => val);
		types.setTypeParser(1187 as any, (val) => val);
		types.setTypeParser(1182 as any, (val) => val);
=======
		types.setTypeParser(1231 as (typeof types.builtins)[keyof typeof types.builtins], (val) => val);
		types.setTypeParser(1115 as (typeof types.builtins)[keyof typeof types.builtins], (val) => val);
		types.setTypeParser(1185 as (typeof types.builtins)[keyof typeof types.builtins], (val) => val);
		types.setTypeParser(1187 as (typeof types.builtins)[keyof typeof types.builtins], (val) => val);
		types.setTypeParser(1182 as (typeof types.builtins)[keyof typeof types.builtins], (val) => val);
>>>>>>> d21cc859
	}

	async query(sql: string, params: any[], method: 'all' | 'execute') {
		if (method === 'all') {
			try {
				const result = await this.db.query({
					text: sql,
					values: params,
					rowMode: 'array',
				});

				return { data: result.rows as any };
			} catch (e: any) {
				return { error: e };
			}
		} else if (method === 'execute') {
			try {
				const result = await this.db.query({
					text: sql,
					values: params,
				});

				return { data: result.rows as any };
			} catch (e: any) {
				return { error: e };
			}
		} else {
			return { error: 'Unknown method value' };
		}
	}

	async migrations(queries: string[]) {
		await this.db.query('BEGIN');
		try {
			for (const query of queries) {
				await this.db.query(query);
			}
			await this.db.query('COMMIT');
		} catch (e) {
			await this.db.query('ROLLBACK');
			throw e;
		}

		return {};
	}
}

const ENABLE_LOGGING = false;

let db: PgRemoteDatabase<never, typeof relations>;
let dbGlobalCached: PgRemoteDatabase;
let cachedDb: PgRemoteDatabase;
let client: pg.Client;
let serverSimulator: ServerSimulator;

beforeAll(async () => {
	let connectionString;
	if (process.env['PG_CONNECTION_STRING']) {
		connectionString = process.env['PG_CONNECTION_STRING'];
	} else {
		const { connectionString: conStr } = await createDockerDB();
		connectionString = conStr;
	}
	client = await retry(async () => {
		client = new pg.Client(connectionString);
		await client.connect();
		return client;
	}, {
		retries: 20,
		factor: 1,
		minTimeout: 250,
		maxTimeout: 250,
		randomize: false,
		onRetry() {
			client?.end();
		},
	});
	serverSimulator = new ServerSimulator(client);
	const proxyHandler = async (sql: string, params: any[], method: any) => {
		try {
			const response = await serverSimulator.query(sql, params, method);

			if (response.error !== undefined) {
				throw response.error;
			}

			return { rows: response.data };
		} catch (e: any) {
			console.error('Error from pg proxy server:', e.message);
			throw e;
		}
	};
	db = proxyDrizzle(proxyHandler, {
		logger: ENABLE_LOGGING,
		relations,
	});

	cachedDb = proxyDrizzle(proxyHandler, { logger: ENABLE_LOGGING, cache: new TestCache() });
	dbGlobalCached = proxyDrizzle(proxyHandler, { logger: ENABLE_LOGGING, cache: new TestGlobalCache() });
});

afterAll(async () => {
	await client?.end();
});

beforeEach((ctx) => {
	ctx.pg = {
		db,
	};
	ctx.cachedPg = {
		db: cachedDb,
		dbGlobalCached,
	};
});

test('migrator : default migration strategy', async () => {
	await db.execute(sql`drop table if exists all_columns`);
	await db.execute(sql`drop table if exists users12`);
	await db.execute(sql`drop table if exists "drizzle"."__drizzle_migrations"`);

	// './drizzle2/pg-proxy/first' ??
	await migrate(db, async (queries) => {
		try {
			await serverSimulator.migrations(queries);
		} catch (e) {
			console.error(e);
			throw new Error('Proxy server cannot run migrations');
		}
	}, { migrationsFolder: './drizzle2/pg' });

	await db.insert(usersMigratorTable).values({ name: 'John', email: 'email' });

	const result = await db.select().from(usersMigratorTable);

	expect(result).toEqual([{ id: 1, name: 'John', email: 'email' }]);

	await db.execute(sql`drop table all_columns`);
	await db.execute(sql`drop table users12`);
	await db.execute(sql`drop table "drizzle"."__drizzle_migrations"`);
});

test('all date and time columns without timezone first case mode string', async () => {
	const table = pgTable('all_columns', {
		id: serial('id').primaryKey(),
		timestamp: timestamp('timestamp_string', { mode: 'string', precision: 6 }).notNull(),
	});

	await db.execute(sql`drop table if exists ${table}`);

	await db.execute(sql`
		create table ${table} (
					id serial primary key,
					timestamp_string timestamp(6) not null
			)
	`);

	// 1. Insert date in string format without timezone in it
	await db.insert(table).values([
		{ timestamp: '2022-01-01 02:00:00.123456' },
	]);

	// 2, Select in string format and check that values are the same
	const result = await db.select().from(table);

	expect(result).toEqual([{ id: 1, timestamp: '2022-01-01 02:00:00.123456' }]);

	// 3. Select as raw query and check that values are the same
	const result2 = await db.execute<{
		id: number;
		timestamp_string: string;
	}>(sql`select * from ${table}`);

	expect(result2).toEqual([{ id: 1, timestamp_string: '2022-01-01 02:00:00.123456' }]);

	await db.execute(sql`drop table if exists ${table}`);
});

test('all date and time columns without timezone second case mode string', async () => {
	const table = pgTable('all_columns', {
		id: serial('id').primaryKey(),
		timestamp: timestamp('timestamp_string', { mode: 'string', precision: 6 }).notNull(),
	});

	await db.execute(sql`drop table if exists ${table}`);

	await db.execute(sql`
		create table ${table} (
					id serial primary key,
					timestamp_string timestamp(6) not null
			)
	`);

	// 1. Insert date in string format with timezone in it
	await db.insert(table).values([
		{ timestamp: '2022-01-01T02:00:00.123456-02' },
	]);

	// 2, Select as raw query and check that values are the same
	const result = await db.execute<{
		id: number;
		timestamp_string: string;
	}>(sql`select * from ${table}`);

	expect(result).toEqual([{ id: 1, timestamp_string: '2022-01-01 02:00:00.123456' }]);

	await db.execute(sql`drop table if exists ${table}`);
});

test('all date and time columns without timezone third case mode date', async () => {
	const table = pgTable('all_columns', {
		id: serial('id').primaryKey(),
		timestamp: timestamp('timestamp_string', { mode: 'date', precision: 3 }).notNull(),
	});

	await db.execute(sql`drop table if exists ${table}`);

	await db.execute(sql`
		create table ${table} (
					id serial primary key,
					timestamp_string timestamp(3) not null
			)
	`);

	const insertedDate = new Date('2022-01-01 20:00:00.123+04');

	// 1. Insert date as new date
	await db.insert(table).values([
		{ timestamp: insertedDate },
	]);

	// 2, Select as raw query as string
	const result = await db.execute<{
		id: number;
		timestamp_string: string;
	}>(sql`select * from ${table}`);

	// 3. Compare both dates using orm mapping - Need to add 'Z' to tell JS that it is UTC
	expect(new Date(result[0]!.timestamp_string + 'Z').getTime()).toBe(insertedDate.getTime());

	await db.execute(sql`drop table if exists ${table}`);
});

test('test mode string for timestamp with timezone', async () => {
	const table = pgTable('all_columns', {
		id: serial('id').primaryKey(),
		timestamp: timestamp('timestamp_string', { mode: 'string', withTimezone: true, precision: 6 }).notNull(),
	});

	await db.execute(sql`drop table if exists ${table}`);

	await db.execute(sql`
		create table ${table} (
					id serial primary key,
					timestamp_string timestamp(6) with time zone not null
			)
	`);

	const timestampString = '2022-01-01 00:00:00.123456-0200';

	// 1. Insert date in string format with timezone in it
	await db.insert(table).values([
		{ timestamp: timestampString },
	]);

	// 2. Select date in string format and check that the values are the same
	const result = await db.select().from(table);

	// 2.1 Notice that postgres will return the date in UTC, but it is exactly the same
	expect(result).toEqual([{ id: 1, timestamp: '2022-01-01 02:00:00.123456+00' }]);

	// 3. Select as raw query and checke that values are the same
	const result2 = await db.execute<{
		id: number;
		timestamp_string: string;
	}>(sql`select * from ${table}`);

	// 3.1 Notice that postgres will return the date in UTC, but it is exactlt the same
	expect(result2).toEqual([{ id: 1, timestamp_string: '2022-01-01 02:00:00.123456+00' }]);

	await db.execute(sql`drop table if exists ${table}`);
});

test('test mode date for timestamp with timezone', async () => {
	const table = pgTable('all_columns', {
		id: serial('id').primaryKey(),
		timestamp: timestamp('timestamp_string', { mode: 'date', withTimezone: true, precision: 3 }).notNull(),
	});

	await db.execute(sql`drop table if exists ${table}`);

	await db.execute(sql`
		create table ${table} (
					id serial primary key,
					timestamp_string timestamp(3) with time zone not null
			)
	`);

	const timestampString = new Date('2022-01-01 00:00:00.456-0200');

	// 1. Insert date in string format with timezone in it
	await db.insert(table).values([
		{ timestamp: timestampString },
	]);

	// 2. Select date in string format and check that the values are the same
	const result = await db.select().from(table);

	// 2.1 Notice that postgres will return the date in UTC, but it is exactly the same
	expect(result).toEqual([{ id: 1, timestamp: timestampString }]);

	// 3. Select as raw query and checke that values are the same
	const result2 = await db.execute<{
		id: number;
		timestamp_string: string;
	}>(sql`select * from ${table}`);

	// 3.1 Notice that postgres will return the date in UTC, but it is exactlt the same
	expect(result2).toEqual([{ id: 1, timestamp_string: '2022-01-01 02:00:00.456+00' }]);

	await db.execute(sql`drop table if exists ${table}`);
});

test('test mode string for timestamp with timezone in UTC timezone', async () => {
	// get current timezone from db
	const timezone = await db.execute<{ TimeZone: string }>(sql`show timezone`);

	// set timezone to UTC
	await db.execute(sql`set time zone 'UTC'`);

	const table = pgTable('all_columns', {
		id: serial('id').primaryKey(),
		timestamp: timestamp('timestamp_string', { mode: 'string', withTimezone: true, precision: 6 }).notNull(),
	});

	await db.execute(sql`drop table if exists ${table}`);

	await db.execute(sql`
		create table ${table} (
					id serial primary key,
					timestamp_string timestamp(6) with time zone not null
			)
	`);

	const timestampString = '2022-01-01 00:00:00.123456-0200';

	// 1. Insert date in string format with timezone in it
	await db.insert(table).values([
		{ timestamp: timestampString },
	]);

	// 2. Select date in string format and check that the values are the same
	const result = await db.select().from(table);

	// 2.1 Notice that postgres will return the date in UTC, but it is exactly the same
	expect(result).toEqual([{ id: 1, timestamp: '2022-01-01 02:00:00.123456+00' }]);

	// 3. Select as raw query and checke that values are the same
	const result2 = await db.execute<{
		id: number;
		timestamp_string: string;
	}>(sql`select * from ${table}`);

	// 3.1 Notice that postgres will return the date in UTC, but it is exactlt the same
	expect(result2).toEqual([{ id: 1, timestamp_string: '2022-01-01 02:00:00.123456+00' }]);

	await db.execute(sql`set time zone '${sql.raw(timezone[0]!.TimeZone)}'`);

	await db.execute(sql`drop table if exists ${table}`);
});

test('test mode string for timestamp with timezone in different timezone', async () => {
	// get current timezone from db
	const timezone = await db.execute<{ TimeZone: string }>(sql`show timezone`);

	// set timezone to HST (UTC - 10)
	await db.execute(sql`set time zone '-10'`);

	const table = pgTable('all_columns', {
		id: serial('id').primaryKey(),
		timestamp: timestamp('timestamp_string', { mode: 'string', withTimezone: true, precision: 6 }).notNull(),
	});

	await db.execute(sql`drop table if exists ${table}`);

	await db.execute(sql`
		create table ${table} (
					id serial primary key,
					timestamp_string timestamp(6) with time zone not null
			)
	`);

	const timestampString = '2022-01-01 00:00:00.123456-1000';

	// 1. Insert date in string format with timezone in it
	await db.insert(table).values([
		{ timestamp: timestampString },
	]);

	// 2. Select date in string format and check that the values are the same
	const result = await db.select().from(table);

	expect(result).toEqual([{ id: 1, timestamp: '2022-01-01 00:00:00.123456-10' }]);

	// 3. Select as raw query and checke that values are the same
	const result2 = await db.execute<{
		id: number;
		timestamp_string: string;
	}>(sql`select * from ${table}`);

	expect(result2).toEqual([{ id: 1, timestamp_string: '2022-01-01 00:00:00.123456-10' }]);

	await db.execute(sql`set time zone '${sql.raw(timezone[0]!.TimeZone)}'`);

	await db.execute(sql`drop table if exists ${table}`);
});

skipTests([
	'migrator : default migration strategy',
	'migrator : migrate with custom schema',
	'migrator : migrate with custom table',
	'migrator : migrate with custom table and custom schema',
	'insert via db.execute + select via db.execute',
	'insert via db.execute + returning',
	'insert via db.execute w/ query builder',
	'all date and time columns without timezone first case mode string',
	'all date and time columns without timezone third case mode date',
	'test mode string for timestamp with timezone',
	'test mode date for timestamp with timezone',
	'test mode string for timestamp with timezone in UTC timezone',
	'test mode string for timestamp with timezone in different timezone',
	'transaction',
	'transaction rollback',
	'nested transaction',
	'nested transaction rollback',
	'test $onUpdateFn and $onUpdate works updating',
	'RQB v2 transaction find first - no rows',
	'RQB v2 transaction find first - multiple rows',
	'RQB v2 transaction find first - with relation',
	'RQB v2 transaction find first - placeholders',
	'RQB v2 transaction find many - no rows',
	'RQB v2 transaction find many - multiple rows',
	'RQB v2 transaction find many - with relation',
	'RQB v2 transaction find many - placeholders',
]);

beforeEach(async () => {
	await db.execute(sql`drop schema if exists public cascade`);
	await db.execute(sql`create schema public`);
	await db.execute(
		sql`
			create table users (
				id serial primary key,
				name text not null,
				verified boolean not null default false, 
				jsonb jsonb,
				created_at timestamptz not null default now()
			)
		`,
	);
});

test('insert via db.execute + select via db.execute', async () => {
	await db.execute(
		sql`insert into ${usersTable} (${sql.identifier(usersTable.name.name)}) values (${'John'})`,
	);

	const result = await db.execute<{ id: number; name: string }>(
		sql`select id, name from "users"`,
	);
	expect(result).toEqual([{ id: 1, name: 'John' }]);
});

test('insert via db.execute + returning', async () => {
	const inserted = await db.execute<{ id: number; name: string }>(
		sql`insert into ${usersTable} (${
			sql.identifier(
				usersTable.name.name,
			)
		}) values (${'John'}) returning ${usersTable.id}, ${usersTable.name}`,
	);
	expect(inserted).toEqual([{ id: 1, name: 'John' }]);
});

test('insert via db.execute w/ query builder', async () => {
	const inserted = await db.execute<Pick<typeof usersTable.$inferSelect, 'id' | 'name'>>(
		db
			.insert(usersTable)
			.values({ name: 'John' })
			.returning({ id: usersTable.id, name: usersTable.name }),
	);
	expect(inserted).toEqual([{ id: 1, name: 'John' }]);
});

tests();
cacheTests();<|MERGE_RESOLUTION|>--- conflicted
+++ resolved
@@ -20,19 +20,11 @@
 		types.setTypeParser(types.builtins.TIMESTAMP, (val) => val);
 		types.setTypeParser(types.builtins.DATE, (val) => val);
 		types.setTypeParser(types.builtins.INTERVAL, (val) => val);
-<<<<<<< HEAD
-		types.setTypeParser(1231 as any, (val) => val);
-		types.setTypeParser(1115 as any, (val) => val);
-		types.setTypeParser(1185 as any, (val) => val);
-		types.setTypeParser(1187 as any, (val) => val);
-		types.setTypeParser(1182 as any, (val) => val);
-=======
 		types.setTypeParser(1231 as (typeof types.builtins)[keyof typeof types.builtins], (val) => val);
 		types.setTypeParser(1115 as (typeof types.builtins)[keyof typeof types.builtins], (val) => val);
 		types.setTypeParser(1185 as (typeof types.builtins)[keyof typeof types.builtins], (val) => val);
 		types.setTypeParser(1187 as (typeof types.builtins)[keyof typeof types.builtins], (val) => val);
 		types.setTypeParser(1182 as (typeof types.builtins)[keyof typeof types.builtins], (val) => val);
->>>>>>> d21cc859
 	}
 
 	async query(sql: string, params: any[], method: 'all' | 'execute') {
