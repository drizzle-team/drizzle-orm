import retry from 'async-retry';
import { sql } from 'drizzle-orm';
import { pgTable, serial, timestamp } from 'drizzle-orm/pg-core';
import type { PgRemoteDatabase } from 'drizzle-orm/pg-proxy';
import { drizzle as proxyDrizzle } from 'drizzle-orm/pg-proxy';
import { migrate } from 'drizzle-orm/pg-proxy/migrator';
import * as pg from 'pg';
import { afterAll, beforeAll, beforeEach, expect, test } from 'vitest';
import { skipTests } from '~/common';
<<<<<<< HEAD
import { createDockerDB, createExtensions, tests, usersMigratorTable, usersTable } from './pg-common';
=======
import { createDockerDB, tests, usersMigratorTable, usersTable } from './pg-common';
import { TestCache, TestGlobalCache, tests as cacheTests } from './pg-common-cache';
>>>>>>> 50a8b163

// eslint-disable-next-line drizzle-internal/require-entity-kind
class ServerSimulator {
	constructor(private db: pg.Client) {
		const { types } = pg;

		types.setTypeParser(types.builtins.TIMESTAMPTZ, (val) => val);
		types.setTypeParser(types.builtins.TIMESTAMP, (val) => val);
		types.setTypeParser(types.builtins.DATE, (val) => val);
		types.setTypeParser(types.builtins.INTERVAL, (val) => val);
		types.setTypeParser(1231, (val) => val);
		types.setTypeParser(1115, (val) => val);
		types.setTypeParser(1185, (val) => val);
		types.setTypeParser(1187, (val) => val);
		types.setTypeParser(1182, (val) => val);
	}

	async query(sql: string, params: any[], method: 'all' | 'execute') {
		if (method === 'all') {
			try {
				const result = await this.db.query({
					text: sql,
					values: params,
					rowMode: 'array',
				});

				return { data: result.rows as any };
			} catch (e: any) {
				return { error: e };
			}
		} else if (method === 'execute') {
			try {
				const result = await this.db.query({
					text: sql,
					values: params,
				});

				return { data: result.rows as any };
			} catch (e: any) {
				return { error: e };
			}
		} else {
			return { error: 'Unknown method value' };
		}
	}

	async migrations(queries: string[]) {
		await this.db.query('BEGIN');
		try {
			for (const query of queries) {
				await this.db.query(query);
			}
			await this.db.query('COMMIT');
		} catch (e) {
			await this.db.query('ROLLBACK');
			throw e;
		}

		return {};
	}
}

const ENABLE_LOGGING = false;

let db: PgRemoteDatabase;
let dbGlobalCached: PgRemoteDatabase;
let cachedDb: PgRemoteDatabase;
let client: pg.Client;
let serverSimulator: ServerSimulator;
let s3Bucket: string;

beforeAll(async () => {
	let connectionString;
	if (process.env['PG_CONNECTION_STRING']) {
		connectionString = process.env['PG_CONNECTION_STRING'];
	} else {
		const { connectionString: conStr } = await createDockerDB();
		connectionString = conStr;
	}
	client = await retry(async () => {
		client = new pg.Client(connectionString);
		await client.connect();
		return client;
	}, {
		retries: 20,
		factor: 1,
		minTimeout: 250,
		maxTimeout: 250,
		randomize: false,
		onRetry() {
			client?.end();
		},
	});
	serverSimulator = new ServerSimulator(client);
<<<<<<< HEAD

	const { bucket, extensions } = await createExtensions();
	s3Bucket = bucket;
	db = proxyDrizzle(async (sql, params, method) => {
=======
	const proxyHandler = async (sql: string, params: any[], method: any) => {
>>>>>>> 50a8b163
		try {
			const response = await serverSimulator.query(sql, params, method);

			if (response.error !== undefined) {
				throw response.error;
			}

			return { rows: response.data };
		} catch (e: any) {
			console.error('Error from pg proxy server:', e.message);
			throw e;
		}
	};
	db = proxyDrizzle(proxyHandler, {
		logger: ENABLE_LOGGING,
		extensions,
	});

	cachedDb = proxyDrizzle(proxyHandler, { logger: ENABLE_LOGGING, cache: new TestCache() });
	dbGlobalCached = proxyDrizzle(proxyHandler, { logger: ENABLE_LOGGING, cache: new TestGlobalCache() });
});

afterAll(async () => {
	await client?.end();
});

beforeEach((ctx) => {
	ctx.pg = {
		db,
		bucket: s3Bucket,
	};
	ctx.cachedPg = {
		db: cachedDb,
		dbGlobalCached,
	};
});

test('migrator : default migration strategy', async () => {
	await db.execute(sql`drop table if exists all_columns`);
	await db.execute(sql`drop table if exists users12`);
	await db.execute(sql`drop table if exists "drizzle"."__drizzle_migrations"`);

	// './drizzle2/pg-proxy/first' ??
	await migrate(db, async (queries) => {
		try {
			await serverSimulator.migrations(queries);
		} catch (e) {
			console.error(e);
			throw new Error('Proxy server cannot run migrations');
		}
	}, { migrationsFolder: './drizzle2/pg' });

	await db.insert(usersMigratorTable).values({ name: 'John', email: 'email' });

	const result = await db.select().from(usersMigratorTable);

	expect(result).toEqual([{ id: 1, name: 'John', email: 'email' }]);

	await db.execute(sql`drop table all_columns`);
	await db.execute(sql`drop table users12`);
	await db.execute(sql`drop table "drizzle"."__drizzle_migrations"`);
});

test('all date and time columns without timezone first case mode string', async () => {
	const table = pgTable('all_columns', {
		id: serial('id').primaryKey(),
		timestamp: timestamp('timestamp_string', { mode: 'string', precision: 6 }).notNull(),
	});

	await db.execute(sql`drop table if exists ${table}`);

	await db.execute(sql`
		create table ${table} (
					id serial primary key,
					timestamp_string timestamp(6) not null
			)
	`);

	// 1. Insert date in string format without timezone in it
	await db.insert(table).values([
		{ timestamp: '2022-01-01 02:00:00.123456' },
	]);

	// 2, Select in string format and check that values are the same
	const result = await db.select().from(table);

	expect(result).toEqual([{ id: 1, timestamp: '2022-01-01 02:00:00.123456' }]);

	// 3. Select as raw query and check that values are the same
	const result2 = await db.execute<{
		id: number;
		timestamp_string: string;
	}>(sql`select * from ${table}`);

	expect(result2).toEqual([{ id: 1, timestamp_string: '2022-01-01 02:00:00.123456' }]);

	await db.execute(sql`drop table if exists ${table}`);
});

test('all date and time columns without timezone second case mode string', async () => {
	const table = pgTable('all_columns', {
		id: serial('id').primaryKey(),
		timestamp: timestamp('timestamp_string', { mode: 'string', precision: 6 }).notNull(),
	});

	await db.execute(sql`drop table if exists ${table}`);

	await db.execute(sql`
		create table ${table} (
					id serial primary key,
					timestamp_string timestamp(6) not null
			)
	`);

	// 1. Insert date in string format with timezone in it
	await db.insert(table).values([
		{ timestamp: '2022-01-01T02:00:00.123456-02' },
	]);

	// 2, Select as raw query and check that values are the same
	const result = await db.execute<{
		id: number;
		timestamp_string: string;
	}>(sql`select * from ${table}`);

	expect(result).toEqual([{ id: 1, timestamp_string: '2022-01-01 02:00:00.123456' }]);

	await db.execute(sql`drop table if exists ${table}`);
});

test('all date and time columns without timezone third case mode date', async () => {
	const table = pgTable('all_columns', {
		id: serial('id').primaryKey(),
		timestamp: timestamp('timestamp_string', { mode: 'date', precision: 3 }).notNull(),
	});

	await db.execute(sql`drop table if exists ${table}`);

	await db.execute(sql`
		create table ${table} (
					id serial primary key,
					timestamp_string timestamp(3) not null
			)
	`);

	const insertedDate = new Date('2022-01-01 20:00:00.123+04');

	// 1. Insert date as new date
	await db.insert(table).values([
		{ timestamp: insertedDate },
	]);

	// 2, Select as raw query as string
	const result = await db.execute<{
		id: number;
		timestamp_string: string;
	}>(sql`select * from ${table}`);

	// 3. Compare both dates using orm mapping - Need to add 'Z' to tell JS that it is UTC
	expect(new Date(result[0]!.timestamp_string + 'Z').getTime()).toBe(insertedDate.getTime());

	await db.execute(sql`drop table if exists ${table}`);
});

test('test mode string for timestamp with timezone', async () => {
	const table = pgTable('all_columns', {
		id: serial('id').primaryKey(),
		timestamp: timestamp('timestamp_string', { mode: 'string', withTimezone: true, precision: 6 }).notNull(),
	});

	await db.execute(sql`drop table if exists ${table}`);

	await db.execute(sql`
		create table ${table} (
					id serial primary key,
					timestamp_string timestamp(6) with time zone not null
			)
	`);

	const timestampString = '2022-01-01 00:00:00.123456-0200';

	// 1. Insert date in string format with timezone in it
	await db.insert(table).values([
		{ timestamp: timestampString },
	]);

	// 2. Select date in string format and check that the values are the same
	const result = await db.select().from(table);

	// 2.1 Notice that postgres will return the date in UTC, but it is exactly the same
	expect(result).toEqual([{ id: 1, timestamp: '2022-01-01 02:00:00.123456+00' }]);

	// 3. Select as raw query and checke that values are the same
	const result2 = await db.execute<{
		id: number;
		timestamp_string: string;
	}>(sql`select * from ${table}`);

	// 3.1 Notice that postgres will return the date in UTC, but it is exactlt the same
	expect(result2).toEqual([{ id: 1, timestamp_string: '2022-01-01 02:00:00.123456+00' }]);

	await db.execute(sql`drop table if exists ${table}`);
});

test('test mode date for timestamp with timezone', async () => {
	const table = pgTable('all_columns', {
		id: serial('id').primaryKey(),
		timestamp: timestamp('timestamp_string', { mode: 'date', withTimezone: true, precision: 3 }).notNull(),
	});

	await db.execute(sql`drop table if exists ${table}`);

	await db.execute(sql`
		create table ${table} (
					id serial primary key,
					timestamp_string timestamp(3) with time zone not null
			)
	`);

	const timestampString = new Date('2022-01-01 00:00:00.456-0200');

	// 1. Insert date in string format with timezone in it
	await db.insert(table).values([
		{ timestamp: timestampString },
	]);

	// 2. Select date in string format and check that the values are the same
	const result = await db.select().from(table);

	// 2.1 Notice that postgres will return the date in UTC, but it is exactly the same
	expect(result).toEqual([{ id: 1, timestamp: timestampString }]);

	// 3. Select as raw query and checke that values are the same
	const result2 = await db.execute<{
		id: number;
		timestamp_string: string;
	}>(sql`select * from ${table}`);

	// 3.1 Notice that postgres will return the date in UTC, but it is exactlt the same
	expect(result2).toEqual([{ id: 1, timestamp_string: '2022-01-01 02:00:00.456+00' }]);

	await db.execute(sql`drop table if exists ${table}`);
});

test('test mode string for timestamp with timezone in UTC timezone', async () => {
	// get current timezone from db
	const timezone = await db.execute<{ TimeZone: string }>(sql`show timezone`);

	// set timezone to UTC
	await db.execute(sql`set time zone 'UTC'`);

	const table = pgTable('all_columns', {
		id: serial('id').primaryKey(),
		timestamp: timestamp('timestamp_string', { mode: 'string', withTimezone: true, precision: 6 }).notNull(),
	});

	await db.execute(sql`drop table if exists ${table}`);

	await db.execute(sql`
		create table ${table} (
					id serial primary key,
					timestamp_string timestamp(6) with time zone not null
			)
	`);

	const timestampString = '2022-01-01 00:00:00.123456-0200';

	// 1. Insert date in string format with timezone in it
	await db.insert(table).values([
		{ timestamp: timestampString },
	]);

	// 2. Select date in string format and check that the values are the same
	const result = await db.select().from(table);

	// 2.1 Notice that postgres will return the date in UTC, but it is exactly the same
	expect(result).toEqual([{ id: 1, timestamp: '2022-01-01 02:00:00.123456+00' }]);

	// 3. Select as raw query and checke that values are the same
	const result2 = await db.execute<{
		id: number;
		timestamp_string: string;
	}>(sql`select * from ${table}`);

	// 3.1 Notice that postgres will return the date in UTC, but it is exactlt the same
	expect(result2).toEqual([{ id: 1, timestamp_string: '2022-01-01 02:00:00.123456+00' }]);

	await db.execute(sql`set time zone '${sql.raw(timezone[0]!.TimeZone)}'`);

	await db.execute(sql`drop table if exists ${table}`);
});

test('test mode string for timestamp with timezone in different timezone', async () => {
	// get current timezone from db
	const timezone = await db.execute<{ TimeZone: string }>(sql`show timezone`);

	// set timezone to HST (UTC - 10)
	await db.execute(sql`set time zone 'HST'`);

	const table = pgTable('all_columns', {
		id: serial('id').primaryKey(),
		timestamp: timestamp('timestamp_string', { mode: 'string', withTimezone: true, precision: 6 }).notNull(),
	});

	await db.execute(sql`drop table if exists ${table}`);

	await db.execute(sql`
		create table ${table} (
					id serial primary key,
					timestamp_string timestamp(6) with time zone not null
			)
	`);

	const timestampString = '2022-01-01 00:00:00.123456-1000';

	// 1. Insert date in string format with timezone in it
	await db.insert(table).values([
		{ timestamp: timestampString },
	]);

	// 2. Select date in string format and check that the values are the same
	const result = await db.select().from(table);

	expect(result).toEqual([{ id: 1, timestamp: '2022-01-01 00:00:00.123456-10' }]);

	// 3. Select as raw query and checke that values are the same
	const result2 = await db.execute<{
		id: number;
		timestamp_string: string;
	}>(sql`select * from ${table}`);

	expect(result2).toEqual([{ id: 1, timestamp_string: '2022-01-01 00:00:00.123456-10' }]);

	await db.execute(sql`set time zone '${sql.raw(timezone[0]!.TimeZone)}'`);

	await db.execute(sql`drop table if exists ${table}`);
});

skipTests([
	'migrator : default migration strategy',
	'migrator : migrate with custom schema',
	'migrator : migrate with custom table',
	'migrator : migrate with custom table and custom schema',
	'insert via db.execute + select via db.execute',
	'insert via db.execute + returning',
	'insert via db.execute w/ query builder',
	'all date and time columns without timezone first case mode string',
	'all date and time columns without timezone third case mode date',
	'test mode string for timestamp with timezone',
	'test mode date for timestamp with timezone',
	'test mode string for timestamp with timezone in UTC timezone',
	'test mode string for timestamp with timezone in different timezone',
	'transaction',
	'transaction rollback',
	'nested transaction',
	'nested transaction rollback',
	'test $onUpdateFn and $onUpdate works updating',
	'S3File - transaction',
]);

beforeEach(async () => {
	await db.execute(sql`drop schema if exists public cascade`);
	await db.execute(sql`create schema public`);
	await db.execute(
		sql`
			create table users (
				id serial primary key,
				name text not null,
				verified boolean not null default false, 
				jsonb jsonb,
				created_at timestamptz not null default now()
			)
		`,
	);
});

test('insert via db.execute + select via db.execute', async () => {
	await db.execute(
		sql`insert into ${usersTable} (${sql.identifier(usersTable.name.name)}) values (${'John'})`,
	);

	const result = await db.execute<{ id: number; name: string }>(
		sql`select id, name from "users"`,
	);
	expect(result).toEqual([{ id: 1, name: 'John' }]);
});

test('insert via db.execute + returning', async () => {
	const inserted = await db.execute<{ id: number; name: string }>(
		sql`insert into ${usersTable} (${
			sql.identifier(
				usersTable.name.name,
			)
		}) values (${'John'}) returning ${usersTable.id}, ${usersTable.name}`,
	);
	expect(inserted).toEqual([{ id: 1, name: 'John' }]);
});

test('insert via db.execute w/ query builder', async () => {
	const inserted = await db.execute<Pick<typeof usersTable.$inferSelect, 'id' | 'name'>>(
		db
			.insert(usersTable)
			.values({ name: 'John' })
			.returning({ id: usersTable.id, name: usersTable.name }),
	);
	expect(inserted).toEqual([{ id: 1, name: 'John' }]);
});

tests();
cacheTests();<|MERGE_RESOLUTION|>--- conflicted
+++ resolved
@@ -7,12 +7,8 @@
 import * as pg from 'pg';
 import { afterAll, beforeAll, beforeEach, expect, test } from 'vitest';
 import { skipTests } from '~/common';
-<<<<<<< HEAD
 import { createDockerDB, createExtensions, tests, usersMigratorTable, usersTable } from './pg-common';
-=======
-import { createDockerDB, tests, usersMigratorTable, usersTable } from './pg-common';
 import { TestCache, TestGlobalCache, tests as cacheTests } from './pg-common-cache';
->>>>>>> 50a8b163
 
 // eslint-disable-next-line drizzle-internal/require-entity-kind
 class ServerSimulator {
@@ -107,14 +103,10 @@
 		},
 	});
 	serverSimulator = new ServerSimulator(client);
-<<<<<<< HEAD
 
 	const { bucket, extensions } = await createExtensions();
 	s3Bucket = bucket;
-	db = proxyDrizzle(async (sql, params, method) => {
-=======
 	const proxyHandler = async (sql: string, params: any[], method: any) => {
->>>>>>> 50a8b163
 		try {
 			const response = await serverSimulator.query(sql, params, method);
 
