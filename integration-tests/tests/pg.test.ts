import 'dotenv/config';

import type { TestFn } from 'ava';
import anyTest from 'ava';
import Docker from 'dockerode';
import {
	and,
	arrayContained,
	arrayContains,
	arrayOverlaps,
	asc,
	avg,
	avgDistinct,
	count,
	countDistinct,
	eq,
	exists,
	getTableColumns,
	gt,
	gte,
	inArray,
	lt,
	max,
	min,
	name,
	placeholder,
	type SQL,
	sql,
	type SQLWrapper,
	sum,
	sumDistinct,
	TransactionRollbackError,
  lenlt,
	lengte,
	lenlte,
	leneq,
	lengt,
} from 'drizzle-orm';
import { drizzle, type NodePgDatabase } from 'drizzle-orm/node-postgres';
import { migrate } from 'drizzle-orm/node-postgres/migrator';
import {
	alias,
	boolean,
	char,
	cidr,
	date,
	except,
	exceptAll,
	foreignKey,
	getMaterializedViewConfig,
	getTableConfig,
	getViewConfig,
	inet,
	integer,
	intersect,
	intersectAll,
	interval,
	jsonb,
	macaddr,
	macaddr8,
	numeric,
	type PgColumn,
	pgEnum,
	pgMaterializedView,
	pgTable,
	pgTableCreator,
	pgView,
	primaryKey,
	serial,
	text,
	time,
	timestamp,
	union,
	unionAll,
	unique,
	uniqueKeyName,
	uuid as pgUuid,
	varchar,
} from 'drizzle-orm/pg-core';
import getPort from 'get-port';
import pg from 'pg';
import { v4 as uuid } from 'uuid';
import { type Equal, Expect, randomString } from './utils.ts';

const { Client } = pg;

const ENABLE_LOGGING = false;

const usersTable = pgTable('users', {
	id: serial('id' as string).primaryKey(),
	name: text('name').notNull(),
	verified: boolean('verified').notNull().default(false),
	jsonb: jsonb('jsonb').$type<string[]>(),
	createdAt: timestamp('created_at', { withTimezone: true }).notNull().defaultNow(),
});

const usersOnUpdate = pgTable('users_on_update', {
	id: serial('id').primaryKey(),
	name: text('name').notNull(),
	updateCounter: integer('update_counter').default(sql`1`).$onUpdateFn(() => sql`update_counter + 1`),
	updatedAt: timestamp('updated_at', { mode: 'date', precision: 3 }).$onUpdate(() => new Date()),
	alwaysNull: text('always_null').$type<string | null>().$onUpdate(() => null),
	// uppercaseName: text('uppercase_name').$onUpdateFn(() => sql`upper(name)`), looks like this is not supported in pg
});

const citiesTable = pgTable('cities', {
	id: serial('id').primaryKey(),
	name: text('name').notNull(),
	state: char('state', { length: 2 }),
});

const cities2Table = pgTable('cities', {
	id: serial('id').primaryKey(),
	name: text('name').notNull(),
});

const users2Table = pgTable('users2', {
	id: serial('id').primaryKey(),
	name: text('name').notNull(),
	cityId: integer('city_id').references(() => citiesTable.id),
});

const coursesTable = pgTable('courses', {
	id: serial('id').primaryKey(),
	name: text('name').notNull(),
	categoryId: integer('category_id').references(() => courseCategoriesTable.id),
});

const courseCategoriesTable = pgTable('course_categories', {
	id: serial('id').primaryKey(),
	name: text('name').notNull(),
});

const orders = pgTable('orders', {
	id: serial('id').primaryKey(),
	region: text('region').notNull(),
	product: text('product').notNull().$default(() => 'random_string'),
	amount: integer('amount').notNull(),
	quantity: integer('quantity').notNull(),
});

const network = pgTable('network_table', {
	inet: inet('inet').notNull(),
	cidr: cidr('cidr').notNull(),
	macaddr: macaddr('macaddr').notNull(),
	macaddr8: macaddr8('macaddr8').notNull(),
});

const salEmp = pgTable('sal_emp', {
	name: text('name'),
	payByQuarter: integer('pay_by_quarter').array(),
	schedule: text('schedule').array().array(),
});

const _tictactoe = pgTable('tictactoe', {
	squares: integer('squares').array(3).array(3),
});

const usersMigratorTable = pgTable('users12', {
	id: serial('id').primaryKey(),
	name: text('name').notNull(),
	email: text('email').notNull(),
});

// To test aggregate functions
const aggregateTable = pgTable('aggregate_table', {
	id: serial('id').notNull(),
	name: text('name').notNull(),
	a: integer('a'),
	b: integer('b'),
	c: integer('c'),
	nullOnly: integer('null_only'),
});

// To test length conditions
const lengthTable = pgTable('length_table', {
  id: serial('id').primaryKey(),
  name: text('name').notNull(),
});

interface Context {
	docker: Docker;
	pgContainer: Docker.Container;
	db: NodePgDatabase;
	client: pg.Client;
}

const test = anyTest as TestFn<Context>;

async function createDockerDB(ctx: Context): Promise<string> {
	const docker = (ctx.docker = new Docker());
	const port = await getPort({ port: 5432 });
	const image = 'postgres:14';

	const pullStream = await docker.pull(image);
	await new Promise((resolve, reject) =>
		docker.modem.followProgress(pullStream, (err) => (err ? reject(err) : resolve(err)))
	);

	ctx.pgContainer = await docker.createContainer({
		Image: image,
		Env: ['POSTGRES_PASSWORD=postgres', 'POSTGRES_USER=postgres', 'POSTGRES_DB=postgres'],
		name: `drizzle-integration-tests-${uuid()}`,
		HostConfig: {
			AutoRemove: true,
			PortBindings: {
				'5432/tcp': [{ HostPort: `${port}` }],
			},
		},
	});

	await ctx.pgContainer.start();

	return `postgres://postgres:postgres@localhost:${port}/postgres`;
}

test.before(async (t) => {
	const ctx = t.context;
	const connectionString = process.env['PG_CONNECTION_STRING'] ?? (await createDockerDB(ctx));

	const sleep = 250;
	let timeLeft = 5000;
	let connected = false;
	let lastError: unknown | undefined;
	do {
		try {
			ctx.client = new Client(connectionString);
			await ctx.client.connect();
			connected = true;
			break;
		} catch (e) {
			lastError = e;
			await new Promise((resolve) => setTimeout(resolve, sleep));
			timeLeft -= sleep;
		}
	} while (timeLeft > 0);
	if (!connected) {
		console.error('Cannot connect to Postgres');
		await ctx.client?.end().catch(console.error);
		await ctx.pgContainer?.stop().catch(console.error);
		throw lastError;
	}
	ctx.db = drizzle(ctx.client, { logger: ENABLE_LOGGING });
});

test.after.always(async (t) => {
	const ctx = t.context;
	await ctx.client?.end().catch(console.error);
	await ctx.pgContainer?.stop().catch(console.error);
});

test.beforeEach(async (t) => {
	const ctx = t.context;
	await ctx.db.execute(sql`drop schema public cascade`);
	await ctx.db.execute(sql`create schema public`);
	await ctx.db.execute(
		sql`
			create table users (
				id serial primary key,
				name text not null,
				verified boolean not null default false, 
				jsonb jsonb,
				created_at timestamptz not null default now()
			)
		`,
	);
	await ctx.db.execute(
		sql`
			create table cities (
				id serial primary key,
				name text not null,
				state char(2)
			)
		`,
	);
	await ctx.db.execute(
		sql`
			create table users2 (
				id serial primary key,
				name text not null,
				city_id integer references cities(id)
			)
		`,
	);
	await ctx.db.execute(
		sql`
			create table course_categories (
				id serial primary key,
				name text not null
			)
		`,
	);
	await ctx.db.execute(
		sql`
			create table courses (
				id serial primary key,
				name text not null,
				category_id integer references course_categories(id)
			)
		`,
	);
	await ctx.db.execute(
		sql`
			create table orders (
				id serial primary key,
				region text not null,
				product text not null,
				amount integer not null,
				quantity integer not null
			)
		`,
	);
	await ctx.db.execute(
		sql`
			create table network_table (
				inet inet not null,
				cidr cidr not null,
				macaddr macaddr not null,
				macaddr8 macaddr8 not null
			)
		`,
	);
	await ctx.db.execute(
		sql`
			create table sal_emp (
				name text not null,
				pay_by_quarter integer[] not null,
				schedule text[][] not null
			)
		`,
	);
	await ctx.db.execute(
		sql`
			create table tictactoe (
				squares integer[3][3] not null
			)
		`,
	);
});

async function setupSetOperationTest(db: NodePgDatabase) {
	await db.execute(sql`drop table if exists users2`);
	await db.execute(sql`drop table if exists cities`);
	await db.execute(
		sql`
			create table cities (
				id serial primary key,
				name text not null
			)
		`,
	);
	await db.execute(
		sql`
			create table users2 (
				id serial primary key,
				name text not null,
				city_id integer references cities(id)
			)
		`,
	);

	await db.insert(cities2Table).values([
		{ id: 1, name: 'New York' },
		{ id: 2, name: 'London' },
		{ id: 3, name: 'Tampa' },
	]);

	await db.insert(users2Table).values([
		{ id: 1, name: 'John', cityId: 1 },
		{ id: 2, name: 'Jane', cityId: 2 },
		{ id: 3, name: 'Jack', cityId: 3 },
		{ id: 4, name: 'Peter', cityId: 3 },
		{ id: 5, name: 'Ben', cityId: 2 },
		{ id: 6, name: 'Jill', cityId: 1 },
		{ id: 7, name: 'Mary', cityId: 2 },
		{ id: 8, name: 'Sally', cityId: 1 },
	]);
}

async function setupAggregateFunctionsTest(db: NodePgDatabase) {
	await db.execute(sql`drop table if exists "aggregate_table"`);
	await db.execute(
		sql`
			create table "aggregate_table" (
				"id" serial not null,
				"name" text not null,
				"a" integer,
				"b" integer,
				"c" integer,
				"null_only" integer
			);
		`,
	);
	await db.insert(aggregateTable).values([
		{ name: 'value 1', a: 5, b: 10, c: 20 },
		{ name: 'value 1', a: 5, b: 20, c: 30 },
		{ name: 'value 2', a: 10, b: 50, c: 60 },
		{ name: 'value 3', a: 20, b: 20, c: null },
		{ name: 'value 4', a: null, b: 90, c: 120 },
		{ name: 'value 5', a: 80, b: 10, c: null },
		{ name: 'value 6', a: null, b: null, c: 150 },
	]);
}

async function setupLengthConditionsTest(db: NodePgDatabase) {
  await db.execute(sql`drop table if exists length_table`);
  await db.execute(
    sql`
      create table length_table (
        id serial primary key,
        name text not null
      );
    `
  );
  await db
    .insert(lengthTable)
    .values([
      { name: 'Hello World' },
      { name: '10 letters' },
      { name: 'Test value 1' },
      { name: 'Value 1' },
    ]);
}

test.serial('table configs: unique third param', async (t) => {
	const cities1Table = pgTable('cities1', {
		id: serial('id').primaryKey(),
		name: text('name').notNull(),
		state: char('state', { length: 2 }),
	}, (t) => ({
		f: unique('custom_name').on(t.name, t.state).nullsNotDistinct(),
		f1: unique('custom_name1').on(t.name, t.state),
	}));

	const tableConfig = getTableConfig(cities1Table);

	t.assert(tableConfig.uniqueConstraints.length === 2);

	t.assert(tableConfig.uniqueConstraints[0]?.name === 'custom_name');
	t.assert(tableConfig.uniqueConstraints[0]?.nullsNotDistinct);
	t.deepEqual(tableConfig.uniqueConstraints[0]?.columns.map((t) => t.name), ['name', 'state']);

	t.assert(tableConfig.uniqueConstraints[1]?.name, 'custom_name1');
	t.assert(!tableConfig.uniqueConstraints[1]?.nullsNotDistinct);
	t.deepEqual(tableConfig.uniqueConstraints[0]?.columns.map((t) => t.name), ['name', 'state']);
});

test.serial('table configs: unique in column', async (t) => {
	const cities1Table = pgTable('cities1', {
		id: serial('id').primaryKey(),
		name: text('name').notNull().unique(),
		state: char('state', { length: 2 }).unique('custom'),
		field: char('field', { length: 2 }).unique('custom_field', { nulls: 'not distinct' }),
	});

	const tableConfig = getTableConfig(cities1Table);

	const columnName = tableConfig.columns.find((it) => it.name === 'name');
	t.assert(columnName?.uniqueName === uniqueKeyName(cities1Table, [columnName!.name]));
	t.assert(columnName?.isUnique);

	const columnState = tableConfig.columns.find((it) => it.name === 'state');
	t.assert(columnState?.uniqueName === 'custom');
	t.assert(columnState?.isUnique);

	const columnField = tableConfig.columns.find((it) => it.name === 'field');
	t.assert(columnField?.uniqueName === 'custom_field');
	t.assert(columnField?.isUnique);
	t.assert(columnField?.uniqueType === 'not distinct');
});

test.serial('table config: foreign keys name', async (t) => {
	const table = pgTable('cities', {
		id: serial('id').primaryKey(),
		name: text('name').notNull(),
		state: text('state'),
	}, (t) => ({
		f: foreignKey({ foreignColumns: [t.id], columns: [t.id], name: 'custom_fk' }),
	}));

	const tableConfig = getTableConfig(table);

	t.is(tableConfig.foreignKeys.length, 1);
	t.is(tableConfig.foreignKeys[0]!.getName(), 'custom_fk');
});

test.serial('table config: primary keys name', async (t) => {
	const table = pgTable('cities', {
		id: serial('id').primaryKey(),
		name: text('name').notNull(),
		state: text('state'),
	}, (t) => ({
		f: primaryKey({ columns: [t.id, t.name], name: 'custom_pk' }),
	}));

	const tableConfig = getTableConfig(table);

	t.is(tableConfig.primaryKeys.length, 1);
	t.is(tableConfig.primaryKeys[0]!.getName(), 'custom_pk');
});

test.serial('select all fields', async (t) => {
	const { db } = t.context;

	const now = Date.now();

	await db.insert(usersTable).values({ name: 'John' });
	const result = await db.select().from(usersTable);

	t.assert(result[0]!.createdAt instanceof Date); // eslint-disable-line no-instanceof/no-instanceof
	t.assert(Math.abs(result[0]!.createdAt.getTime() - now) < 100);
	t.deepEqual(result, [
		{ id: 1, name: 'John', verified: false, jsonb: null, createdAt: result[0]!.createdAt },
	]);
});

test.serial('select sql', async (t) => {
	const { db } = t.context;

	await db.insert(usersTable).values({ name: 'John' });
	const users = await db
		.select({
			name: sql`upper(${usersTable.name})`,
		})
		.from(usersTable);

	t.deepEqual(users, [{ name: 'JOHN' }]);
});

test.serial('select typed sql', async (t) => {
	const { db } = t.context;

	await db.insert(usersTable).values({ name: 'John' });

	const users = await db.select({
		name: sql<string>`upper(${usersTable.name})`,
	}).from(usersTable);

	t.deepEqual(users, [{ name: 'JOHN' }]);
});

test.serial('$default function', async (t) => {
	const { db } = t.context;

	const insertedOrder = await db.insert(orders).values({ id: 1, region: 'Ukraine', amount: 1, quantity: 1 })
		.returning();
	const selectedOrder = await db.select().from(orders);

	t.deepEqual(insertedOrder, [{
		id: 1,
		amount: 1,
		quantity: 1,
		region: 'Ukraine',
		product: 'random_string',
	}]);

	t.deepEqual(selectedOrder, [{
		id: 1,
		amount: 1,
		quantity: 1,
		region: 'Ukraine',
		product: 'random_string',
	}]);
});

test.serial('select distinct', async (t) => {
	const { db } = t.context;

	const usersDistinctTable = pgTable('users_distinct', {
		id: integer('id').notNull(),
		name: text('name').notNull(),
		age: integer('age').notNull(),
	});

	await db.execute(sql`drop table if exists ${usersDistinctTable}`);
	await db.execute(sql`create table ${usersDistinctTable} (id integer, name text, age integer)`);

	await db.insert(usersDistinctTable).values([
		{ id: 1, name: 'John', age: 24 },
		{ id: 1, name: 'John', age: 24 },
		{ id: 2, name: 'John', age: 25 },
		{ id: 1, name: 'Jane', age: 24 },
		{ id: 1, name: 'Jane', age: 26 },
	]);
	const users1 = await db.selectDistinct().from(usersDistinctTable).orderBy(
		usersDistinctTable.id,
		usersDistinctTable.name,
	);
	const users2 = await db.selectDistinctOn([usersDistinctTable.id]).from(usersDistinctTable).orderBy(
		usersDistinctTable.id,
	);
	const users3 = await db.selectDistinctOn([usersDistinctTable.name], { name: usersDistinctTable.name }).from(
		usersDistinctTable,
	).orderBy(usersDistinctTable.name);
	const users4 = await db.selectDistinctOn([usersDistinctTable.id, usersDistinctTable.age]).from(
		usersDistinctTable,
	).orderBy(usersDistinctTable.id, usersDistinctTable.age);

	await db.execute(sql`drop table ${usersDistinctTable}`);

	t.deepEqual(users1, [
		{ id: 1, name: 'Jane', age: 24 },
		{ id: 1, name: 'Jane', age: 26 },
		{ id: 1, name: 'John', age: 24 },
		{ id: 2, name: 'John', age: 25 },
	]);

	t.deepEqual(users2.length, 2);
	t.deepEqual(users2[0]?.id, 1);
	t.deepEqual(users2[1]?.id, 2);

	t.deepEqual(users3.length, 2);
	t.deepEqual(users3[0]?.name, 'Jane');
	t.deepEqual(users3[1]?.name, 'John');

	t.deepEqual(users4, [
		{ id: 1, name: 'John', age: 24 },
		{ id: 1, name: 'Jane', age: 26 },
		{ id: 2, name: 'John', age: 25 },
	]);
});

test.serial('insert returning sql', async (t) => {
	const { db } = t.context;

	const users = await db
		.insert(usersTable)
		.values({ name: 'John' })
		.returning({
			name: sql`upper(${usersTable.name})`,
		});

	t.deepEqual(users, [{ name: 'JOHN' }]);
});

test.serial('delete returning sql', async (t) => {
	const { db } = t.context;

	await db.insert(usersTable).values({ name: 'John' });
	const users = await db
		.delete(usersTable)
		.where(eq(usersTable.name, 'John'))
		.returning({
			name: sql`upper(${usersTable.name})`,
		});

	t.deepEqual(users, [{ name: 'JOHN' }]);
});

test.serial('update returning sql', async (t) => {
	const { db } = t.context;

	await db.insert(usersTable).values({ name: 'John' });
	const users = await db
		.update(usersTable)
		.set({ name: 'Jane' })
		.where(eq(usersTable.name, 'John'))
		.returning({
			name: sql`upper(${usersTable.name})`,
		});

	t.deepEqual(users, [{ name: 'JANE' }]);
});

test.serial('update with returning all fields', async (t) => {
	const { db } = t.context;

	const now = Date.now();

	await db.insert(usersTable).values({ name: 'John' });
	const users = await db
		.update(usersTable)
		.set({ name: 'Jane' })
		.where(eq(usersTable.name, 'John'))
		.returning();

	t.assert(users[0]!.createdAt instanceof Date); // eslint-disable-line no-instanceof/no-instanceof
	t.assert(Math.abs(users[0]!.createdAt.getTime() - now) < 100);
	t.deepEqual(users, [
		{ id: 1, name: 'Jane', verified: false, jsonb: null, createdAt: users[0]!.createdAt },
	]);
});

test.serial('update with returning partial', async (t) => {
	const { db } = t.context;

	await db.insert(usersTable).values({ name: 'John' });
	const users = await db
		.update(usersTable)
		.set({ name: 'Jane' })
		.where(eq(usersTable.name, 'John'))
		.returning({
			id: usersTable.id,
			name: usersTable.name,
		});

	t.deepEqual(users, [{ id: 1, name: 'Jane' }]);
});

test.serial('delete with returning all fields', async (t) => {
	const { db } = t.context;

	const now = Date.now();

	await db.insert(usersTable).values({ name: 'John' });
	const users = await db.delete(usersTable).where(eq(usersTable.name, 'John')).returning();

	t.assert(users[0]!.createdAt instanceof Date); // eslint-disable-line no-instanceof/no-instanceof
	t.assert(Math.abs(users[0]!.createdAt.getTime() - now) < 100);
	t.deepEqual(users, [
		{ id: 1, name: 'John', verified: false, jsonb: null, createdAt: users[0]!.createdAt },
	]);
});

test.serial('delete with returning partial', async (t) => {
	const { db } = t.context;

	await db.insert(usersTable).values({ name: 'John' });
	const users = await db.delete(usersTable).where(eq(usersTable.name, 'John')).returning({
		id: usersTable.id,
		name: usersTable.name,
	});

	t.deepEqual(users, [{ id: 1, name: 'John' }]);
});

test.serial('insert + select', async (t) => {
	const { db } = t.context;

	await db.insert(usersTable).values({ name: 'John' });
	const result = await db.select().from(usersTable);
	t.deepEqual(result, [
		{ id: 1, name: 'John', verified: false, jsonb: null, createdAt: result[0]!.createdAt },
	]);

	await db.insert(usersTable).values({ name: 'Jane' });
	const result2 = await db.select().from(usersTable);
	t.deepEqual(result2, [
		{ id: 1, name: 'John', verified: false, jsonb: null, createdAt: result2[0]!.createdAt },
		{ id: 2, name: 'Jane', verified: false, jsonb: null, createdAt: result2[1]!.createdAt },
	]);
});

test.serial('json insert', async (t) => {
	const { db } = t.context;

	await db.insert(usersTable).values({ name: 'John', jsonb: ['foo', 'bar'] });
	const result = await db
		.select({
			id: usersTable.id,
			name: usersTable.name,
			jsonb: usersTable.jsonb,
		})
		.from(usersTable);

	t.deepEqual(result, [{ id: 1, name: 'John', jsonb: ['foo', 'bar'] }]);
});

test.serial('char insert', async (t) => {
	const { db } = t.context;

	await db.insert(citiesTable).values({ name: 'Austin', state: 'TX' });
	const result = await db
		.select({ id: citiesTable.id, name: citiesTable.name, state: citiesTable.state })
		.from(citiesTable);

	t.deepEqual(result, [{ id: 1, name: 'Austin', state: 'TX' }]);
});

test.serial('char update', async (t) => {
	const { db } = t.context;

	await db.insert(citiesTable).values({ name: 'Austin', state: 'TX' });
	await db.update(citiesTable).set({ name: 'Atlanta', state: 'GA' }).where(eq(citiesTable.id, 1));
	const result = await db
		.select({ id: citiesTable.id, name: citiesTable.name, state: citiesTable.state })
		.from(citiesTable);

	t.deepEqual(result, [{ id: 1, name: 'Atlanta', state: 'GA' }]);
});

test.serial('char delete', async (t) => {
	const { db } = t.context;

	await db.insert(citiesTable).values({ name: 'Austin', state: 'TX' });
	await db.delete(citiesTable).where(eq(citiesTable.state, 'TX'));
	const result = await db
		.select({ id: citiesTable.id, name: citiesTable.name, state: citiesTable.state })
		.from(citiesTable);

	t.deepEqual(result, []);
});

test.serial('insert with overridden default values', async (t) => {
	const { db } = t.context;

	await db.insert(usersTable).values({ name: 'John', verified: true });
	const result = await db.select().from(usersTable);

	t.deepEqual(result, [
		{ id: 1, name: 'John', verified: true, jsonb: null, createdAt: result[0]!.createdAt },
	]);
});

test.serial('insert many', async (t) => {
	const { db } = t.context;

	await db
		.insert(usersTable)
		.values([
			{ name: 'John' },
			{ name: 'Bruce', jsonb: ['foo', 'bar'] },
			{ name: 'Jane' },
			{ name: 'Austin', verified: true },
		]);
	const result = await db
		.select({
			id: usersTable.id,
			name: usersTable.name,
			jsonb: usersTable.jsonb,
			verified: usersTable.verified,
		})
		.from(usersTable);

	t.deepEqual(result, [
		{ id: 1, name: 'John', jsonb: null, verified: false },
		{ id: 2, name: 'Bruce', jsonb: ['foo', 'bar'], verified: false },
		{ id: 3, name: 'Jane', jsonb: null, verified: false },
		{ id: 4, name: 'Austin', jsonb: null, verified: true },
	]);
});

test.serial('insert many with returning', async (t) => {
	const { db } = t.context;

	const result = await db
		.insert(usersTable)
		.values([
			{ name: 'John' },
			{ name: 'Bruce', jsonb: ['foo', 'bar'] },
			{ name: 'Jane' },
			{ name: 'Austin', verified: true },
		])
		.returning({
			id: usersTable.id,
			name: usersTable.name,
			jsonb: usersTable.jsonb,
			verified: usersTable.verified,
		});

	t.deepEqual(result, [
		{ id: 1, name: 'John', jsonb: null, verified: false },
		{ id: 2, name: 'Bruce', jsonb: ['foo', 'bar'], verified: false },
		{ id: 3, name: 'Jane', jsonb: null, verified: false },
		{ id: 4, name: 'Austin', jsonb: null, verified: true },
	]);
});

test.serial('select with group by as field', async (t) => {
	const { db } = t.context;

	await db.insert(usersTable).values([{ name: 'John' }, { name: 'Jane' }, { name: 'Jane' }]);

	const result = await db
		.select({ name: usersTable.name })
		.from(usersTable)
		.groupBy(usersTable.name);

	t.deepEqual(result, [{ name: 'Jane' }, { name: 'John' }]);
});

test.serial('select with exists', async (t) => {
	const { db } = t.context;

	await db.insert(usersTable).values([{ name: 'John' }, { name: 'Jane' }, { name: 'Jane' }]);

	const user = alias(usersTable, 'user');
	const result = await db.select({ name: usersTable.name }).from(usersTable).where(
		exists(db.select({ one: sql`1` }).from(user).where(and(eq(usersTable.name, 'John'), eq(user.id, usersTable.id)))),
	);

	t.deepEqual(result, [{ name: 'John' }]);
});

test.serial('select with group by as sql', async (t) => {
	const { db } = t.context;

	await db.insert(usersTable).values([{ name: 'John' }, { name: 'Jane' }, { name: 'Jane' }]);

	const result = await db
		.select({ name: usersTable.name })
		.from(usersTable)
		.groupBy(sql`${usersTable.name}`);

	t.deepEqual(result, [{ name: 'Jane' }, { name: 'John' }]);
});

test.serial('select with group by as sql + column', async (t) => {
	const { db } = t.context;

	await db.insert(usersTable).values([{ name: 'John' }, { name: 'Jane' }, { name: 'Jane' }]);

	const result = await db
		.select({ name: usersTable.name })
		.from(usersTable)
		.groupBy(sql`${usersTable.name}`, usersTable.id);

	t.deepEqual(result, [{ name: 'Jane' }, { name: 'Jane' }, { name: 'John' }]);
});

test.serial('select with group by as column + sql', async (t) => {
	const { db } = t.context;

	await db.insert(usersTable).values([{ name: 'John' }, { name: 'Jane' }, { name: 'Jane' }]);

	const result = await db
		.select({ name: usersTable.name })
		.from(usersTable)
		.groupBy(usersTable.id, sql`${usersTable.name}`);

	t.deepEqual(result, [{ name: 'Jane' }, { name: 'Jane' }, { name: 'John' }]);
});

test.serial('select with group by complex query', async (t) => {
	const { db } = t.context;

	await db.insert(usersTable).values([{ name: 'John' }, { name: 'Jane' }, { name: 'Jane' }]);

	const result = await db
		.select({ name: usersTable.name })
		.from(usersTable)
		.groupBy(usersTable.id, sql`${usersTable.name}`)
		.orderBy(asc(usersTable.name))
		.limit(1);

	t.deepEqual(result, [{ name: 'Jane' }]);
});

test.serial('build query', async (t) => {
	const { db } = t.context;

	const query = db
		.select({ id: usersTable.id, name: usersTable.name })
		.from(usersTable)
		.groupBy(usersTable.id, usersTable.name)
		.toSQL();

	t.deepEqual(query, {
		sql: 'select "id", "name" from "users" group by "users"."id", "users"."name"',
		params: [],
	});
});

test.serial('insert sql', async (t) => {
	const { db } = t.context;

	await db.insert(usersTable).values({ name: sql`${'John'}` });
	const result = await db.select({ id: usersTable.id, name: usersTable.name }).from(usersTable);
	t.deepEqual(result, [{ id: 1, name: 'John' }]);
});

test.serial('partial join with alias', async (t) => {
	const { db } = t.context;
	const customerAlias = alias(usersTable, 'customer');

	await db.insert(usersTable).values([{ id: 10, name: 'Ivan' }, { id: 11, name: 'Hans' }]);
	const result = await db
		.select({
			user: {
				id: usersTable.id,
				name: usersTable.name,
			},
			customer: {
				id: customerAlias.id,
				name: customerAlias.name,
			},
		})
		.from(usersTable)
		.leftJoin(customerAlias, eq(customerAlias.id, 11))
		.where(eq(usersTable.id, 10));

	t.deepEqual(result, [
		{
			user: { id: 10, name: 'Ivan' },
			customer: { id: 11, name: 'Hans' },
		},
	]);
});

test.serial('full join with alias', async (t) => {
	const { db } = t.context;

	const pgTable = pgTableCreator((name) => `prefixed_${name}`);

	const users = pgTable('users', {
		id: serial('id').primaryKey(),
		name: text('name').notNull(),
	});

	await db.execute(sql`drop table if exists ${users}`);
	await db.execute(sql`create table ${users} (id serial primary key, name text not null)`);

	const customers = alias(users, 'customer');

	await db.insert(users).values([{ id: 10, name: 'Ivan' }, { id: 11, name: 'Hans' }]);
	const result = await db
		.select()
		.from(users)
		.leftJoin(customers, eq(customers.id, 11))
		.where(eq(users.id, 10));

	t.deepEqual(result, [{
		users: {
			id: 10,
			name: 'Ivan',
		},
		customer: {
			id: 11,
			name: 'Hans',
		},
	}]);

	await db.execute(sql`drop table ${users}`);
});

test.serial('select from alias', async (t) => {
	const { db } = t.context;

	const pgTable = pgTableCreator((name) => `prefixed_${name}`);

	const users = pgTable('users', {
		id: serial('id').primaryKey(),
		name: text('name').notNull(),
	});

	await db.execute(sql`drop table if exists ${users}`);
	await db.execute(sql`create table ${users} (id serial primary key, name text not null)`);

	const user = alias(users, 'user');
	const customers = alias(users, 'customer');

	await db.insert(users).values([{ id: 10, name: 'Ivan' }, { id: 11, name: 'Hans' }]);
	const result = await db
		.select()
		.from(user)
		.leftJoin(customers, eq(customers.id, 11))
		.where(eq(user.id, 10));

	t.deepEqual(result, [{
		user: {
			id: 10,
			name: 'Ivan',
		},
		customer: {
			id: 11,
			name: 'Hans',
		},
	}]);

	await db.execute(sql`drop table ${users}`);
});

test.serial('insert with spaces', async (t) => {
	const { db } = t.context;

	await db.insert(usersTable).values({ name: sql`'Jo   h     n'` });
	const result = await db.select({ id: usersTable.id, name: usersTable.name }).from(usersTable);

	t.deepEqual(result, [{ id: 1, name: 'Jo   h     n' }]);
});

test.serial('prepared statement', async (t) => {
	const { db } = t.context;

	await db.insert(usersTable).values({ name: 'John' });
	const statement = db
		.select({
			id: usersTable.id,
			name: usersTable.name,
		})
		.from(usersTable)
		.prepare('statement1');
	const result = await statement.execute();

	t.deepEqual(result, [{ id: 1, name: 'John' }]);
});

test.serial('prepared statement reuse', async (t) => {
	const { db } = t.context;

	const stmt = db
		.insert(usersTable)
		.values({
			verified: true,
			name: placeholder('name'),
		})
		.prepare('stmt2');

	for (let i = 0; i < 10; i++) {
		await stmt.execute({ name: `John ${i}` });
	}

	const result = await db
		.select({
			id: usersTable.id,
			name: usersTable.name,
			verified: usersTable.verified,
		})
		.from(usersTable);

	t.deepEqual(result, [
		{ id: 1, name: 'John 0', verified: true },
		{ id: 2, name: 'John 1', verified: true },
		{ id: 3, name: 'John 2', verified: true },
		{ id: 4, name: 'John 3', verified: true },
		{ id: 5, name: 'John 4', verified: true },
		{ id: 6, name: 'John 5', verified: true },
		{ id: 7, name: 'John 6', verified: true },
		{ id: 8, name: 'John 7', verified: true },
		{ id: 9, name: 'John 8', verified: true },
		{ id: 10, name: 'John 9', verified: true },
	]);
});

test.serial('prepared statement with placeholder in .where', async (t) => {
	const { db } = t.context;

	await db.insert(usersTable).values({ name: 'John' });
	const stmt = db
		.select({
			id: usersTable.id,
			name: usersTable.name,
		})
		.from(usersTable)
		.where(eq(usersTable.id, placeholder('id')))
		.prepare('stmt3');
	const result = await stmt.execute({ id: 1 });

	t.deepEqual(result, [{ id: 1, name: 'John' }]);
});

test.serial('prepared statement with placeholder in .limit', async (t) => {
	const { db } = t.context;

	await db.insert(usersTable).values({ name: 'John' });
	const stmt = db
		.select({
			id: usersTable.id,
			name: usersTable.name,
		})
		.from(usersTable)
		.where(eq(usersTable.id, placeholder('id')))
		.limit(placeholder('limit'))
		.prepare('stmt_limit');

	const result = await stmt.execute({ id: 1, limit: 1 });

	t.deepEqual(result, [{ id: 1, name: 'John' }]);
	t.is(result.length, 1);
});

test.serial('prepared statement with placeholder in .offset', async (t) => {
	const { db } = t.context;

	await db.insert(usersTable).values([{ name: 'John' }, { name: 'John1' }]);
	const stmt = db
		.select({
			id: usersTable.id,
			name: usersTable.name,
		})
		.from(usersTable)
		.offset(placeholder('offset'))
		.prepare('stmt_offset');

	const result = await stmt.execute({ offset: 1 });

	t.deepEqual(result, [{ id: 2, name: 'John1' }]);
});

// TODO change tests to new structure
test.serial('migrator : default migration strategy', async (t) => {
	const { db } = t.context;

	await db.execute(sql`drop table if exists all_columns`);
	await db.execute(sql`drop table if exists users12`);
	await db.execute(sql`drop table if exists "drizzle"."__drizzle_migrations"`);

	await migrate(db, { migrationsFolder: './drizzle2/pg' });

	await db.insert(usersMigratorTable).values({ name: 'John', email: 'email' });

	const result = await db.select().from(usersMigratorTable);

	t.deepEqual(result, [{ id: 1, name: 'John', email: 'email' }]);

	await db.execute(sql`drop table all_columns`);
	await db.execute(sql`drop table users12`);
	await db.execute(sql`drop table "drizzle"."__drizzle_migrations"`);
});

test.serial('migrator : migrate with custom schema', async (t) => {
	const { db } = t.context;
	const customSchema = randomString();
	await db.execute(sql`drop table if exists all_columns`);
	await db.execute(sql`drop table if exists users12`);
	await db.execute(sql`drop table if exists "drizzle"."__drizzle_migrations"`);

	await migrate(db, { migrationsFolder: './drizzle2/pg', migrationsSchema: customSchema });

	// test if the custom migrations table was created
	const { rowCount } = await db.execute(sql`select * from ${sql.identifier(customSchema)}."__drizzle_migrations";`);
	t.true(rowCount > 0);

	// test if the migrated table are working as expected
	await db.insert(usersMigratorTable).values({ name: 'John', email: 'email' });
	const result = await db.select().from(usersMigratorTable);
	t.deepEqual(result, [{ id: 1, name: 'John', email: 'email' }]);

	await db.execute(sql`drop table all_columns`);
	await db.execute(sql`drop table users12`);
	await db.execute(sql`drop table ${sql.identifier(customSchema)}."__drizzle_migrations"`);
});

test.serial('migrator : migrate with custom table', async (t) => {
	const { db } = t.context;
	const customTable = randomString();
	await db.execute(sql`drop table if exists all_columns`);
	await db.execute(sql`drop table if exists users12`);
	await db.execute(sql`drop table if exists "drizzle"."__drizzle_migrations"`);

	await migrate(db, { migrationsFolder: './drizzle2/pg', migrationsTable: customTable });

	// test if the custom migrations table was created
	const { rowCount } = await db.execute(sql`select * from "drizzle".${sql.identifier(customTable)};`);
	t.true(rowCount > 0);

	// test if the migrated table are working as expected
	await db.insert(usersMigratorTable).values({ name: 'John', email: 'email' });
	const result = await db.select().from(usersMigratorTable);
	t.deepEqual(result, [{ id: 1, name: 'John', email: 'email' }]);

	await db.execute(sql`drop table all_columns`);
	await db.execute(sql`drop table users12`);
	await db.execute(sql`drop table "drizzle".${sql.identifier(customTable)}`);
});

test.serial('migrator : migrate with custom table and custom schema', async (t) => {
	const { db } = t.context;
	const customTable = randomString();
	const customSchema = randomString();
	await db.execute(sql`drop table if exists all_columns`);
	await db.execute(sql`drop table if exists users12`);
	await db.execute(sql`drop table if exists "drizzle"."__drizzle_migrations"`);

	await migrate(db, {
		migrationsFolder: './drizzle2/pg',
		migrationsTable: customTable,
		migrationsSchema: customSchema,
	});

	// test if the custom migrations table was created
	const { rowCount } = await db.execute(
		sql`select * from ${sql.identifier(customSchema)}.${sql.identifier(customTable)};`,
	);
	t.true(rowCount > 0);

	// test if the migrated table are working as expected
	await db.insert(usersMigratorTable).values({ name: 'John', email: 'email' });
	const result = await db.select().from(usersMigratorTable);
	t.deepEqual(result, [{ id: 1, name: 'John', email: 'email' }]);

	await db.execute(sql`drop table all_columns`);
	await db.execute(sql`drop table users12`);
	await db.execute(sql`drop table ${sql.identifier(customSchema)}.${sql.identifier(customTable)}`);
});

test.serial('insert via db.execute + select via db.execute', async (t) => {
	const { db } = t.context;

	await db.execute(
		sql`insert into ${usersTable} (${name(usersTable.name.name)}) values (${'John'})`,
	);

	const result = await db.execute<{ id: number; name: string }>(
		sql`select id, name from "users"`,
	);
	t.deepEqual(result.rows, [{ id: 1, name: 'John' }]);
});

test.serial('insert via db.execute + returning', async (t) => {
	const { db } = t.context;

	const inserted = await db.execute<{ id: number; name: string }>(
		sql`insert into ${usersTable} (${
			name(
				usersTable.name.name,
			)
		}) values (${'John'}) returning ${usersTable.id}, ${usersTable.name}`,
	);
	t.deepEqual(inserted.rows, [{ id: 1, name: 'John' }]);
});

test.serial('insert via db.execute w/ query builder', async (t) => {
	const { db } = t.context;

	const inserted = await db.execute<Pick<typeof usersTable.$inferSelect, 'id' | 'name'>>(
		db
			.insert(usersTable)
			.values({ name: 'John' })
			.returning({ id: usersTable.id, name: usersTable.name }),
	);
	t.deepEqual(inserted.rows, [{ id: 1, name: 'John' }]);
});

test.serial('Query check: Insert all defaults in 1 row', async (t) => {
	const { db } = t.context;

	const users = pgTable('users', {
		id: serial('id').primaryKey(),
		name: text('name').default('Dan'),
		state: text('state'),
	});

	const query = db
		.insert(users)
		.values({})
		.toSQL();

	t.deepEqual(query, {
		sql: 'insert into "users" ("id", "name", "state") values (default, default, default)',
		params: [],
	});
});

test.serial('Query check: Insert all defaults in multiple rows', async (t) => {
	const { db } = t.context;

	const users = pgTable('users', {
		id: serial('id').primaryKey(),
		name: text('name').default('Dan'),
		state: text('state').default('UA'),
	});

	const query = db
		.insert(users)
		.values([{}, {}])
		.toSQL();

	t.deepEqual(query, {
		sql: 'insert into "users" ("id", "name", "state") values (default, default, default), (default, default, default)',
		params: [],
	});
});

test.serial('Insert all defaults in 1 row', async (t) => {
	const { db } = t.context;

	const users = pgTable('empty_insert_single', {
		id: serial('id').primaryKey(),
		name: text('name').default('Dan'),
		state: text('state'),
	});

	await db.execute(sql`drop table if exists ${users}`);

	await db.execute(
		sql`create table ${users} (id serial primary key, name text default 'Dan', state text)`,
	);

	await db.insert(users).values({});

	const res = await db.select().from(users);

	t.deepEqual(res, [{ id: 1, name: 'Dan', state: null }]);
});

test.serial('Insert all defaults in multiple rows', async (t) => {
	const { db } = t.context;

	const users = pgTable('empty_insert_multiple', {
		id: serial('id').primaryKey(),
		name: text('name').default('Dan'),
		state: text('state'),
	});

	await db.execute(sql`drop table if exists ${users}`);

	await db.execute(
		sql`create table ${users} (id serial primary key, name text default 'Dan', state text)`,
	);

	await db.insert(users).values([{}, {}]);

	const res = await db.select().from(users);

	t.deepEqual(res, [{ id: 1, name: 'Dan', state: null }, { id: 2, name: 'Dan', state: null }]);
});

test.serial('build query insert with onConflict do update', async (t) => {
	const { db } = t.context;

	const query = db
		.insert(usersTable)
		.values({ name: 'John', jsonb: ['foo', 'bar'] })
		.onConflictDoUpdate({ target: usersTable.id, set: { name: 'John1' } })
		.toSQL();

	t.deepEqual(query, {
		sql:
			'insert into "users" ("id", "name", "verified", "jsonb", "created_at") values (default, $1, default, $2, default) on conflict ("id") do update set "name" = $3',
		params: ['John', '["foo","bar"]', 'John1'],
	});
});

test.serial('build query insert with onConflict do update / multiple columns', async (t) => {
	const { db } = t.context;

	const query = db
		.insert(usersTable)
		.values({ name: 'John', jsonb: ['foo', 'bar'] })
		.onConflictDoUpdate({ target: [usersTable.id, usersTable.name], set: { name: 'John1' } })
		.toSQL();

	t.deepEqual(query, {
		sql:
			'insert into "users" ("id", "name", "verified", "jsonb", "created_at") values (default, $1, default, $2, default) on conflict ("id","name") do update set "name" = $3',
		params: ['John', '["foo","bar"]', 'John1'],
	});
});

test.serial('build query insert with onConflict do nothing', async (t) => {
	const { db } = t.context;

	const query = db
		.insert(usersTable)
		.values({ name: 'John', jsonb: ['foo', 'bar'] })
		.onConflictDoNothing()
		.toSQL();

	t.deepEqual(query, {
		sql:
			'insert into "users" ("id", "name", "verified", "jsonb", "created_at") values (default, $1, default, $2, default) on conflict do nothing',
		params: ['John', '["foo","bar"]'],
	});
});

test.serial('build query insert with onConflict do nothing + target', async (t) => {
	const { db } = t.context;

	const query = db
		.insert(usersTable)
		.values({ name: 'John', jsonb: ['foo', 'bar'] })
		.onConflictDoNothing({ target: usersTable.id })
		.toSQL();

	t.deepEqual(query, {
		sql:
			'insert into "users" ("id", "name", "verified", "jsonb", "created_at") values (default, $1, default, $2, default) on conflict ("id") do nothing',
		params: ['John', '["foo","bar"]'],
	});
});

test.serial('insert with onConflict do update', async (t) => {
	const { db } = t.context;

	await db.insert(usersTable).values({ name: 'John' });

	await db
		.insert(usersTable)
		.values({ id: 1, name: 'John' })
		.onConflictDoUpdate({ target: usersTable.id, set: { name: 'John1' } });

	const res = await db
		.select({ id: usersTable.id, name: usersTable.name })
		.from(usersTable)
		.where(eq(usersTable.id, 1));

	t.deepEqual(res, [{ id: 1, name: 'John1' }]);
});

test.serial('insert with onConflict do nothing', async (t) => {
	const { db } = t.context;

	await db.insert(usersTable).values({ name: 'John' });

	await db.insert(usersTable).values({ id: 1, name: 'John' }).onConflictDoNothing();

	const res = await db
		.select({ id: usersTable.id, name: usersTable.name })
		.from(usersTable)
		.where(eq(usersTable.id, 1));

	t.deepEqual(res, [{ id: 1, name: 'John' }]);
});

test.serial('insert with onConflict do nothing + target', async (t) => {
	const { db } = t.context;

	await db.insert(usersTable).values({ name: 'John' });

	await db
		.insert(usersTable)
		.values({ id: 1, name: 'John' })
		.onConflictDoNothing({ target: usersTable.id });

	const res = await db
		.select({ id: usersTable.id, name: usersTable.name })
		.from(usersTable)
		.where(eq(usersTable.id, 1));

	t.deepEqual(res, [{ id: 1, name: 'John' }]);
});

test.serial('left join (flat object fields)', async (t) => {
	const { db } = t.context;

	const { id: cityId } = await db
		.insert(citiesTable)
		.values([{ name: 'Paris' }, { name: 'London' }])
		.returning({ id: citiesTable.id })
		.then((rows) => rows[0]!);

	await db.insert(users2Table).values([{ name: 'John', cityId }, { name: 'Jane' }]);

	const res = await db
		.select({
			userId: users2Table.id,
			userName: users2Table.name,
			cityId: citiesTable.id,
			cityName: citiesTable.name,
		})
		.from(users2Table)
		.leftJoin(citiesTable, eq(users2Table.cityId, citiesTable.id));

	t.deepEqual(res, [
		{ userId: 1, userName: 'John', cityId, cityName: 'Paris' },
		{ userId: 2, userName: 'Jane', cityId: null, cityName: null },
	]);
});

test.serial('left join (grouped fields)', async (t) => {
	const { db } = t.context;

	const { id: cityId } = await db
		.insert(citiesTable)
		.values([{ name: 'Paris' }, { name: 'London' }])
		.returning({ id: citiesTable.id })
		.then((rows) => rows[0]!);

	await db.insert(users2Table).values([{ name: 'John', cityId }, { name: 'Jane' }]);

	const res = await db
		.select({
			id: users2Table.id,
			user: {
				name: users2Table.name,
				nameUpper: sql<string>`upper(${users2Table.name})`,
			},
			city: {
				id: citiesTable.id,
				name: citiesTable.name,
				nameUpper: sql<string>`upper(${citiesTable.name})`,
			},
		})
		.from(users2Table)
		.leftJoin(citiesTable, eq(users2Table.cityId, citiesTable.id));

	t.deepEqual(res, [
		{
			id: 1,
			user: { name: 'John', nameUpper: 'JOHN' },
			city: { id: cityId, name: 'Paris', nameUpper: 'PARIS' },
		},
		{
			id: 2,
			user: { name: 'Jane', nameUpper: 'JANE' },
			city: null,
		},
	]);
});

test.serial('left join (all fields)', async (t) => {
	const { db } = t.context;

	const { id: cityId } = await db
		.insert(citiesTable)
		.values([{ name: 'Paris' }, { name: 'London' }])
		.returning({ id: citiesTable.id })
		.then((rows) => rows[0]!);

	await db.insert(users2Table).values([{ name: 'John', cityId }, { name: 'Jane' }]);

	const res = await db
		.select()
		.from(users2Table)
		.leftJoin(citiesTable, eq(users2Table.cityId, citiesTable.id));

	t.deepEqual(res, [
		{
			users2: {
				id: 1,
				name: 'John',
				cityId,
			},
			cities: {
				id: cityId,
				name: 'Paris',
				state: null,
			},
		},
		{
			users2: {
				id: 2,
				name: 'Jane',
				cityId: null,
			},
			cities: null,
		},
	]);
});

test.serial('join subquery', async (t) => {
	const { db } = t.context;

	await db
		.insert(courseCategoriesTable)
		.values([
			{ name: 'Category 1' },
			{ name: 'Category 2' },
			{ name: 'Category 3' },
			{ name: 'Category 4' },
		]);

	await db
		.insert(coursesTable)
		.values([
			{ name: 'Development', categoryId: 2 },
			{ name: 'IT & Software', categoryId: 3 },
			{ name: 'Marketing', categoryId: 4 },
			{ name: 'Design', categoryId: 1 },
		]);

	const sq2 = db
		.select({
			categoryId: courseCategoriesTable.id,
			category: courseCategoriesTable.name,
			total: sql<number>`count(${courseCategoriesTable.id})`,
		})
		.from(courseCategoriesTable)
		.groupBy(courseCategoriesTable.id, courseCategoriesTable.name)
		.as('sq2');

	const res = await db
		.select({
			courseName: coursesTable.name,
			categoryId: sq2.categoryId,
		})
		.from(coursesTable)
		.leftJoin(sq2, eq(coursesTable.categoryId, sq2.categoryId))
		.orderBy(coursesTable.name);

	t.deepEqual(res, [
		{ courseName: 'Design', categoryId: 1 },
		{ courseName: 'Development', categoryId: 2 },
		{ courseName: 'IT & Software', categoryId: 3 },
		{ courseName: 'Marketing', categoryId: 4 },
	]);
});

test.serial('with ... select', async (t) => {
	const { db } = t.context;

	await db.insert(orders).values([
		{ region: 'Europe', product: 'A', amount: 10, quantity: 1 },
		{ region: 'Europe', product: 'A', amount: 20, quantity: 2 },
		{ region: 'Europe', product: 'B', amount: 20, quantity: 2 },
		{ region: 'Europe', product: 'B', amount: 30, quantity: 3 },
		{ region: 'US', product: 'A', amount: 30, quantity: 3 },
		{ region: 'US', product: 'A', amount: 40, quantity: 4 },
		{ region: 'US', product: 'B', amount: 40, quantity: 4 },
		{ region: 'US', product: 'B', amount: 50, quantity: 5 },
	]);

	const regionalSales = db
		.$with('regional_sales')
		.as(
			db
				.select({
					region: orders.region,
					totalSales: sql<number>`sum(${orders.amount})`.as('total_sales'),
				})
				.from(orders)
				.groupBy(orders.region),
		);

	const topRegions = db
		.$with('top_regions')
		.as(
			db
				.select({
					region: regionalSales.region,
				})
				.from(regionalSales)
				.where(
					gt(
						regionalSales.totalSales,
						db.select({ sales: sql`sum(${regionalSales.totalSales})/10` }).from(regionalSales),
					),
				),
		);

	const result1 = await db
		.with(regionalSales, topRegions)
		.select({
			region: orders.region,
			product: orders.product,
			productUnits: sql<number>`sum(${orders.quantity})::int`,
			productSales: sql<number>`sum(${orders.amount})::int`,
		})
		.from(orders)
		.where(inArray(orders.region, db.select({ region: topRegions.region }).from(topRegions)))
		.groupBy(orders.region, orders.product)
		.orderBy(orders.region, orders.product);
	const result2 = await db
		.with(regionalSales, topRegions)
		.selectDistinct({
			region: orders.region,
			product: orders.product,
			productUnits: sql<number>`sum(${orders.quantity})::int`,
			productSales: sql<number>`sum(${orders.amount})::int`,
		})
		.from(orders)
		.where(inArray(orders.region, db.select({ region: topRegions.region }).from(topRegions)))
		.groupBy(orders.region, orders.product)
		.orderBy(orders.region, orders.product);
	const result3 = await db
		.with(regionalSales, topRegions)
		.selectDistinctOn([orders.region], {
			region: orders.region,
			productUnits: sql<number>`sum(${orders.quantity})::int`,
			productSales: sql<number>`sum(${orders.amount})::int`,
		})
		.from(orders)
		.where(inArray(orders.region, db.select({ region: topRegions.region }).from(topRegions)))
		.groupBy(orders.region)
		.orderBy(orders.region);

	t.deepEqual(result1, [
		{
			region: 'Europe',
			product: 'A',
			productUnits: 3,
			productSales: 30,
		},
		{
			region: 'Europe',
			product: 'B',
			productUnits: 5,
			productSales: 50,
		},
		{
			region: 'US',
			product: 'A',
			productUnits: 7,
			productSales: 70,
		},
		{
			region: 'US',
			product: 'B',
			productUnits: 9,
			productSales: 90,
		},
	]);
	t.deepEqual(result2, result1);
	t.deepEqual(result3, [
		{
			region: 'Europe',
			productUnits: 8,
			productSales: 80,
		},
		{
			region: 'US',
			productUnits: 16,
			productSales: 160,
		},
	]);
});

test.serial('with ... update', async (t) => {
	const { db } = t.context;

	const products = pgTable('products', {
		id: serial('id').primaryKey(),
		price: numeric('price').notNull(),
		cheap: boolean('cheap').notNull().default(false),
	});

	await db.execute(sql`drop table if exists ${products}`);
	await db.execute(sql`
		create table ${products} (
			id serial primary key,
			price numeric not null,
			cheap boolean not null default false
		)
	`);

	await db.insert(products).values([
		{ price: '10.99' },
		{ price: '25.85' },
		{ price: '32.99' },
		{ price: '2.50' },
		{ price: '4.59' },
	]);

	const averagePrice = db
		.$with('average_price')
		.as(
			db
				.select({
					value: sql`avg(${products.price})`.as('value'),
				})
				.from(products),
		);

	const result = await db
		.with(averagePrice)
		.update(products)
		.set({
			cheap: true,
		})
		.where(lt(products.price, sql`(select * from ${averagePrice})`))
		.returning({
			id: products.id,
		});

	t.deepEqual(result, [
		{ id: 1 },
		{ id: 4 },
		{ id: 5 },
	]);
});

test.serial('with ... insert', async (t) => {
	const { db } = t.context;

	const users = pgTable('users', {
		username: text('username').notNull(),
		admin: boolean('admin').notNull(),
	});

	await db.execute(sql`drop table if exists ${users}`);
	await db.execute(sql`create table ${users} (username text not null, admin boolean not null default false)`);

	const userCount = db
		.$with('user_count')
		.as(
			db
				.select({
					value: sql`count(*)`.as('value'),
				})
				.from(users),
		);

	const result = await db
		.with(userCount)
		.insert(users)
		.values([
			{ username: 'user1', admin: sql`((select * from ${userCount}) = 0)` },
		])
		.returning({
			admin: users.admin,
		});

	t.deepEqual(result, [{ admin: true }]);
});

test.serial('with ... delete', async (t) => {
	const { db } = t.context;

	await db.insert(orders).values([
		{ region: 'Europe', product: 'A', amount: 10, quantity: 1 },
		{ region: 'Europe', product: 'A', amount: 20, quantity: 2 },
		{ region: 'Europe', product: 'B', amount: 20, quantity: 2 },
		{ region: 'Europe', product: 'B', amount: 30, quantity: 3 },
		{ region: 'US', product: 'A', amount: 30, quantity: 3 },
		{ region: 'US', product: 'A', amount: 40, quantity: 4 },
		{ region: 'US', product: 'B', amount: 40, quantity: 4 },
		{ region: 'US', product: 'B', amount: 50, quantity: 5 },
	]);

	const averageAmount = db
		.$with('average_amount')
		.as(
			db
				.select({
					value: sql`avg(${orders.amount})`.as('value'),
				})
				.from(orders),
		);

	const result = await db
		.with(averageAmount)
		.delete(orders)
		.where(gt(orders.amount, sql`(select * from ${averageAmount})`))
		.returning({
			id: orders.id,
		});

	t.deepEqual(result, [
		{ id: 6 },
		{ id: 7 },
		{ id: 8 },
	]);
});

test.serial('select from subquery sql', async (t) => {
	const { db } = t.context;

	await db.insert(users2Table).values([{ name: 'John' }, { name: 'Jane' }]);

	const sq = db
		.select({ name: sql<string>`${users2Table.name} || ' modified'`.as('name') })
		.from(users2Table)
		.as('sq');

	const res = await db.select({ name: sq.name }).from(sq);

	t.deepEqual(res, [{ name: 'John modified' }, { name: 'Jane modified' }]);
});

test.serial('select a field without joining its table', (t) => {
	const { db } = t.context;

	t.throws(() => db.select({ name: users2Table.name }).from(usersTable).prepare('query'));
});

test.serial('select all fields from subquery without alias', (t) => {
	const { db } = t.context;

	const sq = db.$with('sq').as(db.select({ name: sql<string>`upper(${users2Table.name})` }).from(users2Table));

	t.throws(() => db.select().from(sq).prepare('query'));
});

test.serial('select count()', async (t) => {
	const { db } = t.context;

	await db.insert(usersTable).values([{ name: 'John' }, { name: 'Jane' }]);

	const res = await db.select({ count: sql`count(*)` }).from(usersTable);

	t.deepEqual(res, [{ count: '2' }]);
});

test.serial('select count w/ custom mapper', async (t) => {
	const { db } = t.context;

	function count(value: PgColumn | SQLWrapper): SQL<number>;
	function count(value: PgColumn | SQLWrapper, alias: string): SQL.Aliased<number>;
	function count(value: PgColumn | SQLWrapper, alias?: string): SQL<number> | SQL.Aliased<number> {
		const result = sql`count(${value})`.mapWith(Number);
		if (!alias) {
			return result;
		}
		return result.as(alias);
	}

	await db.insert(usersTable).values([{ name: 'John' }, { name: 'Jane' }]);

	const res = await db.select({ count: count(sql`*`) }).from(usersTable);

	t.deepEqual(res, [{ count: 2 }]);
});

test.serial('network types', async (t) => {
	const { db } = t.context;

	const value: typeof network.$inferSelect = {
		inet: '127.0.0.1',
		cidr: '192.168.100.128/25',
		macaddr: '08:00:2b:01:02:03',
		macaddr8: '08:00:2b:01:02:03:04:05',
	};

	await db.insert(network).values(value);

	const res = await db.select().from(network);

	t.deepEqual(res, [value]);
});

test.serial('array types', async (t) => {
	const { db } = t.context;

	const values: typeof salEmp.$inferSelect[] = [
		{
			name: 'John',
			payByQuarter: [10000, 10000, 10000, 10000],
			schedule: [['meeting', 'lunch'], ['training', 'presentation']],
		},
		{
			name: 'Carol',
			payByQuarter: [20000, 25000, 25000, 25000],
			schedule: [['breakfast', 'consulting'], ['meeting', 'lunch']],
		},
	];

	await db.insert(salEmp).values(values);

	const res = await db.select().from(salEmp);

	t.deepEqual(res, values);
});

test.serial('select for ...', (t) => {
	const { db } = t.context;

	{
		const query = db
			.select()
			.from(users2Table)
			.for('update')
			.toSQL();

		t.regex(
			query.sql,
			/ for update$/,
		);
	}

	{
		const query = db
			.select()
			.from(users2Table)
			.for('update', { of: [users2Table, coursesTable] })
			.toSQL();

		t.regex(
			query.sql,
			/ for update of "users2", "courses"$/,
		);
	}

	{
		const query = db
			.select()
			.from(users2Table)
			.for('no key update', { of: users2Table })
			.toSQL();

		t.regex(
			query.sql,
			/for no key update of "users2"$/,
		);
	}

	{
		const query = db
			.select()
			.from(users2Table)
			.for('no key update', { of: users2Table, skipLocked: true })
			.toSQL();

		t.regex(
			query.sql,
			/ for no key update of "users2" skip locked$/,
		);
	}

	{
		const query = db
			.select()
			.from(users2Table)
			.for('share', { of: users2Table, noWait: true })
			.toSQL();

		t.regex(
			query.sql,
			// eslint-disable-next-line unicorn/better-regex
			/for share of "users2" no wait$/,
		);
	}
});

test.serial('having', async (t) => {
	const { db } = t.context;

	await db.insert(citiesTable).values([{ name: 'London' }, { name: 'Paris' }, { name: 'New York' }]);

	await db.insert(users2Table).values([{ name: 'John', cityId: 1 }, { name: 'Jane', cityId: 1 }, {
		name: 'Jack',
		cityId: 2,
	}]);

	const result = await db
		.select({
			id: citiesTable.id,
			name: sql<string>`upper(${citiesTable.name})`.as('upper_name'),
			usersCount: sql<number>`count(${users2Table.id})::int`.as('users_count'),
		})
		.from(citiesTable)
		.leftJoin(users2Table, eq(users2Table.cityId, citiesTable.id))
		.where(({ name }) => sql`length(${name}) >= 3`)
		.groupBy(citiesTable.id)
		.having(({ usersCount }) => sql`${usersCount} > 0`)
		.orderBy(({ name }) => name);

	t.deepEqual(result, [
		{
			id: 1,
			name: 'LONDON',
			usersCount: 2,
		},
		{
			id: 2,
			name: 'PARIS',
			usersCount: 1,
		},
	]);
});

test.serial('view', async (t) => {
	const { db } = t.context;

	const newYorkers1 = pgView('new_yorkers')
		.as((qb) => qb.select().from(users2Table).where(eq(users2Table.cityId, 1)));

	const newYorkers2 = pgView('new_yorkers', {
		id: serial('id').primaryKey(),
		name: text('name').notNull(),
		cityId: integer('city_id').notNull(),
	}).as(sql`select * from ${users2Table} where ${eq(users2Table.cityId, 1)}`);

	const newYorkers3 = pgView('new_yorkers', {
		id: serial('id').primaryKey(),
		name: text('name').notNull(),
		cityId: integer('city_id').notNull(),
	}).existing();

	await db.execute(sql`create view ${newYorkers1} as ${getViewConfig(newYorkers1).query}`);

	await db.insert(citiesTable).values([{ name: 'New York' }, { name: 'Paris' }]);

	await db.insert(users2Table).values([
		{ name: 'John', cityId: 1 },
		{ name: 'Jane', cityId: 1 },
		{ name: 'Jack', cityId: 2 },
	]);

	{
		const result = await db.select().from(newYorkers1);
		t.deepEqual(result, [
			{ id: 1, name: 'John', cityId: 1 },
			{ id: 2, name: 'Jane', cityId: 1 },
		]);
	}

	{
		const result = await db.select().from(newYorkers2);
		t.deepEqual(result, [
			{ id: 1, name: 'John', cityId: 1 },
			{ id: 2, name: 'Jane', cityId: 1 },
		]);
	}

	{
		const result = await db.select().from(newYorkers3);
		t.deepEqual(result, [
			{ id: 1, name: 'John', cityId: 1 },
			{ id: 2, name: 'Jane', cityId: 1 },
		]);
	}

	{
		const result = await db.select({ name: newYorkers1.name }).from(newYorkers1);
		t.deepEqual(result, [
			{ name: 'John' },
			{ name: 'Jane' },
		]);
	}

	await db.execute(sql`drop view ${newYorkers1}`);
});

test.serial('materialized view', async (t) => {
	const { db } = t.context;

	const newYorkers1 = pgMaterializedView('new_yorkers')
		.as((qb) => qb.select().from(users2Table).where(eq(users2Table.cityId, 1)));

	const newYorkers2 = pgMaterializedView('new_yorkers', {
		id: serial('id').primaryKey(),
		name: text('name').notNull(),
		cityId: integer('city_id').notNull(),
	}).as(sql`select * from ${users2Table} where ${eq(users2Table.cityId, 1)}`);

	const newYorkers3 = pgMaterializedView('new_yorkers', {
		id: serial('id').primaryKey(),
		name: text('name').notNull(),
		cityId: integer('city_id').notNull(),
	}).existing();

	await db.execute(sql`create materialized view ${newYorkers1} as ${getMaterializedViewConfig(newYorkers1).query}`);

	await db.insert(citiesTable).values([{ name: 'New York' }, { name: 'Paris' }]);

	await db.insert(users2Table).values([
		{ name: 'John', cityId: 1 },
		{ name: 'Jane', cityId: 1 },
		{ name: 'Jack', cityId: 2 },
	]);

	{
		const result = await db.select().from(newYorkers1);
		t.deepEqual(result, []);
	}

	await db.refreshMaterializedView(newYorkers1);

	{
		const result = await db.select().from(newYorkers1);
		t.deepEqual(result, [
			{ id: 1, name: 'John', cityId: 1 },
			{ id: 2, name: 'Jane', cityId: 1 },
		]);
	}

	{
		const result = await db.select().from(newYorkers2);
		t.deepEqual(result, [
			{ id: 1, name: 'John', cityId: 1 },
			{ id: 2, name: 'Jane', cityId: 1 },
		]);
	}

	{
		const result = await db.select().from(newYorkers3);
		t.deepEqual(result, [
			{ id: 1, name: 'John', cityId: 1 },
			{ id: 2, name: 'Jane', cityId: 1 },
		]);
	}

	{
		const result = await db.select({ name: newYorkers1.name }).from(newYorkers1);
		t.deepEqual(result, [
			{ name: 'John' },
			{ name: 'Jane' },
		]);
	}

	await db.execute(sql`drop materialized view ${newYorkers1}`);
});

// TODO: copy to SQLite and MySQL, add to docs
test.serial('select from raw sql', async (t) => {
	const { db } = t.context;

	const result = await db.select({
		id: sql<number>`id`,
		name: sql<string>`name`,
	}).from(sql`(select 1 as id, 'John' as name) as users`);

	Expect<Equal<{ id: number; name: string }[], typeof result>>;

	t.deepEqual(result, [
		{ id: 1, name: 'John' },
	]);
});

test.serial('select from raw sql with joins', async (t) => {
	const { db } = t.context;

	const result = await db
		.select({
			id: sql<number>`users.id`,
			name: sql<string>`users.name`,
			userCity: sql<string>`users.city`,
			cityName: sql<string>`cities.name`,
		})
		.from(sql`(select 1 as id, 'John' as name, 'New York' as city) as users`)
		.leftJoin(sql`(select 1 as id, 'Paris' as name) as cities`, sql`cities.id = users.id`);

	Expect<Equal<{ id: number; name: string; userCity: string; cityName: string }[], typeof result>>;

	t.deepEqual(result, [
		{ id: 1, name: 'John', userCity: 'New York', cityName: 'Paris' },
	]);
});

test.serial('join on aliased sql from select', async (t) => {
	const { db } = t.context;

	const result = await db
		.select({
			userId: sql<number>`users.id`.as('userId'),
			name: sql<string>`users.name`,
			userCity: sql<string>`users.city`,
			cityId: sql<number>`cities.id`.as('cityId'),
			cityName: sql<string>`cities.name`,
		})
		.from(sql`(select 1 as id, 'John' as name, 'New York' as city) as users`)
		.leftJoin(sql`(select 1 as id, 'Paris' as name) as cities`, (cols) => eq(cols.cityId, cols.userId));

	Expect<Equal<{ userId: number; name: string; userCity: string; cityId: number; cityName: string }[], typeof result>>;

	t.deepEqual(result, [
		{ userId: 1, name: 'John', userCity: 'New York', cityId: 1, cityName: 'Paris' },
	]);
});

test.serial('join on aliased sql from with clause', async (t) => {
	const { db } = t.context;

	const users = db.$with('users').as(
		db.select({
			id: sql<number>`id`.as('userId'),
			name: sql<string>`name`.as('userName'),
			city: sql<string>`city`.as('city'),
		}).from(
			sql`(select 1 as id, 'John' as name, 'New York' as city) as users`,
		),
	);

	const cities = db.$with('cities').as(
		db.select({
			id: sql<number>`id`.as('cityId'),
			name: sql<string>`name`.as('cityName'),
		}).from(
			sql`(select 1 as id, 'Paris' as name) as cities`,
		),
	);

	const result = await db
		.with(users, cities)
		.select({
			userId: users.id,
			name: users.name,
			userCity: users.city,
			cityId: cities.id,
			cityName: cities.name,
		})
		.from(users)
		.leftJoin(cities, (cols) => eq(cols.cityId, cols.userId));

	Expect<Equal<{ userId: number; name: string; userCity: string; cityId: number; cityName: string }[], typeof result>>;

	t.deepEqual(result, [
		{ userId: 1, name: 'John', userCity: 'New York', cityId: 1, cityName: 'Paris' },
	]);
});

test.serial('prefixed table', async (t) => {
	const { db } = t.context;

	const pgTable = pgTableCreator((name) => `myprefix_${name}`);

	const users = pgTable('test_prefixed_table_with_unique_name', {
		id: integer('id').primaryKey(),
		name: text('name').notNull(),
	});

	await db.execute(sql`drop table if exists ${users}`);

	await db.execute(
		sql`create table myprefix_test_prefixed_table_with_unique_name (id integer not null primary key, name text not null)`,
	);

	await db.insert(users).values({ id: 1, name: 'John' });

	const result = await db.select().from(users);

	t.deepEqual(result, [{ id: 1, name: 'John' }]);

	await db.execute(sql`drop table ${users}`);
});

test.serial('select from enum', async (t) => {
	const { db } = t.context;

	const muscleEnum = pgEnum('muscle', [
		'abdominals',
		'hamstrings',
		'adductors',
		'quadriceps',
		'biceps',
		'shoulders',
		'chest',
		'middle_back',
		'calves',
		'glutes',
		'lower_back',
		'lats',
		'triceps',
		'traps',
		'forearms',
		'neck',
		'abductors',
	]);

	const forceEnum = pgEnum('force', ['isometric', 'isotonic', 'isokinetic']);

	const levelEnum = pgEnum('level', ['beginner', 'intermediate', 'advanced']);

	const mechanicEnum = pgEnum('mechanic', ['compound', 'isolation']);

	const equipmentEnum = pgEnum('equipment', ['barbell', 'dumbbell', 'bodyweight', 'machine', 'cable', 'kettlebell']);

	const categoryEnum = pgEnum('category', ['upper_body', 'lower_body', 'full_body']);

	const exercises = pgTable('exercises', {
		id: serial('id').primaryKey(),
		name: varchar('name').notNull(),
		force: forceEnum('force'),
		level: levelEnum('level'),
		mechanic: mechanicEnum('mechanic'),
		equipment: equipmentEnum('equipment'),
		instructions: text('instructions'),
		category: categoryEnum('category'),
		primaryMuscles: muscleEnum('primary_muscles').array(),
		secondaryMuscles: muscleEnum('secondary_muscles').array(),
		createdAt: timestamp('created_at').notNull().default(sql`now()`),
		updatedAt: timestamp('updated_at').notNull().default(sql`now()`),
	});

	await db.execute(sql`drop table if exists ${exercises}`);
	await db.execute(sql`drop type if exists ${name(muscleEnum.enumName)}`);
	await db.execute(sql`drop type if exists ${name(forceEnum.enumName)}`);
	await db.execute(sql`drop type if exists ${name(levelEnum.enumName)}`);
	await db.execute(sql`drop type if exists ${name(mechanicEnum.enumName)}`);
	await db.execute(sql`drop type if exists ${name(equipmentEnum.enumName)}`);
	await db.execute(sql`drop type if exists ${name(categoryEnum.enumName)}`);

	await db.execute(
		sql`create type ${
			name(muscleEnum.enumName)
		} as enum ('abdominals', 'hamstrings', 'adductors', 'quadriceps', 'biceps', 'shoulders', 'chest', 'middle_back', 'calves', 'glutes', 'lower_back', 'lats', 'triceps', 'traps', 'forearms', 'neck', 'abductors')`,
	);
	await db.execute(sql`create type ${name(forceEnum.enumName)} as enum ('isometric', 'isotonic', 'isokinetic')`);
	await db.execute(sql`create type ${name(levelEnum.enumName)} as enum ('beginner', 'intermediate', 'advanced')`);
	await db.execute(sql`create type ${name(mechanicEnum.enumName)} as enum ('compound', 'isolation')`);
	await db.execute(
		sql`create type ${
			name(equipmentEnum.enumName)
		} as enum ('barbell', 'dumbbell', 'bodyweight', 'machine', 'cable', 'kettlebell')`,
	);
	await db.execute(sql`create type ${name(categoryEnum.enumName)} as enum ('upper_body', 'lower_body', 'full_body')`);
	await db.execute(sql`
		create table ${exercises} (
			id serial primary key,
			name varchar not null,
			force force,
			level level,
			mechanic mechanic,
			equipment equipment,
			instructions text,
			category category,
			primary_muscles muscle[],
			secondary_muscles muscle[],
			created_at timestamp not null default now(),
			updated_at timestamp not null default now()
		)
	`);

	await db.insert(exercises).values({
		name: 'Bench Press',
		force: 'isotonic',
		level: 'beginner',
		mechanic: 'compound',
		equipment: 'barbell',
		instructions:
			'Lie on your back on a flat bench. Grasp the barbell with an overhand grip, slightly wider than shoulder width. Unrack the barbell and hold it over you with your arms locked. Lower the barbell to your chest. Press the barbell back to the starting position.',
		category: 'upper_body',
		primaryMuscles: ['chest', 'triceps'],
		secondaryMuscles: ['shoulders', 'traps'],
	});

	const result = await db.select().from(exercises);

	t.deepEqual(result, [
		{
			id: 1,
			name: 'Bench Press',
			force: 'isotonic',
			level: 'beginner',
			mechanic: 'compound',
			equipment: 'barbell',
			instructions:
				'Lie on your back on a flat bench. Grasp the barbell with an overhand grip, slightly wider than shoulder width. Unrack the barbell and hold it over you with your arms locked. Lower the barbell to your chest. Press the barbell back to the starting position.',
			category: 'upper_body',
			primaryMuscles: ['chest', 'triceps'],
			secondaryMuscles: ['shoulders', 'traps'],
			createdAt: result[0]!.createdAt,
			updatedAt: result[0]!.updatedAt,
		},
	]);

	await db.execute(sql`drop table ${exercises}`);
	await db.execute(sql`drop type ${name(muscleEnum.enumName)}`);
	await db.execute(sql`drop type ${name(forceEnum.enumName)}`);
	await db.execute(sql`drop type ${name(levelEnum.enumName)}`);
	await db.execute(sql`drop type ${name(mechanicEnum.enumName)}`);
	await db.execute(sql`drop type ${name(equipmentEnum.enumName)}`);
	await db.execute(sql`drop type ${name(categoryEnum.enumName)}`);
});

test.serial('all date and time columns', async (t) => {
	const { db } = t.context;

	const table = pgTable('all_columns', {
		id: serial('id').primaryKey(),
		dateString: date('date_string', { mode: 'string' }).notNull(),
		time: time('time', { precision: 3 }).notNull(),
		datetime: timestamp('datetime').notNull(),
		datetimeWTZ: timestamp('datetime_wtz', { withTimezone: true }).notNull(),
		datetimeString: timestamp('datetime_string', { mode: 'string' }).notNull(),
		datetimeFullPrecision: timestamp('datetime_full_precision', { precision: 6, mode: 'string' }).notNull(),
		datetimeWTZString: timestamp('datetime_wtz_string', { withTimezone: true, mode: 'string' }).notNull(),
		interval: interval('interval').notNull(),
	});

	await db.execute(sql`drop table if exists ${table}`);

	await db.execute(sql`
		create table ${table} (
					id serial primary key,
					date_string date not null,
					time time(3) not null,
					datetime timestamp not null,
					datetime_wtz timestamp with time zone not null,
					datetime_string timestamp not null,
					datetime_full_precision timestamp(6) not null,
					datetime_wtz_string timestamp with time zone not null,
					interval interval not null
			)
	`);

	const someDatetime = new Date('2022-01-01T00:00:00.123Z');
	const fullPrecision = '2022-01-01T00:00:00.123456Z';
	const someTime = '23:23:12.432';

	await db.insert(table).values({
		dateString: '2022-01-01',
		time: someTime,
		datetime: someDatetime,
		datetimeWTZ: someDatetime,
		datetimeString: '2022-01-01T00:00:00.123Z',
		datetimeFullPrecision: fullPrecision,
		datetimeWTZString: '2022-01-01T00:00:00.123Z',
		interval: '1 day',
	});

	const result = await db.select().from(table);

	Expect<
		Equal<{
			id: number;
			dateString: string;
			time: string;
			datetime: Date;
			datetimeWTZ: Date;
			datetimeString: string;
			datetimeFullPrecision: string;
			datetimeWTZString: string;
			interval: string;
		}[], typeof result>
	>;

	Expect<
		Equal<{
			dateString: string;
			time: string;
			datetime: Date;
			datetimeWTZ: Date;
			datetimeString: string;
			datetimeFullPrecision: string;
			datetimeWTZString: string;
			interval: string;
			id?: number | undefined;
		}, typeof table.$inferInsert>
	>;

	t.deepEqual(result, [
		{
			id: 1,
			dateString: '2022-01-01',
			time: someTime,
			datetime: someDatetime,
			datetimeWTZ: someDatetime,
			datetimeString: '2022-01-01 00:00:00.123',
			datetimeFullPrecision: fullPrecision.replace('T', ' ').replace('Z', ''),
			datetimeWTZString: '2022-01-01 00:00:00.123+00',
			interval: '1 day',
		},
	]);

	await db.execute(sql`drop table if exists ${table}`);
});

test.serial('all date and time columns with timezone second case mode date', async (t) => {
	const { db } = t.context;

	const table = pgTable('all_columns', {
		id: serial('id').primaryKey(),
		timestamp: timestamp('timestamp_string', { mode: 'date', withTimezone: true, precision: 3 }).notNull(),
	});

	await db.execute(sql`drop table if exists ${table}`);

	await db.execute(sql`
		create table ${table} (
					id serial primary key,
					timestamp_string timestamp(3) with time zone not null
			)
	`);

	const insertedDate = new Date();

	// 1. Insert date as new date
	await db.insert(table).values([
		{ timestamp: insertedDate },
	]);

	// 2, Select as date and check that timezones are the same
	// There is no way to check timezone in Date object, as it is always represented internally in UTC
	const result = await db.select().from(table);

	t.deepEqual(result, [{ id: 1, timestamp: insertedDate }]);

	// 3. Compare both dates
	t.deepEqual(insertedDate.getTime(), result[0]?.timestamp.getTime());

	await db.execute(sql`drop table if exists ${table}`);
});

test.serial('all date and time columns with timezone third case mode date', async (t) => {
	const { db } = t.context;

	const table = pgTable('all_columns', {
		id: serial('id').primaryKey(),
		timestamp: timestamp('timestamp_string', { mode: 'date', withTimezone: true, precision: 3 }).notNull(),
	});

	await db.execute(sql`drop table if exists ${table}`);

	await db.execute(sql`
		create table ${table} (
					id serial primary key,
					timestamp_string timestamp(3) with time zone not null
			)
	`);

	const insertedDate = new Date('2022-01-01 20:00:00.123-04'); // used different time zones, internally is still UTC
	const insertedDate2 = new Date('2022-01-02 04:00:00.123+04'); // They are both the same date in different time zones

	// 1. Insert date as new dates with different time zones
	await db.insert(table).values([
		{ timestamp: insertedDate },
		{ timestamp: insertedDate2 },
	]);

	// 2, Select and compare both dates
	const result = await db.select().from(table);

	t.deepEqual(result[0]?.timestamp.getTime(), result[1]?.timestamp.getTime());

	await db.execute(sql`drop table if exists ${table}`);
});

test.serial('all date and time columns without timezone first case mode string', async (t) => {
	const { db } = t.context;

	const table = pgTable('all_columns', {
		id: serial('id').primaryKey(),
		timestamp: timestamp('timestamp_string', { mode: 'string', precision: 6 }).notNull(),
	});

	await db.execute(sql`drop table if exists ${table}`);

	await db.execute(sql`
		create table ${table} (
					id serial primary key,
					timestamp_string timestamp(6) not null
			)
	`);

	// 1. Insert date in string format without timezone in it
	await db.insert(table).values([
		{ timestamp: '2022-01-01 02:00:00.123456' },
	]);

	// 2, Select in string format and check that values are the same
	const result = await db.select().from(table);

	t.deepEqual(result, [{ id: 1, timestamp: '2022-01-01 02:00:00.123456' }]);

	// 3. Select as raw query and check that values are the same
	const result2 = await db.execute<{
		id: number;
		timestamp_string: string;
	}>(sql`select * from ${table}`);

	t.deepEqual(result2.rows, [{ id: 1, timestamp_string: '2022-01-01 02:00:00.123456' }]);

	await db.execute(sql`drop table if exists ${table}`);
});

test.serial('all date and time columns without timezone second case mode string', async (t) => {
	const { db } = t.context;

	const table = pgTable('all_columns', {
		id: serial('id').primaryKey(),
		timestamp: timestamp('timestamp_string', { mode: 'string', precision: 6 }).notNull(),
	});

	await db.execute(sql`drop table if exists ${table}`);

	await db.execute(sql`
		create table ${table} (
					id serial primary key,
					timestamp_string timestamp(6) not null
			)
	`);

	// 1. Insert date in string format with timezone in it
	await db.insert(table).values([
		{ timestamp: '2022-01-01T02:00:00.123456-02' },
	]);

	// 2, Select as raw query and check that values are the same
	const result = await db.execute<{
		id: number;
		timestamp_string: string;
	}>(sql`select * from ${table}`);

	t.deepEqual(result.rows, [{ id: 1, timestamp_string: '2022-01-01 02:00:00.123456' }]);

	await db.execute(sql`drop table if exists ${table}`);
});

test.serial('all date and time columns without timezone third case mode date', async (t) => {
	const { db } = t.context;

	const table = pgTable('all_columns', {
		id: serial('id').primaryKey(),
		timestamp: timestamp('timestamp_string', { mode: 'date', precision: 3 }).notNull(),
	});

	await db.execute(sql`drop table if exists ${table}`);

	await db.execute(sql`
		create table ${table} (
					id serial primary key,
					timestamp_string timestamp(3) not null
			)
	`);

	const insertedDate = new Date('2022-01-01 20:00:00.123+04');

	// 1. Insert date as new date
	await db.insert(table).values([
		{ timestamp: insertedDate },
	]);

	// 2, Select as raw query as string
	const result = await db.execute<{
		id: number;
		timestamp_string: string;
	}>(sql`select * from ${table}`);

	// 3. Compare both dates using orm mapping - Need to add 'Z' to tell JS that it is UTC
	t.deepEqual(new Date(result.rows[0]!.timestamp_string + 'Z').getTime(), insertedDate.getTime());

	await db.execute(sql`drop table if exists ${table}`);
});

test.serial('test mode string for timestamp with timezone', async (t) => {
	const { db } = t.context;

	const table = pgTable('all_columns', {
		id: serial('id').primaryKey(),
		timestamp: timestamp('timestamp_string', { mode: 'string', withTimezone: true, precision: 6 }).notNull(),
	});

	await db.execute(sql`drop table if exists ${table}`);

	await db.execute(sql`
		create table ${table} (
					id serial primary key,
					timestamp_string timestamp(6) with time zone not null
			)
	`);

	const timestampString = '2022-01-01 00:00:00.123456-0200';

	// 1. Insert date in string format with timezone in it
	await db.insert(table).values([
		{ timestamp: timestampString },
	]);

	// 2. Select date in string format and check that the values are the same
	const result = await db.select().from(table);

	// 2.1 Notice that postgres will return the date in UTC, but it is exactly the same
	t.deepEqual(result, [{ id: 1, timestamp: '2022-01-01 02:00:00.123456+00' }]);

	// 3. Select as raw query and checke that values are the same
	const result2 = await db.execute<{
		id: number;
		timestamp_string: string;
	}>(sql`select * from ${table}`);

	// 3.1 Notice that postgres will return the date in UTC, but it is exactlt the same
	t.deepEqual(result2.rows, [{ id: 1, timestamp_string: '2022-01-01 02:00:00.123456+00' }]);

	await db.execute(sql`drop table if exists ${table}`);
});

test.serial('test mode date for timestamp with timezone', async (t) => {
	const { db } = t.context;

	const table = pgTable('all_columns', {
		id: serial('id').primaryKey(),
		timestamp: timestamp('timestamp_string', { mode: 'date', withTimezone: true, precision: 3 }).notNull(),
	});

	await db.execute(sql`drop table if exists ${table}`);

	await db.execute(sql`
		create table ${table} (
					id serial primary key,
					timestamp_string timestamp(3) with time zone not null
			)
	`);

	const timestampString = new Date('2022-01-01 00:00:00.456-0200');

	// 1. Insert date in string format with timezone in it
	await db.insert(table).values([
		{ timestamp: timestampString },
	]);

	// 2. Select date in string format and check that the values are the same
	const result = await db.select().from(table);

	// 2.1 Notice that postgres will return the date in UTC, but it is exactly the same
	t.deepEqual(result, [{ id: 1, timestamp: timestampString }]);

	// 3. Select as raw query and checke that values are the same
	const result2 = await db.execute<{
		id: number;
		timestamp_string: string;
	}>(sql`select * from ${table}`);

	// 3.1 Notice that postgres will return the date in UTC, but it is exactlt the same
	t.deepEqual(result2.rows, [{ id: 1, timestamp_string: '2022-01-01 02:00:00.456+00' }]);

	await db.execute(sql`drop table if exists ${table}`);
});

test.serial('test mode string for timestamp with timezone in UTC timezone', async (t) => {
	const { db } = t.context;

	// get current timezone from db
	const timezone = await db.execute<{ TimeZone: string }>(sql`show timezone`);

	// set timezone to UTC
	await db.execute(sql`set time zone 'UTC'`);

	const table = pgTable('all_columns', {
		id: serial('id').primaryKey(),
		timestamp: timestamp('timestamp_string', { mode: 'string', withTimezone: true, precision: 6 }).notNull(),
	});

	await db.execute(sql`drop table if exists ${table}`);

	await db.execute(sql`
		create table ${table} (
					id serial primary key,
					timestamp_string timestamp(6) with time zone not null
			)
	`);

	const timestampString = '2022-01-01 00:00:00.123456-0200';

	// 1. Insert date in string format with timezone in it
	await db.insert(table).values([
		{ timestamp: timestampString },
	]);

	// 2. Select date in string format and check that the values are the same
	const result = await db.select().from(table);

	// 2.1 Notice that postgres will return the date in UTC, but it is exactly the same
	t.deepEqual(result, [{ id: 1, timestamp: '2022-01-01 02:00:00.123456+00' }]);

	// 3. Select as raw query and checke that values are the same
	const result2 = await db.execute<{
		id: number;
		timestamp_string: string;
	}>(sql`select * from ${table}`);

	// 3.1 Notice that postgres will return the date in UTC, but it is exactlt the same
	t.deepEqual(result2.rows, [{ id: 1, timestamp_string: '2022-01-01 02:00:00.123456+00' }]);

	await db.execute(sql`set time zone '${sql.raw(timezone.rows[0]!.TimeZone)}'`);

	await db.execute(sql`drop table if exists ${table}`);
});

test.serial('test mode string for timestamp with timezone in different timezone', async (t) => {
	const { db } = t.context;

	// get current timezone from db
	const timezone = await db.execute<{ TimeZone: string }>(sql`show timezone`);

	// set timezone to HST (UTC - 10)
	await db.execute(sql`set time zone 'HST'`);

	const table = pgTable('all_columns', {
		id: serial('id').primaryKey(),
		timestamp: timestamp('timestamp_string', { mode: 'string', withTimezone: true, precision: 6 }).notNull(),
	});

	await db.execute(sql`drop table if exists ${table}`);

	await db.execute(sql`
		create table ${table} (
					id serial primary key,
					timestamp_string timestamp(6) with time zone not null
			)
	`);

	const timestampString = '2022-01-01 00:00:00.123456-1000';

	// 1. Insert date in string format with timezone in it
	await db.insert(table).values([
		{ timestamp: timestampString },
	]);

	// 2. Select date in string format and check that the values are the same
	const result = await db.select().from(table);

	t.deepEqual(result, [{ id: 1, timestamp: '2022-01-01 00:00:00.123456-10' }]);

	// 3. Select as raw query and checke that values are the same
	const result2 = await db.execute<{
		id: number;
		timestamp_string: string;
	}>(sql`select * from ${table}`);

	t.deepEqual(result2.rows, [{ id: 1, timestamp_string: '2022-01-01 00:00:00.123456-10' }]);

	await db.execute(sql`set time zone '${sql.raw(timezone.rows[0]!.TimeZone)}'`);

	await db.execute(sql`drop table if exists ${table}`);
});

test.serial('orderBy with aliased column', (t) => {
	const { db } = t.context;

	const query = db.select({
		test: sql`something`.as('test'),
	}).from(users2Table).orderBy((fields) => fields.test).toSQL();

	t.deepEqual(query.sql, 'select something as "test" from "users2" order by "test"');
});

test.serial('select from sql', async (t) => {
	const { db } = t.context;

	const metricEntry = pgTable('metric_entry', {
		id: pgUuid('id').notNull(),
		createdAt: timestamp('created_at').notNull(),
	});

	await db.execute(sql`drop table if exists ${metricEntry}`);
	await db.execute(sql`create table ${metricEntry} (id uuid not null, created_at timestamp not null)`);

	const metricId = uuid();

	const intervals = db.$with('intervals').as(
		db
			.select({
				startTime: sql<string>`(date'2023-03-01'+ x * '1 day'::interval)`.as('start_time'),
				endTime: sql<string>`(date'2023-03-01'+ (x+1) *'1 day'::interval)`.as('end_time'),
			})
			.from(sql`generate_series(0, 29, 1) as t(x)`),
	);

	await t.notThrowsAsync(() =>
		db
			.with(intervals)
			.select({
				startTime: intervals.startTime,
				endTime: intervals.endTime,
				count: sql<number>`count(${metricEntry})`,
			})
			.from(metricEntry)
			.rightJoin(
				intervals,
				and(
					eq(metricEntry.id, metricId),
					gte(metricEntry.createdAt, intervals.startTime),
					lt(metricEntry.createdAt, intervals.endTime),
				),
			)
			.groupBy(intervals.startTime, intervals.endTime)
			.orderBy(asc(intervals.startTime))
	);
});

test.serial('timestamp timezone', async (t) => {
	const { db } = t.context;

	const usersTableWithAndWithoutTimezone = pgTable('users_test_with_and_without_timezone', {
		id: serial('id').primaryKey(),
		name: text('name').notNull(),
		createdAt: timestamp('created_at', { withTimezone: true }).notNull().defaultNow(),
		updatedAt: timestamp('updated_at', { withTimezone: false }).notNull().defaultNow(),
	});

	await db.execute(sql`drop table if exists ${usersTableWithAndWithoutTimezone}`);

	await db.execute(
		sql`
			create table users_test_with_and_without_timezone (
				id serial not null primary key,
				name text not null,
				created_at timestamptz not null default now(),
				updated_at timestamp not null default now()
			)
		`,
	);

	const date = new Date(Date.parse('2020-01-01T00:00:00+04:00'));

	await db.insert(usersTableWithAndWithoutTimezone).values({ name: 'With default times' });
	await db.insert(usersTableWithAndWithoutTimezone).values({
		name: 'Without default times',
		createdAt: date,
		updatedAt: date,
	});
	const users = await db.select().from(usersTableWithAndWithoutTimezone);

	// check that the timestamps are set correctly for default times
	t.assert(Math.abs(users[0]!.updatedAt.getTime() - Date.now()) < 2000);
	t.assert(Math.abs(users[0]!.createdAt.getTime() - Date.now()) < 2000);

	// check that the timestamps are set correctly for non default times
	t.assert(Math.abs(users[1]!.updatedAt.getTime() - date.getTime()) < 2000);
	t.assert(Math.abs(users[1]!.createdAt.getTime() - date.getTime()) < 2000);
});

test.serial('transaction', async (t) => {
	const { db } = t.context;

	const users = pgTable('users_transactions', {
		id: serial('id').primaryKey(),
		balance: integer('balance').notNull(),
	});
	const products = pgTable('products_transactions', {
		id: serial('id').primaryKey(),
		price: integer('price').notNull(),
		stock: integer('stock').notNull(),
	});

	await db.execute(sql`drop table if exists ${users}`);
	await db.execute(sql`drop table if exists ${products}`);

	await db.execute(sql`create table users_transactions (id serial not null primary key, balance integer not null)`);
	await db.execute(
		sql`create table products_transactions (id serial not null primary key, price integer not null, stock integer not null)`,
	);

	const user = await db.insert(users).values({ balance: 100 }).returning().then((rows) => rows[0]!);
	const product = await db.insert(products).values({ price: 10, stock: 10 }).returning().then((rows) => rows[0]!);

	await db.transaction(async (tx) => {
		await tx.update(users).set({ balance: user.balance - product.price }).where(eq(users.id, user.id));
		await tx.update(products).set({ stock: product.stock - 1 }).where(eq(products.id, product.id));
	});

	const result = await db.select().from(users);

	t.deepEqual(result, [{ id: 1, balance: 90 }]);

	await db.execute(sql`drop table ${users}`);
	await db.execute(sql`drop table ${products}`);
});

test.serial('transaction rollback', async (t) => {
	const { db } = t.context;

	const users = pgTable('users_transactions_rollback', {
		id: serial('id').primaryKey(),
		balance: integer('balance').notNull(),
	});

	await db.execute(sql`drop table if exists ${users}`);

	await db.execute(
		sql`create table users_transactions_rollback (id serial not null primary key, balance integer not null)`,
	);

	await t.throwsAsync(async () =>
		await db.transaction(async (tx) => {
			await tx.insert(users).values({ balance: 100 });
			tx.rollback();
		}), { instanceOf: TransactionRollbackError });

	const result = await db.select().from(users);

	t.deepEqual(result, []);

	await db.execute(sql`drop table ${users}`);
});

test.serial('nested transaction', async (t) => {
	const { db } = t.context;

	const users = pgTable('users_nested_transactions', {
		id: serial('id').primaryKey(),
		balance: integer('balance').notNull(),
	});

	await db.execute(sql`drop table if exists ${users}`);

	await db.execute(
		sql`create table users_nested_transactions (id serial not null primary key, balance integer not null)`,
	);

	await db.transaction(async (tx) => {
		await tx.insert(users).values({ balance: 100 });

		await tx.transaction(async (tx) => {
			await tx.update(users).set({ balance: 200 });
		});
	});

	const result = await db.select().from(users);

	t.deepEqual(result, [{ id: 1, balance: 200 }]);

	await db.execute(sql`drop table ${users}`);
});

test.serial('nested transaction rollback', async (t) => {
	const { db } = t.context;

	const users = pgTable('users_nested_transactions_rollback', {
		id: serial('id').primaryKey(),
		balance: integer('balance').notNull(),
	});

	await db.execute(sql`drop table if exists ${users}`);

	await db.execute(
		sql`create table users_nested_transactions_rollback (id serial not null primary key, balance integer not null)`,
	);

	await db.transaction(async (tx) => {
		await tx.insert(users).values({ balance: 100 });

		await t.throwsAsync(async () =>
			await tx.transaction(async (tx) => {
				await tx.update(users).set({ balance: 200 });
				tx.rollback();
			}), { instanceOf: TransactionRollbackError });
	});

	const result = await db.select().from(users);

	t.deepEqual(result, [{ id: 1, balance: 100 }]);

	await db.execute(sql`drop table ${users}`);
});

test.serial('join subquery with join', async (t) => {
	const { db } = t.context;

	const internalStaff = pgTable('internal_staff', {
		userId: integer('user_id').notNull(),
	});

	const customUser = pgTable('custom_user', {
		id: integer('id').notNull(),
	});

	const ticket = pgTable('ticket', {
		staffId: integer('staff_id').notNull(),
	});

	await db.execute(sql`drop table if exists ${internalStaff}`);
	await db.execute(sql`drop table if exists ${customUser}`);
	await db.execute(sql`drop table if exists ${ticket}`);

	await db.execute(sql`create table internal_staff (user_id integer not null)`);
	await db.execute(sql`create table custom_user (id integer not null)`);
	await db.execute(sql`create table ticket (staff_id integer not null)`);

	await db.insert(internalStaff).values({ userId: 1 });
	await db.insert(customUser).values({ id: 1 });
	await db.insert(ticket).values({ staffId: 1 });

	const subq = db
		.select()
		.from(internalStaff)
		.leftJoin(customUser, eq(internalStaff.userId, customUser.id))
		.as('internal_staff');

	const mainQuery = await db
		.select()
		.from(ticket)
		.leftJoin(subq, eq(subq.internal_staff.userId, ticket.staffId));

	t.deepEqual(mainQuery, [{
		ticket: { staffId: 1 },
		internal_staff: {
			internal_staff: { userId: 1 },
			custom_user: { id: 1 },
		},
	}]);

	await db.execute(sql`drop table ${internalStaff}`);
	await db.execute(sql`drop table ${customUser}`);
	await db.execute(sql`drop table ${ticket}`);
});

test.serial('subquery with view', async (t) => {
	const { db } = t.context;

	const users = pgTable('users_subquery_view', {
		id: serial('id').primaryKey(),
		name: text('name').notNull(),
		cityId: integer('city_id').notNull(),
	});

	const newYorkers = pgView('new_yorkers').as((qb) => qb.select().from(users).where(eq(users.cityId, 1)));

	await db.execute(sql`drop table if exists ${users}`);
	await db.execute(sql`drop view if exists ${newYorkers}`);

	await db.execute(
		sql`create table ${users} (id serial not null primary key, name text not null, city_id integer not null)`,
	);
	await db.execute(sql`create view ${newYorkers} as select * from ${users} where city_id = 1`);

	await db.insert(users).values([
		{ name: 'John', cityId: 1 },
		{ name: 'Jane', cityId: 2 },
		{ name: 'Jack', cityId: 1 },
		{ name: 'Jill', cityId: 2 },
	]);

	const sq = db.$with('sq').as(db.select().from(newYorkers));
	const result = await db.with(sq).select().from(sq);

	t.deepEqual(result, [
		{ id: 1, name: 'John', cityId: 1 },
		{ id: 3, name: 'Jack', cityId: 1 },
	]);

	await db.execute(sql`drop view ${newYorkers}`);
	await db.execute(sql`drop table ${users}`);
});

test.serial('join view as subquery', async (t) => {
	const { db } = t.context;

	const users = pgTable('users_join_view', {
		id: serial('id').primaryKey(),
		name: text('name').notNull(),
		cityId: integer('city_id').notNull(),
	});

	const newYorkers = pgView('new_yorkers').as((qb) => qb.select().from(users).where(eq(users.cityId, 1)));

	await db.execute(sql`drop table if exists ${users}`);
	await db.execute(sql`drop view if exists ${newYorkers}`);

	await db.execute(
		sql`create table ${users} (id serial not null primary key, name text not null, city_id integer not null)`,
	);
	await db.execute(sql`create view ${newYorkers} as select * from ${users} where city_id = 1`);

	await db.insert(users).values([
		{ name: 'John', cityId: 1 },
		{ name: 'Jane', cityId: 2 },
		{ name: 'Jack', cityId: 1 },
		{ name: 'Jill', cityId: 2 },
	]);

	const sq = db.select().from(newYorkers).as('new_yorkers_sq');

	const result = await db.select().from(users).leftJoin(sq, eq(users.id, sq.id));

	t.deepEqual(result, [
		{
			users_join_view: { id: 1, name: 'John', cityId: 1 },
			new_yorkers_sq: { id: 1, name: 'John', cityId: 1 },
		},
		{
			users_join_view: { id: 2, name: 'Jane', cityId: 2 },
			new_yorkers_sq: null,
		},
		{
			users_join_view: { id: 3, name: 'Jack', cityId: 1 },
			new_yorkers_sq: { id: 3, name: 'Jack', cityId: 1 },
		},
		{
			users_join_view: { id: 4, name: 'Jill', cityId: 2 },
			new_yorkers_sq: null,
		},
	]);

	await db.execute(sql`drop view ${newYorkers}`);
	await db.execute(sql`drop table ${users}`);
});

test.serial('table selection with single table', async (t) => {
	const { db } = t.context;

	const users = pgTable('users', {
		id: serial('id').primaryKey(),
		name: text('name').notNull(),
		cityId: integer('city_id').notNull(),
	});

	await db.execute(sql`drop table if exists ${users}`);

	await db.execute(
		sql`create table ${users} (id serial not null primary key, name text not null, city_id integer not null)`,
	);

	await db.insert(users).values({ name: 'John', cityId: 1 });

	const result = await db.select({ users }).from(users);

	t.deepEqual(result, [{ users: { id: 1, name: 'John', cityId: 1 } }]);

	await db.execute(sql`drop table ${users}`);
});

test.serial('set null to jsonb field', async (t) => {
	const { db } = t.context;

	const users = pgTable('users', {
		id: serial('id').primaryKey(),
		jsonb: jsonb('jsonb'),
	});

	await db.execute(sql`drop table if exists ${users}`);

	await db.execute(
		sql`create table ${users} (id serial not null primary key, jsonb jsonb)`,
	);

	const result = await db.insert(users).values({ jsonb: null }).returning();

	t.deepEqual(result, [{ id: 1, jsonb: null }]);

	await db.execute(sql`drop table ${users}`);
});

test.serial('insert undefined', async (t) => {
	const { db } = t.context;

	const users = pgTable('users', {
		id: serial('id').primaryKey(),
		name: text('name'),
	});

	await db.execute(sql`drop table if exists ${users}`);

	await db.execute(
		sql`create table ${users} (id serial not null primary key, name text)`,
	);

	await t.notThrowsAsync(async () => await db.insert(users).values({ name: undefined }));

	await db.execute(sql`drop table ${users}`);
});

test.serial('update undefined', async (t) => {
	const { db } = t.context;

	const users = pgTable('users', {
		id: serial('id').primaryKey(),
		name: text('name'),
	});

	await db.execute(sql`drop table if exists ${users}`);

	await db.execute(
		sql`create table ${users} (id serial not null primary key, name text)`,
	);

	await t.throwsAsync(async () => await db.update(users).set({ name: undefined }));
	await t.notThrowsAsync(async () => await db.update(users).set({ id: 1, name: undefined }));

	await db.execute(sql`drop table ${users}`);
});

test.serial('array operators', async (t) => {
	const { db } = t.context;

	const posts = pgTable('posts', {
		id: serial('id').primaryKey(),
		tags: text('tags').array(),
	});

	await db.execute(sql`drop table if exists ${posts}`);

	await db.execute(
		sql`create table ${posts} (id serial primary key, tags text[])`,
	);

	await db.insert(posts).values([{
		tags: ['ORM'],
	}, {
		tags: ['Typescript'],
	}, {
		tags: ['Typescript', 'ORM'],
	}, {
		tags: ['Typescript', 'Frontend', 'React'],
	}, {
		tags: ['Typescript', 'ORM', 'Database', 'Postgres'],
	}, {
		tags: ['Java', 'Spring', 'OOP'],
	}]);

	const contains = await db.select({ id: posts.id }).from(posts)
		.where(arrayContains(posts.tags, ['Typescript', 'ORM']));
	const contained = await db.select({ id: posts.id }).from(posts)
		.where(arrayContained(posts.tags, ['Typescript', 'ORM']));
	const overlaps = await db.select({ id: posts.id }).from(posts)
		.where(arrayOverlaps(posts.tags, ['Typescript', 'ORM']));
	const withSubQuery = await db.select({ id: posts.id }).from(posts)
		.where(arrayContains(
			posts.tags,
			db.select({ tags: posts.tags }).from(posts).where(eq(posts.id, 1)),
		));

	t.deepEqual(contains, [{ id: 3 }, { id: 5 }]);
	t.deepEqual(contained, [{ id: 1 }, { id: 2 }, { id: 3 }]);
	t.deepEqual(overlaps, [{ id: 1 }, { id: 2 }, { id: 3 }, { id: 4 }, { id: 5 }]);
	t.deepEqual(withSubQuery, [{ id: 1 }, { id: 3 }, { id: 5 }]);
});

test.serial('set operations (union) from query builder with subquery', async (t) => {
	const { db } = t.context;

	await setupSetOperationTest(db);

	const sq = db
		.select({ id: users2Table.id, name: users2Table.name })
		.from(users2Table).as('sq');

	const result = await db
		.select({ id: cities2Table.id, name: citiesTable.name })
		.from(cities2Table).union(
			db.select().from(sq),
		).orderBy(asc(sql`name`)).limit(2).offset(1);

	t.assert(result.length === 2);

	t.deepEqual(result, [
		{ id: 3, name: 'Jack' },
		{ id: 2, name: 'Jane' },
	]);

	t.throws(() => {
		db
			.select({ id: cities2Table.id, name: citiesTable.name, name2: users2Table.name })
			.from(cities2Table).union(
				// @ts-expect-error
				db
					.select({ id: users2Table.id, name: users2Table.name })
					.from(users2Table),
			).orderBy(asc(sql`name`));
	});
});

test.serial('set operations (union) as function', async (t) => {
	const { db } = t.context;

	await setupSetOperationTest(db);

	const result = await union(
		db
			.select({ id: cities2Table.id, name: citiesTable.name })
			.from(cities2Table).where(eq(citiesTable.id, 1)),
		db
			.select({ id: users2Table.id, name: users2Table.name })
			.from(users2Table).where(eq(users2Table.id, 1)),
		db
			.select({ id: users2Table.id, name: users2Table.name })
			.from(users2Table).where(eq(users2Table.id, 1)),
	).orderBy(asc(sql`name`)).limit(1).offset(1);

	t.assert(result.length === 1);

	t.deepEqual(result, [
		{ id: 1, name: 'New York' },
	]);

	t.throws(() => {
		union(
			db
				.select({ name: citiesTable.name, id: cities2Table.id })
				.from(cities2Table).where(eq(citiesTable.id, 1)),
			db
				.select({ id: users2Table.id, name: users2Table.name })
				.from(users2Table).where(eq(users2Table.id, 1)),
			db
				.select({ id: users2Table.id, name: users2Table.name })
				.from(users2Table).where(eq(users2Table.id, 1)),
		).orderBy(asc(sql`name`));
	});
});

test.serial('set operations (union all) from query builder', async (t) => {
	const { db } = t.context;

	await setupSetOperationTest(db);

	const result = await db
		.select({ id: cities2Table.id, name: citiesTable.name })
		.from(cities2Table).limit(2).unionAll(
			db
				.select({ id: cities2Table.id, name: citiesTable.name })
				.from(cities2Table).limit(2),
		).orderBy(asc(sql`id`));

	t.assert(result.length === 4);

	t.deepEqual(result, [
		{ id: 1, name: 'New York' },
		{ id: 1, name: 'New York' },
		{ id: 2, name: 'London' },
		{ id: 2, name: 'London' },
	]);

	t.throws(() => {
		db
			.select({ id: cities2Table.id, name: citiesTable.name })
			.from(cities2Table).limit(2).unionAll(
				db
					.select({ name: citiesTable.name, id: cities2Table.id })
					.from(cities2Table).limit(2),
			).orderBy(asc(sql`id`));
	});
});

test.serial('set operations (union all) as function', async (t) => {
	const { db } = t.context;

	await setupSetOperationTest(db);

	const result = await unionAll(
		db
			.select({ id: cities2Table.id, name: citiesTable.name })
			.from(cities2Table).where(eq(citiesTable.id, 1)),
		db
			.select({ id: users2Table.id, name: users2Table.name })
			.from(users2Table).where(eq(users2Table.id, 1)),
		db
			.select({ id: users2Table.id, name: users2Table.name })
			.from(users2Table).where(eq(users2Table.id, 1)),
	);

	t.assert(result.length === 3);

	t.deepEqual(result, [
		{ id: 1, name: 'New York' },
		{ id: 1, name: 'John' },
		{ id: 1, name: 'John' },
	]);

	t.throws(() => {
		unionAll(
			db
				.select({ id: cities2Table.id, name: citiesTable.name })
				.from(cities2Table).where(eq(citiesTable.id, 1)),
			db
				.select({ name: users2Table.name, id: users2Table.id })
				.from(users2Table).where(eq(users2Table.id, 1)),
			db
				.select({ id: users2Table.id, name: users2Table.name })
				.from(users2Table).where(eq(users2Table.id, 1)),
		);
	});
});

test.serial('set operations (intersect) from query builder', async (t) => {
	const { db } = t.context;

	await setupSetOperationTest(db);

	const result = await db
		.select({ id: cities2Table.id, name: citiesTable.name })
		.from(cities2Table).intersect(
			db
				.select({ id: cities2Table.id, name: citiesTable.name })
				.from(cities2Table).where(gt(citiesTable.id, 1)),
		).orderBy(asc(sql`name`));

	t.assert(result.length === 2);

	t.deepEqual(result, [
		{ id: 2, name: 'London' },
		{ id: 3, name: 'Tampa' },
	]);

	t.throws(() => {
		db
			.select({ id: cities2Table.id, name: citiesTable.name })
			.from(cities2Table).intersect(
				// @ts-expect-error
				db
					.select({ id: cities2Table.id, name: citiesTable.name, id2: cities2Table.id })
					.from(cities2Table).where(gt(citiesTable.id, 1)),
			).orderBy(asc(sql`name`));
	});
});

test.serial('set operations (intersect) as function', async (t) => {
	const { db } = t.context;

	await setupSetOperationTest(db);

	const result = await intersect(
		db
			.select({ id: cities2Table.id, name: citiesTable.name })
			.from(cities2Table).where(eq(citiesTable.id, 1)),
		db
			.select({ id: users2Table.id, name: users2Table.name })
			.from(users2Table).where(eq(users2Table.id, 1)),
		db
			.select({ id: users2Table.id, name: users2Table.name })
			.from(users2Table).where(eq(users2Table.id, 1)),
	);

	t.assert(result.length === 0);

	t.deepEqual(result, []);

	t.throws(() => {
		intersect(
			db
				.select({ id: cities2Table.id, name: citiesTable.name })
				.from(cities2Table).where(eq(citiesTable.id, 1)),
			db
				.select({ id: users2Table.id, name: users2Table.name })
				.from(users2Table).where(eq(users2Table.id, 1)),
			db
				.select({ name: users2Table.name, id: users2Table.id })
				.from(users2Table).where(eq(users2Table.id, 1)),
		);
	});
});

test.serial('set operations (intersect all) from query builder', async (t) => {
	const { db } = t.context;

	await setupSetOperationTest(db);

	const result = await db
		.select({ id: cities2Table.id, name: citiesTable.name })
		.from(cities2Table).limit(2).intersectAll(
			db
				.select({ id: cities2Table.id, name: citiesTable.name })
				.from(cities2Table).limit(2),
		).orderBy(asc(sql`id`));

	t.assert(result.length === 2);

	t.deepEqual(result, [
		{ id: 1, name: 'New York' },
		{ id: 2, name: 'London' },
	]);

	t.throws(() => {
		db
			.select({ id: cities2Table.id, name: citiesTable.name })
			.from(cities2Table).limit(2).intersectAll(
				db
					.select({ name: users2Table.name, id: users2Table.id })
					.from(cities2Table).limit(2),
			).orderBy(asc(sql`id`));
	});
});

test.serial('set operations (intersect all) as function', async (t) => {
	const { db } = t.context;

	await setupSetOperationTest(db);

	const result = await intersectAll(
		db
			.select({ id: users2Table.id, name: users2Table.name })
			.from(users2Table).where(eq(users2Table.id, 1)),
		db
			.select({ id: users2Table.id, name: users2Table.name })
			.from(users2Table).where(eq(users2Table.id, 1)),
		db
			.select({ id: users2Table.id, name: users2Table.name })
			.from(users2Table).where(eq(users2Table.id, 1)),
	);

	t.assert(result.length === 1);

	t.deepEqual(result, [
		{ id: 1, name: 'John' },
	]);

	t.throws(() => {
		intersectAll(
			db
				.select({ id: users2Table.id, name: users2Table.name })
				.from(users2Table).where(eq(users2Table.id, 1)),
			db
				.select({ name: users2Table.name, id: users2Table.id })
				.from(users2Table).where(eq(users2Table.id, 1)),
			db
				.select({ id: users2Table.id, name: users2Table.name })
				.from(users2Table).where(eq(users2Table.id, 1)),
		);
	});
});

test.serial('set operations (except) from query builder', async (t) => {
	const { db } = t.context;

	await setupSetOperationTest(db);

	const result = await db
		.select()
		.from(cities2Table).except(
			db
				.select()
				.from(cities2Table).where(gt(citiesTable.id, 1)),
		);

	t.assert(result.length === 1);

	t.deepEqual(result, [
		{ id: 1, name: 'New York' },
	]);

	t.throws(() => {
		db
			.select()
			.from(cities2Table).except(
				db
					.select({ name: users2Table.name, id: users2Table.id })
					.from(cities2Table).where(gt(citiesTable.id, 1)),
			);
	});
});

test.serial('set operations (except) as function', async (t) => {
	const { db } = t.context;

	await setupSetOperationTest(db);

	const result = await except(
		db
			.select({ id: cities2Table.id, name: citiesTable.name })
			.from(cities2Table),
		db
			.select({ id: cities2Table.id, name: citiesTable.name })
			.from(cities2Table).where(eq(citiesTable.id, 1)),
		db
			.select({ id: users2Table.id, name: users2Table.name })
			.from(users2Table).where(eq(users2Table.id, 1)),
	).orderBy(asc(sql`id`));

	t.assert(result.length === 2);

	t.deepEqual(result, [
		{ id: 2, name: 'London' },
		{ id: 3, name: 'Tampa' },
	]);

	t.throws(() => {
		except(
			db
				.select({ id: cities2Table.id, name: citiesTable.name })
				.from(cities2Table),
			db
				.select({ name: users2Table.name, id: users2Table.id })
				.from(cities2Table).where(eq(citiesTable.id, 1)),
			db
				.select({ id: users2Table.id, name: users2Table.name })
				.from(users2Table).where(eq(users2Table.id, 1)),
		).orderBy(asc(sql`id`));
	});
});

test.serial('set operations (except all) from query builder', async (t) => {
	const { db } = t.context;

	await setupSetOperationTest(db);

	const result = await db
		.select()
		.from(cities2Table).exceptAll(
			db
				.select({ id: cities2Table.id, name: citiesTable.name })
				.from(cities2Table).where(eq(citiesTable.id, 1)),
		).orderBy(asc(sql`id`));

	t.assert(result.length === 2);

	t.deepEqual(result, [
		{ id: 2, name: 'London' },
		{ id: 3, name: 'Tampa' },
	]);

	t.throws(() => {
		db
			.select({ name: cities2Table.name, id: cities2Table.id })
			.from(cities2Table).exceptAll(
				db
					.select({ id: cities2Table.id, name: citiesTable.name })
					.from(cities2Table).where(eq(citiesTable.id, 1)),
			).orderBy(asc(sql`id`));
	});
});

test.serial('set operations (except all) as function', async (t) => {
	const { db } = t.context;

	await setupSetOperationTest(db);

	const result = await exceptAll(
		db
			.select({ id: users2Table.id, name: users2Table.name })
			.from(users2Table),
		db
			.select({ id: users2Table.id, name: users2Table.name })
			.from(users2Table).where(gt(users2Table.id, 7)),
		db
			.select({ id: users2Table.id, name: users2Table.name })
			.from(users2Table).where(eq(users2Table.id, 1)),
	).orderBy(asc(sql`id`)).limit(5).offset(2);

	t.assert(result.length === 4);

	t.deepEqual(result, [
		{ id: 4, name: 'Peter' },
		{ id: 5, name: 'Ben' },
		{ id: 6, name: 'Jill' },
		{ id: 7, name: 'Mary' },
	]);

	t.throws(() => {
		exceptAll(
			db
				.select({ name: users2Table.name, id: users2Table.id })
				.from(users2Table),
			db
				.select({ id: users2Table.id, name: users2Table.name })
				.from(users2Table).where(gt(users2Table.id, 7)),
			db
				.select({ id: users2Table.id, name: users2Table.name })
				.from(users2Table).where(eq(users2Table.id, 1)),
		).orderBy(asc(sql`id`));
	});
});

test.serial('set operations (mixed) from query builder with subquery', async (t) => {
	const { db } = t.context;

	await setupSetOperationTest(db);
	const sq = db
		.select()
		.from(cities2Table).where(gt(citiesTable.id, 1)).as('sq');

	const result = await db
		.select()
		.from(cities2Table).except(
			({ unionAll }) =>
				unionAll(
					db.select().from(sq),
					db.select().from(cities2Table).where(eq(citiesTable.id, 2)),
				),
		);

	t.assert(result.length === 1);

	t.deepEqual(result, [
		{ id: 1, name: 'New York' },
	]);

	t.throws(() => {
		db
			.select()
			.from(cities2Table).except(
				({ unionAll }) =>
					unionAll(
						db
							.select({ name: cities2Table.name, id: cities2Table.id })
							.from(cities2Table).where(gt(citiesTable.id, 1)),
						db.select().from(cities2Table).where(eq(citiesTable.id, 2)),
					),
			);
	});
});

test.serial('set operations (mixed all) as function', async (t) => {
	const { db } = t.context;

	await setupSetOperationTest(db);

	const result = await union(
		db
			.select({ id: users2Table.id, name: users2Table.name })
			.from(users2Table).where(eq(users2Table.id, 1)),
		except(
			db
				.select({ id: users2Table.id, name: users2Table.name })
				.from(users2Table).where(gte(users2Table.id, 5)),
			db
				.select({ id: users2Table.id, name: users2Table.name })
				.from(users2Table).where(eq(users2Table.id, 7)),
		),
		db
			.select().from(cities2Table).where(gt(citiesTable.id, 1)),
	).orderBy(asc(sql`id`));

	t.assert(result.length === 6);

	t.deepEqual(result, [
		{ id: 1, name: 'John' },
		{ id: 2, name: 'London' },
		{ id: 3, name: 'Tampa' },
		{ id: 5, name: 'Ben' },
		{ id: 6, name: 'Jill' },
		{ id: 8, name: 'Sally' },
	]);

	t.throws(() => {
		union(
			db
				.select({ id: users2Table.id, name: users2Table.name })
				.from(users2Table).where(eq(users2Table.id, 1)),
			except(
				db
					.select({ id: users2Table.id, name: users2Table.name })
					.from(users2Table).where(gte(users2Table.id, 5)),
				db
					.select({ name: users2Table.name, id: users2Table.id })
					.from(users2Table).where(eq(users2Table.id, 7)),
			),
			db
				.select().from(cities2Table).where(gt(citiesTable.id, 1)),
		).orderBy(asc(sql`id`));
	});
});

test.serial('aggregate function: count', async (t) => {
	const { db } = t.context;
	const table = aggregateTable;
	await setupAggregateFunctionsTest(db);

	const result1 = await db.select({ value: count() }).from(table);
	const result2 = await db.select({ value: count(table.a) }).from(table);
	const result3 = await db.select({ value: countDistinct(table.name) }).from(table);

	t.deepEqual(result1[0]?.value, 7);
	t.deepEqual(result2[0]?.value, 5);
	t.deepEqual(result3[0]?.value, 6);
});

test.serial('aggregate function: avg', async (t) => {
	const { db } = t.context;
	const table = aggregateTable;
	await setupAggregateFunctionsTest(db);

	const result1 = await db.select({ value: avg(table.b) }).from(table);
	const result2 = await db.select({ value: avg(table.nullOnly) }).from(table);
	const result3 = await db.select({ value: avgDistinct(table.b) }).from(table);

	t.deepEqual(result1[0]?.value, '33.3333333333333333');
	t.deepEqual(result2[0]?.value, null);
	t.deepEqual(result3[0]?.value, '42.5000000000000000');
});

test.serial('aggregate function: sum', async (t) => {
	const { db } = t.context;
	const table = aggregateTable;
	await setupAggregateFunctionsTest(db);

	const result1 = await db.select({ value: sum(table.b) }).from(table);
	const result2 = await db.select({ value: sum(table.nullOnly) }).from(table);
	const result3 = await db.select({ value: sumDistinct(table.b) }).from(table);

	t.deepEqual(result1[0]?.value, '200');
	t.deepEqual(result2[0]?.value, null);
	t.deepEqual(result3[0]?.value, '170');
});

test.serial('aggregate function: max', async (t) => {
	const { db } = t.context;
	const table = aggregateTable;
	await setupAggregateFunctionsTest(db);

	const result1 = await db.select({ value: max(table.b) }).from(table);
	const result2 = await db.select({ value: max(table.nullOnly) }).from(table);

	t.deepEqual(result1[0]?.value, 90);
	t.deepEqual(result2[0]?.value, null);
});

test.serial('aggregate function: min', async (t) => {
	const { db } = t.context;
	const table = aggregateTable;
	await setupAggregateFunctionsTest(db);

	const result1 = await db.select({ value: min(table.b) }).from(table);
	const result2 = await db.select({ value: min(table.nullOnly) }).from(table);

	t.deepEqual(result1[0]?.value, 10);
	t.deepEqual(result2[0]?.value, null);
});

test.serial('array mapping and parsing', async (t) => {
	const { db } = t.context;

	const arrays = pgTable('arrays_tests', {
		id: serial('id').primaryKey(),
		tags: text('tags').array(),
		nested: text('nested').array().array(),
		numbers: integer('numbers').notNull().array(),
	});

	await db.execute(sql`drop table if exists ${arrays}`);
	await db.execute(sql`
		 create table ${arrays} (
		 id serial primary key,
		 tags text[],
		 nested text[][],
		 numbers integer[]
		)
	`);

	await db.insert(arrays).values({
		tags: ['', 'b', 'c'],
		nested: [['1', ''], ['3', '\\a']],
		numbers: [1, 2, 3],
	});

	const result = await db.select().from(arrays);

	t.deepEqual(result, [{
		id: 1,
		tags: ['', 'b', 'c'],
		nested: [['1', ''], ['3', '\\a']],
		numbers: [1, 2, 3],
	}]);

	await db.execute(sql`drop table ${arrays}`);
});

<<<<<<< HEAD
test.serial('length conditions', async (t) => {
  const { db } = t.context;
  const table = lengthTable;
  await setupLengthConditionsTest(db);

  const result1 = await db.select().from(table).where(leneq(table.name, 10));
  const result2 = await db.select().from(table).where(lengt(table.name, 11));
  const result3 = await db.select().from(table).where(lengte(table.name, 11));
  const result4 = await db.select().from(table).where(lenlt(table.name, 10));
  const result5 = await db.select().from(table).where(lenlte(table.name, 10));

  t.deepEqual(result1, [{ id: 2, name: '10 letters' }]);
  t.deepEqual(result2, [{ id: 3, name: 'Test value 1' }]);
  t.deepEqual(result3, [
    { id: 1, name: 'Hello World' },
    { id: 3, name: 'Test value 1' },
  ]);
  t.deepEqual(result4, [{ id: 4, name: 'Value 1' }]);
  t.deepEqual(result5, [
    { id: 2, name: '10 letters' },
    { id: 4, name: 'Value 1' },
  ]);
=======
test.serial('test $onUpdateFn and $onUpdate works as $default', async (t) => {
	const { db } = t.context;

	await db.execute(sql`drop table if exists ${usersOnUpdate}`);

	await db.execute(
		sql`
			create table ${usersOnUpdate} (
			id serial primary key,
			name text not null,
			update_counter integer default 1 not null,
			updated_at timestamp(3),
			always_null text
			)
		`,
	);

	await db.insert(usersOnUpdate).values([
		{ name: 'John' },
		{ name: 'Jane' },
		{ name: 'Jack' },
		{ name: 'Jill' },
	]);

	const { updatedAt, ...rest } = getTableColumns(usersOnUpdate);

	const justDates = await db.select({ updatedAt }).from(usersOnUpdate).orderBy(asc(usersOnUpdate.id));

	const response = await db.select({ ...rest }).from(usersOnUpdate).orderBy(asc(usersOnUpdate.id));

	t.deepEqual(response, [
		{ name: 'John', id: 1, updateCounter: 1, alwaysNull: null },
		{ name: 'Jane', id: 2, updateCounter: 1, alwaysNull: null },
		{ name: 'Jack', id: 3, updateCounter: 1, alwaysNull: null },
		{ name: 'Jill', id: 4, updateCounter: 1, alwaysNull: null },
	]);
	const msDelay = 250;

	for (const eachUser of justDates) {
		t.assert(eachUser.updatedAt!.valueOf() > Date.now() - msDelay);
	}
});

test.serial('test $onUpdateFn and $onUpdate works updating', async (t) => {
	const { db } = t.context;

	await db.execute(sql`drop table if exists ${usersOnUpdate}`);

	await db.execute(
		sql`
			create table ${usersOnUpdate} (
			id serial primary key,
			name text not null,
			update_counter integer default 1,
			updated_at timestamp(3),
			always_null text
			)
		`,
	);

	await db.insert(usersOnUpdate).values([
		{ name: 'John', alwaysNull: 'this will be null after updating' },
		{ name: 'Jane' },
		{ name: 'Jack' },
		{ name: 'Jill' },
	]);

	const { updatedAt, ...rest } = getTableColumns(usersOnUpdate);
	const initial = await db.select({ updatedAt }).from(usersOnUpdate).orderBy(asc(usersOnUpdate.id));

	await db.update(usersOnUpdate).set({ name: 'Angel' }).where(eq(usersOnUpdate.id, 1));
	await db.update(usersOnUpdate).set({ updateCounter: null }).where(eq(usersOnUpdate.id, 2));

	const justDates = await db.select({ updatedAt }).from(usersOnUpdate).orderBy(asc(usersOnUpdate.id));

	const response = await db.select({ ...rest }).from(usersOnUpdate).orderBy(asc(usersOnUpdate.id));

	t.deepEqual(response, [
		{ name: 'Angel', id: 1, updateCounter: 2, alwaysNull: null },
		{ name: 'Jane', id: 2, updateCounter: null, alwaysNull: null },
		{ name: 'Jack', id: 3, updateCounter: 1, alwaysNull: null },
		{ name: 'Jill', id: 4, updateCounter: 1, alwaysNull: null },
	]);
	const msDelay = 250;

	t.assert(initial[0]?.updatedAt?.valueOf() !== justDates[0]?.updatedAt?.valueOf());

	for (const eachUser of justDates) {
		t.assert(eachUser.updatedAt!.valueOf() > Date.now() - msDelay);
	}
>>>>>>> 0ddab656
});<|MERGE_RESOLUTION|>--- conflicted
+++ resolved
@@ -4065,7 +4065,6 @@
 	await db.execute(sql`drop table ${arrays}`);
 });
 
-<<<<<<< HEAD
 test.serial('length conditions', async (t) => {
   const { db } = t.context;
   const table = lengthTable;
@@ -4088,7 +4087,8 @@
     { id: 2, name: '10 letters' },
     { id: 4, name: 'Value 1' },
   ]);
-=======
+});
+
 test.serial('test $onUpdateFn and $onUpdate works as $default', async (t) => {
 	const { db } = t.context;
 
@@ -4179,5 +4179,4 @@
 	for (const eachUser of justDates) {
 		t.assert(eachUser.updatedAt!.valueOf() > Date.now() - msDelay);
 	}
->>>>>>> 0ddab656
 });