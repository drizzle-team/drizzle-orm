import 'dotenv/config';

import type { TestFn } from 'ava';
import anyTest from 'ava';
import Docker from 'dockerode';
import {
	and,
	arrayContained,
	arrayContains,
	arrayOverlaps,
	asc,
	avg,
	avgDistinct,
	count,
	countDistinct,
	eq,
	exists,
	gt,
	gte,
	inArray,
	lt,
	max,
	min,
	name,
	placeholder,
	type SQL,
	sql,
	type SQLWrapper,
	sum,
	sumDistinct,
	TransactionRollbackError,
} from 'drizzle-orm';
import { drizzle, type NodePgDatabase } from 'drizzle-orm/node-postgres';
import { migrate } from 'drizzle-orm/node-postgres/migrator';
import {
	alias,
	boolean,
	char,
	cidr,
	except,
	exceptAll,
	foreignKey,
	getMaterializedViewConfig,
	getTableConfig,
	getViewConfig,
	inet,
	integer,
	intersect,
	intersectAll,
	jsonb,
	macaddr,
	macaddr8,
	type PgColumn,
	pgEnum,
	pgMaterializedView,
	pgTable,
	pgTableCreator,
	pgView,
	primaryKey,
	serial,
	text,
	timestamp,
	union,
	unionAll,
	unique,
	uniqueKeyName,
	uuid as pgUuid,
	varchar,
<<<<<<< HEAD
	pgEnum,
	uniqueIndex,
=======
>>>>>>> d535e0b6
} from 'drizzle-orm/pg-core';
import getPort from 'get-port';
import pg from 'pg';
import { v4 as uuid } from 'uuid';
import { type Equal, Expect } from './utils.ts';

const { Client } = pg;

const ENABLE_LOGGING = false;

const usersTable = pgTable('users', {
	id: serial('id' as string).primaryKey(),
	name: text('name').notNull(),
	verified: boolean('verified').notNull().default(false),
	jsonb: jsonb('jsonb').$type<string[]>(),
	createdAt: timestamp('created_at', { withTimezone: true }).notNull().defaultNow(),
});

const citiesTable = pgTable('cities', {
	id: serial('id').primaryKey(),
	name: text('name').notNull(),
	state: char('state', { length: 2 }),
});

const cities2Table = pgTable('cities', {
	id: serial('id').primaryKey(),
	name: text('name').notNull(),
});

const users2Table = pgTable('users2', {
	id: serial('id').primaryKey(),
	name: text('name').notNull(),
	cityId: integer('city_id').references(() => citiesTable.id),
});

const coursesTable = pgTable('courses', {
	id: serial('id').primaryKey(),
	name: text('name').notNull(),
	categoryId: integer('category_id').references(() => courseCategoriesTable.id),
});

const courseCategoriesTable = pgTable('course_categories', {
	id: serial('id').primaryKey(),
	name: text('name').notNull(),
});

const orders = pgTable('orders', {
	id: serial('id').primaryKey(),
	region: text('region').notNull(),
	product: text('product').notNull().$default(() => 'random_string'),
	amount: integer('amount').notNull(),
	quantity: integer('quantity').notNull(),
});

const network = pgTable('network_table', {
	inet: inet('inet').notNull(),
	cidr: cidr('cidr').notNull(),
	macaddr: macaddr('macaddr').notNull(),
	macaddr8: macaddr8('macaddr8').notNull(),
});

const salEmp = pgTable('sal_emp', {
	name: text('name'),
	payByQuarter: integer('pay_by_quarter').array(),
	schedule: text('schedule').array().array(),
});

const _tictactoe = pgTable('tictactoe', {
	squares: integer('squares').array(3).array(3),
});

const usersMigratorTable = pgTable('users12', {
	id: serial('id').primaryKey(),
	name: text('name').notNull(),
	email: text('email').notNull(),
});

// To test aggregate functions
const aggregateTable = pgTable('aggregate_table', {
	id: serial('id').notNull(),
	name: text('name').notNull(),
	a: integer('a'),
	b: integer('b'),
	c: integer('c'),
	nullOnly: integer('null_only'),
});

interface Context {
	docker: Docker;
	pgContainer: Docker.Container;
	db: NodePgDatabase;
	client: pg.Client;
}

const test = anyTest as TestFn<Context>;

async function createDockerDB(ctx: Context): Promise<string> {
	const docker = (ctx.docker = new Docker());
	const port = await getPort({ port: 5432 });
	const image = 'postgres:14';

	const pullStream = await docker.pull(image);
	await new Promise((resolve, reject) =>
		docker.modem.followProgress(pullStream, (err) => (err ? reject(err) : resolve(err)))
	);

	ctx.pgContainer = await docker.createContainer({
		Image: image,
		Env: ['POSTGRES_PASSWORD=postgres', 'POSTGRES_USER=postgres', 'POSTGRES_DB=postgres'],
		name: `drizzle-integration-tests-${uuid()}`,
		HostConfig: {
			AutoRemove: true,
			PortBindings: {
				'5432/tcp': [{ HostPort: `${port}` }],
			},
		},
	});

	await ctx.pgContainer.start();

	return `postgres://postgres:postgres@localhost:${port}/postgres`;
}

test.before(async (t) => {
	const ctx = t.context;
	const connectionString = process.env['PG_CONNECTION_STRING'] ?? (await createDockerDB(ctx));

	const sleep = 250;
	let timeLeft = 5000;
	let connected = false;
	let lastError: unknown | undefined;
	do {
		try {
			ctx.client = new Client(connectionString);
			await ctx.client.connect();
			connected = true;
			break;
		} catch (e) {
			lastError = e;
			await new Promise((resolve) => setTimeout(resolve, sleep));
			timeLeft -= sleep;
		}
	} while (timeLeft > 0);
	if (!connected) {
		console.error('Cannot connect to Postgres');
		await ctx.client?.end().catch(console.error);
		await ctx.pgContainer?.stop().catch(console.error);
		throw lastError;
	}
	ctx.db = drizzle(ctx.client, { logger: ENABLE_LOGGING });
});

test.after.always(async (t) => {
	const ctx = t.context;
	await ctx.client?.end().catch(console.error);
	await ctx.pgContainer?.stop().catch(console.error);
});

test.beforeEach(async (t) => {
	const ctx = t.context;
	await ctx.db.execute(sql`drop schema public cascade`);
	await ctx.db.execute(sql`create schema public`);
	await ctx.db.execute(
		sql`
			create table users (
				id serial primary key,
				name text not null,
				verified boolean not null default false, 
				jsonb jsonb,
				created_at timestamptz not null default now()
			)
		`,
	);
	await ctx.db.execute(
		sql`
			create table cities (
				id serial primary key,
				name text not null,
				state char(2)
			)
		`,
	);
	await ctx.db.execute(
		sql`
			create table users2 (
				id serial primary key,
				name text not null,
				city_id integer references cities(id)
			)
		`,
	);
	await ctx.db.execute(
		sql`
			create table course_categories (
				id serial primary key,
				name text not null
			)
		`,
	);
	await ctx.db.execute(
		sql`
			create table courses (
				id serial primary key,
				name text not null,
				category_id integer references course_categories(id)
			)
		`,
	);
	await ctx.db.execute(
		sql`
			create table orders (
				id serial primary key,
				region text not null,
				product text not null,
				amount integer not null,
				quantity integer not null
			)
		`,
	);
	await ctx.db.execute(
		sql`
			create table network_table (
				inet inet not null,
				cidr cidr not null,
				macaddr macaddr not null,
				macaddr8 macaddr8 not null
			)
		`,
	);
	await ctx.db.execute(
		sql`
			create table sal_emp (
				name text not null,
				pay_by_quarter integer[] not null,
				schedule text[][] not null
			)
		`,
	);
	await ctx.db.execute(
		sql`
			create table tictactoe (
				squares integer[3][3] not null
			)
		`,
	);
});

async function setupSetOperationTest(db: NodePgDatabase) {
	await db.execute(sql`drop table if exists users2`);
	await db.execute(sql`drop table if exists cities`);
	await db.execute(
		sql`
			create table cities (
				id serial primary key,
				name text not null
			)
		`,
	);
	await db.execute(
		sql`
			create table users2 (
				id serial primary key,
				name text not null,
				city_id integer references cities(id)
			)
		`,
	);

	await db.insert(cities2Table).values([
		{ id: 1, name: 'New York' },
		{ id: 2, name: 'London' },
		{ id: 3, name: 'Tampa' },
	]);

	await db.insert(users2Table).values([
		{ id: 1, name: 'John', cityId: 1 },
		{ id: 2, name: 'Jane', cityId: 2 },
		{ id: 3, name: 'Jack', cityId: 3 },
		{ id: 4, name: 'Peter', cityId: 3 },
		{ id: 5, name: 'Ben', cityId: 2 },
		{ id: 6, name: 'Jill', cityId: 1 },
		{ id: 7, name: 'Mary', cityId: 2 },
		{ id: 8, name: 'Sally', cityId: 1 },
	]);
}

async function setupAggregateFunctionsTest(db: NodePgDatabase) {
	await db.execute(sql`drop table if exists "aggregate_table"`);
	await db.execute(
		sql`
			create table "aggregate_table" (
				"id" serial not null,
				"name" text not null,
				"a" integer,
				"b" integer,
				"c" integer,
				"null_only" integer
			);
		`,
	);
	await db.insert(aggregateTable).values([
		{ name: 'value 1', a: 5, b: 10, c: 20 },
		{ name: 'value 1', a: 5, b: 20, c: 30 },
		{ name: 'value 2', a: 10, b: 50, c: 60 },
		{ name: 'value 3', a: 20, b: 20, c: null },
		{ name: 'value 4', a: null, b: 90, c: 120 },
		{ name: 'value 5', a: 80, b: 10, c: null },
		{ name: 'value 6', a: null, b: null, c: 150 },
	]);
}

test.serial('table configs: unique third param', async (t) => {
	const cities1Table = pgTable('cities1', {
		id: serial('id').primaryKey(),
		name: text('name').notNull(),
		state: char('state', { length: 2 }),
	}, (t) => ({
		f: unique('custom_name').on(t.name, t.state).nullsNotDistinct(),
		f1: unique('custom_name1').on(t.name, t.state),
	}));

	const tableConfig = getTableConfig(cities1Table);

	t.assert(tableConfig.uniqueConstraints.length === 2);

	t.assert(tableConfig.uniqueConstraints[0]?.name === 'custom_name');
	t.assert(tableConfig.uniqueConstraints[0]?.nullsNotDistinct);
	t.deepEqual(tableConfig.uniqueConstraints[0]?.columns.map((t) => t.name), ['name', 'state']);

	t.assert(tableConfig.uniqueConstraints[1]?.name, 'custom_name1');
	t.assert(!tableConfig.uniqueConstraints[1]?.nullsNotDistinct);
	t.deepEqual(tableConfig.uniqueConstraints[0]?.columns.map((t) => t.name), ['name', 'state']);
});

test.serial('table configs: unique in column', async (t) => {
	const cities1Table = pgTable('cities1', {
		id: serial('id').primaryKey(),
		name: text('name').notNull().unique(),
		state: char('state', { length: 2 }).unique('custom'),
		field: char('field', { length: 2 }).unique('custom_field', { nulls: 'not distinct' }),
	});

	const tableConfig = getTableConfig(cities1Table);

	const columnName = tableConfig.columns.find((it) => it.name === 'name');
	t.assert(columnName?.uniqueName === uniqueKeyName(cities1Table, [columnName!.name]));
	t.assert(columnName?.isUnique);

	const columnState = tableConfig.columns.find((it) => it.name === 'state');
	t.assert(columnState?.uniqueName === 'custom');
	t.assert(columnState?.isUnique);

	const columnField = tableConfig.columns.find((it) => it.name === 'field');
	t.assert(columnField?.uniqueName === 'custom_field');
	t.assert(columnField?.isUnique);
	t.assert(columnField?.uniqueType === 'not distinct');
});

test.serial('table config: foreign keys name', async (t) => {
	const table = pgTable('cities', {
		id: serial('id').primaryKey(),
		name: text('name').notNull(),
		state: text('state'),
	}, (t) => ({
		f: foreignKey({ foreignColumns: [t.id], columns: [t.id], name: 'custom_fk' }),
	}));

	const tableConfig = getTableConfig(table);

	t.is(tableConfig.foreignKeys.length, 1);
	t.is(tableConfig.foreignKeys[0]!.getName(), 'custom_fk');
});

test.serial('table config: primary keys name', async (t) => {
	const table = pgTable('cities', {
		id: serial('id').primaryKey(),
		name: text('name').notNull(),
		state: text('state'),
	}, (t) => ({
		f: primaryKey({ columns: [t.id, t.name], name: 'custom_pk' }),
	}));

	const tableConfig = getTableConfig(table);

	t.is(tableConfig.primaryKeys.length, 1);
	t.is(tableConfig.primaryKeys[0]!.getName(), 'custom_pk');
});

test.serial("table config: multi-column foreign keys", async (t) => {
	const peopleTable = pgTable(
		"people",
		{
			firstName: text("first_name"),
			lastName: text("last_name"),
		},
		(table) => ({
			// Has to be unique for foreign key to work
			uniqueIndex: uniqueIndex().on(table.firstName, table.lastName),
		}),
	);

	const homesTable = pgTable(
		"homes",
		{
			firstName: text("first_name"),
			lastName: text("last_name"),
			// Just some example data:
			address: text("address"),
		},
		(table) => ({
			fk: foreignKey(
				{
					columns: [table.firstName, table.lastName],
					foreignColumns: [peopleTable.firstName, peopleTable.lastName],
					onDelete: "cascade",
					onUpdate: "restrict",
				},
			),
		}),
	);

	const homesConfig = getTableConfig(homesTable);

	t.is(homesConfig.foreignKeys.length, 1);
	const key = homesConfig.foreignKeys[0]!;
	t.is(key.reference().foreignTable, peopleTable);
	t.deepEqual(key.reference().columns, [homesTable.firstName, homesTable.lastName]);
	t.deepEqual(key.reference().foreignColumns, [peopleTable.firstName, peopleTable.lastName]);
	t.is(key.onDelete, "cascade");
	t.is(key.onUpdate, "restrict");
});

test.serial('select all fields', async (t) => {
	const { db } = t.context;

	const now = Date.now();

	await db.insert(usersTable).values({ name: 'John' });
	const result = await db.select().from(usersTable);

	t.assert(result[0]!.createdAt instanceof Date); // eslint-disable-line no-instanceof/no-instanceof
	t.assert(Math.abs(result[0]!.createdAt.getTime() - now) < 100);
	t.deepEqual(result, [
		{ id: 1, name: 'John', verified: false, jsonb: null, createdAt: result[0]!.createdAt },
	]);
});

test.serial('select sql', async (t) => {
	const { db } = t.context;

	await db.insert(usersTable).values({ name: 'John' });
	const users = await db
		.select({
			name: sql`upper(${usersTable.name})`,
		})
		.from(usersTable);

	t.deepEqual(users, [{ name: 'JOHN' }]);
});

test.serial('select typed sql', async (t) => {
	const { db } = t.context;

	await db.insert(usersTable).values({ name: 'John' });

	const users = await db.select({
		name: sql<string>`upper(${usersTable.name})`,
	}).from(usersTable);

	t.deepEqual(users, [{ name: 'JOHN' }]);
});

test.serial('$default function', async (t) => {
	const { db } = t.context;

	const insertedOrder = await db.insert(orders).values({ id: 1, region: 'Ukraine', amount: 1, quantity: 1 })
		.returning();
	const selectedOrder = await db.select().from(orders);

	t.deepEqual(insertedOrder, [{
		id: 1,
		amount: 1,
		quantity: 1,
		region: 'Ukraine',
		product: 'random_string',
	}]);

	t.deepEqual(selectedOrder, [{
		id: 1,
		amount: 1,
		quantity: 1,
		region: 'Ukraine',
		product: 'random_string',
	}]);
});

test.serial('select distinct', async (t) => {
	const { db } = t.context;

	const usersDistinctTable = pgTable('users_distinct', {
		id: integer('id').notNull(),
		name: text('name').notNull(),
		age: integer('age').notNull(),
	});

	await db.execute(sql`drop table if exists ${usersDistinctTable}`);
	await db.execute(sql`create table ${usersDistinctTable} (id integer, name text, age integer)`);

	await db.insert(usersDistinctTable).values([
		{ id: 1, name: 'John', age: 24 },
		{ id: 1, name: 'John', age: 24 },
		{ id: 2, name: 'John', age: 25 },
		{ id: 1, name: 'Jane', age: 24 },
		{ id: 1, name: 'Jane', age: 26 },
	]);
	const users1 = await db.selectDistinct().from(usersDistinctTable).orderBy(
		usersDistinctTable.id,
		usersDistinctTable.name,
	);
	const users2 = await db.selectDistinctOn([usersDistinctTable.id]).from(usersDistinctTable).orderBy(
		usersDistinctTable.id,
	);
	const users3 = await db.selectDistinctOn([usersDistinctTable.name], { name: usersDistinctTable.name }).from(
		usersDistinctTable,
	).orderBy(usersDistinctTable.name);
	const users4 = await db.selectDistinctOn([usersDistinctTable.id, usersDistinctTable.age]).from(
		usersDistinctTable,
	).orderBy(usersDistinctTable.id, usersDistinctTable.age);

	await db.execute(sql`drop table ${usersDistinctTable}`);

	t.deepEqual(users1, [
		{ id: 1, name: 'Jane', age: 24 },
		{ id: 1, name: 'Jane', age: 26 },
		{ id: 1, name: 'John', age: 24 },
		{ id: 2, name: 'John', age: 25 },
	]);

	t.deepEqual(users2.length, 2);
	t.deepEqual(users2[0]?.id, 1);
	t.deepEqual(users2[1]?.id, 2);

	t.deepEqual(users3.length, 2);
	t.deepEqual(users3[0]?.name, 'Jane');
	t.deepEqual(users3[1]?.name, 'John');

	t.deepEqual(users4, [
		{ id: 1, name: 'John', age: 24 },
		{ id: 1, name: 'Jane', age: 26 },
		{ id: 2, name: 'John', age: 25 },
	]);
});

test.serial('insert returning sql', async (t) => {
	const { db } = t.context;

	const users = await db
		.insert(usersTable)
		.values({ name: 'John' })
		.returning({
			name: sql`upper(${usersTable.name})`,
		});

	t.deepEqual(users, [{ name: 'JOHN' }]);
});

test.serial('delete returning sql', async (t) => {
	const { db } = t.context;

	await db.insert(usersTable).values({ name: 'John' });
	const users = await db
		.delete(usersTable)
		.where(eq(usersTable.name, 'John'))
		.returning({
			name: sql`upper(${usersTable.name})`,
		});

	t.deepEqual(users, [{ name: 'JOHN' }]);
});

test.serial('update returning sql', async (t) => {
	const { db } = t.context;

	await db.insert(usersTable).values({ name: 'John' });
	const users = await db
		.update(usersTable)
		.set({ name: 'Jane' })
		.where(eq(usersTable.name, 'John'))
		.returning({
			name: sql`upper(${usersTable.name})`,
		});

	t.deepEqual(users, [{ name: 'JANE' }]);
});

test.serial('update with returning all fields', async (t) => {
	const { db } = t.context;

	const now = Date.now();

	await db.insert(usersTable).values({ name: 'John' });
	const users = await db
		.update(usersTable)
		.set({ name: 'Jane' })
		.where(eq(usersTable.name, 'John'))
		.returning();

	t.assert(users[0]!.createdAt instanceof Date); // eslint-disable-line no-instanceof/no-instanceof
	t.assert(Math.abs(users[0]!.createdAt.getTime() - now) < 100);
	t.deepEqual(users, [
		{ id: 1, name: 'Jane', verified: false, jsonb: null, createdAt: users[0]!.createdAt },
	]);
});

test.serial('update with returning partial', async (t) => {
	const { db } = t.context;

	await db.insert(usersTable).values({ name: 'John' });
	const users = await db
		.update(usersTable)
		.set({ name: 'Jane' })
		.where(eq(usersTable.name, 'John'))
		.returning({
			id: usersTable.id,
			name: usersTable.name,
		});

	t.deepEqual(users, [{ id: 1, name: 'Jane' }]);
});

test.serial('delete with returning all fields', async (t) => {
	const { db } = t.context;

	const now = Date.now();

	await db.insert(usersTable).values({ name: 'John' });
	const users = await db.delete(usersTable).where(eq(usersTable.name, 'John')).returning();

	t.assert(users[0]!.createdAt instanceof Date); // eslint-disable-line no-instanceof/no-instanceof
	t.assert(Math.abs(users[0]!.createdAt.getTime() - now) < 100);
	t.deepEqual(users, [
		{ id: 1, name: 'John', verified: false, jsonb: null, createdAt: users[0]!.createdAt },
	]);
});

test.serial('delete with returning partial', async (t) => {
	const { db } = t.context;

	await db.insert(usersTable).values({ name: 'John' });
	const users = await db.delete(usersTable).where(eq(usersTable.name, 'John')).returning({
		id: usersTable.id,
		name: usersTable.name,
	});

	t.deepEqual(users, [{ id: 1, name: 'John' }]);
});

test.serial('insert + select', async (t) => {
	const { db } = t.context;

	await db.insert(usersTable).values({ name: 'John' });
	const result = await db.select().from(usersTable);
	t.deepEqual(result, [
		{ id: 1, name: 'John', verified: false, jsonb: null, createdAt: result[0]!.createdAt },
	]);

	await db.insert(usersTable).values({ name: 'Jane' });
	const result2 = await db.select().from(usersTable);
	t.deepEqual(result2, [
		{ id: 1, name: 'John', verified: false, jsonb: null, createdAt: result2[0]!.createdAt },
		{ id: 2, name: 'Jane', verified: false, jsonb: null, createdAt: result2[1]!.createdAt },
	]);
});

test.serial('json insert', async (t) => {
	const { db } = t.context;

	await db.insert(usersTable).values({ name: 'John', jsonb: ['foo', 'bar'] });
	const result = await db
		.select({
			id: usersTable.id,
			name: usersTable.name,
			jsonb: usersTable.jsonb,
		})
		.from(usersTable);

	t.deepEqual(result, [{ id: 1, name: 'John', jsonb: ['foo', 'bar'] }]);
});

test.serial('char insert', async (t) => {
	const { db } = t.context;

	await db.insert(citiesTable).values({ name: 'Austin', state: 'TX' });
	const result = await db
		.select({ id: citiesTable.id, name: citiesTable.name, state: citiesTable.state })
		.from(citiesTable);

	t.deepEqual(result, [{ id: 1, name: 'Austin', state: 'TX' }]);
});

test.serial('char update', async (t) => {
	const { db } = t.context;

	await db.insert(citiesTable).values({ name: 'Austin', state: 'TX' });
	await db.update(citiesTable).set({ name: 'Atlanta', state: 'GA' }).where(eq(citiesTable.id, 1));
	const result = await db
		.select({ id: citiesTable.id, name: citiesTable.name, state: citiesTable.state })
		.from(citiesTable);

	t.deepEqual(result, [{ id: 1, name: 'Atlanta', state: 'GA' }]);
});

test.serial('char delete', async (t) => {
	const { db } = t.context;

	await db.insert(citiesTable).values({ name: 'Austin', state: 'TX' });
	await db.delete(citiesTable).where(eq(citiesTable.state, 'TX'));
	const result = await db
		.select({ id: citiesTable.id, name: citiesTable.name, state: citiesTable.state })
		.from(citiesTable);

	t.deepEqual(result, []);
});

test.serial('insert with overridden default values', async (t) => {
	const { db } = t.context;

	await db.insert(usersTable).values({ name: 'John', verified: true });
	const result = await db.select().from(usersTable);

	t.deepEqual(result, [
		{ id: 1, name: 'John', verified: true, jsonb: null, createdAt: result[0]!.createdAt },
	]);
});

test.serial('insert many', async (t) => {
	const { db } = t.context;

	await db
		.insert(usersTable)
		.values([
			{ name: 'John' },
			{ name: 'Bruce', jsonb: ['foo', 'bar'] },
			{ name: 'Jane' },
			{ name: 'Austin', verified: true },
		]);
	const result = await db
		.select({
			id: usersTable.id,
			name: usersTable.name,
			jsonb: usersTable.jsonb,
			verified: usersTable.verified,
		})
		.from(usersTable);

	t.deepEqual(result, [
		{ id: 1, name: 'John', jsonb: null, verified: false },
		{ id: 2, name: 'Bruce', jsonb: ['foo', 'bar'], verified: false },
		{ id: 3, name: 'Jane', jsonb: null, verified: false },
		{ id: 4, name: 'Austin', jsonb: null, verified: true },
	]);
});

test.serial('insert many with returning', async (t) => {
	const { db } = t.context;

	const result = await db
		.insert(usersTable)
		.values([
			{ name: 'John' },
			{ name: 'Bruce', jsonb: ['foo', 'bar'] },
			{ name: 'Jane' },
			{ name: 'Austin', verified: true },
		])
		.returning({
			id: usersTable.id,
			name: usersTable.name,
			jsonb: usersTable.jsonb,
			verified: usersTable.verified,
		});

	t.deepEqual(result, [
		{ id: 1, name: 'John', jsonb: null, verified: false },
		{ id: 2, name: 'Bruce', jsonb: ['foo', 'bar'], verified: false },
		{ id: 3, name: 'Jane', jsonb: null, verified: false },
		{ id: 4, name: 'Austin', jsonb: null, verified: true },
	]);
});

test.serial('select with group by as field', async (t) => {
	const { db } = t.context;

	await db.insert(usersTable).values([{ name: 'John' }, { name: 'Jane' }, { name: 'Jane' }]);

	const result = await db
		.select({ name: usersTable.name })
		.from(usersTable)
		.groupBy(usersTable.name);

	t.deepEqual(result, [{ name: 'Jane' }, { name: 'John' }]);
});

test.serial('select with exists', async (t) => {
	const { db } = t.context;

	await db.insert(usersTable).values([{ name: 'John' }, { name: 'Jane' }, { name: 'Jane' }]);

	const user = alias(usersTable, 'user');
	const result = await db.select({ name: usersTable.name }).from(usersTable).where(
		exists(db.select({ one: sql`1` }).from(user).where(and(eq(usersTable.name, 'John'), eq(user.id, usersTable.id)))),
	);

	t.deepEqual(result, [{ name: 'John' }]);
});

test.serial('select with group by as sql', async (t) => {
	const { db } = t.context;

	await db.insert(usersTable).values([{ name: 'John' }, { name: 'Jane' }, { name: 'Jane' }]);

	const result = await db
		.select({ name: usersTable.name })
		.from(usersTable)
		.groupBy(sql`${usersTable.name}`);

	t.deepEqual(result, [{ name: 'Jane' }, { name: 'John' }]);
});

test.serial('select with group by as sql + column', async (t) => {
	const { db } = t.context;

	await db.insert(usersTable).values([{ name: 'John' }, { name: 'Jane' }, { name: 'Jane' }]);

	const result = await db
		.select({ name: usersTable.name })
		.from(usersTable)
		.groupBy(sql`${usersTable.name}`, usersTable.id);

	t.deepEqual(result, [{ name: 'Jane' }, { name: 'Jane' }, { name: 'John' }]);
});

test.serial('select with group by as column + sql', async (t) => {
	const { db } = t.context;

	await db.insert(usersTable).values([{ name: 'John' }, { name: 'Jane' }, { name: 'Jane' }]);

	const result = await db
		.select({ name: usersTable.name })
		.from(usersTable)
		.groupBy(usersTable.id, sql`${usersTable.name}`);

	t.deepEqual(result, [{ name: 'Jane' }, { name: 'Jane' }, { name: 'John' }]);
});

test.serial('select with group by complex query', async (t) => {
	const { db } = t.context;

	await db.insert(usersTable).values([{ name: 'John' }, { name: 'Jane' }, { name: 'Jane' }]);

	const result = await db
		.select({ name: usersTable.name })
		.from(usersTable)
		.groupBy(usersTable.id, sql`${usersTable.name}`)
		.orderBy(asc(usersTable.name))
		.limit(1);

	t.deepEqual(result, [{ name: 'Jane' }]);
});

test.serial('build query', async (t) => {
	const { db } = t.context;

	const query = db
		.select({ id: usersTable.id, name: usersTable.name })
		.from(usersTable)
		.groupBy(usersTable.id, usersTable.name)
		.toSQL();

	t.deepEqual(query, {
		sql: 'select "id", "name" from "users" group by "users"."id", "users"."name"',
		params: [],
	});
});

test.serial('insert sql', async (t) => {
	const { db } = t.context;

	await db.insert(usersTable).values({ name: sql`${'John'}` });
	const result = await db.select({ id: usersTable.id, name: usersTable.name }).from(usersTable);
	t.deepEqual(result, [{ id: 1, name: 'John' }]);
});

test.serial('partial join with alias', async (t) => {
	const { db } = t.context;
	const customerAlias = alias(usersTable, 'customer');

	await db.insert(usersTable).values([{ id: 10, name: 'Ivan' }, { id: 11, name: 'Hans' }]);
	const result = await db
		.select({
			user: {
				id: usersTable.id,
				name: usersTable.name,
			},
			customer: {
				id: customerAlias.id,
				name: customerAlias.name,
			},
		})
		.from(usersTable)
		.leftJoin(customerAlias, eq(customerAlias.id, 11))
		.where(eq(usersTable.id, 10));

	t.deepEqual(result, [
		{
			user: { id: 10, name: 'Ivan' },
			customer: { id: 11, name: 'Hans' },
		},
	]);
});

test.serial('full join with alias', async (t) => {
	const { db } = t.context;

	const pgTable = pgTableCreator((name) => `prefixed_${name}`);

	const users = pgTable('users', {
		id: serial('id').primaryKey(),
		name: text('name').notNull(),
	});

	await db.execute(sql`drop table if exists ${users}`);
	await db.execute(sql`create table ${users} (id serial primary key, name text not null)`);

	const customers = alias(users, 'customer');

	await db.insert(users).values([{ id: 10, name: 'Ivan' }, { id: 11, name: 'Hans' }]);
	const result = await db
		.select()
		.from(users)
		.leftJoin(customers, eq(customers.id, 11))
		.where(eq(users.id, 10));

	t.deepEqual(result, [{
		users: {
			id: 10,
			name: 'Ivan',
		},
		customer: {
			id: 11,
			name: 'Hans',
		},
	}]);

	await db.execute(sql`drop table ${users}`);
});

test.serial('select from alias', async (t) => {
	const { db } = t.context;

	const pgTable = pgTableCreator((name) => `prefixed_${name}`);

	const users = pgTable('users', {
		id: serial('id').primaryKey(),
		name: text('name').notNull(),
	});

	await db.execute(sql`drop table if exists ${users}`);
	await db.execute(sql`create table ${users} (id serial primary key, name text not null)`);

	const user = alias(users, 'user');
	const customers = alias(users, 'customer');

	await db.insert(users).values([{ id: 10, name: 'Ivan' }, { id: 11, name: 'Hans' }]);
	const result = await db
		.select()
		.from(user)
		.leftJoin(customers, eq(customers.id, 11))
		.where(eq(user.id, 10));

	t.deepEqual(result, [{
		user: {
			id: 10,
			name: 'Ivan',
		},
		customer: {
			id: 11,
			name: 'Hans',
		},
	}]);

	await db.execute(sql`drop table ${users}`);
});

test.serial('insert with spaces', async (t) => {
	const { db } = t.context;

	await db.insert(usersTable).values({ name: sql`'Jo   h     n'` });
	const result = await db.select({ id: usersTable.id, name: usersTable.name }).from(usersTable);

	t.deepEqual(result, [{ id: 1, name: 'Jo   h     n' }]);
});

test.serial('prepared statement', async (t) => {
	const { db } = t.context;

	await db.insert(usersTable).values({ name: 'John' });
	const statement = db
		.select({
			id: usersTable.id,
			name: usersTable.name,
		})
		.from(usersTable)
		.prepare('statement1');
	const result = await statement.execute();

	t.deepEqual(result, [{ id: 1, name: 'John' }]);
});

test.serial('prepared statement reuse', async (t) => {
	const { db } = t.context;

	const stmt = db
		.insert(usersTable)
		.values({
			verified: true,
			name: placeholder('name'),
		})
		.prepare('stmt2');

	for (let i = 0; i < 10; i++) {
		await stmt.execute({ name: `John ${i}` });
	}

	const result = await db
		.select({
			id: usersTable.id,
			name: usersTable.name,
			verified: usersTable.verified,
		})
		.from(usersTable);

	t.deepEqual(result, [
		{ id: 1, name: 'John 0', verified: true },
		{ id: 2, name: 'John 1', verified: true },
		{ id: 3, name: 'John 2', verified: true },
		{ id: 4, name: 'John 3', verified: true },
		{ id: 5, name: 'John 4', verified: true },
		{ id: 6, name: 'John 5', verified: true },
		{ id: 7, name: 'John 6', verified: true },
		{ id: 8, name: 'John 7', verified: true },
		{ id: 9, name: 'John 8', verified: true },
		{ id: 10, name: 'John 9', verified: true },
	]);
});

test.serial('prepared statement with placeholder in .where', async (t) => {
	const { db } = t.context;

	await db.insert(usersTable).values({ name: 'John' });
	const stmt = db
		.select({
			id: usersTable.id,
			name: usersTable.name,
		})
		.from(usersTable)
		.where(eq(usersTable.id, placeholder('id')))
		.prepare('stmt3');
	const result = await stmt.execute({ id: 1 });

	t.deepEqual(result, [{ id: 1, name: 'John' }]);
});

test.serial('prepared statement with placeholder in .limit', async (t) => {
	const { db } = t.context;

	await db.insert(usersTable).values({ name: 'John' });
	const stmt = db
		.select({
			id: usersTable.id,
			name: usersTable.name,
		})
		.from(usersTable)
		.where(eq(usersTable.id, placeholder('id')))
		.limit(placeholder('limit'))
		.prepare('stmt_limit');

	const result = await stmt.execute({ id: 1, limit: 1 });

	t.deepEqual(result, [{ id: 1, name: 'John' }]);
	t.is(result.length, 1);
});

test.serial('prepared statement with placeholder in .offset', async (t) => {
	const { db } = t.context;

	await db.insert(usersTable).values([{ name: 'John' }, { name: 'John1' }]);
	const stmt = db
		.select({
			id: usersTable.id,
			name: usersTable.name,
		})
		.from(usersTable)
		.offset(placeholder('offset'))
		.prepare('stmt_offset');

	const result = await stmt.execute({ offset: 1 });

	t.deepEqual(result, [{ id: 2, name: 'John1' }]);
});

// TODO change tests to new structure
test.serial('migrator', async (t) => {
	const { db } = t.context;

	await db.execute(sql`drop table if exists all_columns`);
	await db.execute(sql`drop table if exists users12`);
	await db.execute(sql`drop table if exists "drizzle"."__drizzle_migrations"`);

	await migrate(db, { migrationsFolder: './drizzle2/pg' });

	await db.insert(usersMigratorTable).values({ name: 'John', email: 'email' });

	const result = await db.select().from(usersMigratorTable);

	t.deepEqual(result, [{ id: 1, name: 'John', email: 'email' }]);

	await db.execute(sql`drop table all_columns`);
	await db.execute(sql`drop table users12`);
	await db.execute(sql`drop table "drizzle"."__drizzle_migrations"`);
});

test.serial('insert via db.execute + select via db.execute', async (t) => {
	const { db } = t.context;

	await db.execute(
		sql`insert into ${usersTable} (${name(usersTable.name.name)}) values (${'John'})`,
	);

	const result = await db.execute<{ id: number; name: string }>(
		sql`select id, name from "users"`,
	);
	t.deepEqual(result.rows, [{ id: 1, name: 'John' }]);
});

test.serial('insert via db.execute + returning', async (t) => {
	const { db } = t.context;

	const inserted = await db.execute<{ id: number; name: string }>(
		sql`insert into ${usersTable} (${
			name(
				usersTable.name.name,
			)
		}) values (${'John'}) returning ${usersTable.id}, ${usersTable.name}`,
	);
	t.deepEqual(inserted.rows, [{ id: 1, name: 'John' }]);
});

test.serial('insert via db.execute w/ query builder', async (t) => {
	const { db } = t.context;

	const inserted = await db.execute<Pick<typeof usersTable.$inferSelect, 'id' | 'name'>>(
		db
			.insert(usersTable)
			.values({ name: 'John' })
			.returning({ id: usersTable.id, name: usersTable.name }),
	);
	t.deepEqual(inserted.rows, [{ id: 1, name: 'John' }]);
});

test.serial('Query check: Insert all defaults in 1 row', async (t) => {
	const { db } = t.context;

	const users = pgTable('users', {
		id: serial('id').primaryKey(),
		name: text('name').default('Dan'),
		state: text('state'),
	});

	const query = db
		.insert(users)
		.values({})
		.toSQL();

	t.deepEqual(query, {
		sql: 'insert into "users" ("id", "name", "state") values (default, default, default)',
		params: [],
	});
});

test.serial('Query check: Insert all defaults in multiple rows', async (t) => {
	const { db } = t.context;

	const users = pgTable('users', {
		id: serial('id').primaryKey(),
		name: text('name').default('Dan'),
		state: text('state').default('UA'),
	});

	const query = db
		.insert(users)
		.values([{}, {}])
		.toSQL();

	t.deepEqual(query, {
		sql: 'insert into "users" ("id", "name", "state") values (default, default, default), (default, default, default)',
		params: [],
	});
});

test.serial('Insert all defaults in 1 row', async (t) => {
	const { db } = t.context;

	const users = pgTable('empty_insert_single', {
		id: serial('id').primaryKey(),
		name: text('name').default('Dan'),
		state: text('state'),
	});

	await db.execute(sql`drop table if exists ${users}`);

	await db.execute(
		sql`create table ${users} (id serial primary key, name text default 'Dan', state text)`,
	);

	await db.insert(users).values({});

	const res = await db.select().from(users);

	t.deepEqual(res, [{ id: 1, name: 'Dan', state: null }]);
});

test.serial('Insert all defaults in multiple rows', async (t) => {
	const { db } = t.context;

	const users = pgTable('empty_insert_multiple', {
		id: serial('id').primaryKey(),
		name: text('name').default('Dan'),
		state: text('state'),
	});

	await db.execute(sql`drop table if exists ${users}`);

	await db.execute(
		sql`create table ${users} (id serial primary key, name text default 'Dan', state text)`,
	);

	await db.insert(users).values([{}, {}]);

	const res = await db.select().from(users);

	t.deepEqual(res, [{ id: 1, name: 'Dan', state: null }, { id: 2, name: 'Dan', state: null }]);
});

test.serial('build query insert with onConflict do update', async (t) => {
	const { db } = t.context;

	const query = db
		.insert(usersTable)
		.values({ name: 'John', jsonb: ['foo', 'bar'] })
		.onConflictDoUpdate({ target: usersTable.id, set: { name: 'John1' } })
		.toSQL();

	t.deepEqual(query, {
		sql:
			'insert into "users" ("id", "name", "verified", "jsonb", "created_at") values (default, $1, default, $2, default) on conflict ("id") do update set "name" = $3',
		params: ['John', '["foo","bar"]', 'John1'],
	});
});

test.serial('build query insert with onConflict do update / multiple columns', async (t) => {
	const { db } = t.context;

	const query = db
		.insert(usersTable)
		.values({ name: 'John', jsonb: ['foo', 'bar'] })
		.onConflictDoUpdate({ target: [usersTable.id, usersTable.name], set: { name: 'John1' } })
		.toSQL();

	t.deepEqual(query, {
		sql:
			'insert into "users" ("id", "name", "verified", "jsonb", "created_at") values (default, $1, default, $2, default) on conflict ("id","name") do update set "name" = $3',
		params: ['John', '["foo","bar"]', 'John1'],
	});
});

test.serial('build query insert with onConflict do nothing', async (t) => {
	const { db } = t.context;

	const query = db
		.insert(usersTable)
		.values({ name: 'John', jsonb: ['foo', 'bar'] })
		.onConflictDoNothing()
		.toSQL();

	t.deepEqual(query, {
		sql:
			'insert into "users" ("id", "name", "verified", "jsonb", "created_at") values (default, $1, default, $2, default) on conflict do nothing',
		params: ['John', '["foo","bar"]'],
	});
});

test.serial('build query insert with onConflict do nothing + target', async (t) => {
	const { db } = t.context;

	const query = db
		.insert(usersTable)
		.values({ name: 'John', jsonb: ['foo', 'bar'] })
		.onConflictDoNothing({ target: usersTable.id })
		.toSQL();

	t.deepEqual(query, {
		sql:
			'insert into "users" ("id", "name", "verified", "jsonb", "created_at") values (default, $1, default, $2, default) on conflict ("id") do nothing',
		params: ['John', '["foo","bar"]'],
	});
});

test.serial('insert with onConflict do update', async (t) => {
	const { db } = t.context;

	await db.insert(usersTable).values({ name: 'John' });

	await db
		.insert(usersTable)
		.values({ id: 1, name: 'John' })
		.onConflictDoUpdate({ target: usersTable.id, set: { name: 'John1' } });

	const res = await db
		.select({ id: usersTable.id, name: usersTable.name })
		.from(usersTable)
		.where(eq(usersTable.id, 1));

	t.deepEqual(res, [{ id: 1, name: 'John1' }]);
});

test.serial('insert with onConflict do nothing', async (t) => {
	const { db } = t.context;

	await db.insert(usersTable).values({ name: 'John' });

	await db.insert(usersTable).values({ id: 1, name: 'John' }).onConflictDoNothing();

	const res = await db
		.select({ id: usersTable.id, name: usersTable.name })
		.from(usersTable)
		.where(eq(usersTable.id, 1));

	t.deepEqual(res, [{ id: 1, name: 'John' }]);
});

test.serial('insert with onConflict do nothing + target', async (t) => {
	const { db } = t.context;

	await db.insert(usersTable).values({ name: 'John' });

	await db
		.insert(usersTable)
		.values({ id: 1, name: 'John' })
		.onConflictDoNothing({ target: usersTable.id });

	const res = await db
		.select({ id: usersTable.id, name: usersTable.name })
		.from(usersTable)
		.where(eq(usersTable.id, 1));

	t.deepEqual(res, [{ id: 1, name: 'John' }]);
});

test.serial('left join (flat object fields)', async (t) => {
	const { db } = t.context;

	const { id: cityId } = await db
		.insert(citiesTable)
		.values([{ name: 'Paris' }, { name: 'London' }])
		.returning({ id: citiesTable.id })
		.then((rows) => rows[0]!);

	await db.insert(users2Table).values([{ name: 'John', cityId }, { name: 'Jane' }]);

	const res = await db
		.select({
			userId: users2Table.id,
			userName: users2Table.name,
			cityId: citiesTable.id,
			cityName: citiesTable.name,
		})
		.from(users2Table)
		.leftJoin(citiesTable, eq(users2Table.cityId, citiesTable.id));

	t.deepEqual(res, [
		{ userId: 1, userName: 'John', cityId, cityName: 'Paris' },
		{ userId: 2, userName: 'Jane', cityId: null, cityName: null },
	]);
});

test.serial('left join (grouped fields)', async (t) => {
	const { db } = t.context;

	const { id: cityId } = await db
		.insert(citiesTable)
		.values([{ name: 'Paris' }, { name: 'London' }])
		.returning({ id: citiesTable.id })
		.then((rows) => rows[0]!);

	await db.insert(users2Table).values([{ name: 'John', cityId }, { name: 'Jane' }]);

	const res = await db
		.select({
			id: users2Table.id,
			user: {
				name: users2Table.name,
				nameUpper: sql<string>`upper(${users2Table.name})`,
			},
			city: {
				id: citiesTable.id,
				name: citiesTable.name,
				nameUpper: sql<string>`upper(${citiesTable.name})`,
			},
		})
		.from(users2Table)
		.leftJoin(citiesTable, eq(users2Table.cityId, citiesTable.id));

	t.deepEqual(res, [
		{
			id: 1,
			user: { name: 'John', nameUpper: 'JOHN' },
			city: { id: cityId, name: 'Paris', nameUpper: 'PARIS' },
		},
		{
			id: 2,
			user: { name: 'Jane', nameUpper: 'JANE' },
			city: null,
		},
	]);
});

test.serial('left join (all fields)', async (t) => {
	const { db } = t.context;

	const { id: cityId } = await db
		.insert(citiesTable)
		.values([{ name: 'Paris' }, { name: 'London' }])
		.returning({ id: citiesTable.id })
		.then((rows) => rows[0]!);

	await db.insert(users2Table).values([{ name: 'John', cityId }, { name: 'Jane' }]);

	const res = await db
		.select()
		.from(users2Table)
		.leftJoin(citiesTable, eq(users2Table.cityId, citiesTable.id));

	t.deepEqual(res, [
		{
			users2: {
				id: 1,
				name: 'John',
				cityId,
			},
			cities: {
				id: cityId,
				name: 'Paris',
				state: null,
			},
		},
		{
			users2: {
				id: 2,
				name: 'Jane',
				cityId: null,
			},
			cities: null,
		},
	]);
});

test.serial('join subquery', async (t) => {
	const { db } = t.context;

	await db
		.insert(courseCategoriesTable)
		.values([
			{ name: 'Category 1' },
			{ name: 'Category 2' },
			{ name: 'Category 3' },
			{ name: 'Category 4' },
		]);

	await db
		.insert(coursesTable)
		.values([
			{ name: 'Development', categoryId: 2 },
			{ name: 'IT & Software', categoryId: 3 },
			{ name: 'Marketing', categoryId: 4 },
			{ name: 'Design', categoryId: 1 },
		]);

	const sq2 = db
		.select({
			categoryId: courseCategoriesTable.id,
			category: courseCategoriesTable.name,
			total: sql<number>`count(${courseCategoriesTable.id})`,
		})
		.from(courseCategoriesTable)
		.groupBy(courseCategoriesTable.id, courseCategoriesTable.name)
		.as('sq2');

	const res = await db
		.select({
			courseName: coursesTable.name,
			categoryId: sq2.categoryId,
		})
		.from(coursesTable)
		.leftJoin(sq2, eq(coursesTable.categoryId, sq2.categoryId))
		.orderBy(coursesTable.name);

	t.deepEqual(res, [
		{ courseName: 'Design', categoryId: 1 },
		{ courseName: 'Development', categoryId: 2 },
		{ courseName: 'IT & Software', categoryId: 3 },
		{ courseName: 'Marketing', categoryId: 4 },
	]);
});

test.serial('with ... select', async (t) => {
	const { db } = t.context;

	await db.insert(orders).values([
		{ region: 'Europe', product: 'A', amount: 10, quantity: 1 },
		{ region: 'Europe', product: 'A', amount: 20, quantity: 2 },
		{ region: 'Europe', product: 'B', amount: 20, quantity: 2 },
		{ region: 'Europe', product: 'B', amount: 30, quantity: 3 },
		{ region: 'US', product: 'A', amount: 30, quantity: 3 },
		{ region: 'US', product: 'A', amount: 40, quantity: 4 },
		{ region: 'US', product: 'B', amount: 40, quantity: 4 },
		{ region: 'US', product: 'B', amount: 50, quantity: 5 },
	]);

	const regionalSales = db
		.$with('regional_sales')
		.as(
			db
				.select({
					region: orders.region,
					totalSales: sql<number>`sum(${orders.amount})`.as('total_sales'),
				})
				.from(orders)
				.groupBy(orders.region),
		);

	const topRegions = db
		.$with('top_regions')
		.as(
			db
				.select({
					region: regionalSales.region,
				})
				.from(regionalSales)
				.where(
					gt(
						regionalSales.totalSales,
						db.select({ sales: sql`sum(${regionalSales.totalSales})/10` }).from(regionalSales),
					),
				),
		);

	const result = await db
		.with(regionalSales, topRegions)
		.select({
			region: orders.region,
			product: orders.product,
			productUnits: sql<number>`sum(${orders.quantity})::int`,
			productSales: sql<number>`sum(${orders.amount})::int`,
		})
		.from(orders)
		.where(inArray(orders.region, db.select({ region: topRegions.region }).from(topRegions)))
		.groupBy(orders.region, orders.product)
		.orderBy(orders.region, orders.product);

	t.deepEqual(result, [
		{
			region: 'Europe',
			product: 'A',
			productUnits: 3,
			productSales: 30,
		},
		{
			region: 'Europe',
			product: 'B',
			productUnits: 5,
			productSales: 50,
		},
		{
			region: 'US',
			product: 'A',
			productUnits: 7,
			productSales: 70,
		},
		{
			region: 'US',
			product: 'B',
			productUnits: 9,
			productSales: 90,
		},
	]);
});

test.serial('select from subquery sql', async (t) => {
	const { db } = t.context;

	await db.insert(users2Table).values([{ name: 'John' }, { name: 'Jane' }]);

	const sq = db
		.select({ name: sql<string>`${users2Table.name} || ' modified'`.as('name') })
		.from(users2Table)
		.as('sq');

	const res = await db.select({ name: sq.name }).from(sq);

	t.deepEqual(res, [{ name: 'John modified' }, { name: 'Jane modified' }]);
});

test.serial('select a field without joining its table', (t) => {
	const { db } = t.context;

	t.throws(() => db.select({ name: users2Table.name }).from(usersTable).prepare('query'));
});

test.serial('select all fields from subquery without alias', (t) => {
	const { db } = t.context;

	const sq = db.$with('sq').as(db.select({ name: sql<string>`upper(${users2Table.name})` }).from(users2Table));

	t.throws(() => db.select().from(sq).prepare('query'));
});

test.serial('select count()', async (t) => {
	const { db } = t.context;

	await db.insert(usersTable).values([{ name: 'John' }, { name: 'Jane' }]);

	const res = await db.select({ count: sql`count(*)` }).from(usersTable);

	t.deepEqual(res, [{ count: '2' }]);
});

test.serial('select count w/ custom mapper', async (t) => {
	const { db } = t.context;

	function count(value: PgColumn | SQLWrapper): SQL<number>;
	function count(value: PgColumn | SQLWrapper, alias: string): SQL.Aliased<number>;
	function count(value: PgColumn | SQLWrapper, alias?: string): SQL<number> | SQL.Aliased<number> {
		const result = sql`count(${value})`.mapWith(Number);
		if (!alias) {
			return result;
		}
		return result.as(alias);
	}

	await db.insert(usersTable).values([{ name: 'John' }, { name: 'Jane' }]);

	const res = await db.select({ count: count(sql`*`) }).from(usersTable);

	t.deepEqual(res, [{ count: 2 }]);
});

test.serial('network types', async (t) => {
	const { db } = t.context;

	const value: typeof network.$inferSelect = {
		inet: '127.0.0.1',
		cidr: '192.168.100.128/25',
		macaddr: '08:00:2b:01:02:03',
		macaddr8: '08:00:2b:01:02:03:04:05',
	};

	await db.insert(network).values(value);

	const res = await db.select().from(network);

	t.deepEqual(res, [value]);
});

test.serial('array types', async (t) => {
	const { db } = t.context;

	const values: typeof salEmp.$inferSelect[] = [
		{
			name: 'John',
			payByQuarter: [10000, 10000, 10000, 10000],
			schedule: [['meeting', 'lunch'], ['training', 'presentation']],
		},
		{
			name: 'Carol',
			payByQuarter: [20000, 25000, 25000, 25000],
			schedule: [['breakfast', 'consulting'], ['meeting', 'lunch']],
		},
	];

	await db.insert(salEmp).values(values);

	const res = await db.select().from(salEmp);

	t.deepEqual(res, values);
});

test.serial('select for ...', (t) => {
	const { db } = t.context;

	{
		const query = db
			.select()
			.from(users2Table)
			.for('update')
			.toSQL();

		t.regex(
			query.sql,
			/ for update$/,
		);
	}

	{
		const query = db
			.select()
			.from(users2Table)
			.for('update', { of: [users2Table, coursesTable] })
			.toSQL();

		t.regex(
			query.sql,
			/ for update of "users2", "courses"$/,
		);
	}

	{
		const query = db
			.select()
			.from(users2Table)
			.for('no key update', { of: users2Table })
			.toSQL();

		t.regex(
			query.sql,
			/for no key update of "users2"$/,
		);
	}

	{
		const query = db
			.select()
			.from(users2Table)
			.for('no key update', { of: users2Table, skipLocked: true })
			.toSQL();

		t.regex(
			query.sql,
			/ for no key update of "users2" skip locked$/,
		);
	}

	{
		const query = db
			.select()
			.from(users2Table)
			.for('share', { of: users2Table, noWait: true })
			.toSQL();

		t.regex(
			query.sql,
			// eslint-disable-next-line unicorn/better-regex
			/for share of "users2" no wait$/,
		);
	}
});

test.serial('having', async (t) => {
	const { db } = t.context;

	await db.insert(citiesTable).values([{ name: 'London' }, { name: 'Paris' }, { name: 'New York' }]);

	await db.insert(users2Table).values([{ name: 'John', cityId: 1 }, { name: 'Jane', cityId: 1 }, {
		name: 'Jack',
		cityId: 2,
	}]);

	const result = await db
		.select({
			id: citiesTable.id,
			name: sql<string>`upper(${citiesTable.name})`.as('upper_name'),
			usersCount: sql<number>`count(${users2Table.id})::int`.as('users_count'),
		})
		.from(citiesTable)
		.leftJoin(users2Table, eq(users2Table.cityId, citiesTable.id))
		.where(({ name }) => sql`length(${name}) >= 3`)
		.groupBy(citiesTable.id)
		.having(({ usersCount }) => sql`${usersCount} > 0`)
		.orderBy(({ name }) => name);

	t.deepEqual(result, [
		{
			id: 1,
			name: 'LONDON',
			usersCount: 2,
		},
		{
			id: 2,
			name: 'PARIS',
			usersCount: 1,
		},
	]);
});

test.serial('view', async (t) => {
	const { db } = t.context;

	const newYorkers1 = pgView('new_yorkers')
		.as((qb) => qb.select().from(users2Table).where(eq(users2Table.cityId, 1)));

	const newYorkers2 = pgView('new_yorkers', {
		id: serial('id').primaryKey(),
		name: text('name').notNull(),
		cityId: integer('city_id').notNull(),
	}).as(sql`select * from ${users2Table} where ${eq(users2Table.cityId, 1)}`);

	const newYorkers3 = pgView('new_yorkers', {
		id: serial('id').primaryKey(),
		name: text('name').notNull(),
		cityId: integer('city_id').notNull(),
	}).existing();

	await db.execute(sql`create view ${newYorkers1} as ${getViewConfig(newYorkers1).query}`);

	await db.insert(citiesTable).values([{ name: 'New York' }, { name: 'Paris' }]);

	await db.insert(users2Table).values([
		{ name: 'John', cityId: 1 },
		{ name: 'Jane', cityId: 1 },
		{ name: 'Jack', cityId: 2 },
	]);

	{
		const result = await db.select().from(newYorkers1);
		t.deepEqual(result, [
			{ id: 1, name: 'John', cityId: 1 },
			{ id: 2, name: 'Jane', cityId: 1 },
		]);
	}

	{
		const result = await db.select().from(newYorkers2);
		t.deepEqual(result, [
			{ id: 1, name: 'John', cityId: 1 },
			{ id: 2, name: 'Jane', cityId: 1 },
		]);
	}

	{
		const result = await db.select().from(newYorkers3);
		t.deepEqual(result, [
			{ id: 1, name: 'John', cityId: 1 },
			{ id: 2, name: 'Jane', cityId: 1 },
		]);
	}

	{
		const result = await db.select({ name: newYorkers1.name }).from(newYorkers1);
		t.deepEqual(result, [
			{ name: 'John' },
			{ name: 'Jane' },
		]);
	}

	await db.execute(sql`drop view ${newYorkers1}`);
});

test.serial('materialized view', async (t) => {
	const { db } = t.context;

	const newYorkers1 = pgMaterializedView('new_yorkers')
		.as((qb) => qb.select().from(users2Table).where(eq(users2Table.cityId, 1)));

	const newYorkers2 = pgMaterializedView('new_yorkers', {
		id: serial('id').primaryKey(),
		name: text('name').notNull(),
		cityId: integer('city_id').notNull(),
	}).as(sql`select * from ${users2Table} where ${eq(users2Table.cityId, 1)}`);

	const newYorkers3 = pgMaterializedView('new_yorkers', {
		id: serial('id').primaryKey(),
		name: text('name').notNull(),
		cityId: integer('city_id').notNull(),
	}).existing();

	await db.execute(sql`create materialized view ${newYorkers1} as ${getMaterializedViewConfig(newYorkers1).query}`);

	await db.insert(citiesTable).values([{ name: 'New York' }, { name: 'Paris' }]);

	await db.insert(users2Table).values([
		{ name: 'John', cityId: 1 },
		{ name: 'Jane', cityId: 1 },
		{ name: 'Jack', cityId: 2 },
	]);

	{
		const result = await db.select().from(newYorkers1);
		t.deepEqual(result, []);
	}

	await db.refreshMaterializedView(newYorkers1);

	{
		const result = await db.select().from(newYorkers1);
		t.deepEqual(result, [
			{ id: 1, name: 'John', cityId: 1 },
			{ id: 2, name: 'Jane', cityId: 1 },
		]);
	}

	{
		const result = await db.select().from(newYorkers2);
		t.deepEqual(result, [
			{ id: 1, name: 'John', cityId: 1 },
			{ id: 2, name: 'Jane', cityId: 1 },
		]);
	}

	{
		const result = await db.select().from(newYorkers3);
		t.deepEqual(result, [
			{ id: 1, name: 'John', cityId: 1 },
			{ id: 2, name: 'Jane', cityId: 1 },
		]);
	}

	{
		const result = await db.select({ name: newYorkers1.name }).from(newYorkers1);
		t.deepEqual(result, [
			{ name: 'John' },
			{ name: 'Jane' },
		]);
	}

	await db.execute(sql`drop materialized view ${newYorkers1}`);
});

// TODO: copy to SQLite and MySQL, add to docs
test.serial('select from raw sql', async (t) => {
	const { db } = t.context;

	const result = await db.select({
		id: sql<number>`id`,
		name: sql<string>`name`,
	}).from(sql`(select 1 as id, 'John' as name) as users`);

	Expect<Equal<{ id: number; name: string }[], typeof result>>;

	t.deepEqual(result, [
		{ id: 1, name: 'John' },
	]);
});

test.serial('select from raw sql with joins', async (t) => {
	const { db } = t.context;

	const result = await db
		.select({
			id: sql<number>`users.id`,
			name: sql<string>`users.name`,
			userCity: sql<string>`users.city`,
			cityName: sql<string>`cities.name`,
		})
		.from(sql`(select 1 as id, 'John' as name, 'New York' as city) as users`)
		.leftJoin(sql`(select 1 as id, 'Paris' as name) as cities`, sql`cities.id = users.id`);

	Expect<Equal<{ id: number; name: string; userCity: string; cityName: string }[], typeof result>>;

	t.deepEqual(result, [
		{ id: 1, name: 'John', userCity: 'New York', cityName: 'Paris' },
	]);
});

test.serial('join on aliased sql from select', async (t) => {
	const { db } = t.context;

	const result = await db
		.select({
			userId: sql<number>`users.id`.as('userId'),
			name: sql<string>`users.name`,
			userCity: sql<string>`users.city`,
			cityId: sql<number>`cities.id`.as('cityId'),
			cityName: sql<string>`cities.name`,
		})
		.from(sql`(select 1 as id, 'John' as name, 'New York' as city) as users`)
		.leftJoin(sql`(select 1 as id, 'Paris' as name) as cities`, (cols) => eq(cols.cityId, cols.userId));

	Expect<Equal<{ userId: number; name: string; userCity: string; cityId: number; cityName: string }[], typeof result>>;

	t.deepEqual(result, [
		{ userId: 1, name: 'John', userCity: 'New York', cityId: 1, cityName: 'Paris' },
	]);
});

test.serial('join on aliased sql from with clause', async (t) => {
	const { db } = t.context;

	const users = db.$with('users').as(
		db.select({
			id: sql<number>`id`.as('userId'),
			name: sql<string>`name`.as('userName'),
			city: sql<string>`city`.as('city'),
		}).from(
			sql`(select 1 as id, 'John' as name, 'New York' as city) as users`,
		),
	);

	const cities = db.$with('cities').as(
		db.select({
			id: sql<number>`id`.as('cityId'),
			name: sql<string>`name`.as('cityName'),
		}).from(
			sql`(select 1 as id, 'Paris' as name) as cities`,
		),
	);

	const result = await db
		.with(users, cities)
		.select({
			userId: users.id,
			name: users.name,
			userCity: users.city,
			cityId: cities.id,
			cityName: cities.name,
		})
		.from(users)
		.leftJoin(cities, (cols) => eq(cols.cityId, cols.userId));

	Expect<Equal<{ userId: number; name: string; userCity: string; cityId: number; cityName: string }[], typeof result>>;

	t.deepEqual(result, [
		{ userId: 1, name: 'John', userCity: 'New York', cityId: 1, cityName: 'Paris' },
	]);
});

test.serial('prefixed table', async (t) => {
	const { db } = t.context;

	const pgTable = pgTableCreator((name) => `myprefix_${name}`);

	const users = pgTable('test_prefixed_table_with_unique_name', {
		id: integer('id').primaryKey(),
		name: text('name').notNull(),
	});

	await db.execute(sql`drop table if exists ${users}`);

	await db.execute(
		sql`create table myprefix_test_prefixed_table_with_unique_name (id integer not null primary key, name text not null)`,
	);

	await db.insert(users).values({ id: 1, name: 'John' });

	const result = await db.select().from(users);

	t.deepEqual(result, [{ id: 1, name: 'John' }]);

	await db.execute(sql`drop table ${users}`);
});

test.serial('select from enum', async (t) => {
	const { db } = t.context;

	const muscleEnum = pgEnum('muscle', [
		'abdominals',
		'hamstrings',
		'adductors',
		'quadriceps',
		'biceps',
		'shoulders',
		'chest',
		'middle_back',
		'calves',
		'glutes',
		'lower_back',
		'lats',
		'triceps',
		'traps',
		'forearms',
		'neck',
		'abductors',
	]);

	const forceEnum = pgEnum('force', ['isometric', 'isotonic', 'isokinetic']);

	const levelEnum = pgEnum('level', ['beginner', 'intermediate', 'advanced']);

	const mechanicEnum = pgEnum('mechanic', ['compound', 'isolation']);

	const equipmentEnum = pgEnum('equipment', ['barbell', 'dumbbell', 'bodyweight', 'machine', 'cable', 'kettlebell']);

	const categoryEnum = pgEnum('category', ['upper_body', 'lower_body', 'full_body']);

	const exercises = pgTable('exercises', {
		id: serial('id').primaryKey(),
		name: varchar('name').notNull(),
		force: forceEnum('force'),
		level: levelEnum('level'),
		mechanic: mechanicEnum('mechanic'),
		equipment: equipmentEnum('equipment'),
		instructions: text('instructions'),
		category: categoryEnum('category'),
		primaryMuscles: muscleEnum('primary_muscles').array(),
		secondaryMuscles: muscleEnum('secondary_muscles').array(),
		createdAt: timestamp('created_at').notNull().default(sql`now()`),
		updatedAt: timestamp('updated_at').notNull().default(sql`now()`),
	});

	await db.execute(sql`drop table if exists ${exercises}`);
	await db.execute(sql`drop type if exists ${name(muscleEnum.enumName)}`);
	await db.execute(sql`drop type if exists ${name(forceEnum.enumName)}`);
	await db.execute(sql`drop type if exists ${name(levelEnum.enumName)}`);
	await db.execute(sql`drop type if exists ${name(mechanicEnum.enumName)}`);
	await db.execute(sql`drop type if exists ${name(equipmentEnum.enumName)}`);
	await db.execute(sql`drop type if exists ${name(categoryEnum.enumName)}`);

	await db.execute(
		sql`create type ${
			name(muscleEnum.enumName)
		} as enum ('abdominals', 'hamstrings', 'adductors', 'quadriceps', 'biceps', 'shoulders', 'chest', 'middle_back', 'calves', 'glutes', 'lower_back', 'lats', 'triceps', 'traps', 'forearms', 'neck', 'abductors')`,
	);
	await db.execute(sql`create type ${name(forceEnum.enumName)} as enum ('isometric', 'isotonic', 'isokinetic')`);
	await db.execute(sql`create type ${name(levelEnum.enumName)} as enum ('beginner', 'intermediate', 'advanced')`);
	await db.execute(sql`create type ${name(mechanicEnum.enumName)} as enum ('compound', 'isolation')`);
	await db.execute(
		sql`create type ${
			name(equipmentEnum.enumName)
		} as enum ('barbell', 'dumbbell', 'bodyweight', 'machine', 'cable', 'kettlebell')`,
	);
	await db.execute(sql`create type ${name(categoryEnum.enumName)} as enum ('upper_body', 'lower_body', 'full_body')`);
	await db.execute(sql`
		create table ${exercises} (
			id serial primary key,
			name varchar not null,
			force force,
			level level,
			mechanic mechanic,
			equipment equipment,
			instructions text,
			category category,
			primary_muscles muscle[],
			secondary_muscles muscle[],
			created_at timestamp not null default now(),
			updated_at timestamp not null default now()
		)
	`);

	await db.insert(exercises).values({
		name: 'Bench Press',
		force: 'isotonic',
		level: 'beginner',
		mechanic: 'compound',
		equipment: 'barbell',
		instructions:
			'Lie on your back on a flat bench. Grasp the barbell with an overhand grip, slightly wider than shoulder width. Unrack the barbell and hold it over you with your arms locked. Lower the barbell to your chest. Press the barbell back to the starting position.',
		category: 'upper_body',
		primaryMuscles: ['chest', 'triceps'],
		secondaryMuscles: ['shoulders', 'traps'],
	});

	const result = await db.select().from(exercises);

	t.deepEqual(result, [
		{
			id: 1,
			name: 'Bench Press',
			force: 'isotonic',
			level: 'beginner',
			mechanic: 'compound',
			equipment: 'barbell',
			instructions:
				'Lie on your back on a flat bench. Grasp the barbell with an overhand grip, slightly wider than shoulder width. Unrack the barbell and hold it over you with your arms locked. Lower the barbell to your chest. Press the barbell back to the starting position.',
			category: 'upper_body',
			primaryMuscles: ['chest', 'triceps'],
			secondaryMuscles: ['shoulders', 'traps'],
			createdAt: result[0]!.createdAt,
			updatedAt: result[0]!.updatedAt,
		},
	]);

	await db.execute(sql`drop table ${exercises}`);
	await db.execute(sql`drop type ${name(muscleEnum.enumName)}`);
	await db.execute(sql`drop type ${name(forceEnum.enumName)}`);
	await db.execute(sql`drop type ${name(levelEnum.enumName)}`);
	await db.execute(sql`drop type ${name(mechanicEnum.enumName)}`);
	await db.execute(sql`drop type ${name(equipmentEnum.enumName)}`);
	await db.execute(sql`drop type ${name(categoryEnum.enumName)}`);
});

test.serial('orderBy with aliased column', (t) => {
	const { db } = t.context;

	const query = db.select({
		test: sql`something`.as('test'),
	}).from(users2Table).orderBy((fields) => fields.test).toSQL();

	t.deepEqual(query.sql, 'select something as "test" from "users2" order by "test"');
});

test.serial('select from sql', async (t) => {
	const { db } = t.context;

	const metricEntry = pgTable('metric_entry', {
		id: pgUuid('id').notNull(),
		createdAt: timestamp('created_at').notNull(),
	});

	await db.execute(sql`drop table if exists ${metricEntry}`);
	await db.execute(sql`create table ${metricEntry} (id uuid not null, created_at timestamp not null)`);

	const metricId = uuid();

	const intervals = db.$with('intervals').as(
		db
			.select({
				startTime: sql<string>`(date'2023-03-01'+ x * '1 day'::interval)`.as('start_time'),
				endTime: sql<string>`(date'2023-03-01'+ (x+1) *'1 day'::interval)`.as('end_time'),
			})
			.from(sql`generate_series(0, 29, 1) as t(x)`),
	);

	await t.notThrowsAsync(() =>
		db
			.with(intervals)
			.select({
				startTime: intervals.startTime,
				endTime: intervals.endTime,
				count: sql<number>`count(${metricEntry})`,
			})
			.from(metricEntry)
			.rightJoin(
				intervals,
				and(
					eq(metricEntry.id, metricId),
					gte(metricEntry.createdAt, intervals.startTime),
					lt(metricEntry.createdAt, intervals.endTime),
				),
			)
			.groupBy(intervals.startTime, intervals.endTime)
			.orderBy(asc(intervals.startTime))
	);
});

test.serial('timestamp timezone', async (t) => {
	const { db } = t.context;

	const usersTableWithAndWithoutTimezone = pgTable('users_test_with_and_without_timezone', {
		id: serial('id').primaryKey(),
		name: text('name').notNull(),
		createdAt: timestamp('created_at', { withTimezone: true }).notNull().defaultNow(),
		updatedAt: timestamp('updated_at', { withTimezone: false }).notNull().defaultNow(),
	});

	await db.execute(sql`drop table if exists ${usersTableWithAndWithoutTimezone}`);

	await db.execute(
		sql`
			create table users_test_with_and_without_timezone (
				id serial not null primary key,
				name text not null,
				created_at timestamptz not null default now(),
				updated_at timestamp not null default now()
			)
		`,
	);

	const date = new Date(Date.parse('2020-01-01T00:00:00+04:00'));

	await db.insert(usersTableWithAndWithoutTimezone).values({ name: 'With default times' });
	await db.insert(usersTableWithAndWithoutTimezone).values({
		name: 'Without default times',
		createdAt: date,
		updatedAt: date,
	});
	const users = await db.select().from(usersTableWithAndWithoutTimezone);

	// check that the timestamps are set correctly for default times
	t.assert(Math.abs(users[0]!.updatedAt.getTime() - Date.now()) < 2000);
	t.assert(Math.abs(users[0]!.createdAt.getTime() - Date.now()) < 2000);

	// check that the timestamps are set correctly for non default times
	t.assert(Math.abs(users[1]!.updatedAt.getTime() - date.getTime()) < 2000);
	t.assert(Math.abs(users[1]!.createdAt.getTime() - date.getTime()) < 2000);
});

test.serial('transaction', async (t) => {
	const { db } = t.context;

	const users = pgTable('users_transactions', {
		id: serial('id').primaryKey(),
		balance: integer('balance').notNull(),
	});
	const products = pgTable('products_transactions', {
		id: serial('id').primaryKey(),
		price: integer('price').notNull(),
		stock: integer('stock').notNull(),
	});

	await db.execute(sql`drop table if exists ${users}`);
	await db.execute(sql`drop table if exists ${products}`);

	await db.execute(sql`create table users_transactions (id serial not null primary key, balance integer not null)`);
	await db.execute(
		sql`create table products_transactions (id serial not null primary key, price integer not null, stock integer not null)`,
	);

	const user = await db.insert(users).values({ balance: 100 }).returning().then((rows) => rows[0]!);
	const product = await db.insert(products).values({ price: 10, stock: 10 }).returning().then((rows) => rows[0]!);

	await db.transaction(async (tx) => {
		await tx.update(users).set({ balance: user.balance - product.price }).where(eq(users.id, user.id));
		await tx.update(products).set({ stock: product.stock - 1 }).where(eq(products.id, product.id));
	});

	const result = await db.select().from(users);

	t.deepEqual(result, [{ id: 1, balance: 90 }]);

	await db.execute(sql`drop table ${users}`);
	await db.execute(sql`drop table ${products}`);
});

test.serial('transaction rollback', async (t) => {
	const { db } = t.context;

	const users = pgTable('users_transactions_rollback', {
		id: serial('id').primaryKey(),
		balance: integer('balance').notNull(),
	});

	await db.execute(sql`drop table if exists ${users}`);

	await db.execute(
		sql`create table users_transactions_rollback (id serial not null primary key, balance integer not null)`,
	);

	await t.throwsAsync(async () =>
		await db.transaction(async (tx) => {
			await tx.insert(users).values({ balance: 100 });
			tx.rollback();
		}), { instanceOf: TransactionRollbackError });

	const result = await db.select().from(users);

	t.deepEqual(result, []);

	await db.execute(sql`drop table ${users}`);
});

test.serial('nested transaction', async (t) => {
	const { db } = t.context;

	const users = pgTable('users_nested_transactions', {
		id: serial('id').primaryKey(),
		balance: integer('balance').notNull(),
	});

	await db.execute(sql`drop table if exists ${users}`);

	await db.execute(
		sql`create table users_nested_transactions (id serial not null primary key, balance integer not null)`,
	);

	await db.transaction(async (tx) => {
		await tx.insert(users).values({ balance: 100 });

		await tx.transaction(async (tx) => {
			await tx.update(users).set({ balance: 200 });
		});
	});

	const result = await db.select().from(users);

	t.deepEqual(result, [{ id: 1, balance: 200 }]);

	await db.execute(sql`drop table ${users}`);
});

test.serial('nested transaction rollback', async (t) => {
	const { db } = t.context;

	const users = pgTable('users_nested_transactions_rollback', {
		id: serial('id').primaryKey(),
		balance: integer('balance').notNull(),
	});

	await db.execute(sql`drop table if exists ${users}`);

	await db.execute(
		sql`create table users_nested_transactions_rollback (id serial not null primary key, balance integer not null)`,
	);

	await db.transaction(async (tx) => {
		await tx.insert(users).values({ balance: 100 });

		await t.throwsAsync(async () =>
			await tx.transaction(async (tx) => {
				await tx.update(users).set({ balance: 200 });
				tx.rollback();
			}), { instanceOf: TransactionRollbackError });
	});

	const result = await db.select().from(users);

	t.deepEqual(result, [{ id: 1, balance: 100 }]);

	await db.execute(sql`drop table ${users}`);
});

test.serial('join subquery with join', async (t) => {
	const { db } = t.context;

	const internalStaff = pgTable('internal_staff', {
		userId: integer('user_id').notNull(),
	});

	const customUser = pgTable('custom_user', {
		id: integer('id').notNull(),
	});

	const ticket = pgTable('ticket', {
		staffId: integer('staff_id').notNull(),
	});

	await db.execute(sql`drop table if exists ${internalStaff}`);
	await db.execute(sql`drop table if exists ${customUser}`);
	await db.execute(sql`drop table if exists ${ticket}`);

	await db.execute(sql`create table internal_staff (user_id integer not null)`);
	await db.execute(sql`create table custom_user (id integer not null)`);
	await db.execute(sql`create table ticket (staff_id integer not null)`);

	await db.insert(internalStaff).values({ userId: 1 });
	await db.insert(customUser).values({ id: 1 });
	await db.insert(ticket).values({ staffId: 1 });

	const subq = db
		.select()
		.from(internalStaff)
		.leftJoin(customUser, eq(internalStaff.userId, customUser.id))
		.as('internal_staff');

	const mainQuery = await db
		.select()
		.from(ticket)
		.leftJoin(subq, eq(subq.internal_staff.userId, ticket.staffId));

	t.deepEqual(mainQuery, [{
		ticket: { staffId: 1 },
		internal_staff: {
			internal_staff: { userId: 1 },
			custom_user: { id: 1 },
		},
	}]);

	await db.execute(sql`drop table ${internalStaff}`);
	await db.execute(sql`drop table ${customUser}`);
	await db.execute(sql`drop table ${ticket}`);
});

test.serial('subquery with view', async (t) => {
	const { db } = t.context;

	const users = pgTable('users_subquery_view', {
		id: serial('id').primaryKey(),
		name: text('name').notNull(),
		cityId: integer('city_id').notNull(),
	});

	const newYorkers = pgView('new_yorkers').as((qb) => qb.select().from(users).where(eq(users.cityId, 1)));

	await db.execute(sql`drop table if exists ${users}`);
	await db.execute(sql`drop view if exists ${newYorkers}`);

	await db.execute(
		sql`create table ${users} (id serial not null primary key, name text not null, city_id integer not null)`,
	);
	await db.execute(sql`create view ${newYorkers} as select * from ${users} where city_id = 1`);

	await db.insert(users).values([
		{ name: 'John', cityId: 1 },
		{ name: 'Jane', cityId: 2 },
		{ name: 'Jack', cityId: 1 },
		{ name: 'Jill', cityId: 2 },
	]);

	const sq = db.$with('sq').as(db.select().from(newYorkers));
	const result = await db.with(sq).select().from(sq);

	t.deepEqual(result, [
		{ id: 1, name: 'John', cityId: 1 },
		{ id: 3, name: 'Jack', cityId: 1 },
	]);

	await db.execute(sql`drop view ${newYorkers}`);
	await db.execute(sql`drop table ${users}`);
});

test.serial('join view as subquery', async (t) => {
	const { db } = t.context;

	const users = pgTable('users_join_view', {
		id: serial('id').primaryKey(),
		name: text('name').notNull(),
		cityId: integer('city_id').notNull(),
	});

	const newYorkers = pgView('new_yorkers').as((qb) => qb.select().from(users).where(eq(users.cityId, 1)));

	await db.execute(sql`drop table if exists ${users}`);
	await db.execute(sql`drop view if exists ${newYorkers}`);

	await db.execute(
		sql`create table ${users} (id serial not null primary key, name text not null, city_id integer not null)`,
	);
	await db.execute(sql`create view ${newYorkers} as select * from ${users} where city_id = 1`);

	await db.insert(users).values([
		{ name: 'John', cityId: 1 },
		{ name: 'Jane', cityId: 2 },
		{ name: 'Jack', cityId: 1 },
		{ name: 'Jill', cityId: 2 },
	]);

	const sq = db.select().from(newYorkers).as('new_yorkers_sq');

	const result = await db.select().from(users).leftJoin(sq, eq(users.id, sq.id));

	t.deepEqual(result, [
		{
			users_join_view: { id: 1, name: 'John', cityId: 1 },
			new_yorkers_sq: { id: 1, name: 'John', cityId: 1 },
		},
		{
			users_join_view: { id: 2, name: 'Jane', cityId: 2 },
			new_yorkers_sq: null,
		},
		{
			users_join_view: { id: 3, name: 'Jack', cityId: 1 },
			new_yorkers_sq: { id: 3, name: 'Jack', cityId: 1 },
		},
		{
			users_join_view: { id: 4, name: 'Jill', cityId: 2 },
			new_yorkers_sq: null,
		},
	]);

	await db.execute(sql`drop view ${newYorkers}`);
	await db.execute(sql`drop table ${users}`);
});

test.serial('table selection with single table', async (t) => {
	const { db } = t.context;

	const users = pgTable('users', {
		id: serial('id').primaryKey(),
		name: text('name').notNull(),
		cityId: integer('city_id').notNull(),
	});

	await db.execute(sql`drop table if exists ${users}`);

	await db.execute(
		sql`create table ${users} (id serial not null primary key, name text not null, city_id integer not null)`,
	);

	await db.insert(users).values({ name: 'John', cityId: 1 });

	const result = await db.select({ users }).from(users);

	t.deepEqual(result, [{ users: { id: 1, name: 'John', cityId: 1 } }]);

	await db.execute(sql`drop table ${users}`);
});

test.serial('set null to jsonb field', async (t) => {
	const { db } = t.context;

	const users = pgTable('users', {
		id: serial('id').primaryKey(),
		jsonb: jsonb('jsonb'),
	});

	await db.execute(sql`drop table if exists ${users}`);

	await db.execute(
		sql`create table ${users} (id serial not null primary key, jsonb jsonb)`,
	);

	const result = await db.insert(users).values({ jsonb: null }).returning();

	t.deepEqual(result, [{ id: 1, jsonb: null }]);

	await db.execute(sql`drop table ${users}`);
});

test.serial('insert undefined', async (t) => {
	const { db } = t.context;

	const users = pgTable('users', {
		id: serial('id').primaryKey(),
		name: text('name'),
	});

	await db.execute(sql`drop table if exists ${users}`);

	await db.execute(
		sql`create table ${users} (id serial not null primary key, name text)`,
	);

	await t.notThrowsAsync(async () => await db.insert(users).values({ name: undefined }));

	await db.execute(sql`drop table ${users}`);
});

test.serial('update undefined', async (t) => {
	const { db } = t.context;

	const users = pgTable('users', {
		id: serial('id').primaryKey(),
		name: text('name'),
	});

	await db.execute(sql`drop table if exists ${users}`);

	await db.execute(
		sql`create table ${users} (id serial not null primary key, name text)`,
	);

	await t.throwsAsync(async () => await db.update(users).set({ name: undefined }));
	await t.notThrowsAsync(async () => await db.update(users).set({ id: 1, name: undefined }));

	await db.execute(sql`drop table ${users}`);
});

test.serial('array operators', async (t) => {
	const { db } = t.context;

	const posts = pgTable('posts', {
		id: serial('id').primaryKey(),
		tags: text('tags').array(),
	});

	await db.execute(sql`drop table if exists ${posts}`);

	await db.execute(
		sql`create table ${posts} (id serial primary key, tags text[])`,
	);

	await db.insert(posts).values([{
		tags: ['ORM'],
	}, {
		tags: ['Typescript'],
	}, {
		tags: ['Typescript', 'ORM'],
	}, {
		tags: ['Typescript', 'Frontend', 'React'],
	}, {
		tags: ['Typescript', 'ORM', 'Database', 'Postgres'],
	}, {
		tags: ['Java', 'Spring', 'OOP'],
	}]);

	const contains = await db.select({ id: posts.id }).from(posts)
		.where(arrayContains(posts.tags, ['Typescript', 'ORM']));
	const contained = await db.select({ id: posts.id }).from(posts)
		.where(arrayContained(posts.tags, ['Typescript', 'ORM']));
	const overlaps = await db.select({ id: posts.id }).from(posts)
		.where(arrayOverlaps(posts.tags, ['Typescript', 'ORM']));
	const withSubQuery = await db.select({ id: posts.id }).from(posts)
		.where(arrayContains(
			posts.tags,
			db.select({ tags: posts.tags }).from(posts).where(eq(posts.id, 1)),
		));

	t.deepEqual(contains, [{ id: 3 }, { id: 5 }]);
	t.deepEqual(contained, [{ id: 1 }, { id: 2 }, { id: 3 }]);
	t.deepEqual(overlaps, [{ id: 1 }, { id: 2 }, { id: 3 }, { id: 4 }, { id: 5 }]);
	t.deepEqual(withSubQuery, [{ id: 1 }, { id: 3 }, { id: 5 }]);
});

test.serial('set operations (union) from query builder with subquery', async (t) => {
	const { db } = t.context;

	await setupSetOperationTest(db);

	const sq = db
		.select({ id: users2Table.id, name: users2Table.name })
		.from(users2Table).as('sq');

	const result = await db
		.select({ id: cities2Table.id, name: citiesTable.name })
		.from(cities2Table).union(
			db.select().from(sq),
		).orderBy(asc(sql`name`)).limit(2).offset(1);

	t.assert(result.length === 2);

	t.deepEqual(result, [
		{ id: 3, name: 'Jack' },
		{ id: 2, name: 'Jane' },
	]);

	t.throws(() => {
		db
			.select({ id: cities2Table.id, name: citiesTable.name, name2: users2Table.name })
			.from(cities2Table).union(
				// @ts-expect-error
				db
					.select({ id: users2Table.id, name: users2Table.name })
					.from(users2Table),
			).orderBy(asc(sql`name`));
	});
});

test.serial('set operations (union) as function', async (t) => {
	const { db } = t.context;

	await setupSetOperationTest(db);

	const result = await union(
		db
			.select({ id: cities2Table.id, name: citiesTable.name })
			.from(cities2Table).where(eq(citiesTable.id, 1)),
		db
			.select({ id: users2Table.id, name: users2Table.name })
			.from(users2Table).where(eq(users2Table.id, 1)),
		db
			.select({ id: users2Table.id, name: users2Table.name })
			.from(users2Table).where(eq(users2Table.id, 1)),
	).orderBy(asc(sql`name`)).limit(1).offset(1);

	t.assert(result.length === 1);

	t.deepEqual(result, [
		{ id: 1, name: 'New York' },
	]);

	t.throws(() => {
		union(
			db
				.select({ name: citiesTable.name, id: cities2Table.id })
				.from(cities2Table).where(eq(citiesTable.id, 1)),
			db
				.select({ id: users2Table.id, name: users2Table.name })
				.from(users2Table).where(eq(users2Table.id, 1)),
			db
				.select({ id: users2Table.id, name: users2Table.name })
				.from(users2Table).where(eq(users2Table.id, 1)),
		).orderBy(asc(sql`name`));
	});
});

test.serial('set operations (union all) from query builder', async (t) => {
	const { db } = t.context;

	await setupSetOperationTest(db);

	const result = await db
		.select({ id: cities2Table.id, name: citiesTable.name })
		.from(cities2Table).limit(2).unionAll(
			db
				.select({ id: cities2Table.id, name: citiesTable.name })
				.from(cities2Table).limit(2),
		).orderBy(asc(sql`id`));

	t.assert(result.length === 4);

	t.deepEqual(result, [
		{ id: 1, name: 'New York' },
		{ id: 1, name: 'New York' },
		{ id: 2, name: 'London' },
		{ id: 2, name: 'London' },
	]);

	t.throws(() => {
		db
			.select({ id: cities2Table.id, name: citiesTable.name })
			.from(cities2Table).limit(2).unionAll(
				db
					.select({ name: citiesTable.name, id: cities2Table.id })
					.from(cities2Table).limit(2),
			).orderBy(asc(sql`id`));
	});
});

test.serial('set operations (union all) as function', async (t) => {
	const { db } = t.context;

	await setupSetOperationTest(db);

	const result = await unionAll(
		db
			.select({ id: cities2Table.id, name: citiesTable.name })
			.from(cities2Table).where(eq(citiesTable.id, 1)),
		db
			.select({ id: users2Table.id, name: users2Table.name })
			.from(users2Table).where(eq(users2Table.id, 1)),
		db
			.select({ id: users2Table.id, name: users2Table.name })
			.from(users2Table).where(eq(users2Table.id, 1)),
	);

	t.assert(result.length === 3);

	t.deepEqual(result, [
		{ id: 1, name: 'New York' },
		{ id: 1, name: 'John' },
		{ id: 1, name: 'John' },
	]);

	t.throws(() => {
		unionAll(
			db
				.select({ id: cities2Table.id, name: citiesTable.name })
				.from(cities2Table).where(eq(citiesTable.id, 1)),
			db
				.select({ name: users2Table.name, id: users2Table.id })
				.from(users2Table).where(eq(users2Table.id, 1)),
			db
				.select({ id: users2Table.id, name: users2Table.name })
				.from(users2Table).where(eq(users2Table.id, 1)),
		);
	});
});

test.serial('set operations (intersect) from query builder', async (t) => {
	const { db } = t.context;

	await setupSetOperationTest(db);

	const result = await db
		.select({ id: cities2Table.id, name: citiesTable.name })
		.from(cities2Table).intersect(
			db
				.select({ id: cities2Table.id, name: citiesTable.name })
				.from(cities2Table).where(gt(citiesTable.id, 1)),
		).orderBy(asc(sql`name`));

	t.assert(result.length === 2);

	t.deepEqual(result, [
		{ id: 2, name: 'London' },
		{ id: 3, name: 'Tampa' },
	]);

	t.throws(() => {
		db
			.select({ id: cities2Table.id, name: citiesTable.name })
			.from(cities2Table).intersect(
				// @ts-expect-error
				db
					.select({ id: cities2Table.id, name: citiesTable.name, id2: cities2Table.id })
					.from(cities2Table).where(gt(citiesTable.id, 1)),
			).orderBy(asc(sql`name`));
	});
});

test.serial('set operations (intersect) as function', async (t) => {
	const { db } = t.context;

	await setupSetOperationTest(db);

	const result = await intersect(
		db
			.select({ id: cities2Table.id, name: citiesTable.name })
			.from(cities2Table).where(eq(citiesTable.id, 1)),
		db
			.select({ id: users2Table.id, name: users2Table.name })
			.from(users2Table).where(eq(users2Table.id, 1)),
		db
			.select({ id: users2Table.id, name: users2Table.name })
			.from(users2Table).where(eq(users2Table.id, 1)),
	);

	t.assert(result.length === 0);

	t.deepEqual(result, []);

	t.throws(() => {
		intersect(
			db
				.select({ id: cities2Table.id, name: citiesTable.name })
				.from(cities2Table).where(eq(citiesTable.id, 1)),
			db
				.select({ id: users2Table.id, name: users2Table.name })
				.from(users2Table).where(eq(users2Table.id, 1)),
			db
				.select({ name: users2Table.name, id: users2Table.id })
				.from(users2Table).where(eq(users2Table.id, 1)),
		);
	});
});

test.serial('set operations (intersect all) from query builder', async (t) => {
	const { db } = t.context;

	await setupSetOperationTest(db);

	const result = await db
		.select({ id: cities2Table.id, name: citiesTable.name })
		.from(cities2Table).limit(2).intersectAll(
			db
				.select({ id: cities2Table.id, name: citiesTable.name })
				.from(cities2Table).limit(2),
		).orderBy(asc(sql`id`));

	t.assert(result.length === 2);

	t.deepEqual(result, [
		{ id: 1, name: 'New York' },
		{ id: 2, name: 'London' },
	]);

	t.throws(() => {
		db
			.select({ id: cities2Table.id, name: citiesTable.name })
			.from(cities2Table).limit(2).intersectAll(
				db
					.select({ name: users2Table.name, id: users2Table.id })
					.from(cities2Table).limit(2),
			).orderBy(asc(sql`id`));
	});
});

test.serial('set operations (intersect all) as function', async (t) => {
	const { db } = t.context;

	await setupSetOperationTest(db);

	const result = await intersectAll(
		db
			.select({ id: users2Table.id, name: users2Table.name })
			.from(users2Table).where(eq(users2Table.id, 1)),
		db
			.select({ id: users2Table.id, name: users2Table.name })
			.from(users2Table).where(eq(users2Table.id, 1)),
		db
			.select({ id: users2Table.id, name: users2Table.name })
			.from(users2Table).where(eq(users2Table.id, 1)),
	);

	t.assert(result.length === 1);

	t.deepEqual(result, [
		{ id: 1, name: 'John' },
	]);

	t.throws(() => {
		intersectAll(
			db
				.select({ id: users2Table.id, name: users2Table.name })
				.from(users2Table).where(eq(users2Table.id, 1)),
			db
				.select({ name: users2Table.name, id: users2Table.id })
				.from(users2Table).where(eq(users2Table.id, 1)),
			db
				.select({ id: users2Table.id, name: users2Table.name })
				.from(users2Table).where(eq(users2Table.id, 1)),
		);
	});
});

test.serial('set operations (except) from query builder', async (t) => {
	const { db } = t.context;

	await setupSetOperationTest(db);

	const result = await db
		.select()
		.from(cities2Table).except(
			db
				.select()
				.from(cities2Table).where(gt(citiesTable.id, 1)),
		);

	t.assert(result.length === 1);

	t.deepEqual(result, [
		{ id: 1, name: 'New York' },
	]);

	t.throws(() => {
		db
			.select()
			.from(cities2Table).except(
				db
					.select({ name: users2Table.name, id: users2Table.id })
					.from(cities2Table).where(gt(citiesTable.id, 1)),
			);
	});
});

test.serial('set operations (except) as function', async (t) => {
	const { db } = t.context;

	await setupSetOperationTest(db);

	const result = await except(
		db
			.select({ id: cities2Table.id, name: citiesTable.name })
			.from(cities2Table),
		db
			.select({ id: cities2Table.id, name: citiesTable.name })
			.from(cities2Table).where(eq(citiesTable.id, 1)),
		db
			.select({ id: users2Table.id, name: users2Table.name })
			.from(users2Table).where(eq(users2Table.id, 1)),
	).orderBy(asc(sql`id`));

	t.assert(result.length === 2);

	t.deepEqual(result, [
		{ id: 2, name: 'London' },
		{ id: 3, name: 'Tampa' },
	]);

	t.throws(() => {
		except(
			db
				.select({ id: cities2Table.id, name: citiesTable.name })
				.from(cities2Table),
			db
				.select({ name: users2Table.name, id: users2Table.id })
				.from(cities2Table).where(eq(citiesTable.id, 1)),
			db
				.select({ id: users2Table.id, name: users2Table.name })
				.from(users2Table).where(eq(users2Table.id, 1)),
		).orderBy(asc(sql`id`));
	});
});

test.serial('set operations (except all) from query builder', async (t) => {
	const { db } = t.context;

	await setupSetOperationTest(db);

	const result = await db
		.select()
		.from(cities2Table).exceptAll(
			db
				.select({ id: cities2Table.id, name: citiesTable.name })
				.from(cities2Table).where(eq(citiesTable.id, 1)),
		).orderBy(asc(sql`id`));

	t.assert(result.length === 2);

	t.deepEqual(result, [
		{ id: 2, name: 'London' },
		{ id: 3, name: 'Tampa' },
	]);

	t.throws(() => {
		db
			.select({ name: cities2Table.name, id: cities2Table.id })
			.from(cities2Table).exceptAll(
				db
					.select({ id: cities2Table.id, name: citiesTable.name })
					.from(cities2Table).where(eq(citiesTable.id, 1)),
			).orderBy(asc(sql`id`));
	});
});

test.serial('set operations (except all) as function', async (t) => {
	const { db } = t.context;

	await setupSetOperationTest(db);

	const result = await exceptAll(
		db
			.select({ id: users2Table.id, name: users2Table.name })
			.from(users2Table),
		db
			.select({ id: users2Table.id, name: users2Table.name })
			.from(users2Table).where(gt(users2Table.id, 7)),
		db
			.select({ id: users2Table.id, name: users2Table.name })
			.from(users2Table).where(eq(users2Table.id, 1)),
	).orderBy(asc(sql`id`)).limit(5).offset(2);

	t.assert(result.length === 4);

	t.deepEqual(result, [
		{ id: 4, name: 'Peter' },
		{ id: 5, name: 'Ben' },
		{ id: 6, name: 'Jill' },
		{ id: 7, name: 'Mary' },
	]);

	t.throws(() => {
		exceptAll(
			db
				.select({ name: users2Table.name, id: users2Table.id })
				.from(users2Table),
			db
				.select({ id: users2Table.id, name: users2Table.name })
				.from(users2Table).where(gt(users2Table.id, 7)),
			db
				.select({ id: users2Table.id, name: users2Table.name })
				.from(users2Table).where(eq(users2Table.id, 1)),
		).orderBy(asc(sql`id`));
	});
});

test.serial('set operations (mixed) from query builder with subquery', async (t) => {
	const { db } = t.context;

	await setupSetOperationTest(db);
	const sq = db
		.select()
		.from(cities2Table).where(gt(citiesTable.id, 1)).as('sq');

	const result = await db
		.select()
		.from(cities2Table).except(
			({ unionAll }) =>
				unionAll(
					db.select().from(sq),
					db.select().from(cities2Table).where(eq(citiesTable.id, 2)),
				),
		);

	t.assert(result.length === 1);

	t.deepEqual(result, [
		{ id: 1, name: 'New York' },
	]);

	t.throws(() => {
		db
			.select()
			.from(cities2Table).except(
				({ unionAll }) =>
					unionAll(
						db
							.select({ name: cities2Table.name, id: cities2Table.id })
							.from(cities2Table).where(gt(citiesTable.id, 1)),
						db.select().from(cities2Table).where(eq(citiesTable.id, 2)),
					),
			);
	});
});

test.serial('set operations (mixed all) as function', async (t) => {
	const { db } = t.context;

	await setupSetOperationTest(db);

	const result = await union(
		db
			.select({ id: users2Table.id, name: users2Table.name })
			.from(users2Table).where(eq(users2Table.id, 1)),
		except(
			db
				.select({ id: users2Table.id, name: users2Table.name })
				.from(users2Table).where(gte(users2Table.id, 5)),
			db
				.select({ id: users2Table.id, name: users2Table.name })
				.from(users2Table).where(eq(users2Table.id, 7)),
		),
		db
			.select().from(cities2Table).where(gt(citiesTable.id, 1)),
	).orderBy(asc(sql`id`));

	t.assert(result.length === 6);

	t.deepEqual(result, [
		{ id: 1, name: 'John' },
		{ id: 2, name: 'London' },
		{ id: 3, name: 'Tampa' },
		{ id: 5, name: 'Ben' },
		{ id: 6, name: 'Jill' },
		{ id: 8, name: 'Sally' },
	]);

	t.throws(() => {
		union(
			db
				.select({ id: users2Table.id, name: users2Table.name })
				.from(users2Table).where(eq(users2Table.id, 1)),
			except(
				db
					.select({ id: users2Table.id, name: users2Table.name })
					.from(users2Table).where(gte(users2Table.id, 5)),
				db
					.select({ name: users2Table.name, id: users2Table.id })
					.from(users2Table).where(eq(users2Table.id, 7)),
			),
			db
				.select().from(cities2Table).where(gt(citiesTable.id, 1)),
		).orderBy(asc(sql`id`));
	});
});

test.serial('aggregate function: count', async (t) => {
	const { db } = t.context;
	const table = aggregateTable;
	await setupAggregateFunctionsTest(db);

	const result1 = await db.select({ value: count() }).from(table);
	const result2 = await db.select({ value: count(table.a) }).from(table);
	const result3 = await db.select({ value: countDistinct(table.name) }).from(table);

	t.deepEqual(result1[0]?.value, 7);
	t.deepEqual(result2[0]?.value, 5);
	t.deepEqual(result3[0]?.value, 6);
});

test.serial('aggregate function: avg', async (t) => {
	const { db } = t.context;
	const table = aggregateTable;
	await setupAggregateFunctionsTest(db);

	const result1 = await db.select({ value: avg(table.b) }).from(table);
	const result2 = await db.select({ value: avg(table.nullOnly) }).from(table);
	const result3 = await db.select({ value: avgDistinct(table.b) }).from(table);

	t.deepEqual(result1[0]?.value, '33.3333333333333333');
	t.deepEqual(result2[0]?.value, null);
	t.deepEqual(result3[0]?.value, '42.5000000000000000');
});

test.serial('aggregate function: sum', async (t) => {
	const { db } = t.context;
	const table = aggregateTable;
	await setupAggregateFunctionsTest(db);

	const result1 = await db.select({ value: sum(table.b) }).from(table);
	const result2 = await db.select({ value: sum(table.nullOnly) }).from(table);
	const result3 = await db.select({ value: sumDistinct(table.b) }).from(table);

	t.deepEqual(result1[0]?.value, '200');
	t.deepEqual(result2[0]?.value, null);
	t.deepEqual(result3[0]?.value, '170');
});

test.serial('aggregate function: max', async (t) => {
	const { db } = t.context;
	const table = aggregateTable;
	await setupAggregateFunctionsTest(db);

	const result1 = await db.select({ value: max(table.b) }).from(table);
	const result2 = await db.select({ value: max(table.nullOnly) }).from(table);

	t.deepEqual(result1[0]?.value, 90);
	t.deepEqual(result2[0]?.value, null);
});

test.serial('aggregate function: min', async (t) => {
	const { db } = t.context;
	const table = aggregateTable;
	await setupAggregateFunctionsTest(db);

	const result1 = await db.select({ value: min(table.b) }).from(table);
	const result2 = await db.select({ value: min(table.nullOnly) }).from(table);

	t.deepEqual(result1[0]?.value, 10);
	t.deepEqual(result2[0]?.value, null);
});

test.serial('array mapping and parsing', async (t) => {
	const { db } = t.context;

	const arrays = pgTable('arrays_tests', {
		id: serial('id').primaryKey(),
		tags: text('tags').array(),
		nested: text('nested').array().array(),
		numbers: integer('numbers').notNull().array(),
	});

	db.execute(sql`drop table if exists ${arrays}`);
	db.execute(sql`
		 create table ${arrays} (
		 id serial primary key,
		 tags text[],
		 nested text[][],
		 numbers integer[]
		)
	`);

	await db.insert(arrays).values({
		tags: ['', 'b', 'c'],
		nested: [['1', ''], ['3', '\\a']],
		numbers: [1, 2, 3],
	});

	const result = await db.select().from(arrays);

	t.deepEqual(result, [{
		id: 1,
		tags: ['', 'b', 'c'],
		nested: [['1', ''], ['3', '\\a']],
		numbers: [1, 2, 3],
	}]);

	await db.execute(sql`drop table ${arrays}`);
});<|MERGE_RESOLUTION|>--- conflicted
+++ resolved
@@ -66,11 +66,8 @@
 	uniqueKeyName,
 	uuid as pgUuid,
 	varchar,
-<<<<<<< HEAD
 	pgEnum,
-	uniqueIndex,
-=======
->>>>>>> d535e0b6
+	uniqueIndex
 } from 'drizzle-orm/pg-core';
 import getPort from 'get-port';
 import pg from 'pg';
