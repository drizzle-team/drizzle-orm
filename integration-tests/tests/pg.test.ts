--- conflicted
+++ resolved
@@ -66,11 +66,8 @@
 	uniqueKeyName,
 	uuid as pgUuid,
 	varchar,
-<<<<<<< HEAD
-	InferEnumValues,
-=======
+	type InferEnumValues,
 	numeric,
->>>>>>> 6d706c17
 } from 'drizzle-orm/pg-core';
 import getPort from 'get-port';
 import pg from 'pg';
