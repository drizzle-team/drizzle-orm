import { sql } from 'drizzle-orm';
import type { SQLiteCloudDatabase } from 'drizzle-orm/sqlite-cloud';
import { migrate } from 'drizzle-orm/sqlite-cloud/migrator';
<<<<<<< HEAD
import { integer, sqliteTable, text } from 'drizzle-orm/sqlite-core';
import { expect } from 'vitest';
import { sqliteCloudTest as test } from './instrumentation';
=======
import { type BaseSQLiteDatabase, getTableConfig, integer, sqliteTable, text } from 'drizzle-orm/sqlite-core';
import { afterAll, beforeAll, beforeEach, expect, test } from 'vitest';
import { skipTests } from '~/common';
>>>>>>> 1f0cd69b
import relations from './relations';
import { tests } from './sqlite-common';

export const usersMigratorTable = sqliteTable('users12', {
	id: integer('id').primaryKey(),
	name: text('name').notNull(),
	email: text('email').notNull(),
});

export const anotherUsersMigratorTable = sqliteTable('another_users', {
	id: integer('id').primaryKey(),
	name: text('name').notNull(),
	email: text('email').notNull(),
});

test.concurrent('migrator', async ({ db }) => {
	await db.run(sql`drop table if exists another_users`);
	await db.run(sql`drop table if exists users12`);
	await db.run(sql`drop table if exists __drizzle_migrations`);

	await migrate(db as SQLiteCloudDatabase<never, typeof relations>, { migrationsFolder: './drizzle2/sqlite' });

	await db.insert(usersMigratorTable).values({ name: 'John', email: 'email' }).run();
	const result = await db.select().from(usersMigratorTable).all();
	await db.insert(anotherUsersMigratorTable).values({ name: 'John', email: 'email' }).run();
	const result2 = await db.select().from(anotherUsersMigratorTable).all();

	expect(result).toEqual([{ id: 1, name: 'John', email: 'email' }]);
	expect(result2).toEqual([{ id: 1, name: 'John', email: 'email' }]);

	await db.run(sql`drop table another_users`);
	await db.run(sql`drop table users12`);
	await db.run(sql`drop table __drizzle_migrations`);
});

<<<<<<< HEAD
const skip = [
=======
test('migrator : --init', async () => {
	const migrationsTable = 'drzl_init';

	await db.run(sql`drop table if exists ${sql.identifier(migrationsTable)};`);
	await db.run(sql`drop table if exists ${usersMigratorTable}`);
	await db.run(sql`drop table if exists ${sql.identifier('another_users')}`);

	const migratorRes = await migrate(db, {
		migrationsFolder: './drizzle2/sqlite',

		migrationsTable,
		// @ts-ignore - internal param
		init: true,
	});

	const meta = await db.select({
		hash: sql<string>`${sql.identifier('hash')}`.as('hash'),
		createdAt: sql<number>`${sql.identifier('created_at')}`.mapWith(Number).as('created_at'),
	}).from(sql`${sql.identifier(migrationsTable)}`);

	const res = await db.get<{ tableExists: boolean | number }>(
		sql`SELECT EXISTS (SELECT name FROM sqlite_master WHERE type = 'table' AND name = ${
			getTableConfig(usersMigratorTable).name
		}) AS ${sql.identifier('tableExists')};`,
	);

	expect(migratorRes).toStrictEqual(undefined);
	expect(meta.length).toStrictEqual(1);
	expect(!!res?.tableExists).toStrictEqual(false);
});

test('migrator : --init - local migrations error', async () => {
	const migrationsTable = 'drzl_init';

	await db.run(sql`drop table if exists ${sql.identifier(migrationsTable)};`);
	await db.run(sql`drop table if exists ${usersMigratorTable}`);
	await db.run(sql`drop table if exists ${sql.identifier('another_users')}`);

	const migratorRes = await migrate(db, {
		migrationsFolder: './drizzle2/sqlite-init',

		migrationsTable,
		// @ts-ignore - internal param
		init: true,
	});

	const meta = await db.select({
		hash: sql<string>`${sql.identifier('hash')}`.as('hash'),
		createdAt: sql<number>`${sql.identifier('created_at')}`.mapWith(Number).as('created_at'),
	}).from(sql`${sql.identifier(migrationsTable)}`);

	const res = await db.get<{ tableExists: boolean | number }>(
		sql`SELECT EXISTS (SELECT name FROM sqlite_master WHERE type = 'table' AND name = ${
			getTableConfig(usersMigratorTable).name
		}) AS ${sql.identifier('tableExists')};`,
	);

	expect(migratorRes).toStrictEqual({ exitCode: 'localMigrations' });
	expect(meta.length).toStrictEqual(0);
	expect(!!res?.tableExists).toStrictEqual(false);
});

test('migrator : --init - db migrations error', async () => {
	const migrationsTable = 'drzl_init';

	await db.run(sql`drop table if exists ${sql.identifier(migrationsTable)};`);
	await db.run(sql`drop table if exists ${usersMigratorTable}`);
	await db.run(sql`drop table if exists ${sql.identifier('another_users')}`);

	await migrate(db, {
		migrationsFolder: './drizzle2/sqlite',
		migrationsTable,
	});

	const migratorRes = await migrate(db, {
		migrationsFolder: './drizzle2/sqlite-init',

		migrationsTable,
		// @ts-ignore - internal param
		init: true,
	});

	const meta = await db.select({
		hash: sql<string>`${sql.identifier('hash')}`.as('hash'),
		createdAt: sql<number>`${sql.identifier('created_at')}`.mapWith(Number).as('created_at'),
	}).from(sql`${sql.identifier(migrationsTable)}`);

	const res = await db.get<{ tableExists: boolean | number }>(
		sql`SELECT EXISTS (SELECT name FROM sqlite_master WHERE type = 'table' AND name = ${
			getTableConfig(usersMigratorTable).name
		}) AS ${sql.identifier('tableExists')};`,
	);

	expect(migratorRes).toStrictEqual({ exitCode: 'databaseMigrations' });
	expect(meta.length).toStrictEqual(1);
	expect(!!res?.tableExists).toStrictEqual(true);
});

skipTests([
>>>>>>> 1f0cd69b
	// Currently not supported by provider
	'update with limit and order by',
	'delete with limit and order by',
];

tests(test, skip);<|MERGE_RESOLUTION|>--- conflicted
+++ resolved
@@ -1,15 +1,9 @@
 import { sql } from 'drizzle-orm';
 import type { SQLiteCloudDatabase } from 'drizzle-orm/sqlite-cloud';
 import { migrate } from 'drizzle-orm/sqlite-cloud/migrator';
-<<<<<<< HEAD
-import { integer, sqliteTable, text } from 'drizzle-orm/sqlite-core';
+import { getTableConfig, integer, sqliteTable, text } from 'drizzle-orm/sqlite-core';
 import { expect } from 'vitest';
 import { sqliteCloudTest as test } from './instrumentation';
-=======
-import { type BaseSQLiteDatabase, getTableConfig, integer, sqliteTable, text } from 'drizzle-orm/sqlite-core';
-import { afterAll, beforeAll, beforeEach, expect, test } from 'vitest';
-import { skipTests } from '~/common';
->>>>>>> 1f0cd69b
 import relations from './relations';
 import { tests } from './sqlite-common';
 
@@ -45,17 +39,14 @@
 	await db.run(sql`drop table __drizzle_migrations`);
 });
 
-<<<<<<< HEAD
-const skip = [
-=======
-test('migrator : --init', async () => {
+test.concurrent('migrator : --init', async ({ db }) => {
 	const migrationsTable = 'drzl_init';
 
 	await db.run(sql`drop table if exists ${sql.identifier(migrationsTable)};`);
 	await db.run(sql`drop table if exists ${usersMigratorTable}`);
 	await db.run(sql`drop table if exists ${sql.identifier('another_users')}`);
 
-	const migratorRes = await migrate(db, {
+	const migratorRes = await migrate(db as SQLiteCloudDatabase<never, typeof relations>, {
 		migrationsFolder: './drizzle2/sqlite',
 
 		migrationsTable,
@@ -79,14 +70,14 @@
 	expect(!!res?.tableExists).toStrictEqual(false);
 });
 
-test('migrator : --init - local migrations error', async () => {
+test.concurrent('migrator : --init - local migrations error', async ({ db }) => {
 	const migrationsTable = 'drzl_init';
 
 	await db.run(sql`drop table if exists ${sql.identifier(migrationsTable)};`);
 	await db.run(sql`drop table if exists ${usersMigratorTable}`);
 	await db.run(sql`drop table if exists ${sql.identifier('another_users')}`);
 
-	const migratorRes = await migrate(db, {
+	const migratorRes = await migrate(db as SQLiteCloudDatabase<never, typeof relations>, {
 		migrationsFolder: './drizzle2/sqlite-init',
 
 		migrationsTable,
@@ -110,19 +101,19 @@
 	expect(!!res?.tableExists).toStrictEqual(false);
 });
 
-test('migrator : --init - db migrations error', async () => {
+test.concurrent('migrator : --init - db migrations error', async ({ db }) => {
 	const migrationsTable = 'drzl_init';
 
 	await db.run(sql`drop table if exists ${sql.identifier(migrationsTable)};`);
 	await db.run(sql`drop table if exists ${usersMigratorTable}`);
 	await db.run(sql`drop table if exists ${sql.identifier('another_users')}`);
 
-	await migrate(db, {
+	await migrate(db as SQLiteCloudDatabase<never, typeof relations>, {
 		migrationsFolder: './drizzle2/sqlite',
 		migrationsTable,
 	});
 
-	const migratorRes = await migrate(db, {
+	const migratorRes = await migrate(db as SQLiteCloudDatabase<never, typeof relations>, {
 		migrationsFolder: './drizzle2/sqlite-init',
 
 		migrationsTable,
@@ -146,8 +137,7 @@
 	expect(!!res?.tableExists).toStrictEqual(true);
 });
 
-skipTests([
->>>>>>> 1f0cd69b
+const skip = [
 	// Currently not supported by provider
 	'update with limit and order by',
 	'delete with limit and order by',
