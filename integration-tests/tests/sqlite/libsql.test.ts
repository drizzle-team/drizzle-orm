--- conflicted
+++ resolved
@@ -6,12 +6,8 @@
 import { afterAll, beforeAll, beforeEach, expect, test } from 'vitest';
 import { skipTests } from '~/common';
 import { randomString } from '~/utils';
-<<<<<<< HEAD
 import { anotherUsersMigratorTable, createExtensions, tests, usersMigratorTable } from './sqlite-common';
-=======
-import { anotherUsersMigratorTable, tests, usersMigratorTable } from './sqlite-common';
 import { TestCache, TestGlobalCache, tests as cacheTests } from './sqlite-common-cache';
->>>>>>> 50a8b163
 
 const ENABLE_LOGGING = false;
 
@@ -40,16 +36,12 @@
 			client?.close();
 		},
 	});
-<<<<<<< HEAD
 
 	const { bucket, extensions } = await createExtensions();
 	s3Bucket = bucket;
 	db = drizzle(client, { logger: ENABLE_LOGGING, extensions });
-=======
-	db = drizzle(client, { logger: ENABLE_LOGGING });
 	cachedDb = drizzle(client, { logger: ENABLE_LOGGING, cache: new TestCache() });
 	dbGlobalCached = drizzle(client, { logger: ENABLE_LOGGING, cache: new TestGlobalCache() });
->>>>>>> 50a8b163
 });
 
 afterAll(async () => {
