--- conflicted
+++ resolved
@@ -1,9 +1,5 @@
 import { sql } from 'drizzle-orm';
-<<<<<<< HEAD
-import { integer, sqliteTable, text } from 'drizzle-orm/sqlite-core';
-=======
-import { type BaseSQLiteDatabase, getTableConfig, integer, sqliteTable, text } from 'drizzle-orm/sqlite-core';
->>>>>>> 1f0cd69b
+import { getTableConfig, integer, sqliteTable, text } from 'drizzle-orm/sqlite-core';
 import type { TursoDatabaseDatabase } from 'drizzle-orm/tursodatabase';
 import { migrate } from 'drizzle-orm/tursodatabase/migrator';
 import { expect } from 'vitest';
@@ -43,17 +39,14 @@
 	await db.run(sql`drop table __drizzle_migrations`);
 });
 
-<<<<<<< HEAD
-const skip = [
-=======
-test('migrator : --init', async () => {
+test('migrator : --init', async ({ db }) => {
 	const migrationsTable = 'drzl_init';
 
 	await db.run(sql`drop table if exists ${sql.identifier(migrationsTable)};`);
 	await db.run(sql`drop table if exists ${usersMigratorTable}`);
 	await db.run(sql`drop table if exists ${sql.identifier('another_users')}`);
 
-	const migratorRes = await migrate(db, {
+	const migratorRes = await migrate(db as TursoDatabaseDatabase<never, typeof relations>, {
 		migrationsFolder: './drizzle2/sqlite',
 
 		migrationsTable,
@@ -75,14 +68,14 @@
 	expect(!!res).toStrictEqual(false);
 });
 
-test('migrator : --init - local migrations error', async () => {
+test('migrator : --init - local migrations error', async ({ db }) => {
 	const migrationsTable = 'drzl_init';
 
 	await db.run(sql`drop table if exists ${sql.identifier(migrationsTable)};`);
 	await db.run(sql`drop table if exists ${usersMigratorTable}`);
 	await db.run(sql`drop table if exists ${sql.identifier('another_users')}`);
 
-	const migratorRes = await migrate(db, {
+	const migratorRes = await migrate(db as TursoDatabaseDatabase<never, typeof relations>, {
 		migrationsFolder: './drizzle2/sqlite-init',
 
 		migrationsTable,
@@ -104,19 +97,19 @@
 	expect(!!res).toStrictEqual(false);
 });
 
-test('migrator : --init - db migrations error', async () => {
+test('migrator : --init - db migrations error', async ({ db }) => {
 	const migrationsTable = 'drzl_init';
 
 	await db.run(sql`drop table if exists ${sql.identifier(migrationsTable)};`);
 	await db.run(sql`drop table if exists ${usersMigratorTable}`);
 	await db.run(sql`drop table if exists ${sql.identifier('another_users')}`);
 
-	await migrate(db, {
+	await migrate(db as TursoDatabaseDatabase<never, typeof relations>, {
 		migrationsFolder: './drizzle2/sqlite',
 		migrationsTable,
 	});
 
-	const migratorRes = await migrate(db, {
+	const migratorRes = await migrate(db as TursoDatabaseDatabase<never, typeof relations>, {
 		migrationsFolder: './drizzle2/sqlite-init',
 
 		migrationsTable,
@@ -138,21 +131,7 @@
 	expect(!!res).toStrictEqual(true);
 });
 
-beforeEach((ctx) => {
-	// FROM clause is not supported in UPDATE
-	const skip = [
-		'update ... from',
-		'update ... from with alias',
-		'update ... from with join',
-	];
-
-	if (skip.includes(ctx.task.name)) {
-		ctx.skip();
-	}
-});
-
-skipTests([
->>>>>>> 1f0cd69b
+const skip = [
 	// Subquery in WHERE clause is not supported
 	'RQB v2 simple find many - with relation',
 	'RQB v2 transaction find many - with relation',
