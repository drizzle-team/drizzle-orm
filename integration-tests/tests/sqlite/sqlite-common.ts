--- conflicted
+++ resolved
@@ -3065,7 +3065,185 @@
 		expect(users.length).toBeGreaterThan(0);
 	});
 
-<<<<<<< HEAD
+	test('update ... from', async (ctx) => {
+		const { db } = ctx.sqlite;
+
+		await db.run(sql`drop table if exists \`cities\``);
+		await db.run(sql`drop table if exists \`users2\``);
+		await db.run(sql`
+			create table \`cities\` (
+				\`id\` integer primary key autoincrement,
+				\`name\` text not null
+			)
+		`);
+		await db.run(sql`
+			create table \`users2\` (
+				\`id\` integer primary key autoincrement,
+				\`name\` text not null,
+				\`city_id\` integer references \`cities\`(\`id\`)
+			)
+		`);
+
+		await db.insert(citiesTable).values([
+			{ name: 'New York City' },
+			{ name: 'Seattle' },
+		]);
+		await db.insert(users2Table).values([
+			{ name: 'John', cityId: 1 },
+			{ name: 'Jane', cityId: 2 },
+		]);
+
+		const result = await db
+			.update(users2Table)
+			.set({
+				cityId: citiesTable.id,
+			})
+			.from(citiesTable)
+			.where(and(eq(citiesTable.name, 'Seattle'), eq(users2Table.name, 'John')))
+			.returning();
+
+		expect(result).toStrictEqual([{
+			id: 1,
+			name: 'John',
+			cityId: 2,
+		}]);
+	});
+
+	test('update ... from with alias', async (ctx) => {
+		const { db } = ctx.sqlite;
+
+		await db.run(sql`drop table if exists \`users2\``);
+		await db.run(sql`drop table if exists \`cities\``);
+		await db.run(sql`
+			create table \`cities\` (
+				\`id\` integer primary key autoincrement,
+				\`name\` text not null
+			)
+		`);
+		await db.run(sql`
+			create table \`users2\` (
+				\`id\` integer primary key autoincrement,
+				\`name\` text not null,
+				\`city_id\` integer references \`cities\`(\`id\`)
+			)
+		`);
+
+		await db.insert(citiesTable).values([
+			{ name: 'New York City' },
+			{ name: 'Seattle' },
+		]);
+		await db.insert(users2Table).values([
+			{ name: 'John', cityId: 1 },
+			{ name: 'Jane', cityId: 2 },
+		]);
+
+		const cities = alias(citiesTable, 'c');
+		const result = await db
+			.update(users2Table)
+			.set({
+				cityId: cities.id,
+			})
+			.from(cities)
+			.where(and(eq(cities.name, 'Seattle'), eq(users2Table.name, 'John')))
+			.returning();
+
+		expect(result).toStrictEqual([{
+			id: 1,
+			name: 'John',
+			cityId: 2,
+		}]);
+
+		await db.run(sql`drop table if exists \`users2\``);
+	});
+
+	test('update ... from with join', async (ctx) => {
+		const { db } = ctx.sqlite;
+
+		const states = sqliteTable('states', {
+			id: integer('id').primaryKey({ autoIncrement: true }),
+			name: text('name').notNull(),
+		});
+		const cities = sqliteTable('cities', {
+			id: integer('id').primaryKey({ autoIncrement: true }),
+			name: text('name').notNull(),
+			stateId: integer('state_id').references(() => states.id),
+		});
+		const users = sqliteTable('users', {
+			id: integer('id').primaryKey({ autoIncrement: true }),
+			name: text('name').notNull(),
+			cityId: integer('city_id').notNull().references(() => cities.id),
+		});
+
+		await db.run(sql`drop table if exists \`states\``);
+		await db.run(sql`drop table if exists \`cities\``);
+		await db.run(sql`drop table if exists \`users\``);
+		await db.run(sql`
+			create table \`states\` (
+				\`id\` integer primary key autoincrement,
+				\`name\` text not null
+			)
+		`);
+		await db.run(sql`
+			create table \`cities\` (
+				\`id\` integer primary key autoincrement,
+				\`name\` text not null,
+				\`state_id\` integer references \`states\`(\`id\`)
+			)
+		`);
+		await db.run(sql`
+			create table \`users\` (
+				\`id\` integer primary key autoincrement,
+				\`name\` text not null,
+				\`city_id\` integer not null references \`cities\`(\`id\`)
+			)
+		`);
+
+		await db.insert(states).values([
+			{ name: 'New York' },
+			{ name: 'Washington' },
+		]);
+		await db.insert(cities).values([
+			{ name: 'New York City', stateId: 1 },
+			{ name: 'Seattle', stateId: 2 },
+			{ name: 'London' },
+		]);
+		await db.insert(users).values([
+			{ name: 'John', cityId: 1 },
+			{ name: 'Jane', cityId: 2 },
+			{ name: 'Jack', cityId: 3 },
+		]);
+
+		const result1 = await db
+			.update(users)
+			.set({
+				cityId: cities.id,
+			})
+			.from(cities)
+			.leftJoin(states, eq(cities.stateId, states.id))
+			.where(and(eq(cities.name, 'Seattle'), eq(users.name, 'John')))
+			.returning();
+		const result2 = await db
+			.update(users)
+			.set({
+				cityId: cities.id,
+			})
+			.from(cities)
+			.leftJoin(states, eq(cities.stateId, states.id))
+			.where(and(eq(cities.name, 'London'), eq(users.name, 'Jack')))
+			.returning();
+
+		expect(result1).toStrictEqual([{
+			id: 1,
+			name: 'John',
+			cityId: 2,
+		}]);
+		expect(result2).toStrictEqual([{
+			id: 3,
+			name: 'Jack',
+			cityId: 3,
+		}]);
+	});
+
 	test('insert into ... select', async (ctx) => {
 		const { db } = ctx.sqlite;
 
@@ -3182,185 +3360,6 @@
 						.from(users2),
 				);
 		}).rejects.toThrowError();
-=======
-	test('update ... from', async (ctx) => {
-		const { db } = ctx.sqlite;
-
-		await db.run(sql`drop table if exists \`cities\``);
-		await db.run(sql`drop table if exists \`users2\``);
-		await db.run(sql`
-			create table \`cities\` (
-				\`id\` integer primary key autoincrement,
-				\`name\` text not null
-			)
-		`);
-		await db.run(sql`
-			create table \`users2\` (
-				\`id\` integer primary key autoincrement,
-				\`name\` text not null,
-				\`city_id\` integer references \`cities\`(\`id\`)
-			)
-		`);
-
-		await db.insert(citiesTable).values([
-			{ name: 'New York City' },
-			{ name: 'Seattle' },
-		]);
-		await db.insert(users2Table).values([
-			{ name: 'John', cityId: 1 },
-			{ name: 'Jane', cityId: 2 },
-		]);
-
-		const result = await db
-			.update(users2Table)
-			.set({
-				cityId: citiesTable.id,
-			})
-			.from(citiesTable)
-			.where(and(eq(citiesTable.name, 'Seattle'), eq(users2Table.name, 'John')))
-			.returning();
-
-		expect(result).toStrictEqual([{
-			id: 1,
-			name: 'John',
-			cityId: 2,
-		}]);
-	});
-
-	test('update ... from with alias', async (ctx) => {
-		const { db } = ctx.sqlite;
-
-		await db.run(sql`drop table if exists \`users2\``);
-		await db.run(sql`drop table if exists \`cities\``);
-		await db.run(sql`
-			create table \`cities\` (
-				\`id\` integer primary key autoincrement,
-				\`name\` text not null
-			)
-		`);
-		await db.run(sql`
-			create table \`users2\` (
-				\`id\` integer primary key autoincrement,
-				\`name\` text not null,
-				\`city_id\` integer references \`cities\`(\`id\`)
-			)
-		`);
-
-		await db.insert(citiesTable).values([
-			{ name: 'New York City' },
-			{ name: 'Seattle' },
-		]);
-		await db.insert(users2Table).values([
-			{ name: 'John', cityId: 1 },
-			{ name: 'Jane', cityId: 2 },
-		]);
-
-		const cities = alias(citiesTable, 'c');
-		const result = await db
-			.update(users2Table)
-			.set({
-				cityId: cities.id,
-			})
-			.from(cities)
-			.where(and(eq(cities.name, 'Seattle'), eq(users2Table.name, 'John')))
-			.returning();
-
-		expect(result).toStrictEqual([{
-			id: 1,
-			name: 'John',
-			cityId: 2,
-		}]);
-
-		await db.run(sql`drop table if exists \`users2\``);
-	});
-
-	test('update ... from with join', async (ctx) => {
-		const { db } = ctx.sqlite;
-
-		const states = sqliteTable('states', {
-			id: integer('id').primaryKey({ autoIncrement: true }),
-			name: text('name').notNull(),
-		});
-		const cities = sqliteTable('cities', {
-			id: integer('id').primaryKey({ autoIncrement: true }),
-			name: text('name').notNull(),
-			stateId: integer('state_id').references(() => states.id),
-		});
-		const users = sqliteTable('users', {
-			id: integer('id').primaryKey({ autoIncrement: true }),
-			name: text('name').notNull(),
-			cityId: integer('city_id').notNull().references(() => cities.id),
-		});
-
-		await db.run(sql`drop table if exists \`states\``);
-		await db.run(sql`drop table if exists \`cities\``);
-		await db.run(sql`drop table if exists \`users\``);
-		await db.run(sql`
-			create table \`states\` (
-				\`id\` integer primary key autoincrement,
-				\`name\` text not null
-			)
-		`);
-		await db.run(sql`
-			create table \`cities\` (
-				\`id\` integer primary key autoincrement,
-				\`name\` text not null,
-				\`state_id\` integer references \`states\`(\`id\`)
-			)
-		`);
-		await db.run(sql`
-			create table \`users\` (
-				\`id\` integer primary key autoincrement,
-				\`name\` text not null,
-				\`city_id\` integer not null references \`cities\`(\`id\`)
-			)
-		`);
-
-		await db.insert(states).values([
-			{ name: 'New York' },
-			{ name: 'Washington' },
-		]);
-		await db.insert(cities).values([
-			{ name: 'New York City', stateId: 1 },
-			{ name: 'Seattle', stateId: 2 },
-			{ name: 'London' },
-		]);
-		await db.insert(users).values([
-			{ name: 'John', cityId: 1 },
-			{ name: 'Jane', cityId: 2 },
-			{ name: 'Jack', cityId: 3 },
-		]);
-
-		const result1 = await db
-			.update(users)
-			.set({
-				cityId: cities.id,
-			})
-			.from(cities)
-			.leftJoin(states, eq(cities.stateId, states.id))
-			.where(and(eq(cities.name, 'Seattle'), eq(users.name, 'John')))
-			.returning();
-		const result2 = await db
-			.update(users)
-			.set({
-				cityId: cities.id,
-			})
-			.from(cities)
-			.leftJoin(states, eq(cities.stateId, states.id))
-			.where(and(eq(cities.name, 'London'), eq(users.name, 'Jack')))
-			.returning();
-
-		expect(result1).toStrictEqual([{
-			id: 1,
-			name: 'John',
-			cityId: 2,
-		}]);
-		expect(result2).toStrictEqual([{
-			id: 3,
-			name: 'Jack',
-			cityId: 3,
-		}]);
->>>>>>> d7e3535a
 	});
 
 	test('Object keys as column names', async (ctx) => {
