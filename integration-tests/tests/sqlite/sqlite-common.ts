--- conflicted
+++ resolved
@@ -2680,7 +2680,6 @@
 			}
 		});
 
-<<<<<<< HEAD
 		test('test $onUpdateFn and $onUpdate works with sql value', async (ctx) => {
 			const { db } = ctx.sqlite;
 
@@ -2722,7 +2721,8 @@
 
 			expect(insertResp[0]?.updatedAt ?? 0).lessThan(now);
 			expect(updateResp[0]?.updatedAt ?? 0).greaterThan(now);
-=======
+		});
+
 		test('$count separate', async (ctx) => {
 			const { db } = ctx.sqlite;
 
@@ -2929,7 +2929,6 @@
 				{ count: 3 },
 				{ count: 3 },
 			]);
->>>>>>> 540bab99
 		});
 	});
 
