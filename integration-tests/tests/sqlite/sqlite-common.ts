import {
	and,
	asc,
	avg,
	avgDistinct,
	count,
	countDistinct,
	eq,
	exists,
	getTableColumns,
	gt,
	gte,
	inArray,
	lt,
	max,
	min,
	Name,
	notInArray,
	sql,
	sum,
	sumDistinct,
	TransactionRollbackError,
} from 'drizzle-orm';
import {
	alias,
	type BaseSQLiteDatabase,
	blob,
	except,
	foreignKey,
	getTableConfig,
	getViewConfig,
	int,
	integer,
	intersect,
	numeric,
	primaryKey,
	sqliteTable,
	sqliteTableCreator,
	sqliteView,
	text,
	union,
	unionAll,
	unique,
	uniqueKeyName,
} from 'drizzle-orm/sqlite-core';
import { beforeEach, describe, expect, test } from 'vitest';
import type { Equal } from '~/utils';
import { Expect } from '~/utils';

declare module 'vitest' {
	interface TestContext {
		sqlite: {
			db: BaseSQLiteDatabase<'async' | 'sync', any, Record<string, never>>;
		};
	}
}

export const usersTable = sqliteTable('users', {
	id: integer('id').primaryKey(),
	name: text('name').notNull(),
	verified: integer('verified', { mode: 'boolean' }).notNull().default(false),
	json: blob('json', { mode: 'json' }).$type<string[]>(),
	createdAt: integer('created_at', { mode: 'timestamp' }).notNull().default(sql`strftime('%s', 'now')`),
});

export const usersOnUpdate = sqliteTable('users_on_update', {
	id: integer('id').primaryKey({ autoIncrement: true }),
	name: text('name').notNull(),
	updateCounter: integer('update_counter').default(sql`1`).$onUpdateFn(() => sql`update_counter + 1`),
	updatedAt: integer('updated_at', { mode: 'timestamp_ms' }).$onUpdate(() => new Date()),
	alwaysNull: text('always_null').$type<string | null>().$onUpdate(() => null),
	// uppercaseName: text('uppercase_name').$onUpdateFn(() =>
	// 	sql`upper(s.name)`
	// ),  This doesn't seem to be supported in sqlite
});

export const users2Table = sqliteTable('users2', {
	id: integer('id').primaryKey(),
	name: text('name').notNull(),
	cityId: integer('city_id').references(() => citiesTable.id),
});

export const citiesTable = sqliteTable('cities', {
	id: integer('id').primaryKey(),
	name: text('name').notNull(),
});

const coursesTable = sqliteTable('courses', {
	id: integer('id').primaryKey(),
	name: text('name').notNull(),
	categoryId: integer('category_id').references(() => courseCategoriesTable.id),
});

const courseCategoriesTable = sqliteTable('course_categories', {
	id: integer('id').primaryKey(),
	name: text('name').notNull(),
});

const orders = sqliteTable('orders', {
	id: integer('id').primaryKey(),
	region: text('region').notNull(),
	product: text('product').notNull().$default(() => 'random_string'),
	amount: integer('amount').notNull(),
	quantity: integer('quantity').notNull(),
});

export const usersMigratorTable = sqliteTable('users12', {
	id: integer('id').primaryKey(),
	name: text('name').notNull(),
	email: text('email').notNull(),
});

export const anotherUsersMigratorTable = sqliteTable('another_users', {
	id: integer('id').primaryKey(),
	name: text('name').notNull(),
	email: text('email').notNull(),
});

const pkExampleTable = sqliteTable('pk_example', {
	id: integer('id').notNull(),
	name: text('name').notNull(),
	email: text('email').notNull(),
}, (table) => ({
	compositePk: primaryKey({ columns: [table.id, table.name] }),
}));

const bigIntExample = sqliteTable('big_int_example', {
	id: integer('id').primaryKey(),
	name: text('name').notNull(),
	bigInt: blob('big_int', { mode: 'bigint' }).notNull(),
});

// To test aggregate functions
const aggregateTable = sqliteTable('aggregate_table', {
	id: integer('id').primaryKey({ autoIncrement: true }).notNull(),
	name: text('name').notNull(),
	a: integer('a'),
	b: integer('b'),
	c: integer('c'),
	nullOnly: integer('null_only'),
});

export function tests() {
	describe('common', () => {
		beforeEach(async (ctx) => {
			const { db } = ctx.sqlite;

			await db.run(sql`drop table if exists ${usersTable}`);
			await db.run(sql`drop table if exists ${users2Table}`);
			await db.run(sql`drop table if exists ${citiesTable}`);
			await db.run(sql`drop table if exists ${coursesTable}`);
			await db.run(sql`drop table if exists ${courseCategoriesTable}`);
			await db.run(sql`drop table if exists ${orders}`);
			await db.run(sql`drop table if exists ${bigIntExample}`);
			await db.run(sql`drop table if exists ${pkExampleTable}`);

			await db.run(sql`
				create table ${usersTable} (
					id integer primary key,
					name text not null,
					verified integer not null default 0,
					json blob,
					created_at integer not null default (strftime('%s', 'now'))
				)
			`);

			await db.run(sql`
				create table ${citiesTable} (
					id integer primary key,
					name text not null
				)
			`);
			await db.run(sql`
				create table ${courseCategoriesTable} (
					id integer primary key,
					name text not null
				)
			`);

			await db.run(sql`
				create table ${users2Table} (
					id integer primary key,
					name text not null,
					city_id integer references ${citiesTable}(${sql.identifier(citiesTable.id.name)})
				)
			`);
			await db.run(sql`
				create table ${coursesTable} (
					id integer primary key,
					name text not null,
					category_id integer references ${courseCategoriesTable}(${sql.identifier(courseCategoriesTable.id.name)})
				)
			`);
			await db.run(sql`
				create table ${orders} (
					id integer primary key,
					region text not null,
					product text not null,
					amount integer not null,
					quantity integer not null
				)
			`);
			await db.run(sql`
				create table ${pkExampleTable} (
					id integer not null,
					name text not null,
					email text not null,
					primary key (id, name)
				)
			`);
			await db.run(sql`
				create table ${bigIntExample} (
				  id integer primary key,
				  name text not null,
				  big_int blob not null
				)
			`);
		});

		async function setupSetOperationTest(db: BaseSQLiteDatabase<any, any>) {
			await db.run(sql`drop table if exists users2`);
			await db.run(sql`drop table if exists cities`);
			await db.run(sql`
				create table \`cities\` (
				    id integer primary key,
				    name text not null
				)
			`);

			await db.run(sql`
				create table \`users2\` (
				    id integer primary key,
				    name text not null,
				    city_id integer references ${citiesTable}(${sql.identifier(citiesTable.id.name)})
				)
			`);

			await db.insert(citiesTable).values([
				{ id: 1, name: 'New York' },
				{ id: 2, name: 'London' },
				{ id: 3, name: 'Tampa' },
			]);

			await db.insert(users2Table).values([
				{ id: 1, name: 'John', cityId: 1 },
				{ id: 2, name: 'Jane', cityId: 2 },
				{ id: 3, name: 'Jack', cityId: 3 },
				{ id: 4, name: 'Peter', cityId: 3 },
				{ id: 5, name: 'Ben', cityId: 2 },
				{ id: 6, name: 'Jill', cityId: 1 },
				{ id: 7, name: 'Mary', cityId: 2 },
				{ id: 8, name: 'Sally', cityId: 1 },
			]);
		}

		async function setupAggregateFunctionsTest(db: BaseSQLiteDatabase<any, any>) {
			await db.run(sql`drop table if exists "aggregate_table"`);
			await db.run(
				sql`
					create table "aggregate_table" (
					    "id" integer primary key autoincrement not null,
					    "name" text not null,
					    "a" integer,
					    "b" integer,
					    "c" integer,
					    "null_only" integer
					);
				`,
			);
			await db.insert(aggregateTable).values([
				{ name: 'value 1', a: 5, b: 10, c: 20 },
				{ name: 'value 1', a: 5, b: 20, c: 30 },
				{ name: 'value 2', a: 10, b: 50, c: 60 },
				{ name: 'value 3', a: 20, b: 20, c: null },
				{ name: 'value 4', a: null, b: 90, c: 120 },
				{ name: 'value 5', a: 80, b: 10, c: null },
				{ name: 'value 6', a: null, b: null, c: 150 },
			]);
		}

		test('table config: foreign keys name', async () => {
			const table = sqliteTable('cities', {
				id: int('id').primaryKey(),
				name: text('name').notNull(),
				state: text('state'),
			}, (t) => ({
				f: foreignKey({ foreignColumns: [t.id], columns: [t.id], name: 'custom_fk' }),
				f1: foreignKey({ foreignColumns: [t.id], columns: [t.id], name: 'custom_fk_deprecated' }),
			}));

			const tableConfig = getTableConfig(table);

			expect(tableConfig.foreignKeys).toHaveLength(2);
			expect(tableConfig.foreignKeys[0]!.getName()).toBe('custom_fk');
			expect(tableConfig.foreignKeys[1]!.getName()).toBe('custom_fk_deprecated');
		});

		test('table config: primary keys name', async () => {
			const table = sqliteTable('cities', {
				id: int('id').primaryKey(),
				name: text('name').notNull(),
				state: text('state'),
			}, (t) => ({
				f: primaryKey({ columns: [t.id, t.name], name: 'custom_pk' }),
			}));

			const tableConfig = getTableConfig(table);

			expect(tableConfig.primaryKeys).toHaveLength(1);
			expect(tableConfig.primaryKeys[0]!.getName()).toBe('custom_pk');
		});

		test('insert bigint values', async (ctx) => {
			const { db } = ctx.sqlite;

			await db.insert(bigIntExample).values({ name: 'one', bigInt: BigInt('0') }).run();
			await db.insert(bigIntExample).values({ name: 'two', bigInt: BigInt('127') }).run();
			await db.insert(bigIntExample).values({ name: 'three', bigInt: BigInt('32767') }).run();
			await db.insert(bigIntExample).values({ name: 'four', bigInt: BigInt('1234567890') }).run();
			await db.insert(bigIntExample).values({ name: 'five', bigInt: BigInt('12345678900987654321') }).run();

			const result = await db.select().from(bigIntExample).all();
			expect(result).toEqual([
				{ id: 1, name: 'one', bigInt: BigInt('0') },
				{ id: 2, name: 'two', bigInt: BigInt('127') },
				{ id: 3, name: 'three', bigInt: BigInt('32767') },
				{ id: 4, name: 'four', bigInt: BigInt('1234567890') },
				{ id: 5, name: 'five', bigInt: BigInt('12345678900987654321') },
			]);
		});

		test('select all fields', async (ctx) => {
			const { db } = ctx.sqlite;

			const now = Date.now();

			await db.insert(usersTable).values({ name: 'John' }).run();
			const result = await db.select().from(usersTable).all();
			expect(result[0]!.createdAt).toBeInstanceOf(Date);
			expect(Math.abs(result[0]!.createdAt.getTime() - now)).toBeLessThan(5000);
			expect(result).toEqual([{ id: 1, name: 'John', verified: false, json: null, createdAt: result[0]!.createdAt }]);
		});

		test('select partial', async (ctx) => {
			const { db } = ctx.sqlite;

			await db.insert(usersTable).values({ name: 'John' }).run();
			const result = await db.select({ name: usersTable.name }).from(usersTable).all();

			expect(result).toEqual([{ name: 'John' }]);
		});

		test('select sql', async (ctx) => {
			const { db } = ctx.sqlite;

			await db.insert(usersTable).values({ name: 'John' }).run();
			const users = await db.select({
				name: sql`upper(${usersTable.name})`,
			}).from(usersTable).all();

			expect(users).toEqual([{ name: 'JOHN' }]);
		});

		test('select typed sql', async (ctx) => {
			const { db } = ctx.sqlite;

			await db.insert(usersTable).values({ name: 'John' }).run();
			const users = await db.select({
				name: sql<string>`upper(${usersTable.name})`,
			}).from(usersTable).all();

			expect(users).toEqual([{ name: 'JOHN' }]);
		});

		test('select with empty array in inArray', async (ctx) => {
			const { db } = ctx.sqlite;

			await db.insert(usersTable).values([{ name: 'John' }, { name: 'Jane' }, { name: 'Jane' }]);
			const result = await db
				.select({
					name: sql`upper(${usersTable.name})`,
				})
				.from(usersTable)
				.where(inArray(usersTable.id, []));

			expect(result).toEqual([]);
		});

		test('select with empty array in notInArray', async (ctx) => {
			const { db } = ctx.sqlite;

			await db.insert(usersTable).values([{ name: 'John' }, { name: 'Jane' }, { name: 'Jane' }]);
			const result = await db
				.select({
					name: sql`upper(${usersTable.name})`,
				})
				.from(usersTable)
				.where(notInArray(usersTable.id, []));

			expect(result).toEqual([{ name: 'JOHN' }, { name: 'JANE' }, { name: 'JANE' }]);
		});

		test('select distinct', async (ctx) => {
			const { db } = ctx.sqlite;

			const usersDistinctTable = sqliteTable('users_distinct', {
				id: integer('id').notNull(),
				name: text('name').notNull(),
			});

			await db.run(sql`drop table if exists ${usersDistinctTable}`);
			await db.run(sql`create table ${usersDistinctTable} (id integer, name text)`);

			await db.insert(usersDistinctTable).values([
				{ id: 1, name: 'John' },
				{ id: 1, name: 'John' },
				{ id: 2, name: 'John' },
				{ id: 1, name: 'Jane' },
			]).run();
			const users = await db.selectDistinct().from(usersDistinctTable).orderBy(
				usersDistinctTable.id,
				usersDistinctTable.name,
			).all();

			await db.run(sql`drop table ${usersDistinctTable}`);

			expect(users).toEqual([{ id: 1, name: 'Jane' }, { id: 1, name: 'John' }, { id: 2, name: 'John' }]);
		});

		test('insert returning sql', async (ctx) => {
			const { db } = ctx.sqlite;

			const users = await db.insert(usersTable).values({ name: 'John' }).returning({
				name: sql`upper(${usersTable.name})`,
			}).all();

			expect(users).toEqual([{ name: 'JOHN' }]);
		});

		test('$default function', async (ctx) => {
			const { db } = ctx.sqlite;

			await db.insert(orders).values({ id: 1, region: 'Ukraine', amount: 1, quantity: 1 });
			const selectedOrder = await db.select().from(orders);

			expect(selectedOrder).toEqual([{
				id: 1,
				amount: 1,
				quantity: 1,
				region: 'Ukraine',
				product: 'random_string',
			}]);
		});

		test('delete returning sql', async (ctx) => {
			const { db } = ctx.sqlite;

			await db.insert(usersTable).values({ name: 'John' }).run();
			const users = await db.delete(usersTable).where(eq(usersTable.name, 'John')).returning({
				name: sql`upper(${usersTable.name})`,
			}).all();

			expect(users).toEqual([{ name: 'JOHN' }]);
		});

		test('query check: insert single empty row', (ctx) => {
			const { db } = ctx.sqlite;

			const users = sqliteTable('users', {
				id: integer('id').primaryKey(),
				name: text('name').default('Dan'),
				state: text('state'),
			});

			const query = db
				.insert(users)
				.values({})
				.toSQL();

			expect(query).toEqual({
				sql: 'insert into "users" ("id", "name", "state") values (null, ?, null)',
				params: ['Dan'],
			});
		});

		test('query check: insert multiple empty rows', (ctx) => {
			const { db } = ctx.sqlite;

			const users = sqliteTable('users', {
				id: integer('id').primaryKey(),
				name: text('name').default('Dan'),
				state: text('state'),
			});

			const query = db
				.insert(users)
				.values([{}, {}])
				.toSQL();

			expect(query).toEqual({
				sql: 'insert into "users" ("id", "name", "state") values (null, ?, null), (null, ?, null)',
				params: ['Dan', 'Dan'],
			});
		});

		test('Insert all defaults in 1 row', async (ctx) => {
			const { db } = ctx.sqlite;

			const users = sqliteTable('empty_insert_single', {
				id: integer('id').primaryKey(),
				name: text('name').default('Dan'),
				state: text('state'),
			});

			await db.run(sql`drop table if exists ${users}`);

			await db.run(
				sql`create table ${users} (id integer primary key, name text default 'Dan', state text)`,
			);

			await db.insert(users).values({}).run();

			const res = await db.select().from(users).all();

			expect(res).toEqual([{ id: 1, name: 'Dan', state: null }]);
		});

		test('Insert all defaults in multiple rows', async (ctx) => {
			const { db } = ctx.sqlite;

			const users = sqliteTable('empty_insert_multiple', {
				id: integer('id').primaryKey(),
				name: text('name').default('Dan'),
				state: text('state'),
			});

			await db.run(sql`drop table if exists ${users}`);

			await db.run(
				sql`create table ${users} (id integer primary key, name text default 'Dan', state text)`,
			);

			await db.insert(users).values([{}, {}]).run();

			const res = await db.select().from(users).all();

			expect(res).toEqual([{ id: 1, name: 'Dan', state: null }, { id: 2, name: 'Dan', state: null }]);
		});

		test('update returning sql', async (ctx) => {
			const { db } = ctx.sqlite;

			await db.insert(usersTable).values({ name: 'John' }).run();
			const users = await db.update(usersTable).set({ name: 'Jane' }).where(eq(usersTable.name, 'John')).returning({
				name: sql`upper(${usersTable.name})`,
			}).all();

			expect(users).toEqual([{ name: 'JANE' }]);
		});

		test('insert with auto increment', async (ctx) => {
			const { db } = ctx.sqlite;

			await db.insert(usersTable).values([
				{ name: 'John' },
				{ name: 'Jane' },
				{ name: 'George' },
				{ name: 'Austin' },
			]).run();
			const result = await db.select({ id: usersTable.id, name: usersTable.name }).from(usersTable).all();

			expect(result).toEqual([
				{ id: 1, name: 'John' },
				{ id: 2, name: 'Jane' },
				{ id: 3, name: 'George' },
				{ id: 4, name: 'Austin' },
			]);
		});

		test('insert with default values', async (ctx) => {
			const { db } = ctx.sqlite;

			await db.insert(usersTable).values({ name: 'John' }).run();
			const result = await db.select().from(usersTable).all();

			expect(result).toEqual([{ id: 1, name: 'John', verified: false, json: null, createdAt: result[0]!.createdAt }]);
		});

		test('insert with overridden default values', async (ctx) => {
			const { db } = ctx.sqlite;

			await db.insert(usersTable).values({ name: 'John', verified: true }).run();
			const result = await db.select().from(usersTable).all();

			expect(result).toEqual([{ id: 1, name: 'John', verified: true, json: null, createdAt: result[0]!.createdAt }]);
		});

		test('update with returning all fields', async (ctx) => {
			const { db } = ctx.sqlite;

			const now = Date.now();

			await db.insert(usersTable).values({ name: 'John' }).run();
			const users = await db.update(usersTable).set({ name: 'Jane' }).where(eq(usersTable.name, 'John')).returning()
				.all();

			expect(users[0]!.createdAt).toBeInstanceOf(Date);
			expect(Math.abs(users[0]!.createdAt.getTime() - now)).toBeLessThan(5000);
			expect(users).toEqual([{ id: 1, name: 'Jane', verified: false, json: null, createdAt: users[0]!.createdAt }]);
		});

		test('update with returning partial', async (ctx) => {
			const { db } = ctx.sqlite;

			await db.insert(usersTable).values({ name: 'John' }).run();
			const users = await db.update(usersTable).set({ name: 'Jane' }).where(eq(usersTable.name, 'John')).returning({
				id: usersTable.id,
				name: usersTable.name,
			}).all();

			expect(users).toEqual([{ id: 1, name: 'Jane' }]);
		});

		test('delete with returning all fields', async (ctx) => {
			const { db } = ctx.sqlite;

			const now = Date.now();

			await db.insert(usersTable).values({ name: 'John' }).run();
			const users = await db.delete(usersTable).where(eq(usersTable.name, 'John')).returning().all();

			expect(users[0]!.createdAt).toBeInstanceOf(Date);
			expect(Math.abs(users[0]!.createdAt.getTime() - now)).toBeLessThan(5000);
			expect(users).toEqual([{ id: 1, name: 'John', verified: false, json: null, createdAt: users[0]!.createdAt }]);
		});

		test('delete with returning partial', async (ctx) => {
			const { db } = ctx.sqlite;

			await db.insert(usersTable).values({ name: 'John' }).run();
			const users = await db.delete(usersTable).where(eq(usersTable.name, 'John')).returning({
				id: usersTable.id,
				name: usersTable.name,
			}).all();

			expect(users).toEqual([{ id: 1, name: 'John' }]);
		});

		test('insert + select', async (ctx) => {
			const { db } = ctx.sqlite;

			await db.insert(usersTable).values({ name: 'John' }).run();
			const result = await db.select({ id: usersTable.id, name: usersTable.name }).from(usersTable).all();

			expect(result).toEqual([{ id: 1, name: 'John' }]);

			await db.insert(usersTable).values({ name: 'Jane' }).run();
			const result2 = await db.select({ id: usersTable.id, name: usersTable.name }).from(usersTable).all();

			expect(result2).toEqual([{ id: 1, name: 'John' }, { id: 2, name: 'Jane' }]);
		});

		test('json insert', async (ctx) => {
			const { db } = ctx.sqlite;

			await db.insert(usersTable).values({ name: 'John', json: ['foo', 'bar'] }).run();
			const result = await db.select({
				id: usersTable.id,
				name: usersTable.name,
				json: usersTable.json,
			}).from(usersTable).all();

			expect(result).toEqual([{ id: 1, name: 'John', json: ['foo', 'bar'] }]);
		});

		test('insert many', async (ctx) => {
			const { db } = ctx.sqlite;

			await db.insert(usersTable).values([
				{ name: 'John' },
				{ name: 'Bruce', json: ['foo', 'bar'] },
				{ name: 'Jane' },
				{ name: 'Austin', verified: true },
			]).run();
			const result = await db.select({
				id: usersTable.id,
				name: usersTable.name,
				json: usersTable.json,
				verified: usersTable.verified,
			}).from(usersTable).all();

			expect(result).toEqual([
				{ id: 1, name: 'John', json: null, verified: false },
				{ id: 2, name: 'Bruce', json: ['foo', 'bar'], verified: false },
				{ id: 3, name: 'Jane', json: null, verified: false },
				{ id: 4, name: 'Austin', json: null, verified: true },
			]);
		});

		test('insert many with returning', async (ctx) => {
			const { db } = ctx.sqlite;

			const result = await db.insert(usersTable).values([
				{ name: 'John' },
				{ name: 'Bruce', json: ['foo', 'bar'] },
				{ name: 'Jane' },
				{ name: 'Austin', verified: true },
			])
				.returning({
					id: usersTable.id,
					name: usersTable.name,
					json: usersTable.json,
					verified: usersTable.verified,
				})
				.all();

			expect(result).toEqual([
				{ id: 1, name: 'John', json: null, verified: false },
				{ id: 2, name: 'Bruce', json: ['foo', 'bar'], verified: false },
				{ id: 3, name: 'Jane', json: null, verified: false },
				{ id: 4, name: 'Austin', json: null, verified: true },
			]);
		});

		test('partial join with alias', async (ctx) => {
			const { db } = ctx.sqlite;
			const customerAlias = alias(usersTable, 'customer');

			await db.insert(usersTable).values([{ id: 10, name: 'Ivan' }, { id: 11, name: 'Hans' }]);

			const result = await db
				.select({
					user: {
						id: usersTable.id,
						name: usersTable.name,
					},
					customer: {
						id: customerAlias.id,
						name: customerAlias.name,
					},
				}).from(usersTable)
				.leftJoin(customerAlias, eq(customerAlias.id, 11))
				.where(eq(usersTable.id, 10));

			expect(result).toEqual([{
				user: { id: 10, name: 'Ivan' },
				customer: { id: 11, name: 'Hans' },
			}]);
		});

		test('full join with alias', async (ctx) => {
			const { db } = ctx.sqlite;

			const sqliteTable = sqliteTableCreator((name) => `prefixed_${name}`);

			const users = sqliteTable('users', {
				id: integer('id').primaryKey(),
				name: text('name').notNull(),
			});

			await db.run(sql`drop table if exists ${users}`);
			await db.run(sql`create table ${users} (id integer primary key, name text not null)`);

			const customers = alias(users, 'customer');

			await db.insert(users).values([{ id: 10, name: 'Ivan' }, { id: 11, name: 'Hans' }]).run();
			const result = await db
				.select().from(users)
				.leftJoin(customers, eq(customers.id, 11))
				.where(eq(users.id, 10))
				.all();

			expect(result).toEqual([{
				users: {
					id: 10,
					name: 'Ivan',
				},
				customer: {
					id: 11,
					name: 'Hans',
				},
			}]);

			await db.run(sql`drop table ${users}`);
		});

		test('select from alias', async (ctx) => {
			const { db } = ctx.sqlite;

			const sqliteTable = sqliteTableCreator((name) => `prefixed_${name}`);

			const users = sqliteTable('users', {
				id: integer('id').primaryKey(),
				name: text('name').notNull(),
			});

			await db.run(sql`drop table if exists ${users}`);
			await db.run(sql`create table ${users} (id integer primary key, name text not null)`);

			const user = alias(users, 'user');
			const customers = alias(users, 'customer');

			await db.insert(users).values([{ id: 10, name: 'Ivan' }, { id: 11, name: 'Hans' }]).run();
			const result = await db
				.select()
				.from(user)
				.leftJoin(customers, eq(customers.id, 11))
				.where(eq(user.id, 10))
				.all();

			expect(result).toEqual([{
				user: {
					id: 10,
					name: 'Ivan',
				},
				customer: {
					id: 11,
					name: 'Hans',
				},
			}]);

			await db.run(sql`drop table ${users}`);
		});

		test('insert with spaces', async (ctx) => {
			const { db } = ctx.sqlite;

			await db.insert(usersTable).values({ name: sql`'Jo   h     n'` }).run();
			const result = await db.select({ id: usersTable.id, name: usersTable.name }).from(usersTable).all();

			expect(result).toEqual([{ id: 1, name: 'Jo   h     n' }]);
		});

		test('prepared statement', async (ctx) => {
			const { db } = ctx.sqlite;

			await db.insert(usersTable).values({ name: 'John' }).run();
			const statement = db.select({ id: usersTable.id, name: usersTable.name }).from(usersTable).prepare();
			const result = await statement.all();

			expect(result).toEqual([{ id: 1, name: 'John' }]);
		});

		test('prepared statement reuse', async (ctx) => {
			const { db } = ctx.sqlite;

			const stmt = db.insert(usersTable).values({ name: sql.placeholder('name') }).prepare();

			for (let i = 0; i < 10; i++) {
				await stmt.run({ name: `John ${i}` });
			}

			const result = await db.select({
				id: usersTable.id,
				name: usersTable.name,
			}).from(usersTable).all();

			expect(result).toEqual([
				{ id: 1, name: 'John 0' },
				{ id: 2, name: 'John 1' },
				{ id: 3, name: 'John 2' },
				{ id: 4, name: 'John 3' },
				{ id: 5, name: 'John 4' },
				{ id: 6, name: 'John 5' },
				{ id: 7, name: 'John 6' },
				{ id: 8, name: 'John 7' },
				{ id: 9, name: 'John 8' },
				{ id: 10, name: 'John 9' },
			]);
		});

		test('insert: placeholders on columns with encoder', async (ctx) => {
			const { db } = ctx.sqlite;

			const stmt = db.insert(usersTable).values({
				name: 'John',
				verified: sql.placeholder('verified'),
			}).prepare();

			await stmt.run({ verified: true });
			await stmt.run({ verified: false });

			const result = await db.select({
				id: usersTable.id,
				verified: usersTable.verified,
			}).from(usersTable).all();

			expect(result).toEqual([
				{ id: 1, verified: true },
				{ id: 2, verified: false },
			]);
		});

		test('prepared statement with placeholder in .where', async (ctx) => {
			const { db } = ctx.sqlite;

			await db.insert(usersTable).values({ name: 'John' }).run();
			const stmt = db.select({
				id: usersTable.id,
				name: usersTable.name,
			}).from(usersTable)
				.where(eq(usersTable.id, sql.placeholder('id')))
				.prepare();
			const result = await stmt.all({ id: 1 });

			expect(result).toEqual([{ id: 1, name: 'John' }]);
		});

		test('prepared statement with placeholder in .limit', async (ctx) => {
			const { db } = ctx.sqlite;

			await db.insert(usersTable).values({ name: 'John' }).run();
			const stmt = db
				.select({
					id: usersTable.id,
					name: usersTable.name,
				})
				.from(usersTable)
				.where(eq(usersTable.id, sql.placeholder('id')))
				.limit(sql.placeholder('limit'))
				.prepare();

			const result = await stmt.all({ id: 1, limit: 1 });

			expect(result).toEqual([{ id: 1, name: 'John' }]);
			expect(result).toHaveLength(1);
		});

		test('prepared statement with placeholder in .offset', async (ctx) => {
			const { db } = ctx.sqlite;

			await db.insert(usersTable).values([{ name: 'John' }, { name: 'John1' }]).run();
			const stmt = db
				.select({
					id: usersTable.id,
					name: usersTable.name,
				})
				.from(usersTable)
				.limit(sql.placeholder('limit'))
				.offset(sql.placeholder('offset'))
				.prepare();

			const result = await stmt.all({ limit: 1, offset: 1 });

			expect(result).toEqual([{ id: 2, name: 'John1' }]);
		});

		test('prepared statement built using $dynamic', async (ctx) => {
			const { db } = ctx.sqlite;

			function withLimitOffset(qb: any) {
				return qb.limit(sql.placeholder('limit')).offset(sql.placeholder('offset'));
			}

			await db.insert(usersTable).values([{ name: 'John' }, { name: 'John1' }]).run();
			const stmt = db
				.select({
					id: usersTable.id,
					name: usersTable.name,
				})
				.from(usersTable)
				.$dynamic();
			withLimitOffset(stmt).prepare('stmt_limit');

			const result = await stmt.all({ limit: 1, offset: 1 });

			expect(result).toEqual([{ id: 2, name: 'John1' }]);
			expect(result).toHaveLength(1);
		});

		test('select with group by as field', async (ctx) => {
			const { db } = ctx.sqlite;

			await db.insert(usersTable).values([{ name: 'John' }, { name: 'Jane' }, { name: 'Jane' }]).run();

			const result = await db.select({ name: usersTable.name }).from(usersTable)
				.groupBy(usersTable.name)
				.all();

			expect(result).toEqual([{ name: 'Jane' }, { name: 'John' }]);
		});

		test('select with exists', async (ctx) => {
			const { db } = ctx.sqlite;

			await db.insert(usersTable).values([{ name: 'John' }, { name: 'Jane' }, { name: 'Jane' }]).run();

			const user = alias(usersTable, 'user');
			const result = await db.select({ name: usersTable.name }).from(usersTable).where(
				exists(
					db.select({ one: sql`1` }).from(user).where(and(eq(usersTable.name, 'John'), eq(user.id, usersTable.id))),
				),
			).all();

			expect(result).toEqual([{ name: 'John' }]);
		});

		test('select with group by as sql', async (ctx) => {
			const { db } = ctx.sqlite;

			await db.insert(usersTable).values([{ name: 'John' }, { name: 'Jane' }, { name: 'Jane' }]).run();

			const result = await db.select({ name: usersTable.name }).from(usersTable)
				.groupBy(sql`${usersTable.name}`)
				.all();

			expect(result).toEqual([{ name: 'Jane' }, { name: 'John' }]);
		});

		test('select with group by as sql + column', async (ctx) => {
			const { db } = ctx.sqlite;

			await db.insert(usersTable).values([{ name: 'John' }, { name: 'Jane' }, { name: 'Jane' }]).run();

			const result = await db.select({ name: usersTable.name }).from(usersTable)
				.groupBy(sql`${usersTable.name}`, usersTable.id)
				.all();

			expect(result).toEqual([{ name: 'John' }, { name: 'Jane' }, { name: 'Jane' }]);
		});

		test('select with group by as column + sql', async (ctx) => {
			const { db } = ctx.sqlite;

			await db.insert(usersTable).values([{ name: 'John' }, { name: 'Jane' }, { name: 'Jane' }]).run();

			const result = await db.select({ name: usersTable.name }).from(usersTable)
				.groupBy(usersTable.id, sql`${usersTable.name}`)
				.all();

			expect(result).toEqual([{ name: 'John' }, { name: 'Jane' }, { name: 'Jane' }]);
		});

		test('select with group by complex query', async (ctx) => {
			const { db } = ctx.sqlite;

			await db.insert(usersTable).values([{ name: 'John' }, { name: 'Jane' }, { name: 'Jane' }]).run();

			const result = await db.select({ name: usersTable.name }).from(usersTable)
				.groupBy(usersTable.id, sql`${usersTable.name}`)
				.orderBy(asc(usersTable.name))
				.limit(1)
				.all();

			expect(result).toEqual([{ name: 'Jane' }]);
		});

		test('build query', async (ctx) => {
			const { db } = ctx.sqlite;

			const query = db.select({ id: usersTable.id, name: usersTable.name }).from(usersTable)
				.groupBy(usersTable.id, usersTable.name)
				.toSQL();

			expect(query).toEqual({
				sql: 'select "id", "name" from "users" group by "users"."id", "users"."name"',
				params: [],
			});
		});

		test('insert via db.run + select via db.all', async (ctx) => {
			const { db } = ctx.sqlite;

			await db.run(sql`insert into ${usersTable} (${new Name(usersTable.name.name)}) values (${'John'})`);

			const result = await db.all<{ id: number; name: string }>(sql`select id, name from "users"`);
			expect(result).toEqual([{ id: 1, name: 'John' }]);
		});

		test('insert via db.get', async (ctx) => {
			const { db } = ctx.sqlite;

			const inserted = await db.get<{ id: number; name: string }>(
				sql`insert into ${usersTable} (${new Name(
					usersTable.name.name,
				)}) values (${'John'}) returning ${usersTable.id}, ${usersTable.name}`,
			);
			expect(inserted).toEqual({ id: 1, name: 'John' });
		});

		test('insert via db.run + select via db.get', async (ctx) => {
			const { db } = ctx.sqlite;

			await db.run(sql`insert into ${usersTable} (${new Name(usersTable.name.name)}) values (${'John'})`);

			const result = await db.get<{ id: number; name: string }>(
				sql`select ${usersTable.id}, ${usersTable.name} from ${usersTable}`,
			);
			expect(result).toEqual({ id: 1, name: 'John' });
		});

		test('insert via db.get w/ query builder', async (ctx) => {
			const { db } = ctx.sqlite;

			const inserted = await db.get<Pick<typeof usersTable.$inferSelect, 'id' | 'name'>>(
				db.insert(usersTable).values({ name: 'John' }).returning({ id: usersTable.id, name: usersTable.name }),
			);
			expect(inserted).toEqual({ id: 1, name: 'John' });
		});

		test('join subquery', async (ctx) => {
			const { db } = ctx.sqlite;

			await db.insert(courseCategoriesTable).values([
				{ name: 'Category 1' },
				{ name: 'Category 2' },
				{ name: 'Category 3' },
				{ name: 'Category 4' },
			]).run();

			await db.insert(coursesTable).values([
				{ name: 'Development', categoryId: 2 },
				{ name: 'IT & Software', categoryId: 3 },
				{ name: 'Marketing', categoryId: 4 },
				{ name: 'Design', categoryId: 1 },
			]).run();

			const sq2 = db
				.select({
					categoryId: courseCategoriesTable.id,
					category: courseCategoriesTable.name,
					total: sql<number>`count(${courseCategoriesTable.id})`,
				})
				.from(courseCategoriesTable)
				.groupBy(courseCategoriesTable.id, courseCategoriesTable.name)
				.as('sq2');

			const res = await db
				.select({
					courseName: coursesTable.name,
					categoryId: sq2.categoryId,
				})
				.from(coursesTable)
				.leftJoin(sq2, eq(coursesTable.categoryId, sq2.categoryId))
				.orderBy(coursesTable.name)
				.all();

			expect(res).toEqual([
				{ courseName: 'Design', categoryId: 1 },
				{ courseName: 'Development', categoryId: 2 },
				{ courseName: 'IT & Software', categoryId: 3 },
				{ courseName: 'Marketing', categoryId: 4 },
			]);
		});

		test('with ... select', async (ctx) => {
			const { db } = ctx.sqlite;

			await db.insert(orders).values([
				{ region: 'Europe', product: 'A', amount: 10, quantity: 1 },
				{ region: 'Europe', product: 'A', amount: 20, quantity: 2 },
				{ region: 'Europe', product: 'B', amount: 20, quantity: 2 },
				{ region: 'Europe', product: 'B', amount: 30, quantity: 3 },
				{ region: 'US', product: 'A', amount: 30, quantity: 3 },
				{ region: 'US', product: 'A', amount: 40, quantity: 4 },
				{ region: 'US', product: 'B', amount: 40, quantity: 4 },
				{ region: 'US', product: 'B', amount: 50, quantity: 5 },
			]).run();

			const regionalSales = await db
				.$with('regional_sales')
				.as(
					db
						.select({
							region: orders.region,
							totalSales: sql<number>`sum(${orders.amount})`.as('total_sales'),
						})
						.from(orders)
						.groupBy(orders.region),
				);

			const topRegions = await db
				.$with('top_regions')
				.as(
					db
						.select({
							region: regionalSales.region,
						})
						.from(regionalSales)
						.where(
							gt(
								regionalSales.totalSales,
								db.select({ sales: sql`sum(${regionalSales.totalSales})/10` }).from(regionalSales),
							),
						),
				);

			const result = await db
				.with(regionalSales, topRegions)
				.select({
					region: orders.region,
					product: orders.product,
					productUnits: sql<number>`cast(sum(${orders.quantity}) as int)`,
					productSales: sql<number>`cast(sum(${orders.amount}) as int)`,
				})
				.from(orders)
				.where(inArray(orders.region, db.select({ region: topRegions.region }).from(topRegions)))
				.groupBy(orders.region, orders.product)
				.orderBy(orders.region, orders.product)
				.all();

			expect(result).toEqual([
				{
					region: 'Europe',
					product: 'A',
					productUnits: 3,
					productSales: 30,
				},
				{
					region: 'Europe',
					product: 'B',
					productUnits: 5,
					productSales: 50,
				},
				{
					region: 'US',
					product: 'A',
					productUnits: 7,
					productSales: 70,
				},
				{
					region: 'US',
					product: 'B',
					productUnits: 9,
					productSales: 90,
				},
			]);
		});

		test('with ... update', async (ctx) => {
			const { db } = ctx.sqlite;

			const products = sqliteTable('products', {
				id: integer('id').primaryKey(),
				price: numeric('price').notNull(),
				cheap: integer('cheap', { mode: 'boolean' }).notNull().default(false),
			});

			await db.run(sql`drop table if exists ${products}`);
			await db.run(sql`
				create table ${products} (
				    id integer primary key,
				    price numeric not null,
				    cheap integer not null default 0
				)
			`);

			await db.insert(products).values([
				{ price: '10.99' },
				{ price: '25.85' },
				{ price: '32.99' },
				{ price: '2.50' },
				{ price: '4.59' },
			]);

			const averagePrice = db
				.$with('average_price')
				.as(
					db
						.select({
							value: sql`avg(${products.price})`.as('value'),
						})
						.from(products),
				);

			const result = await db
				.with(averagePrice)
				.update(products)
				.set({
					cheap: true,
				})
				.where(lt(products.price, sql`(select * from ${averagePrice})`))
				.returning({
					id: products.id,
				});

			expect(result).toEqual([
				{ id: 1 },
				{ id: 4 },
				{ id: 5 },
			]);
		});

		test('with ... insert', async (ctx) => {
			const { db } = ctx.sqlite;

			const users = sqliteTable('users', {
				username: text('username').notNull(),
				admin: integer('admin', { mode: 'boolean' }).notNull(),
			});

			await db.run(sql`drop table if exists ${users}`);
			await db.run(sql`create table ${users} (username text not null, admin integer not null default 0)`);

			const userCount = db
				.$with('user_count')
				.as(
					db
						.select({
							value: sql`count(*)`.as('value'),
						})
						.from(users),
				);

			const result = await db
				.with(userCount)
				.insert(users)
				.values([
					{ username: 'user1', admin: sql`((select * from ${userCount}) = 0)` },
				])
				.returning({
					admin: users.admin,
				});

			expect(result).toEqual([{ admin: true }]);
		});

		test('with ... delete', async (ctx) => {
			const { db } = ctx.sqlite;

			await db.insert(orders).values([
				{ region: 'Europe', product: 'A', amount: 10, quantity: 1 },
				{ region: 'Europe', product: 'A', amount: 20, quantity: 2 },
				{ region: 'Europe', product: 'B', amount: 20, quantity: 2 },
				{ region: 'Europe', product: 'B', amount: 30, quantity: 3 },
				{ region: 'US', product: 'A', amount: 30, quantity: 3 },
				{ region: 'US', product: 'A', amount: 40, quantity: 4 },
				{ region: 'US', product: 'B', amount: 40, quantity: 4 },
				{ region: 'US', product: 'B', amount: 50, quantity: 5 },
			]);

			const averageAmount = db
				.$with('average_amount')
				.as(
					db
						.select({
							value: sql`avg(${orders.amount})`.as('value'),
						})
						.from(orders),
				);

			const result = await db
				.with(averageAmount)
				.delete(orders)
				.where(gt(orders.amount, sql`(select * from ${averageAmount})`))
				.returning({
					id: orders.id,
				});

			expect(result).toEqual([
				{ id: 6 },
				{ id: 7 },
				{ id: 8 },
			]);
		});

		test('select from subquery sql', async (ctx) => {
			const { db } = ctx.sqlite;

			await db.insert(users2Table).values([{ name: 'John' }, { name: 'Jane' }]).run();

			const sq = db
				.select({ name: sql<string>`${users2Table.name} || ' modified'`.as('name') })
				.from(users2Table)
				.as('sq');

			const res = await db.select({ name: sq.name }).from(sq).all();

			expect(res).toEqual([{ name: 'John modified' }, { name: 'Jane modified' }]);
		});

		test('select a field without joining its table', (ctx) => {
			const { db } = ctx.sqlite;

			expect(() => db.select({ name: users2Table.name }).from(usersTable).prepare()).toThrowError();
		});

		test('select all fields from subquery without alias', (ctx) => {
			const { db } = ctx.sqlite;

			const sq = db.$with('sq').as(db.select({ name: sql<string>`upper(${users2Table.name})` }).from(users2Table));

			expect(() => db.select().from(sq).prepare()).toThrowError();
		});

		test('select count()', async (ctx) => {
			const { db } = ctx.sqlite;

			await db.insert(usersTable).values([{ name: 'John' }, { name: 'Jane' }]).run();

			const res = await db.select({ count: sql`count(*)` }).from(usersTable).all();

			expect(res).toEqual([{ count: 2 }]);
		});

		test('having', async (ctx) => {
			const { db } = ctx.sqlite;

			await db.insert(citiesTable).values([{ name: 'London' }, { name: 'Paris' }, { name: 'New York' }]).run();

			await db.insert(users2Table).values([
				{ name: 'John', cityId: 1 },
				{ name: 'Jane', cityId: 1 },
				{ name: 'Jack', cityId: 2 },
			]).run();

			const result = await db
				.select({
					id: citiesTable.id,
					name: sql<string>`upper(${citiesTable.name})`.as('upper_name'),
					usersCount: sql<number>`count(${users2Table.id})`.as('users_count'),
				})
				.from(citiesTable)
				.leftJoin(users2Table, eq(users2Table.cityId, citiesTable.id))
				.where(({ name }) => sql`length(${name}) >= 3`)
				.groupBy(citiesTable.id)
				.having(({ usersCount }) => sql`${usersCount} > 0`)
				.orderBy(({ name }) => name)
				.all();

			expect(result).toEqual([
				{
					id: 1,
					name: 'LONDON',
					usersCount: 2,
				},
				{
					id: 2,
					name: 'PARIS',
					usersCount: 1,
				},
			]);
		});

		test('view', async (ctx) => {
			const { db } = ctx.sqlite;

			const newYorkers1 = sqliteView('new_yorkers')
				.as((qb) => qb.select().from(users2Table).where(eq(users2Table.cityId, 1)));

			const newYorkers2 = sqliteView('new_yorkers', {
				id: integer('id').primaryKey(),
				name: text('name').notNull(),
				cityId: integer('city_id').notNull(),
			}).as(sql`select * from ${users2Table} where ${eq(users2Table.cityId, 1)}`);

			const newYorkers3 = sqliteView('new_yorkers', {
				id: integer('id').primaryKey(),
				name: text('name').notNull(),
				cityId: integer('city_id').notNull(),
			}).existing();

			await db.run(sql`create view if not exists new_yorkers as ${getViewConfig(newYorkers1).query}`);

			await db.insert(citiesTable).values([{ name: 'New York' }, { name: 'Paris' }]).run();

			await db.insert(users2Table).values([
				{ name: 'John', cityId: 1 },
				{ name: 'Jane', cityId: 1 },
				{ name: 'Jack', cityId: 2 },
			]).run();

			{
				const result = await db.select().from(newYorkers1).all();
				expect(result).toEqual([
					{ id: 1, name: 'John', cityId: 1 },
					{ id: 2, name: 'Jane', cityId: 1 },
				]);
			}

			{
				const result = await db.select().from(newYorkers2).all();
				expect(result).toEqual([
					{ id: 1, name: 'John', cityId: 1 },
					{ id: 2, name: 'Jane', cityId: 1 },
				]);
			}

			{
				const result = await db.select().from(newYorkers3).all();
				expect(result).toEqual([
					{ id: 1, name: 'John', cityId: 1 },
					{ id: 2, name: 'Jane', cityId: 1 },
				]);
			}

			{
				const result = await db.select({ name: newYorkers1.name }).from(newYorkers1).all();
				expect(result).toEqual([
					{ name: 'John' },
					{ name: 'Jane' },
				]);
			}

			await db.run(sql`drop view ${newYorkers1}`);
		});

		test('insert null timestamp', async (ctx) => {
			const { db } = ctx.sqlite;

			const test = sqliteTable('test', {
				t: integer('t', { mode: 'timestamp' }),
			});

			await db.run(sql`create table ${test} (t timestamp)`);

			await db.insert(test).values({ t: null }).run();
			const res = await db.select().from(test).all();
			expect(res).toEqual([{ t: null }]);

			await db.run(sql`drop table ${test}`);
		});

		test('select from raw sql', async (ctx) => {
			const { db } = ctx.sqlite;

			const result = await db.select({
				id: sql<number>`id`,
				name: sql<string>`name`,
			}).from(sql`(select 1 as id, 'John' as name) as users`).all();

			Expect<Equal<{ id: number; name: string }[], typeof result>>;

			expect(result).toEqual([
				{ id: 1, name: 'John' },
			]);
		});

		test('select from raw sql with joins', async (ctx) => {
			const { db } = ctx.sqlite;

			const result = await db
				.select({
					id: sql<number>`users.id`,
					name: sql<string>`users.name`.as('userName'),
					userCity: sql<string>`users.city`,
					cityName: sql<string>`cities.name`.as('cityName'),
				})
				.from(sql`(select 1 as id, 'John' as name, 'New York' as city) as users`)
				.leftJoin(sql`(select 1 as id, 'Paris' as name) as cities`, sql`cities.id = users.id`)
				.all();

			Expect<Equal<{ id: number; name: string; userCity: string; cityName: string }[], typeof result>>;

			expect(result).toEqual([
				{ id: 1, name: 'John', userCity: 'New York', cityName: 'Paris' },
			]);
		});

		test('join on aliased sql from select', async (ctx) => {
			const { db } = ctx.sqlite;

			const result = await db
				.select({
					userId: sql<number>`users.id`.as('userId'),
					name: sql<string>`users.name`.as('userName'),
					userCity: sql<string>`users.city`,
					cityId: sql<number>`cities.id`.as('cityId'),
					cityName: sql<string>`cities.name`.as('cityName'),
				})
				.from(sql`(select 1 as id, 'John' as name, 'New York' as city) as users`)
				.leftJoin(sql`(select 1 as id, 'Paris' as name) as cities`, (cols) => eq(cols.cityId, cols.userId))
				.all();

			Expect<
				Equal<{ userId: number; name: string; userCity: string; cityId: number; cityName: string }[], typeof result>
			>;

			expect(result).toEqual([
				{ userId: 1, name: 'John', userCity: 'New York', cityId: 1, cityName: 'Paris' },
			]);
		});

		test('join on aliased sql from with clause', async (ctx) => {
			const { db } = ctx.sqlite;

			const users = db.$with('users').as(
				db.select({
					id: sql<number>`id`.as('userId'),
					name: sql<string>`name`.as('userName'),
					city: sql<string>`city`.as('city'),
				}).from(
					sql`(select 1 as id, 'John' as name, 'New York' as city) as users`,
				),
			);

			const cities = db.$with('cities').as(
				db.select({
					id: sql<number>`id`.as('cityId'),
					name: sql<string>`name`.as('cityName'),
				}).from(
					sql`(select 1 as id, 'Paris' as name) as cities`,
				),
			);

			const result = await db
				.with(users, cities)
				.select({
					userId: users.id,
					name: users.name,
					userCity: users.city,
					cityId: cities.id,
					cityName: cities.name,
				})
				.from(users)
				.leftJoin(cities, (cols) => eq(cols.cityId, cols.userId))
				.all();

			Expect<
				Equal<{ userId: number; name: string; userCity: string; cityId: number; cityName: string }[], typeof result>
			>;

			expect(result).toEqual([
				{ userId: 1, name: 'John', userCity: 'New York', cityId: 1, cityName: 'Paris' },
			]);
		});

		test('prefixed table', async (ctx) => {
			const { db } = ctx.sqlite;

			const sqliteTable = sqliteTableCreator((name) => `myprefix_${name}`);

			const users = sqliteTable('test_prefixed_table_with_unique_name', {
				id: integer('id').primaryKey(),
				name: text('name').notNull(),
			});

			await db.run(sql`drop table if exists ${users}`);

			await db.run(
				sql`create table myprefix_test_prefixed_table_with_unique_name (id integer not null primary key, name text not null)`,
			);

			await db.insert(users).values({ id: 1, name: 'John' }).run();

			const result = await db.select().from(users).all();

			expect(result).toEqual([{ id: 1, name: 'John' }]);

			await db.run(sql`drop table ${users}`);
		});

		test('orderBy with aliased column', (ctx) => {
			const { db } = ctx.sqlite;

			const query = db.select({
				test: sql`something`.as('test'),
			}).from(users2Table).orderBy((fields) => fields.test).toSQL();

			expect(query.sql).toBe('select something as "test" from "users2" order by "test"');
		});

		test('transaction', async (ctx) => {
			const { db } = ctx.sqlite;

			const users = sqliteTable('users_transactions', {
				id: integer('id').primaryKey(),
				balance: integer('balance').notNull(),
			});
			const products = sqliteTable('products_transactions', {
				id: integer('id').primaryKey(),
				price: integer('price').notNull(),
				stock: integer('stock').notNull(),
			});

			await db.run(sql`drop table if exists ${users}`);
			await db.run(sql`drop table if exists ${products}`);

			await db.run(sql`create table users_transactions (id integer not null primary key, balance integer not null)`);
			await db.run(
				sql`create table products_transactions (id integer not null primary key, price integer not null, stock integer not null)`,
			);

			const user = await db.insert(users).values({ balance: 100 }).returning().get();
			const product = await db.insert(products).values({ price: 10, stock: 10 }).returning().get();

			await db.transaction(async (tx) => {
				await tx.update(users).set({ balance: user.balance - product.price }).where(eq(users.id, user.id)).run();
				await tx.update(products).set({ stock: product.stock - 1 }).where(eq(products.id, product.id)).run();
			});

			const result = await db.select().from(users).all();

			expect(result).toEqual([{ id: 1, balance: 90 }]);

			await db.run(sql`drop table ${users}`);
			await db.run(sql`drop table ${products}`);
		});

		test('transaction rollback', async (ctx) => {
			const { db } = ctx.sqlite;

			const users = sqliteTable('users_transactions_rollback', {
				id: integer('id').primaryKey(),
				balance: integer('balance').notNull(),
			});

			await db.run(sql`drop table if exists ${users}`);

			await db.run(
				sql`create table users_transactions_rollback (id integer not null primary key, balance integer not null)`,
			);
			await expect(async () => {
				await db.transaction(async (tx) => {
					await tx.insert(users).values({ balance: 100 }).run();
					tx.rollback();
				});
			}).rejects.toThrowError(TransactionRollbackError);

			const result = await db.select().from(users).all();

			expect(result).toEqual([]);

			await db.run(sql`drop table ${users}`);
		});

		test('nested transaction', async (ctx) => {
			const { db } = ctx.sqlite;

			const users = sqliteTable('users_nested_transactions', {
				id: integer('id').primaryKey(),
				balance: integer('balance').notNull(),
			});

			await db.run(sql`drop table if exists ${users}`);

			await db.run(
				sql`create table users_nested_transactions (id integer not null primary key, balance integer not null)`,
			);

			await db.transaction(async (tx) => {
				await tx.insert(users).values({ balance: 100 }).run();

				await tx.transaction(async (tx) => {
					await tx.update(users).set({ balance: 200 }).run();
				});
			});

			const result = await db.select().from(users).all();

			expect(result).toEqual([{ id: 1, balance: 200 }]);

			await db.run(sql`drop table ${users}`);
		});

		test('nested transaction rollback', async (ctx) => {
			const { db } = ctx.sqlite;

			const users = sqliteTable('users_nested_transactions_rollback', {
				id: integer('id').primaryKey(),
				balance: integer('balance').notNull(),
			});

			await db.run(sql`drop table if exists ${users}`);

			await db.run(
				sql`create table users_nested_transactions_rollback (id integer not null primary key, balance integer not null)`,
			);

			await db.transaction(async (tx) => {
				await tx.insert(users).values({ balance: 100 }).run();

				await expect(async () => {
					await tx.transaction(async (tx) => {
						await tx.update(users).set({ balance: 200 }).run();
						tx.rollback();
					});
				}).rejects.toThrowError(TransactionRollbackError);
			});

			const result = await db.select().from(users).all();

			expect(result).toEqual([{ id: 1, balance: 100 }]);

			await db.run(sql`drop table ${users}`);
		});

		test('join subquery with join', async (ctx) => {
			const { db } = ctx.sqlite;

			const internalStaff = sqliteTable('internal_staff', {
				userId: integer('user_id').notNull(),
			});

			const customUser = sqliteTable('custom_user', {
				id: integer('id').notNull(),
			});

			const ticket = sqliteTable('ticket', {
				staffId: integer('staff_id').notNull(),
			});

			await db.run(sql`drop table if exists ${internalStaff}`);
			await db.run(sql`drop table if exists ${customUser}`);
			await db.run(sql`drop table if exists ${ticket}`);

			await db.run(sql`create table internal_staff (user_id integer not null)`);
			await db.run(sql`create table custom_user (id integer not null)`);
			await db.run(sql`create table ticket (staff_id integer not null)`);

			await db.insert(internalStaff).values({ userId: 1 }).run();
			await db.insert(customUser).values({ id: 1 }).run();
			await db.insert(ticket).values({ staffId: 1 }).run();

			const subq = await db
				.select()
				.from(internalStaff)
				.leftJoin(customUser, eq(internalStaff.userId, customUser.id))
				.as('internal_staff');

			const mainQuery = await db
				.select()
				.from(ticket)
				.leftJoin(subq, eq(subq.internal_staff.userId, ticket.staffId))
				.all();

			expect(mainQuery).toEqual([{
				ticket: { staffId: 1 },
				internal_staff: {
					internal_staff: { userId: 1 },
					custom_user: { id: 1 },
				},
			}]);

			await db.run(sql`drop table ${internalStaff}`);
			await db.run(sql`drop table ${customUser}`);
			await db.run(sql`drop table ${ticket}`);
		});

		test('join view as subquery', async (ctx) => {
			const { db } = ctx.sqlite;

			const users = sqliteTable('users_join_view', {
				id: integer('id').primaryKey(),
				name: text('name').notNull(),
				cityId: integer('city_id').notNull(),
			});

			const newYorkers = sqliteView('new_yorkers').as((qb) => qb.select().from(users).where(eq(users.cityId, 1)));

			await db.run(sql`drop table if exists ${users}`);
			await db.run(sql`drop view if exists ${newYorkers}`);

			await db.run(
				sql`create table ${users} (id integer not null primary key, name text not null, city_id integer not null)`,
			);
			await db.run(sql`create view if not exists ${newYorkers} as ${getViewConfig(newYorkers).query}`);

			db.insert(users).values([
				{ name: 'John', cityId: 1 },
				{ name: 'Jane', cityId: 2 },
				{ name: 'Jack', cityId: 1 },
				{ name: 'Jill', cityId: 2 },
			]).run();

			const sq = db.select().from(newYorkers).as('new_yorkers_sq');

			const result = await db.select().from(users).leftJoin(sq, eq(users.id, sq.id)).all();

			expect(result).toEqual([
				{
					users_join_view: { id: 1, name: 'John', cityId: 1 },
					new_yorkers_sq: { id: 1, name: 'John', cityId: 1 },
				},
				{
					users_join_view: { id: 2, name: 'Jane', cityId: 2 },
					new_yorkers_sq: null,
				},
				{
					users_join_view: { id: 3, name: 'Jack', cityId: 1 },
					new_yorkers_sq: { id: 3, name: 'Jack', cityId: 1 },
				},
				{
					users_join_view: { id: 4, name: 'Jill', cityId: 2 },
					new_yorkers_sq: null,
				},
			]);

			await db.run(sql`drop view ${newYorkers}`);
			await db.run(sql`drop table ${users}`);
		});

		test('insert with onConflict do nothing', async (ctx) => {
			const { db } = ctx.sqlite;

			await db.insert(usersTable).values({ id: 1, name: 'John' }).run();

			await db
				.insert(usersTable)
				.values({ id: 1, name: 'John' })
				.onConflictDoNothing()
				.run();

			const res = await db
				.select({ id: usersTable.id, name: usersTable.name })
				.from(usersTable)
				.where(eq(usersTable.id, 1))
				.all();

			expect(res).toEqual([{ id: 1, name: 'John' }]);
		});

		test('insert with onConflict do nothing using composite pk', async (ctx) => {
			const { db } = ctx.sqlite;

			await db
				.insert(pkExampleTable)
				.values({ id: 1, name: 'John', email: 'john@example.com' })
				.run();

			await db
				.insert(pkExampleTable)
				.values({ id: 1, name: 'John', email: 'john1@example.com' })
				.onConflictDoNothing()
				.run();

			const res = await db
				.select({ id: pkExampleTable.id, name: pkExampleTable.name, email: pkExampleTable.email })
				.from(pkExampleTable)
				.where(eq(pkExampleTable.id, 1))
				.all();

			expect(res).toEqual([{ id: 1, name: 'John', email: 'john@example.com' }]);
		});

		test('insert with onConflict do nothing using target', async (ctx) => {
			const { db } = ctx.sqlite;

			await db.insert(usersTable).values({ id: 1, name: 'John' }).run();

			await db
				.insert(usersTable)
				.values({ id: 1, name: 'John' })
				.onConflictDoNothing({ target: usersTable.id })
				.run();

			const res = await db
				.select({ id: usersTable.id, name: usersTable.name })
				.from(usersTable)
				.where(eq(usersTable.id, 1))
				.all();

			expect(res).toEqual([{ id: 1, name: 'John' }]);
		});

		test('insert with onConflict do nothing using composite pk as target', async (ctx) => {
			const { db } = ctx.sqlite;

			await db
				.insert(pkExampleTable)
				.values({ id: 1, name: 'John', email: 'john@example.com' })
				.run();

			await db
				.insert(pkExampleTable)
				.values({ id: 1, name: 'John', email: 'john1@example.com' })
				.onConflictDoNothing({ target: [pkExampleTable.id, pkExampleTable.name] })
				.run();

			const res = await db
				.select({ id: pkExampleTable.id, name: pkExampleTable.name, email: pkExampleTable.email })
				.from(pkExampleTable)
				.where(eq(pkExampleTable.id, 1))
				.all();

			expect(res).toEqual([{ id: 1, name: 'John', email: 'john@example.com' }]);
		});

		test('insert with onConflict do update', async (ctx) => {
			const { db } = ctx.sqlite;

			await db.insert(usersTable).values({ id: 1, name: 'John' }).run();

			await db
				.insert(usersTable)
				.values({ id: 1, name: 'John' })
				.onConflictDoUpdate({ target: usersTable.id, set: { name: 'John1' } })
				.run();

			const res = await db
				.select({ id: usersTable.id, name: usersTable.name })
				.from(usersTable)
				.where(eq(usersTable.id, 1))
				.all();

			expect(res).toEqual([{ id: 1, name: 'John1' }]);
		});

		test('insert with onConflict do update where', async (ctx) => {
			const { db } = ctx.sqlite;

			await db
				.insert(usersTable)
				.values([{ id: 1, name: 'John', verified: false }])
				.run();

			await db
				.insert(usersTable)
				.values({ id: 1, name: 'John1', verified: true })
				.onConflictDoUpdate({
					target: usersTable.id,
					set: { name: 'John1', verified: true },
					where: eq(usersTable.verified, false),
				})
				.run();

			const res = await db
				.select({ id: usersTable.id, name: usersTable.name, verified: usersTable.verified })
				.from(usersTable)
				.where(eq(usersTable.id, 1))
				.all();

			expect(res).toEqual([{ id: 1, name: 'John1', verified: true }]);
		});

		test('insert with onConflict do update using composite pk', async (ctx) => {
			const { db } = ctx.sqlite;

			await db.insert(pkExampleTable).values({ id: 1, name: 'John', email: 'john@example.com' }).run();

			await db
				.insert(pkExampleTable)
				.values({ id: 1, name: 'John', email: 'john@example.com' })
				.onConflictDoUpdate({ target: [pkExampleTable.id, pkExampleTable.name], set: { email: 'john1@example.com' } })
				.run();

			const res = await db
				.select({ id: pkExampleTable.id, name: pkExampleTable.name, email: pkExampleTable.email })
				.from(pkExampleTable)
				.where(eq(pkExampleTable.id, 1))
				.all();

			expect(res).toEqual([{ id: 1, name: 'John', email: 'john1@example.com' }]);
		});

		test('insert undefined', async (ctx) => {
			const { db } = ctx.sqlite;

			const users = sqliteTable('users', {
				id: integer('id').primaryKey(),
				name: text('name'),
			});

			await db.run(sql`drop table if exists ${users}`);

			await db.run(
				sql`create table ${users} (id integer primary key, name text)`,
			);

			await expect((async () => {
				await db.insert(users).values({ name: undefined }).run();
			})()).resolves.not.toThrowError();

			await db.run(sql`drop table ${users}`);
		});

		test('update undefined', async (ctx) => {
			const { db } = ctx.sqlite;

			const users = sqliteTable('users', {
				id: integer('id').primaryKey(),
				name: text('name'),
			});

			await db.run(sql`drop table if exists ${users}`);

			await db.run(
				sql`create table ${users} (id integer primary key, name text)`,
			);

			await expect((async () => {
				await db.update(users).set({ name: undefined }).run();
			})()).rejects.toThrowError();
			await expect((async () => {
				await db.update(users).set({ id: 1, name: undefined }).run();
			})()).resolves.not.toThrowError();

			await db.run(sql`drop table ${users}`);
		});

		test('async api - CRUD', async (ctx) => {
			const { db } = ctx.sqlite;

			const users = sqliteTable('users', {
				id: integer('id').primaryKey(),
				name: text('name'),
			});

			db.run(sql`drop table if exists ${users}`);

			db.run(
				sql`create table ${users} (id integer primary key, name text)`,
			);

			await db.insert(users).values({ id: 1, name: 'John' });

			const res = await db.select().from(users);

			expect(res).toEqual([{ id: 1, name: 'John' }]);

			await db.update(users).set({ name: 'John1' }).where(eq(users.id, 1));

			const res1 = await db.select().from(users);

			expect(res1).toEqual([{ id: 1, name: 'John1' }]);

			await db.delete(users).where(eq(users.id, 1));

			const res2 = await db.select().from(users);

			expect(res2).toEqual([]);

			await db.run(sql`drop table ${users}`);
		});

		test('async api - insert + select w/ prepare + async execute', async (ctx) => {
			const { db } = ctx.sqlite;

			const users = sqliteTable('users', {
				id: integer('id').primaryKey(),
				name: text('name'),
			});

			db.run(sql`drop table if exists ${users}`);

			db.run(
				sql`create table ${users} (id integer primary key, name text)`,
			);

			const insertStmt = db.insert(users).values({ id: 1, name: 'John' }).prepare();
			await insertStmt.execute();

			const selectStmt = db.select().from(users).prepare();
			const res = await selectStmt.execute();

			expect(res).toEqual([{ id: 1, name: 'John' }]);

			const updateStmt = db.update(users).set({ name: 'John1' }).where(eq(users.id, 1)).prepare();
			await updateStmt.execute();

			const res1 = await selectStmt.execute();

			expect(res1).toEqual([{ id: 1, name: 'John1' }]);

			const deleteStmt = db.delete(users).where(eq(users.id, 1)).prepare();
			await deleteStmt.execute();

			const res2 = await selectStmt.execute();

			expect(res2).toEqual([]);

			await db.run(sql`drop table ${users}`);
		});

		test('async api - insert + select w/ prepare + sync execute', async (ctx) => {
			const { db } = ctx.sqlite;

			const users = sqliteTable('users', {
				id: integer('id').primaryKey(),
				name: text('name'),
			});

			db.run(sql`drop table if exists ${users}`);

			db.run(
				sql`create table ${users} (id integer primary key, name text)`,
			);

			const insertStmt = db.insert(users).values({ id: 1, name: 'John' }).prepare();
			await insertStmt.execute();

			const selectStmt = db.select().from(users).prepare();
			const res = await selectStmt.execute();

			expect(res).toEqual([{ id: 1, name: 'John' }]);

			const updateStmt = db.update(users).set({ name: 'John1' }).where(eq(users.id, 1)).prepare();
			await updateStmt.execute();

			const res1 = await selectStmt.execute();

			expect(res1).toEqual([{ id: 1, name: 'John1' }]);

			const deleteStmt = db.delete(users).where(eq(users.id, 1)).prepare();
			await deleteStmt.execute();

			const res2 = await selectStmt.execute();

			expect(res2).toEqual([]);

			await db.run(sql`drop table ${users}`);
		});

		test('select + .get() for empty result', async (ctx) => {
			const { db } = ctx.sqlite;

			const users = sqliteTable('users', {
				id: integer('id').primaryKey(),
				name: text('name'),
			});

			db.run(sql`drop table if exists ${users}`);

			db.run(
				sql`create table ${users} (id integer primary key, name text)`,
			);

			const res = await db.select().from(users).where(eq(users.id, 1)).get();

			expect(res).toBeUndefined();

			await db.run(sql`drop table ${users}`);
		});

		test('set operations (union) from query builder with subquery', async (ctx) => {
			const { db } = ctx.sqlite;

			await setupSetOperationTest(db);

			const sq = db
				.select({ id: citiesTable.id, name: citiesTable.name })
				.from(citiesTable).union(
					db
						.select({ id: users2Table.id, name: users2Table.name })
						.from(users2Table),
				).orderBy(asc(sql`name`)).as('sq');

			const result = await db.select().from(sq).limit(5).offset(5);

			expect(result).toHaveLength(5);

			expect(result).toEqual([
				{ id: 2, name: 'London' },
				{ id: 7, name: 'Mary' },
				{ id: 1, name: 'New York' },
				{ id: 4, name: 'Peter' },
				{ id: 8, name: 'Sally' },
			]);

			await expect(async () => {
				db
					.select({ name: citiesTable.name, id: citiesTable.id })
					.from(citiesTable).union(
						db
							.select({ id: users2Table.id, name: users2Table.name })
							.from(users2Table),
					).orderBy(asc(sql`name`));
			}).rejects.toThrowError();
		});

		test('set operations (union) as function', async (ctx) => {
			const { db } = ctx.sqlite;

			await setupSetOperationTest(db);

			const result = await union(
				db
					.select({ id: citiesTable.id, name: citiesTable.name })
					.from(citiesTable).where(eq(citiesTable.id, 1)),
				db
					.select({ id: users2Table.id, name: users2Table.name })
					.from(users2Table).where(eq(users2Table.id, 1)),
				db
					.select({ id: users2Table.id, name: users2Table.name })
					.from(users2Table).where(eq(users2Table.id, 1)),
			).orderBy(asc(sql`name`));

			expect(result).toHaveLength(2);

			expect(result).toEqual([
				{ id: 1, name: 'John' },
				{ id: 1, name: 'New York' },
			]);

			await expect(async () => {
				union(
					db
						.select({ id: citiesTable.id, name: citiesTable.name })
						.from(citiesTable).where(eq(citiesTable.id, 1)),
					db
						.select({ name: users2Table.name, id: users2Table.id })
						.from(users2Table).where(eq(users2Table.id, 1)),
					db
						.select({ id: users2Table.id, name: users2Table.name })
						.from(users2Table).where(eq(users2Table.id, 1)),
				).orderBy(asc(sql`name`));
			}).rejects.toThrowError();
		});

		test('set operations (union all) from query builder', async (ctx) => {
			const { db } = ctx.sqlite;

			await setupSetOperationTest(db);

			const result = await db
				.select({ id: citiesTable.id, name: citiesTable.name })
				.from(citiesTable).unionAll(
					db
						.select({ id: citiesTable.id, name: citiesTable.name })
						.from(citiesTable),
				).orderBy(asc(citiesTable.id)).limit(5).offset(1);

			expect(result).toHaveLength(5);

			expect(result).toEqual([
				{ id: 1, name: 'New York' },
				{ id: 2, name: 'London' },
				{ id: 2, name: 'London' },
				{ id: 3, name: 'Tampa' },
				{ id: 3, name: 'Tampa' },
			]);

			await expect(async () => {
				db
					.select({ id: citiesTable.id, name: citiesTable.name })
					.from(citiesTable).unionAll(
						db
							.select({ name: citiesTable.name, id: citiesTable.id })
							.from(citiesTable),
					).orderBy(asc(citiesTable.id)).limit(5).offset(1);
			}).rejects.toThrowError();
		});

		test('set operations (union all) as function', async (ctx) => {
			const { db } = ctx.sqlite;

			await setupSetOperationTest(db);

			const result = await unionAll(
				db
					.select({ id: citiesTable.id, name: citiesTable.name })
					.from(citiesTable).where(eq(citiesTable.id, 1)),
				db
					.select({ id: users2Table.id, name: users2Table.name })
					.from(users2Table).where(eq(users2Table.id, 1)),
				db
					.select({ id: users2Table.id, name: users2Table.name })
					.from(users2Table).where(eq(users2Table.id, 1)),
			);

			expect(result).toHaveLength(3);

			expect(result).toEqual([
				{ id: 1, name: 'New York' },
				{ id: 1, name: 'John' },
				{ id: 1, name: 'John' },
			]);

			await expect(async () => {
				unionAll(
					db
						.select({ id: citiesTable.id, name: citiesTable.name })
						.from(citiesTable).where(eq(citiesTable.id, 1)),
					db
						.select({ id: users2Table.id, name: users2Table.name })
						.from(users2Table).where(eq(users2Table.id, 1)),
					db
						.select({ name: users2Table.name, id: users2Table.id })
						.from(users2Table).where(eq(users2Table.id, 1)),
				);
			}).rejects.toThrowError();
		});

		test('set operations (intersect) from query builder', async (ctx) => {
			const { db } = ctx.sqlite;

			await setupSetOperationTest(db);

			const result = await db
				.select({ id: citiesTable.id, name: citiesTable.name })
				.from(citiesTable).intersect(
					db
						.select({ id: citiesTable.id, name: citiesTable.name })
						.from(citiesTable).where(gt(citiesTable.id, 1)),
				).orderBy(asc(sql`name`));

			expect(result).toHaveLength(2);

			expect(result).toEqual([
				{ id: 2, name: 'London' },
				{ id: 3, name: 'Tampa' },
			]);

			await expect(async () => {
				db
					.select({ name: citiesTable.name, id: citiesTable.id })
					.from(citiesTable).intersect(
						db
							.select({ id: citiesTable.id, name: citiesTable.name })
							.from(citiesTable).where(gt(citiesTable.id, 1)),
					).orderBy(asc(sql`name`));
			}).rejects.toThrowError();
		});

		test('set operations (intersect) as function', async (ctx) => {
			const { db } = ctx.sqlite;

			await setupSetOperationTest(db);

			const result = await intersect(
				db
					.select({ id: citiesTable.id, name: citiesTable.name })
					.from(citiesTable).where(eq(citiesTable.id, 1)),
				db
					.select({ id: users2Table.id, name: users2Table.name })
					.from(users2Table).where(eq(users2Table.id, 1)),
				db
					.select({ id: users2Table.id, name: users2Table.name })
					.from(users2Table).where(eq(users2Table.id, 1)),
			);

			expect(result).toHaveLength(0);

			expect(result).toEqual([]);

			await expect(async () => {
				intersect(
					db
						.select({ id: citiesTable.id, name: citiesTable.name })
						.from(citiesTable).where(eq(citiesTable.id, 1)),
					db
						.select({ name: users2Table.name, id: users2Table.id })
						.from(users2Table).where(eq(users2Table.id, 1)),
					db
						.select({ id: users2Table.id, name: users2Table.name })
						.from(users2Table).where(eq(users2Table.id, 1)),
				);
			}).rejects.toThrowError();
		});

		test('set operations (except) from query builder', async (ctx) => {
			const { db } = ctx.sqlite;

			await setupSetOperationTest(db);

			const result = await db
				.select()
				.from(citiesTable).except(
					db
						.select()
						.from(citiesTable).where(gt(citiesTable.id, 1)),
				);

			expect(result).toHaveLength(1);

			expect(result).toEqual([
				{ id: 1, name: 'New York' },
			]);

			await expect(async () => {
				db
					.select()
					.from(citiesTable).except(
						db
							.select({ name: users2Table.name, id: users2Table.id })
							.from(citiesTable).where(gt(citiesTable.id, 1)),
					);
			}).rejects.toThrowError();
		});

		test('set operations (except) as function', async (ctx) => {
			const { db } = ctx.sqlite;

			await setupSetOperationTest(db);

			const result = await except(
				db
					.select({ id: citiesTable.id, name: citiesTable.name })
					.from(citiesTable),
				db
					.select({ id: citiesTable.id, name: citiesTable.name })
					.from(citiesTable).where(eq(citiesTable.id, 1)),
				db
					.select({ id: users2Table.id, name: users2Table.name })
					.from(users2Table).where(eq(users2Table.id, 1)),
			).orderBy(asc(sql`id`));

			expect(result).toHaveLength(2);

			expect(result).toEqual([
				{ id: 2, name: 'London' },
				{ id: 3, name: 'Tampa' },
			]);

			await expect(async () => {
				except(
					db
						.select({ name: citiesTable.name, id: citiesTable.id })
						.from(citiesTable),
					db
						.select({ id: citiesTable.id, name: citiesTable.name })
						.from(citiesTable).where(eq(citiesTable.id, 1)),
					db
						.select({ id: users2Table.id, name: users2Table.name })
						.from(users2Table).where(eq(users2Table.id, 1)),
				).orderBy(asc(sql`id`));
			}).rejects.toThrowError();
		});

		test('set operations (mixed) from query builder', async (ctx) => {
			const { db } = ctx.sqlite;

			await setupSetOperationTest(db);

			const result = await db
				.select()
				.from(citiesTable).except(
					({ unionAll }) =>
						unionAll(
							db
								.select()
								.from(citiesTable).where(gt(citiesTable.id, 1)),
							db.select().from(citiesTable).where(eq(citiesTable.id, 2)),
						),
				);

			expect(result).toHaveLength(2);

			expect(result).toEqual([
				{ id: 1, name: 'New York' },
				{ id: 2, name: 'London' },
			]);

			await expect(async () => {
				db
					.select()
					.from(citiesTable).except(
						({ unionAll }) =>
							unionAll(
								db
									.select()
									.from(citiesTable).where(gt(citiesTable.id, 1)),
								db.select({ name: citiesTable.name, id: citiesTable.id })
									.from(citiesTable).where(eq(citiesTable.id, 2)),
							),
					);
			}).rejects.toThrowError();
		});

		test('set operations (mixed all) as function with subquery', async (ctx) => {
			const { db } = ctx.sqlite;

			await setupSetOperationTest(db);

			const sq = union(
				db
					.select({ id: users2Table.id, name: users2Table.name })
					.from(users2Table).where(eq(users2Table.id, 1)),
				except(
					db
						.select({ id: users2Table.id, name: users2Table.name })
						.from(users2Table).where(gte(users2Table.id, 5)),
					db
						.select({ id: users2Table.id, name: users2Table.name })
						.from(users2Table).where(eq(users2Table.id, 7)),
				),
				db
					.select().from(citiesTable).where(gt(citiesTable.id, 1)),
			).orderBy(asc(sql`id`)).as('sq');

			const result = await db.select().from(sq).limit(4).offset(1);

			expect(result).toHaveLength(4);

			expect(result).toEqual([
				{ id: 2, name: 'London' },
				{ id: 3, name: 'Tampa' },
				{ id: 5, name: 'Ben' },
				{ id: 6, name: 'Jill' },
			]);

			await expect(async () => {
				union(
					db
						.select({ id: users2Table.id, name: users2Table.name })
						.from(users2Table).where(eq(users2Table.id, 1)),
					except(
						db
							.select({ id: users2Table.id, name: users2Table.name })
							.from(users2Table).where(gte(users2Table.id, 5)),
						db
							.select({ id: users2Table.id, name: users2Table.name })
							.from(users2Table).where(eq(users2Table.id, 7)),
					),
					db
						.select({ name: users2Table.name, id: users2Table.id })
						.from(citiesTable).where(gt(citiesTable.id, 1)),
				).orderBy(asc(sql`id`));
			}).rejects.toThrowError();
		});

		test('aggregate function: count', async (ctx) => {
			const { db } = ctx.sqlite;
			const table = aggregateTable;
			await setupAggregateFunctionsTest(db);

			const result1 = await db.select({ value: count() }).from(table);
			const result2 = await db.select({ value: count(table.a) }).from(table);
			const result3 = await db.select({ value: countDistinct(table.name) }).from(table);

			expect(result1[0]?.value).toBe(7);
			expect(result2[0]?.value).toBe(5);
			expect(result3[0]?.value).toBe(6);
		});

		test('aggregate function: avg', async (ctx) => {
			const { db } = ctx.sqlite;
			const table = aggregateTable;
			await setupAggregateFunctionsTest(db);

			const result1 = await db.select({ value: avg(table.a) }).from(table);
			const result2 = await db.select({ value: avg(table.nullOnly) }).from(table);
			const result3 = await db.select({ value: avgDistinct(table.b) }).from(table);

			expect(result1[0]?.value).toBe('24');
			expect(result2[0]?.value).toBeNull();
			expect(result3[0]?.value).toBe('42.5');
		});

		test('aggregate function: sum', async (ctx) => {
			const { db } = ctx.sqlite;
			const table = aggregateTable;
			await setupAggregateFunctionsTest(db);

			const result1 = await db.select({ value: sum(table.b) }).from(table);
			const result2 = await db.select({ value: sum(table.nullOnly) }).from(table);
			const result3 = await db.select({ value: sumDistinct(table.b) }).from(table);

			expect(result1[0]?.value).toBe('200');
			expect(result2[0]?.value).toBeNull();
			expect(result3[0]?.value).toBe('170');
		});

		test('aggregate function: max', async (ctx) => {
			const { db } = ctx.sqlite;
			const table = aggregateTable;
			await setupAggregateFunctionsTest(db);

			const result1 = await db.select({ value: max(table.b) }).from(table);
			const result2 = await db.select({ value: max(table.nullOnly) }).from(table);

			expect(result1[0]?.value).toBe(90);
			expect(result2[0]?.value).toBeNull();
		});

		test('aggregate function: min', async (ctx) => {
			const { db } = ctx.sqlite;
			const table = aggregateTable;
			await setupAggregateFunctionsTest(db);

			const result1 = await db.select({ value: min(table.b) }).from(table);
			const result2 = await db.select({ value: min(table.nullOnly) }).from(table);

			expect(result1[0]?.value).toBe(10);
			expect(result2[0]?.value).toBeNull();
		});

		test('test $onUpdateFn and $onUpdate works as $default', async (ctx) => {
			const { db } = ctx.sqlite;

			await db.run(sql`drop table if exists ${usersOnUpdate}`);

			await db.run(
				sql`
					create table ${usersOnUpdate} (
					id integer primary key autoincrement,
					name text not null,
					update_counter integer default 1 not null,
					updated_at integer,
					always_null text
					)
				`,
			);

			await db.insert(usersOnUpdate).values([
				{ name: 'John' },
				{ name: 'Jane' },
				{ name: 'Jack' },
				{ name: 'Jill' },
			]);
			const { updatedAt, ...rest } = getTableColumns(usersOnUpdate);

			const justDates = await db.select({ updatedAt }).from(usersOnUpdate).orderBy(asc(usersOnUpdate.id));

			const response = await db.select({ ...rest }).from(usersOnUpdate).orderBy(asc(usersOnUpdate.id));

			expect(response).toEqual([
				{ name: 'John', id: 1, updateCounter: 1, alwaysNull: null },
				{ name: 'Jane', id: 2, updateCounter: 1, alwaysNull: null },
				{ name: 'Jack', id: 3, updateCounter: 1, alwaysNull: null },
				{ name: 'Jill', id: 4, updateCounter: 1, alwaysNull: null },
			]);
			const msDelay = 250;

			for (const eachUser of justDates) {
				expect(eachUser.updatedAt!.valueOf()).toBeGreaterThan(Date.now() - msDelay);
			}
		});

		test('test $onUpdateFn and $onUpdate works updating', async (ctx) => {
			const { db } = ctx.sqlite;

			await db.run(sql`drop table if exists ${usersOnUpdate}`);

			await db.run(
				sql`
					create table ${usersOnUpdate} (
					id integer primary key autoincrement,
					name text not null,
					update_counter integer default 1,
					updated_at integer,
					always_null text
					)
				`,
			);

			await db.insert(usersOnUpdate).values([
				{ name: 'John', alwaysNull: 'this will be null after updating' },
				{ name: 'Jane' },
				{ name: 'Jack' },
				{ name: 'Jill' },
			]);
			const { updatedAt, ...rest } = getTableColumns(usersOnUpdate);

			await db.update(usersOnUpdate).set({ name: 'Angel' }).where(eq(usersOnUpdate.id, 1));
			await db.update(usersOnUpdate).set({ updateCounter: null }).where(eq(usersOnUpdate.id, 2));

			const justDates = await db.select({ updatedAt }).from(usersOnUpdate).orderBy(asc(usersOnUpdate.id));

			const response = await db.select({ ...rest }).from(usersOnUpdate).orderBy(asc(usersOnUpdate.id));

			expect(response).toEqual([
				{ name: 'Angel', id: 1, updateCounter: 2, alwaysNull: null },
				{ name: 'Jane', id: 2, updateCounter: null, alwaysNull: null },
				{ name: 'Jack', id: 3, updateCounter: 1, alwaysNull: null },
				{ name: 'Jill', id: 4, updateCounter: 1, alwaysNull: null },
			]);
			const msDelay = 250;

			for (const eachUser of justDates) {
				expect(eachUser.updatedAt!.valueOf()).toBeGreaterThan(Date.now() - msDelay);
			}
		});

		test('$count separate', async (ctx) => {
			const { db } = ctx.sqlite;

			const countTestTable = sqliteTable('count_test', {
				id: int('id').notNull(),
				name: text('name').notNull(),
			});

			await db.run(sql`drop table if exists ${countTestTable}`);
			await db.run(sql`create table ${countTestTable} (id int, name text)`);

			await db.insert(countTestTable).values([
				{ id: 1, name: 'First' },
				{ id: 2, name: 'Second' },
				{ id: 3, name: 'Third' },
				{ id: 4, name: 'Fourth' },
			]);

			const count = await db.$count(countTestTable);

			await db.run(sql`drop table ${countTestTable}`);

			expect(count).toStrictEqual(4);
		});

		test('$count embedded', async (ctx) => {
			const { db } = ctx.sqlite;

			const countTestTable = sqliteTable('count_test', {
				id: int('id').notNull(),
				name: text('name').notNull(),
			});

			await db.run(sql`drop table if exists ${countTestTable}`);
			await db.run(sql`create table ${countTestTable} (id int, name text)`);

			await db.insert(countTestTable).values([
				{ id: 1, name: 'First' },
				{ id: 2, name: 'Second' },
				{ id: 3, name: 'Third' },
				{ id: 4, name: 'Fourth' },
			]);

			const count = await db.select({
				count: db.$count(countTestTable),
			}).from(countTestTable);

			await db.run(sql`drop table ${countTestTable}`);

			expect(count).toStrictEqual([
				{ count: 4 },
				{ count: 4 },
				{ count: 4 },
				{ count: 4 },
			]);
		});

		test('$count separate reuse', async (ctx) => {
			const { db } = ctx.sqlite;

			const countTestTable = sqliteTable('count_test', {
				id: int('id').notNull(),
				name: text('name').notNull(),
			});

			await db.run(sql`drop table if exists ${countTestTable}`);
			await db.run(sql`create table ${countTestTable} (id int, name text)`);

			await db.insert(countTestTable).values([
				{ id: 1, name: 'First' },
				{ id: 2, name: 'Second' },
				{ id: 3, name: 'Third' },
				{ id: 4, name: 'Fourth' },
			]);

			const count = db.$count(countTestTable);

			const count1 = await count;

			await db.insert(countTestTable).values({ id: 5, name: 'fifth' });

			const count2 = await count;

			await db.insert(countTestTable).values({ id: 6, name: 'sixth' });

			const count3 = await count;

			await db.run(sql`drop table ${countTestTable}`);

			expect(count1).toStrictEqual(4);
			expect(count2).toStrictEqual(5);
			expect(count3).toStrictEqual(6);
		});

		test('$count embedded reuse', async (ctx) => {
			const { db } = ctx.sqlite;

			const countTestTable = sqliteTable('count_test', {
				id: int('id').notNull(),
				name: text('name').notNull(),
			});

			await db.run(sql`drop table if exists ${countTestTable}`);
			await db.run(sql`create table ${countTestTable} (id int, name text)`);

			await db.insert(countTestTable).values([
				{ id: 1, name: 'First' },
				{ id: 2, name: 'Second' },
				{ id: 3, name: 'Third' },
				{ id: 4, name: 'Fourth' },
			]);

			const count = db.select({
				count: db.$count(countTestTable),
			}).from(countTestTable);

			const count1 = await count;

			await db.insert(countTestTable).values({ id: 5, name: 'fifth' });

			const count2 = await count;

			await db.insert(countTestTable).values({ id: 6, name: 'sixth' });

			const count3 = await count;

			await db.run(sql`drop table ${countTestTable}`);

			expect(count1).toStrictEqual([
				{ count: 4 },
				{ count: 4 },
				{ count: 4 },
				{ count: 4 },
			]);
			expect(count2).toStrictEqual([
				{ count: 5 },
				{ count: 5 },
				{ count: 5 },
				{ count: 5 },
				{ count: 5 },
			]);
			expect(count3).toStrictEqual([
				{ count: 6 },
				{ count: 6 },
				{ count: 6 },
				{ count: 6 },
				{ count: 6 },
				{ count: 6 },
			]);
		});

		test('$count separate with filters', async (ctx) => {
			const { db } = ctx.sqlite;

			const countTestTable = sqliteTable('count_test', {
				id: int('id').notNull(),
				name: text('name').notNull(),
			});

			await db.run(sql`drop table if exists ${countTestTable}`);
			await db.run(sql`create table ${countTestTable} (id int, name text)`);

			await db.insert(countTestTable).values([
				{ id: 1, name: 'First' },
				{ id: 2, name: 'Second' },
				{ id: 3, name: 'Third' },
				{ id: 4, name: 'Fourth' },
			]);

			const count = await db.$count(countTestTable, gt(countTestTable.id, 1));

			await db.run(sql`drop table ${countTestTable}`);

			expect(count).toStrictEqual(3);
		});

		test('$count embedded with filters', async (ctx) => {
			const { db } = ctx.sqlite;

			const countTestTable = sqliteTable('count_test', {
				id: int('id').notNull(),
				name: text('name').notNull(),
			});

			await db.run(sql`drop table if exists ${countTestTable}`);
			await db.run(sql`create table ${countTestTable} (id int, name text)`);

			await db.insert(countTestTable).values([
				{ id: 1, name: 'First' },
				{ id: 2, name: 'Second' },
				{ id: 3, name: 'Third' },
				{ id: 4, name: 'Fourth' },
			]);

			const count = await db.select({
				count: db.$count(countTestTable, gt(countTestTable.id, 1)),
			}).from(countTestTable);

			await db.run(sql`drop table ${countTestTable}`);

			expect(count).toStrictEqual([
				{ count: 3 },
				{ count: 3 },
				{ count: 3 },
				{ count: 3 },
			]);
		});

		test('update with limit and order by', async (ctx) => {
			const { db } = ctx.sqlite;

			await db.insert(usersTable).values([
				{ name: 'Barry', verified: false },
				{ name: 'Alan', verified: false },
				{ name: 'Carl', verified: false },
			]);

			await db.update(usersTable).set({ verified: true }).limit(2).orderBy(asc(usersTable.name));

			const result = await db.select({ name: usersTable.name, verified: usersTable.verified }).from(usersTable).orderBy(
				asc(usersTable.name),
			);

			expect(result).toStrictEqual([
				{ name: 'Alan', verified: true },
				{ name: 'Barry', verified: true },
				{ name: 'Carl', verified: false },
			]);
		});

		test('delete with limit and order by', async (ctx) => {
			const { db } = ctx.sqlite;

			await db.insert(usersTable).values([
				{ name: 'Barry', verified: false },
				{ name: 'Alan', verified: false },
				{ name: 'Carl', verified: false },
			]);

			await db.delete(usersTable).where(eq(usersTable.verified, false)).limit(1).orderBy(asc(usersTable.name));

			const result = await db.select({ name: usersTable.name, verified: usersTable.verified }).from(usersTable).orderBy(
				asc(usersTable.name),
			);
			expect(result).toStrictEqual([
				{ name: 'Barry', verified: false },
				{ name: 'Carl', verified: false },
			]);
		});
	});

	test('table configs: unique third param', () => {
		const cities1Table = sqliteTable('cities1', {
			id: int('id').primaryKey(),
			name: text('name').notNull(),
			state: text('state'),
		}, (t) => ({
			f: unique().on(t.name, t.state),
			f1: unique('custom').on(t.name, t.state),
		}));

		const tableConfig = getTableConfig(cities1Table);

		expect(tableConfig.uniqueConstraints).toHaveLength(2);

		expect(tableConfig.uniqueConstraints[0]?.columns.map((t) => t.name)).toEqual(['name', 'state']);
		expect(
			tableConfig.uniqueConstraints[0]?.name,
		).toEqual(
			uniqueKeyName(cities1Table, tableConfig.uniqueConstraints[0]?.columns?.map((column) => column.name) ?? []),
		);

		expect(tableConfig.uniqueConstraints[1]?.columns.map((t) => t.name)).toEqual(['name', 'state']);
		expect(tableConfig.uniqueConstraints[1]?.name).toBe('custom');
	});

	test('table configs: unique in column', () => {
		const cities1Table = sqliteTable('cities1', {
			id: int('id').primaryKey(),
			name: text('name').notNull().unique(),
			state: text('state').unique('custom'),
			field: text('field').unique(),
		});

		const tableConfig = getTableConfig(cities1Table);

		const columnName = tableConfig.columns.find((it) => it.name === 'name');
		expect(columnName?.isUnique).toBeTruthy();
		expect(columnName?.uniqueName).toBe(uniqueKeyName(cities1Table, [columnName!.name]));

		const columnState = tableConfig.columns.find((it) => it.name === 'state');
		expect(columnState?.isUnique).toBeTruthy();
		expect(columnState?.uniqueName).toBe('custom');

		const columnField = tableConfig.columns.find((it) => it.name === 'field');
		expect(columnField?.isUnique).toBeTruthy();
		expect(columnField?.uniqueName).toBe(uniqueKeyName(cities1Table, [columnField!.name]));
	});

	test('limit 0', async (ctx) => {
		const { db } = ctx.sqlite;

		await db.insert(usersTable).values({ name: 'John' });
		const users = await db
			.select()
			.from(usersTable)
			.limit(0);

		expect(users).toEqual([]);
	});

	test('limit -1', async (ctx) => {
		const { db } = ctx.sqlite;

		await db.insert(usersTable).values({ name: 'John' });
		const users = await db
			.select()
			.from(usersTable)
			.limit(-1);

		expect(users.length).toBeGreaterThan(0);
	});

<<<<<<< HEAD
	test('update ... from', async (ctx) => {
		const { db } = ctx.sqlite;

		await db.run(sql`drop table if exists \`cities\``);
		await db.run(sql`drop table if exists \`users2\``);
		await db.run(sql`
			create table \`cities\` (
				\`id\` integer primary key autoincrement,
				\`name\` text not null
			)
		`);
		await db.run(sql`
			create table \`users2\` (
				\`id\` integer primary key autoincrement,
				\`name\` text not null,
				\`city_id\` integer references \`cities\`(\`id\`)
			)
		`);

		await db.insert(citiesTable).values([
			{ name: 'New York City' },
			{ name: 'Seattle' },
		]);
		await db.insert(users2Table).values([
			{ name: 'John', cityId: 1 },
			{ name: 'Jane', cityId: 2 },
		]);

		const result = await db
			.update(users2Table)
			.set({
				cityId: citiesTable.id,
			})
			.from(citiesTable)
			.where(and(eq(citiesTable.name, 'Seattle'), eq(users2Table.name, 'John')))
			.returning();

		expect(result).toStrictEqual([{
			id: 1,
			name: 'John',
			cityId: 2,
		}]);
	});

	test('update ... from with alias', async (ctx) => {
		const { db } = ctx.sqlite;

		await db.run(sql`drop table if exists \`users2\``);
		await db.run(sql`drop table if exists \`cities\``);
		await db.run(sql`
			create table \`cities\` (
				\`id\` integer primary key autoincrement,
				\`name\` text not null
			)
		`);
		await db.run(sql`
			create table \`users2\` (
				\`id\` integer primary key autoincrement,
				\`name\` text not null,
				\`city_id\` integer references \`cities\`(\`id\`)
			)
		`);

		await db.insert(citiesTable).values([
			{ name: 'New York City' },
			{ name: 'Seattle' },
		]);
		await db.insert(users2Table).values([
			{ name: 'John', cityId: 1 },
			{ name: 'Jane', cityId: 2 },
		]);

		const cities = alias(citiesTable, 'c');
		const result = await db
			.update(users2Table)
			.set({
				cityId: cities.id,
			})
			.from(cities)
			.where(and(eq(cities.name, 'Seattle'), eq(users2Table.name, 'John')))
			.returning();

		expect(result).toStrictEqual([{
			id: 1,
			name: 'John',
			cityId: 2,
		}]);

		await db.run(sql`drop table if exists \`users2\``);
	});

	test('update ... from with join', async (ctx) => {
		const { db } = ctx.sqlite;

		const states = sqliteTable('states', {
			id: integer('id').primaryKey({ autoIncrement: true }),
			name: text('name').notNull(),
		});
		const cities = sqliteTable('cities', {
			id: integer('id').primaryKey({ autoIncrement: true }),
			name: text('name').notNull(),
			stateId: integer('state_id').references(() => states.id),
		});
		const users = sqliteTable('users', {
			id: integer('id').primaryKey({ autoIncrement: true }),
			name: text('name').notNull(),
			cityId: integer('city_id').notNull().references(() => cities.id),
		});

		await db.run(sql`drop table if exists \`states\``);
		await db.run(sql`drop table if exists \`cities\``);
		await db.run(sql`drop table if exists \`users\``);
		await db.run(sql`
			create table \`states\` (
				\`id\` integer primary key autoincrement,
				\`name\` text not null
			)
		`);
		await db.run(sql`
			create table \`cities\` (
				\`id\` integer primary key autoincrement,
				\`name\` text not null,
				\`state_id\` integer references \`states\`(\`id\`)
			)
		`);
		await db.run(sql`
			create table \`users\` (
				\`id\` integer primary key autoincrement,
				\`name\` text not null,
				\`city_id\` integer not null references \`cities\`(\`id\`)
			)
		`);

		await db.insert(states).values([
			{ name: 'New York' },
			{ name: 'Washington' },
		]);
		await db.insert(cities).values([
			{ name: 'New York City', stateId: 1 },
			{ name: 'Seattle', stateId: 2 },
			{ name: 'London' },
		]);
		await db.insert(users).values([
			{ name: 'John', cityId: 1 },
			{ name: 'Jane', cityId: 2 },
			{ name: 'Jack', cityId: 3 },
		]);

		const result1 = await db
			.update(users)
			.set({
				cityId: cities.id,
			})
			.from(cities)
			.leftJoin(states, eq(cities.stateId, states.id))
			.where(and(eq(cities.name, 'Seattle'), eq(users.name, 'John')))
			.returning();
		const result2 = await db
			.update(users)
			.set({
				cityId: cities.id,
			})
			.from(cities)
			.leftJoin(states, eq(cities.stateId, states.id))
			.where(and(eq(cities.name, 'London'), eq(users.name, 'Jack')))
			.returning();

		expect(result1).toStrictEqual([{
			id: 1,
			name: 'John',
			cityId: 2,
		}]);
		expect(result2).toStrictEqual([{
			id: 3,
			name: 'Jack',
			cityId: 3,
		}]);
=======
	test('Object keys as column names', async (ctx) => {
		const { db } = ctx.sqlite;

		// Tests the following:
		// Column with optional config without providing a value
		// Column with optional config providing a value
		// Column without config
		const users = sqliteTable('users', {
			id: integer().primaryKey({ autoIncrement: true }),
			createdAt: integer({ mode: 'timestamp' }),
			name: text(),
		});

		await db.run(sql`drop table if exists users`);
		await db.run(
			sql`
				create table users (
					\`id\` integer primary key autoincrement,
					\`createdAt\` integer,
					\`name\` text
				)
			`,
		);

		await db.insert(users).values([
			{ createdAt: new Date(Date.now() - 2592000000), name: 'John' },
			{ createdAt: new Date(Date.now() - 86400000), name: 'Jane' },
		]);
		const result = await db
			.select({ id: users.id, name: users.name })
			.from(users)
			.where(gt(users.createdAt, new Date(Date.now() - 2592000000)));

		expect(result).toEqual([
			{ id: 2, name: 'Jane' },
		]);

		await db.run(sql`drop table users`);
>>>>>>> 8366ccac
	});
}<|MERGE_RESOLUTION|>--- conflicted
+++ resolved
@@ -3065,7 +3065,6 @@
 		expect(users.length).toBeGreaterThan(0);
 	});
 
-<<<<<<< HEAD
 	test('update ... from', async (ctx) => {
 		const { db } = ctx.sqlite;
 
@@ -3243,7 +3242,8 @@
 			name: 'Jack',
 			cityId: 3,
 		}]);
-=======
+	});
+	
 	test('Object keys as column names', async (ctx) => {
 		const { db } = ctx.sqlite;
 
@@ -3282,6 +3282,5 @@
 		]);
 
 		await db.run(sql`drop table users`);
->>>>>>> 8366ccac
 	});
 }