import {
	and,
	asc,
	avg,
	avgDistinct,
	count,
	countDistinct,
	eq,
	exists,
	getTableColumns,
	gt,
	gte,
	inArray,
	lt,
	max,
	min,
	Name,
	notInArray,
	sql,
	sum,
	sumDistinct,
	TransactionRollbackError,
} from 'drizzle-orm';
import {
	alias,
	type BaseSQLiteDatabase,
	blob,
	except,
	foreignKey,
	getTableConfig,
	getViewConfig,
	index,
	int,
	integer,
	intersect,
	numeric,
	primaryKey,
	sqliteTable,
	sqliteTableCreator,
	sqliteView,
	text,
	union,
	unionAll,
	unique,
	uniqueKeyName,
} from 'drizzle-orm/sqlite-core';
import { beforeEach, describe, expect, test } from 'vitest';
import type { Equal } from '~/utils';
import { Expect } from '~/utils';

declare module 'vitest' {
	interface TestContext {
		sqlite: {
			db: BaseSQLiteDatabase<'async' | 'sync', any, Record<string, never>>;
		};
	}
}

export const usersTable = sqliteTable('users', {
	id: integer('id').primaryKey(),
	name: text('name').notNull(),
	verified: integer('verified', { mode: 'boolean' }).notNull().default(false),
	json: blob('json', { mode: 'json' }).$type<string[]>(),
	createdAt: integer('created_at', { mode: 'timestamp' }).notNull().default(sql`strftime('%s', 'now')`),
});

export const usersOnUpdate = sqliteTable('users_on_update', {
	id: integer('id').primaryKey({ autoIncrement: true }),
	name: text('name').notNull(),
	updateCounter: integer('update_counter').default(sql`1`).$onUpdateFn(() => sql`update_counter + 1`),
	updatedAt: integer('updated_at', { mode: 'timestamp_ms' }).$onUpdate(() => new Date()),
	alwaysNull: text('always_null').$type<string | null>().$onUpdate(() => null),
	// uppercaseName: text('uppercase_name').$onUpdateFn(() =>
	// 	sql`upper(s.name)`
	// ),  This doesn't seem to be supported in sqlite
});

export const users2Table = sqliteTable('users2', {
	id: integer('id').primaryKey(),
	name: text('name').notNull(),
	cityId: integer('city_id').references(() => citiesTable.id),
});

export const citiesTable = sqliteTable('cities', {
	id: integer('id').primaryKey(),
	name: text('name').notNull(),
});

const coursesTable = sqliteTable('courses', {
	id: integer('id').primaryKey(),
	name: text('name').notNull(),
	categoryId: integer('category_id').references(() => courseCategoriesTable.id),
});

const courseCategoriesTable = sqliteTable('course_categories', {
	id: integer('id').primaryKey(),
	name: text('name').notNull(),
});

const orders = sqliteTable('orders', {
	id: integer('id').primaryKey(),
	region: text('region').notNull(),
	product: text('product').notNull().$default(() => 'random_string'),
	amount: integer('amount').notNull(),
	quantity: integer('quantity').notNull(),
});

export const usersMigratorTable = sqliteTable('users12', {
	id: integer('id').primaryKey(),
	name: text('name').notNull(),
	email: text('email').notNull(),
});

export const anotherUsersMigratorTable = sqliteTable('another_users', {
	id: integer('id').primaryKey(),
	name: text('name').notNull(),
	email: text('email').notNull(),
});

const pkExampleTable = sqliteTable('pk_example', {
	id: integer('id').notNull(),
	name: text('name').notNull(),
	email: text('email').notNull(),
}, (table) => ({
	compositePk: primaryKey({ columns: [table.id, table.name] }),
}));

const conflictChainExampleTable = sqliteTable('conflict_chain_example', {
	id: integer('id').notNull().unique(),
	name: text('name').notNull(),
	email: text('email').notNull(),
}, (table) => ({
	compositePk: primaryKey({ columns: [table.id, table.name] }),
}));

const bigIntExample = sqliteTable('big_int_example', {
	id: integer('id').primaryKey(),
	name: text('name').notNull(),
	bigInt: blob('big_int', { mode: 'bigint' }).notNull(),
});

// To test aggregate functions
const aggregateTable = sqliteTable('aggregate_table', {
	id: integer('id').primaryKey({ autoIncrement: true }).notNull(),
	name: text('name').notNull(),
	a: integer('a'),
	b: integer('b'),
	c: integer('c'),
	nullOnly: integer('null_only'),
});

export function tests() {
	describe('common', () => {
		beforeEach(async (ctx) => {
			const { db } = ctx.sqlite;

			await db.run(sql`drop table if exists ${usersTable}`);
			await db.run(sql`drop table if exists ${users2Table}`);
			await db.run(sql`drop table if exists ${citiesTable}`);
			await db.run(sql`drop table if exists ${coursesTable}`);
			await db.run(sql`drop table if exists ${courseCategoriesTable}`);
			await db.run(sql`drop table if exists ${orders}`);
			await db.run(sql`drop table if exists ${bigIntExample}`);
			await db.run(sql`drop table if exists ${pkExampleTable}`);
			await db.run(sql`drop table if exists ${conflictChainExampleTable}`);
			await db.run(sql`drop table if exists user_notifications_insert_into`);
			await db.run(sql`drop table if exists users_insert_into`);
			await db.run(sql`drop table if exists notifications_insert_into`);

			await db.run(sql`
				create table ${usersTable} (
					id integer primary key,
					name text not null,
					verified integer not null default 0,
					json blob,
					created_at integer not null default (strftime('%s', 'now'))
				)
			`);

			await db.run(sql`
				create table ${citiesTable} (
					id integer primary key,
					name text not null
				)
			`);
			await db.run(sql`
				create table ${courseCategoriesTable} (
					id integer primary key,
					name text not null
				)
			`);

			await db.run(sql`
				create table ${users2Table} (
					id integer primary key,
					name text not null,
					city_id integer references ${citiesTable}(${sql.identifier(citiesTable.id.name)})
				)
			`);
			await db.run(sql`
				create table ${coursesTable} (
					id integer primary key,
					name text not null,
					category_id integer references ${courseCategoriesTable}(${sql.identifier(courseCategoriesTable.id.name)})
				)
			`);
			await db.run(sql`
				create table ${orders} (
					id integer primary key,
					region text not null,
					product text not null,
					amount integer not null,
					quantity integer not null
				)
			`);
			await db.run(sql`
				create table ${pkExampleTable} (
					id integer not null,
					name text not null,
					email text not null,
					primary key (id, name)
				)
			`);
			await db.run(sql`
				create table ${conflictChainExampleTable} (
					id integer not null unique,
					name text not null,
					email text not null,
					primary key (id, name)
				)
			`);
			await db.run(sql`
				create table ${bigIntExample} (
				  id integer primary key,
				  name text not null,
				  big_int blob not null
				)
			`);
		});

		async function setupSetOperationTest(db: BaseSQLiteDatabase<any, any>) {
			await db.run(sql`drop table if exists users2`);
			await db.run(sql`drop table if exists cities`);
			await db.run(sql`
				create table \`cities\` (
				    id integer primary key,
				    name text not null
				)
			`);

			await db.run(sql`
				create table \`users2\` (
				    id integer primary key,
				    name text not null,
				    city_id integer references ${citiesTable}(${sql.identifier(citiesTable.id.name)})
				)
			`);

			await db.insert(citiesTable).values([
				{ id: 1, name: 'New York' },
				{ id: 2, name: 'London' },
				{ id: 3, name: 'Tampa' },
			]);

			await db.insert(users2Table).values([
				{ id: 1, name: 'John', cityId: 1 },
				{ id: 2, name: 'Jane', cityId: 2 },
				{ id: 3, name: 'Jack', cityId: 3 },
				{ id: 4, name: 'Peter', cityId: 3 },
				{ id: 5, name: 'Ben', cityId: 2 },
				{ id: 6, name: 'Jill', cityId: 1 },
				{ id: 7, name: 'Mary', cityId: 2 },
				{ id: 8, name: 'Sally', cityId: 1 },
			]);
		}

		async function setupAggregateFunctionsTest(db: BaseSQLiteDatabase<any, any>) {
			await db.run(sql`drop table if exists "aggregate_table"`);
			await db.run(
				sql`
					create table "aggregate_table" (
					    "id" integer primary key autoincrement not null,
					    "name" text not null,
					    "a" integer,
					    "b" integer,
					    "c" integer,
					    "null_only" integer
					);
				`,
			);
			await db.insert(aggregateTable).values([
				{ name: 'value 1', a: 5, b: 10, c: 20 },
				{ name: 'value 1', a: 5, b: 20, c: 30 },
				{ name: 'value 2', a: 10, b: 50, c: 60 },
				{ name: 'value 3', a: 20, b: 20, c: null },
				{ name: 'value 4', a: null, b: 90, c: 120 },
				{ name: 'value 5', a: 80, b: 10, c: null },
				{ name: 'value 6', a: null, b: null, c: 150 },
			]);
		}

		test('table config: foreign keys name', async () => {
			const table = sqliteTable('cities', {
				id: int('id').primaryKey(),
				name: text('name').notNull(),
				state: text('state'),
			}, (t) => ({
				f: foreignKey({ foreignColumns: [t.id], columns: [t.id], name: 'custom_fk' }),
				f1: foreignKey({ foreignColumns: [t.id], columns: [t.id], name: 'custom_fk_deprecated' }),
			}));

			const tableConfig = getTableConfig(table);

			expect(tableConfig.foreignKeys).toHaveLength(2);
			expect(tableConfig.foreignKeys[0]!.getName()).toBe('custom_fk');
			expect(tableConfig.foreignKeys[1]!.getName()).toBe('custom_fk_deprecated');
		});

		test('table config: primary keys name', async () => {
			const table = sqliteTable('cities', {
				id: int('id').primaryKey(),
				name: text('name').notNull(),
				state: text('state'),
			}, (t) => ({
				f: primaryKey({ columns: [t.id, t.name], name: 'custom_pk' }),
			}));

			const tableConfig = getTableConfig(table);

			expect(tableConfig.primaryKeys).toHaveLength(1);
			expect(tableConfig.primaryKeys[0]!.getName()).toBe('custom_pk');
		});

		test('insert bigint values', async (ctx) => {
			const { db } = ctx.sqlite;

			await db.insert(bigIntExample).values({ name: 'one', bigInt: BigInt('0') }).run();
			await db.insert(bigIntExample).values({ name: 'two', bigInt: BigInt('127') }).run();
			await db.insert(bigIntExample).values({ name: 'three', bigInt: BigInt('32767') }).run();
			await db.insert(bigIntExample).values({ name: 'four', bigInt: BigInt('1234567890') }).run();
			await db.insert(bigIntExample).values({ name: 'five', bigInt: BigInt('12345678900987654321') }).run();

			const result = await db.select().from(bigIntExample).all();
			expect(result).toEqual([
				{ id: 1, name: 'one', bigInt: BigInt('0') },
				{ id: 2, name: 'two', bigInt: BigInt('127') },
				{ id: 3, name: 'three', bigInt: BigInt('32767') },
				{ id: 4, name: 'four', bigInt: BigInt('1234567890') },
				{ id: 5, name: 'five', bigInt: BigInt('12345678900987654321') },
			]);
		});

		test('select all fields', async (ctx) => {
			const { db } = ctx.sqlite;

			const now = Date.now();

			await db.insert(usersTable).values({ name: 'John' }).run();
			const result = await db.select().from(usersTable).all();
			expect(result[0]!.createdAt).toBeInstanceOf(Date);
			expect(Math.abs(result[0]!.createdAt.getTime() - now)).toBeLessThan(5000);
			expect(result).toEqual([{ id: 1, name: 'John', verified: false, json: null, createdAt: result[0]!.createdAt }]);
		});

		test('select partial', async (ctx) => {
			const { db } = ctx.sqlite;

			await db.insert(usersTable).values({ name: 'John' }).run();
			const result = await db.select({ name: usersTable.name }).from(usersTable).all();

			expect(result).toEqual([{ name: 'John' }]);
		});

		test('select sql', async (ctx) => {
			const { db } = ctx.sqlite;

			await db.insert(usersTable).values({ name: 'John' }).run();
			const users = await db.select({
				name: sql`upper(${usersTable.name})`,
			}).from(usersTable).all();

			expect(users).toEqual([{ name: 'JOHN' }]);
		});

		test('select typed sql', async (ctx) => {
			const { db } = ctx.sqlite;

			await db.insert(usersTable).values({ name: 'John' }).run();
			const users = await db.select({
				name: sql<string>`upper(${usersTable.name})`,
			}).from(usersTable).all();

			expect(users).toEqual([{ name: 'JOHN' }]);
		});

		test('select with empty array in inArray', async (ctx) => {
			const { db } = ctx.sqlite;

			await db.insert(usersTable).values([{ name: 'John' }, { name: 'Jane' }, { name: 'Jane' }]);
			const result = await db
				.select({
					name: sql`upper(${usersTable.name})`,
				})
				.from(usersTable)
				.where(inArray(usersTable.id, []));

			expect(result).toEqual([]);
		});

		test('select with empty array in notInArray', async (ctx) => {
			const { db } = ctx.sqlite;

			await db.insert(usersTable).values([{ name: 'John' }, { name: 'Jane' }, { name: 'Jane' }]);
			const result = await db
				.select({
					name: sql`upper(${usersTable.name})`,
				})
				.from(usersTable)
				.where(notInArray(usersTable.id, []));

			expect(result).toEqual([{ name: 'JOHN' }, { name: 'JANE' }, { name: 'JANE' }]);
		});

		test('select distinct', async (ctx) => {
			const { db } = ctx.sqlite;

			const usersDistinctTable = sqliteTable('users_distinct', {
				id: integer('id').notNull(),
				name: text('name').notNull(),
			});

			await db.run(sql`drop table if exists ${usersDistinctTable}`);
			await db.run(sql`create table ${usersDistinctTable} (id integer, name text)`);

			await db.insert(usersDistinctTable).values([
				{ id: 1, name: 'John' },
				{ id: 1, name: 'John' },
				{ id: 2, name: 'John' },
				{ id: 1, name: 'Jane' },
			]).run();
			const users = await db.selectDistinct().from(usersDistinctTable).orderBy(
				usersDistinctTable.id,
				usersDistinctTable.name,
			).all();

			await db.run(sql`drop table ${usersDistinctTable}`);

			expect(users).toEqual([{ id: 1, name: 'Jane' }, { id: 1, name: 'John' }, { id: 2, name: 'John' }]);
		});

		test('insert returning sql', async (ctx) => {
			const { db } = ctx.sqlite;

			const users = await db.insert(usersTable).values({ name: 'John' }).returning({
				name: sql`upper(${usersTable.name})`,
			}).all();

			expect(users).toEqual([{ name: 'JOHN' }]);
		});

		test('$default function', async (ctx) => {
			const { db } = ctx.sqlite;

			await db.insert(orders).values({ id: 1, region: 'Ukraine', amount: 1, quantity: 1 });
			const selectedOrder = await db.select().from(orders);

			expect(selectedOrder).toEqual([{
				id: 1,
				amount: 1,
				quantity: 1,
				region: 'Ukraine',
				product: 'random_string',
			}]);
		});

		test('delete returning sql', async (ctx) => {
			const { db } = ctx.sqlite;

			await db.insert(usersTable).values({ name: 'John' }).run();
			const users = await db.delete(usersTable).where(eq(usersTable.name, 'John')).returning({
				name: sql`upper(${usersTable.name})`,
			}).all();

			expect(users).toEqual([{ name: 'JOHN' }]);
		});

		test('query check: insert single empty row', (ctx) => {
			const { db } = ctx.sqlite;

			const users = sqliteTable('users', {
				id: integer('id').primaryKey(),
				name: text('name').default('Dan'),
				state: text('state'),
			});

			const query = db
				.insert(users)
				.values({})
				.toSQL();

			expect(query).toEqual({
				sql: 'insert into "users" ("id", "name", "state") values (null, ?, null)',
				params: ['Dan'],
			});
		});

		test('query check: insert multiple empty rows', (ctx) => {
			const { db } = ctx.sqlite;

			const users = sqliteTable('users', {
				id: integer('id').primaryKey(),
				name: text('name').default('Dan'),
				state: text('state'),
			});

			const query = db
				.insert(users)
				.values([{}, {}])
				.toSQL();

			expect(query).toEqual({
				sql: 'insert into "users" ("id", "name", "state") values (null, ?, null), (null, ?, null)',
				params: ['Dan', 'Dan'],
			});
		});

		test('Insert all defaults in 1 row', async (ctx) => {
			const { db } = ctx.sqlite;

			const users = sqliteTable('empty_insert_single', {
				id: integer('id').primaryKey(),
				name: text('name').default('Dan'),
				state: text('state'),
			});

			await db.run(sql`drop table if exists ${users}`);

			await db.run(
				sql`create table ${users} (id integer primary key, name text default 'Dan', state text)`,
			);

			await db.insert(users).values({}).run();

			const res = await db.select().from(users).all();

			expect(res).toEqual([{ id: 1, name: 'Dan', state: null }]);
		});

		test('Insert all defaults in multiple rows', async (ctx) => {
			const { db } = ctx.sqlite;

			const users = sqliteTable('empty_insert_multiple', {
				id: integer('id').primaryKey(),
				name: text('name').default('Dan'),
				state: text('state'),
			});

			await db.run(sql`drop table if exists ${users}`);

			await db.run(
				sql`create table ${users} (id integer primary key, name text default 'Dan', state text)`,
			);

			await db.insert(users).values([{}, {}]).run();

			const res = await db.select().from(users).all();

			expect(res).toEqual([{ id: 1, name: 'Dan', state: null }, { id: 2, name: 'Dan', state: null }]);
		});

		test('update returning sql', async (ctx) => {
			const { db } = ctx.sqlite;

			await db.insert(usersTable).values({ name: 'John' }).run();
			const users = await db.update(usersTable).set({ name: 'Jane' }).where(eq(usersTable.name, 'John')).returning({
				name: sql`upper(${usersTable.name})`,
			}).all();

			expect(users).toEqual([{ name: 'JANE' }]);
		});

		test('insert with auto increment', async (ctx) => {
			const { db } = ctx.sqlite;

			await db.insert(usersTable).values([
				{ name: 'John' },
				{ name: 'Jane' },
				{ name: 'George' },
				{ name: 'Austin' },
			]).run();
			const result = await db.select({ id: usersTable.id, name: usersTable.name }).from(usersTable).all();

			expect(result).toEqual([
				{ id: 1, name: 'John' },
				{ id: 2, name: 'Jane' },
				{ id: 3, name: 'George' },
				{ id: 4, name: 'Austin' },
			]);
		});

		test('insert with default values', async (ctx) => {
			const { db } = ctx.sqlite;

			await db.insert(usersTable).values({ name: 'John' }).run();
			const result = await db.select().from(usersTable).all();

			expect(result).toEqual([{ id: 1, name: 'John', verified: false, json: null, createdAt: result[0]!.createdAt }]);
		});

		test('insert with overridden default values', async (ctx) => {
			const { db } = ctx.sqlite;

			await db.insert(usersTable).values({ name: 'John', verified: true }).run();
			const result = await db.select().from(usersTable).all();

			expect(result).toEqual([{ id: 1, name: 'John', verified: true, json: null, createdAt: result[0]!.createdAt }]);
		});

		test('update with returning all fields', async (ctx) => {
			const { db } = ctx.sqlite;

			const now = Date.now();

			await db.insert(usersTable).values({ name: 'John' }).run();
			const users = await db.update(usersTable).set({ name: 'Jane' }).where(eq(usersTable.name, 'John')).returning()
				.all();

			expect(users[0]!.createdAt).toBeInstanceOf(Date);
			expect(Math.abs(users[0]!.createdAt.getTime() - now)).toBeLessThan(5000);
			expect(users).toEqual([{ id: 1, name: 'Jane', verified: false, json: null, createdAt: users[0]!.createdAt }]);
		});

		test('update with returning partial', async (ctx) => {
			const { db } = ctx.sqlite;

			await db.insert(usersTable).values({ name: 'John' }).run();
			const users = await db.update(usersTable).set({ name: 'Jane' }).where(eq(usersTable.name, 'John')).returning({
				id: usersTable.id,
				name: usersTable.name,
			}).all();

			expect(users).toEqual([{ id: 1, name: 'Jane' }]);
		});

		test('delete with returning all fields', async (ctx) => {
			const { db } = ctx.sqlite;

			const now = Date.now();

			await db.insert(usersTable).values({ name: 'John' }).run();
			const users = await db.delete(usersTable).where(eq(usersTable.name, 'John')).returning().all();

			expect(users[0]!.createdAt).toBeInstanceOf(Date);
			expect(Math.abs(users[0]!.createdAt.getTime() - now)).toBeLessThan(5000);
			expect(users).toEqual([{ id: 1, name: 'John', verified: false, json: null, createdAt: users[0]!.createdAt }]);
		});

		test('delete with returning partial', async (ctx) => {
			const { db } = ctx.sqlite;

			await db.insert(usersTable).values({ name: 'John' }).run();
			const users = await db.delete(usersTable).where(eq(usersTable.name, 'John')).returning({
				id: usersTable.id,
				name: usersTable.name,
			}).all();

			expect(users).toEqual([{ id: 1, name: 'John' }]);
		});

		test('insert + select', async (ctx) => {
			const { db } = ctx.sqlite;

			await db.insert(usersTable).values({ name: 'John' }).run();
			const result = await db.select({ id: usersTable.id, name: usersTable.name }).from(usersTable).all();

			expect(result).toEqual([{ id: 1, name: 'John' }]);

			await db.insert(usersTable).values({ name: 'Jane' }).run();
			const result2 = await db.select({ id: usersTable.id, name: usersTable.name }).from(usersTable).all();

			expect(result2).toEqual([{ id: 1, name: 'John' }, { id: 2, name: 'Jane' }]);
		});

		test('json insert', async (ctx) => {
			const { db } = ctx.sqlite;

			await db.insert(usersTable).values({ name: 'John', json: ['foo', 'bar'] }).run();
			const result = await db.select({
				id: usersTable.id,
				name: usersTable.name,
				json: usersTable.json,
			}).from(usersTable).all();

			expect(result).toEqual([{ id: 1, name: 'John', json: ['foo', 'bar'] }]);
		});

		test('insert many', async (ctx) => {
			const { db } = ctx.sqlite;

			await db.insert(usersTable).values([
				{ name: 'John' },
				{ name: 'Bruce', json: ['foo', 'bar'] },
				{ name: 'Jane' },
				{ name: 'Austin', verified: true },
			]).run();
			const result = await db.select({
				id: usersTable.id,
				name: usersTable.name,
				json: usersTable.json,
				verified: usersTable.verified,
			}).from(usersTable).all();

			expect(result).toEqual([
				{ id: 1, name: 'John', json: null, verified: false },
				{ id: 2, name: 'Bruce', json: ['foo', 'bar'], verified: false },
				{ id: 3, name: 'Jane', json: null, verified: false },
				{ id: 4, name: 'Austin', json: null, verified: true },
			]);
		});

		test('insert many with returning', async (ctx) => {
			const { db } = ctx.sqlite;

			const result = await db.insert(usersTable).values([
				{ name: 'John' },
				{ name: 'Bruce', json: ['foo', 'bar'] },
				{ name: 'Jane' },
				{ name: 'Austin', verified: true },
			])
				.returning({
					id: usersTable.id,
					name: usersTable.name,
					json: usersTable.json,
					verified: usersTable.verified,
				})
				.all();

			expect(result).toEqual([
				{ id: 1, name: 'John', json: null, verified: false },
				{ id: 2, name: 'Bruce', json: ['foo', 'bar'], verified: false },
				{ id: 3, name: 'Jane', json: null, verified: false },
				{ id: 4, name: 'Austin', json: null, verified: true },
			]);
		});

		test('partial join with alias', async (ctx) => {
			const { db } = ctx.sqlite;
			const customerAlias = alias(usersTable, 'customer');

			await db.insert(usersTable).values([{ id: 10, name: 'Ivan' }, { id: 11, name: 'Hans' }]);

			const result = await db
				.select({
					user: {
						id: usersTable.id,
						name: usersTable.name,
					},
					customer: {
						id: customerAlias.id,
						name: customerAlias.name,
					},
				}).from(usersTable)
				.leftJoin(customerAlias, eq(customerAlias.id, 11))
				.where(eq(usersTable.id, 10));

			expect(result).toEqual([{
				user: { id: 10, name: 'Ivan' },
				customer: { id: 11, name: 'Hans' },
			}]);
		});

		test('full join with alias', async (ctx) => {
			const { db } = ctx.sqlite;

			const sqliteTable = sqliteTableCreator((name) => `prefixed_${name}`);

			const users = sqliteTable('users', {
				id: integer('id').primaryKey(),
				name: text('name').notNull(),
			});

			await db.run(sql`drop table if exists ${users}`);
			await db.run(sql`create table ${users} (id integer primary key, name text not null)`);

			const customers = alias(users, 'customer');

			await db.insert(users).values([{ id: 10, name: 'Ivan' }, { id: 11, name: 'Hans' }]).run();
			const result = await db
				.select().from(users)
				.leftJoin(customers, eq(customers.id, 11))
				.where(eq(users.id, 10))
				.all();

			expect(result).toEqual([{
				users: {
					id: 10,
					name: 'Ivan',
				},
				customer: {
					id: 11,
					name: 'Hans',
				},
			}]);

			await db.run(sql`drop table ${users}`);
		});

		test('select from alias', async (ctx) => {
			const { db } = ctx.sqlite;

			const sqliteTable = sqliteTableCreator((name) => `prefixed_${name}`);

			const users = sqliteTable('users', {
				id: integer('id').primaryKey(),
				name: text('name').notNull(),
			});

			await db.run(sql`drop table if exists ${users}`);
			await db.run(sql`create table ${users} (id integer primary key, name text not null)`);

			const user = alias(users, 'user');
			const customers = alias(users, 'customer');

			await db.insert(users).values([{ id: 10, name: 'Ivan' }, { id: 11, name: 'Hans' }]).run();
			const result = await db
				.select()
				.from(user)
				.leftJoin(customers, eq(customers.id, 11))
				.where(eq(user.id, 10))
				.all();

			expect(result).toEqual([{
				user: {
					id: 10,
					name: 'Ivan',
				},
				customer: {
					id: 11,
					name: 'Hans',
				},
			}]);

			await db.run(sql`drop table ${users}`);
		});

		test('insert with spaces', async (ctx) => {
			const { db } = ctx.sqlite;

			await db.insert(usersTable).values({ name: sql`'Jo   h     n'` }).run();
			const result = await db.select({ id: usersTable.id, name: usersTable.name }).from(usersTable).all();

			expect(result).toEqual([{ id: 1, name: 'Jo   h     n' }]);
		});

		test('prepared statement', async (ctx) => {
			const { db } = ctx.sqlite;

			await db.insert(usersTable).values({ name: 'John' }).run();
			const statement = db.select({ id: usersTable.id, name: usersTable.name }).from(usersTable).prepare();
			const result = await statement.all();

			expect(result).toEqual([{ id: 1, name: 'John' }]);
		});

		test('prepared statement reuse', async (ctx) => {
			const { db } = ctx.sqlite;

			const stmt = db.insert(usersTable).values({ name: sql.placeholder('name') }).prepare();

			for (let i = 0; i < 10; i++) {
				await stmt.run({ name: `John ${i}` });
			}

			const result = await db.select({
				id: usersTable.id,
				name: usersTable.name,
			}).from(usersTable).all();

			expect(result).toEqual([
				{ id: 1, name: 'John 0' },
				{ id: 2, name: 'John 1' },
				{ id: 3, name: 'John 2' },
				{ id: 4, name: 'John 3' },
				{ id: 5, name: 'John 4' },
				{ id: 6, name: 'John 5' },
				{ id: 7, name: 'John 6' },
				{ id: 8, name: 'John 7' },
				{ id: 9, name: 'John 8' },
				{ id: 10, name: 'John 9' },
			]);
		});

		test('insert: placeholders on columns with encoder', async (ctx) => {
			const { db } = ctx.sqlite;

			const stmt = db.insert(usersTable).values({
				name: 'John',
				verified: sql.placeholder('verified'),
			}).prepare();

			await stmt.run({ verified: true });
			await stmt.run({ verified: false });

			const result = await db.select({
				id: usersTable.id,
				verified: usersTable.verified,
			}).from(usersTable).all();

			expect(result).toEqual([
				{ id: 1, verified: true },
				{ id: 2, verified: false },
			]);
		});

		test('prepared statement with placeholder in .where', async (ctx) => {
			const { db } = ctx.sqlite;

			await db.insert(usersTable).values({ name: 'John' }).run();
			const stmt = db.select({
				id: usersTable.id,
				name: usersTable.name,
			}).from(usersTable)
				.where(eq(usersTable.id, sql.placeholder('id')))
				.prepare();
			const result = await stmt.all({ id: 1 });

			expect(result).toEqual([{ id: 1, name: 'John' }]);
		});

		test('prepared statement with placeholder in .limit', async (ctx) => {
			const { db } = ctx.sqlite;

			await db.insert(usersTable).values({ name: 'John' }).run();
			const stmt = db
				.select({
					id: usersTable.id,
					name: usersTable.name,
				})
				.from(usersTable)
				.where(eq(usersTable.id, sql.placeholder('id')))
				.limit(sql.placeholder('limit'))
				.prepare();

			const result = await stmt.all({ id: 1, limit: 1 });

			expect(result).toEqual([{ id: 1, name: 'John' }]);
			expect(result).toHaveLength(1);
		});

		test('prepared statement with placeholder in .offset', async (ctx) => {
			const { db } = ctx.sqlite;

			await db.insert(usersTable).values([{ name: 'John' }, { name: 'John1' }]).run();
			const stmt = db
				.select({
					id: usersTable.id,
					name: usersTable.name,
				})
				.from(usersTable)
				.limit(sql.placeholder('limit'))
				.offset(sql.placeholder('offset'))
				.prepare();

			const result = await stmt.all({ limit: 1, offset: 1 });

			expect(result).toEqual([{ id: 2, name: 'John1' }]);
		});

		test('prepared statement built using $dynamic', async (ctx) => {
			const { db } = ctx.sqlite;

			function withLimitOffset(qb: any) {
				return qb.limit(sql.placeholder('limit')).offset(sql.placeholder('offset'));
			}

			await db.insert(usersTable).values([{ name: 'John' }, { name: 'John1' }]).run();
			const stmt = db
				.select({
					id: usersTable.id,
					name: usersTable.name,
				})
				.from(usersTable)
				.$dynamic();
			withLimitOffset(stmt).prepare('stmt_limit');

			const result = await stmt.all({ limit: 1, offset: 1 });

			expect(result).toEqual([{ id: 2, name: 'John1' }]);
			expect(result).toHaveLength(1);
		});

		test('select with group by as field', async (ctx) => {
			const { db } = ctx.sqlite;

			await db.insert(usersTable).values([{ name: 'John' }, { name: 'Jane' }, { name: 'Jane' }]).run();

			const result = await db.select({ name: usersTable.name }).from(usersTable)
				.groupBy(usersTable.name)
				.all();

			expect(result).toEqual([{ name: 'Jane' }, { name: 'John' }]);
		});

		test('select with exists', async (ctx) => {
			const { db } = ctx.sqlite;

			await db.insert(usersTable).values([{ name: 'John' }, { name: 'Jane' }, { name: 'Jane' }]).run();

			const user = alias(usersTable, 'user');
			const result = await db.select({ name: usersTable.name }).from(usersTable).where(
				exists(
					db.select({ one: sql`1` }).from(user).where(and(eq(usersTable.name, 'John'), eq(user.id, usersTable.id))),
				),
			).all();

			expect(result).toEqual([{ name: 'John' }]);
		});

		test('select with group by as sql', async (ctx) => {
			const { db } = ctx.sqlite;

			await db.insert(usersTable).values([{ name: 'John' }, { name: 'Jane' }, { name: 'Jane' }]).run();

			const result = await db.select({ name: usersTable.name }).from(usersTable)
				.groupBy(sql`${usersTable.name}`)
				.all();

			expect(result).toEqual([{ name: 'Jane' }, { name: 'John' }]);
		});

		test('select with group by as sql + column', async (ctx) => {
			const { db } = ctx.sqlite;

			await db.insert(usersTable).values([{ name: 'John' }, { name: 'Jane' }, { name: 'Jane' }]).run();

			const result = await db.select({ name: usersTable.name }).from(usersTable)
				.groupBy(sql`${usersTable.name}`, usersTable.id)
				.all();

			expect(result).toEqual([{ name: 'John' }, { name: 'Jane' }, { name: 'Jane' }]);
		});

		test('select with group by as column + sql', async (ctx) => {
			const { db } = ctx.sqlite;

			await db.insert(usersTable).values([{ name: 'John' }, { name: 'Jane' }, { name: 'Jane' }]).run();

			const result = await db.select({ name: usersTable.name }).from(usersTable)
				.groupBy(usersTable.id, sql`${usersTable.name}`)
				.all();

			expect(result).toEqual([{ name: 'John' }, { name: 'Jane' }, { name: 'Jane' }]);
		});

		test('select with group by complex query', async (ctx) => {
			const { db } = ctx.sqlite;

			await db.insert(usersTable).values([{ name: 'John' }, { name: 'Jane' }, { name: 'Jane' }]).run();

			const result = await db.select({ name: usersTable.name }).from(usersTable)
				.groupBy(usersTable.id, sql`${usersTable.name}`)
				.orderBy(asc(usersTable.name))
				.limit(1)
				.all();

			expect(result).toEqual([{ name: 'Jane' }]);
		});

		test('build query', async (ctx) => {
			const { db } = ctx.sqlite;

			const query = db.select({ id: usersTable.id, name: usersTable.name }).from(usersTable)
				.groupBy(usersTable.id, usersTable.name)
				.toSQL();

			expect(query).toEqual({
				sql: 'select "id", "name" from "users" group by "users"."id", "users"."name"',
				params: [],
			});
		});

		test('insert via db.run + select via db.all', async (ctx) => {
			const { db } = ctx.sqlite;

			await db.run(sql`insert into ${usersTable} (${new Name(usersTable.name.name)}) values (${'John'})`);

			const result = await db.all<{ id: number; name: string }>(sql`select id, name from "users"`);
			expect(result).toEqual([{ id: 1, name: 'John' }]);
		});

		test('insert via db.get', async (ctx) => {
			const { db } = ctx.sqlite;

			const inserted = await db.get<{ id: number; name: string }>(
				sql`insert into ${usersTable} (${new Name(
					usersTable.name.name,
				)}) values (${'John'}) returning ${usersTable.id}, ${usersTable.name}`,
			);
			expect(inserted).toEqual({ id: 1, name: 'John' });
		});

		test('insert via db.run + select via db.get', async (ctx) => {
			const { db } = ctx.sqlite;

			await db.run(sql`insert into ${usersTable} (${new Name(usersTable.name.name)}) values (${'John'})`);

			const result = await db.get<{ id: number; name: string }>(
				sql`select ${usersTable.id}, ${usersTable.name} from ${usersTable}`,
			);
			expect(result).toEqual({ id: 1, name: 'John' });
		});

		test('insert via db.get w/ query builder', async (ctx) => {
			const { db } = ctx.sqlite;

			const inserted = await db.get<Pick<typeof usersTable.$inferSelect, 'id' | 'name'>>(
				db.insert(usersTable).values({ name: 'John' }).returning({ id: usersTable.id, name: usersTable.name }),
			);
			expect(inserted).toEqual({ id: 1, name: 'John' });
		});

		test('join subquery', async (ctx) => {
			const { db } = ctx.sqlite;

			await db.insert(courseCategoriesTable).values([
				{ name: 'Category 1' },
				{ name: 'Category 2' },
				{ name: 'Category 3' },
				{ name: 'Category 4' },
			]).run();

			await db.insert(coursesTable).values([
				{ name: 'Development', categoryId: 2 },
				{ name: 'IT & Software', categoryId: 3 },
				{ name: 'Marketing', categoryId: 4 },
				{ name: 'Design', categoryId: 1 },
			]).run();

			const sq2 = db
				.select({
					categoryId: courseCategoriesTable.id,
					category: courseCategoriesTable.name,
					total: sql<number>`count(${courseCategoriesTable.id})`,
				})
				.from(courseCategoriesTable)
				.groupBy(courseCategoriesTable.id, courseCategoriesTable.name)
				.as('sq2');

			const res = await db
				.select({
					courseName: coursesTable.name,
					categoryId: sq2.categoryId,
				})
				.from(coursesTable)
				.leftJoin(sq2, eq(coursesTable.categoryId, sq2.categoryId))
				.orderBy(coursesTable.name)
				.all();

			expect(res).toEqual([
				{ courseName: 'Design', categoryId: 1 },
				{ courseName: 'Development', categoryId: 2 },
				{ courseName: 'IT & Software', categoryId: 3 },
				{ courseName: 'Marketing', categoryId: 4 },
			]);
		});

		test('with ... select', async (ctx) => {
			const { db } = ctx.sqlite;

			await db.insert(orders).values([
				{ region: 'Europe', product: 'A', amount: 10, quantity: 1 },
				{ region: 'Europe', product: 'A', amount: 20, quantity: 2 },
				{ region: 'Europe', product: 'B', amount: 20, quantity: 2 },
				{ region: 'Europe', product: 'B', amount: 30, quantity: 3 },
				{ region: 'US', product: 'A', amount: 30, quantity: 3 },
				{ region: 'US', product: 'A', amount: 40, quantity: 4 },
				{ region: 'US', product: 'B', amount: 40, quantity: 4 },
				{ region: 'US', product: 'B', amount: 50, quantity: 5 },
			]).run();

			const regionalSales = await db
				.$with('regional_sales')
				.as(
					db
						.select({
							region: orders.region,
							totalSales: sql<number>`sum(${orders.amount})`.as('total_sales'),
						})
						.from(orders)
						.groupBy(orders.region),
				);

			const topRegions = await db
				.$with('top_regions')
				.as(
					db
						.select({
							region: regionalSales.region,
						})
						.from(regionalSales)
						.where(
							gt(
								regionalSales.totalSales,
								db.select({ sales: sql`sum(${regionalSales.totalSales})/10` }).from(regionalSales),
							),
						),
				);

			const result = await db
				.with(regionalSales, topRegions)
				.select({
					region: orders.region,
					product: orders.product,
					productUnits: sql<number>`cast(sum(${orders.quantity}) as int)`,
					productSales: sql<number>`cast(sum(${orders.amount}) as int)`,
				})
				.from(orders)
				.where(inArray(orders.region, db.select({ region: topRegions.region }).from(topRegions)))
				.groupBy(orders.region, orders.product)
				.orderBy(orders.region, orders.product)
				.all();

			expect(result).toEqual([
				{
					region: 'Europe',
					product: 'A',
					productUnits: 3,
					productSales: 30,
				},
				{
					region: 'Europe',
					product: 'B',
					productUnits: 5,
					productSales: 50,
				},
				{
					region: 'US',
					product: 'A',
					productUnits: 7,
					productSales: 70,
				},
				{
					region: 'US',
					product: 'B',
					productUnits: 9,
					productSales: 90,
				},
			]);
		});

		test('with ... update', async (ctx) => {
			const { db } = ctx.sqlite;

			const products = sqliteTable('products', {
				id: integer('id').primaryKey(),
				price: numeric('price').notNull(),
				cheap: integer('cheap', { mode: 'boolean' }).notNull().default(false),
			});

			await db.run(sql`drop table if exists ${products}`);
			await db.run(sql`
				create table ${products} (
				    id integer primary key,
				    price numeric not null,
				    cheap integer not null default 0
				)
			`);

			await db.insert(products).values([
				{ price: '10.99' },
				{ price: '25.85' },
				{ price: '32.99' },
				{ price: '2.50' },
				{ price: '4.59' },
			]);

			const averagePrice = db
				.$with('average_price')
				.as(
					db
						.select({
							value: sql`avg(${products.price})`.as('value'),
						})
						.from(products),
				);

			const result = await db
				.with(averagePrice)
				.update(products)
				.set({
					cheap: true,
				})
				.where(lt(products.price, sql`(select * from ${averagePrice})`))
				.returning({
					id: products.id,
				});

			expect(result).toEqual([
				{ id: 1 },
				{ id: 4 },
				{ id: 5 },
			]);
		});

		test('with ... insert', async (ctx) => {
			const { db } = ctx.sqlite;

			const users = sqliteTable('users', {
				username: text('username').notNull(),
				admin: integer('admin', { mode: 'boolean' }).notNull(),
			});

			await db.run(sql`drop table if exists ${users}`);
			await db.run(sql`create table ${users} (username text not null, admin integer not null default 0)`);

			const userCount = db
				.$with('user_count')
				.as(
					db
						.select({
							value: sql`count(*)`.as('value'),
						})
						.from(users),
				);

			const result = await db
				.with(userCount)
				.insert(users)
				.values([
					{ username: 'user1', admin: sql`((select * from ${userCount}) = 0)` },
				])
				.returning({
					admin: users.admin,
				});

			expect(result).toEqual([{ admin: true }]);
		});

		test('with ... delete', async (ctx) => {
			const { db } = ctx.sqlite;

			await db.insert(orders).values([
				{ region: 'Europe', product: 'A', amount: 10, quantity: 1 },
				{ region: 'Europe', product: 'A', amount: 20, quantity: 2 },
				{ region: 'Europe', product: 'B', amount: 20, quantity: 2 },
				{ region: 'Europe', product: 'B', amount: 30, quantity: 3 },
				{ region: 'US', product: 'A', amount: 30, quantity: 3 },
				{ region: 'US', product: 'A', amount: 40, quantity: 4 },
				{ region: 'US', product: 'B', amount: 40, quantity: 4 },
				{ region: 'US', product: 'B', amount: 50, quantity: 5 },
			]);

			const averageAmount = db
				.$with('average_amount')
				.as(
					db
						.select({
							value: sql`avg(${orders.amount})`.as('value'),
						})
						.from(orders),
				);

			const result = await db
				.with(averageAmount)
				.delete(orders)
				.where(gt(orders.amount, sql`(select * from ${averageAmount})`))
				.returning({
					id: orders.id,
				});

			expect(result).toEqual([
				{ id: 6 },
				{ id: 7 },
				{ id: 8 },
			]);
		});

		test('select from subquery sql', async (ctx) => {
			const { db } = ctx.sqlite;

			await db.insert(users2Table).values([{ name: 'John' }, { name: 'Jane' }]).run();

			const sq = db
				.select({ name: sql<string>`${users2Table.name} || ' modified'`.as('name') })
				.from(users2Table)
				.as('sq');

			const res = await db.select({ name: sq.name }).from(sq).all();

			expect(res).toEqual([{ name: 'John modified' }, { name: 'Jane modified' }]);
		});

		test('select a field without joining its table', (ctx) => {
			const { db } = ctx.sqlite;

			expect(() => db.select({ name: users2Table.name }).from(usersTable).prepare()).toThrowError();
		});

		test('select all fields from subquery without alias', (ctx) => {
			const { db } = ctx.sqlite;

			const sq = db.$with('sq').as(db.select({ name: sql<string>`upper(${users2Table.name})` }).from(users2Table));

			expect(() => db.select().from(sq).prepare()).toThrowError();
		});

		test('select count()', async (ctx) => {
			const { db } = ctx.sqlite;

			await db.insert(usersTable).values([{ name: 'John' }, { name: 'Jane' }]).run();

			const res = await db.select({ count: sql`count(*)` }).from(usersTable).all();

			expect(res).toEqual([{ count: 2 }]);
		});

		test('having', async (ctx) => {
			const { db } = ctx.sqlite;

			await db.insert(citiesTable).values([{ name: 'London' }, { name: 'Paris' }, { name: 'New York' }]).run();

			await db.insert(users2Table).values([
				{ name: 'John', cityId: 1 },
				{ name: 'Jane', cityId: 1 },
				{ name: 'Jack', cityId: 2 },
			]).run();

			const result = await db
				.select({
					id: citiesTable.id,
					name: sql<string>`upper(${citiesTable.name})`.as('upper_name'),
					usersCount: sql<number>`count(${users2Table.id})`.as('users_count'),
				})
				.from(citiesTable)
				.leftJoin(users2Table, eq(users2Table.cityId, citiesTable.id))
				.where(({ name }) => sql`length(${name}) >= 3`)
				.groupBy(citiesTable.id)
				.having(({ usersCount }) => sql`${usersCount} > 0`)
				.orderBy(({ name }) => name)
				.all();

			expect(result).toEqual([
				{
					id: 1,
					name: 'LONDON',
					usersCount: 2,
				},
				{
					id: 2,
					name: 'PARIS',
					usersCount: 1,
				},
			]);
		});

		test('view', async (ctx) => {
			const { db } = ctx.sqlite;

			const newYorkers1 = sqliteView('new_yorkers')
				.as((qb) => qb.select().from(users2Table).where(eq(users2Table.cityId, 1)));

			const newYorkers2 = sqliteView('new_yorkers', {
				id: integer('id').primaryKey(),
				name: text('name').notNull(),
				cityId: integer('city_id').notNull(),
			}).as(sql`select * from ${users2Table} where ${eq(users2Table.cityId, 1)}`);

			const newYorkers3 = sqliteView('new_yorkers', {
				id: integer('id').primaryKey(),
				name: text('name').notNull(),
				cityId: integer('city_id').notNull(),
			}).existing();

			await db.run(sql`create view if not exists new_yorkers as ${getViewConfig(newYorkers1).query}`);

			await db.insert(citiesTable).values([{ name: 'New York' }, { name: 'Paris' }]).run();

			await db.insert(users2Table).values([
				{ name: 'John', cityId: 1 },
				{ name: 'Jane', cityId: 1 },
				{ name: 'Jack', cityId: 2 },
			]).run();

			{
				const result = await db.select().from(newYorkers1).all();
				expect(result).toEqual([
					{ id: 1, name: 'John', cityId: 1 },
					{ id: 2, name: 'Jane', cityId: 1 },
				]);
			}

			{
				const result = await db.select().from(newYorkers2).all();
				expect(result).toEqual([
					{ id: 1, name: 'John', cityId: 1 },
					{ id: 2, name: 'Jane', cityId: 1 },
				]);
			}

			{
				const result = await db.select().from(newYorkers3).all();
				expect(result).toEqual([
					{ id: 1, name: 'John', cityId: 1 },
					{ id: 2, name: 'Jane', cityId: 1 },
				]);
			}

			{
				const result = await db.select({ name: newYorkers1.name }).from(newYorkers1).all();
				expect(result).toEqual([
					{ name: 'John' },
					{ name: 'Jane' },
				]);
			}

			await db.run(sql`drop view ${newYorkers1}`);
		});

		test('insert null timestamp', async (ctx) => {
			const { db } = ctx.sqlite;

			const test = sqliteTable('test', {
				t: integer('t', { mode: 'timestamp' }),
			});

			await db.run(sql`create table ${test} (t timestamp)`);

			await db.insert(test).values({ t: null }).run();
			const res = await db.select().from(test).all();
			expect(res).toEqual([{ t: null }]);

			await db.run(sql`drop table ${test}`);
		});

		test('select from raw sql', async (ctx) => {
			const { db } = ctx.sqlite;

			const result = await db.select({
				id: sql<number>`id`,
				name: sql<string>`name`,
			}).from(sql`(select 1 as id, 'John' as name) as users`).all();

			Expect<Equal<{ id: number; name: string }[], typeof result>>;

			expect(result).toEqual([
				{ id: 1, name: 'John' },
			]);
		});

		test('select from raw sql with joins', async (ctx) => {
			const { db } = ctx.sqlite;

			const result = await db
				.select({
					id: sql<number>`users.id`,
					name: sql<string>`users.name`.as('userName'),
					userCity: sql<string>`users.city`,
					cityName: sql<string>`cities.name`.as('cityName'),
				})
				.from(sql`(select 1 as id, 'John' as name, 'New York' as city) as users`)
				.leftJoin(sql`(select 1 as id, 'Paris' as name) as cities`, sql`cities.id = users.id`)
				.all();

			Expect<Equal<{ id: number; name: string; userCity: string; cityName: string }[], typeof result>>;

			expect(result).toEqual([
				{ id: 1, name: 'John', userCity: 'New York', cityName: 'Paris' },
			]);
		});

		test('join on aliased sql from select', async (ctx) => {
			const { db } = ctx.sqlite;

			const result = await db
				.select({
					userId: sql<number>`users.id`.as('userId'),
					name: sql<string>`users.name`.as('userName'),
					userCity: sql<string>`users.city`,
					cityId: sql<number>`cities.id`.as('cityId'),
					cityName: sql<string>`cities.name`.as('cityName'),
				})
				.from(sql`(select 1 as id, 'John' as name, 'New York' as city) as users`)
				.leftJoin(sql`(select 1 as id, 'Paris' as name) as cities`, (cols) => eq(cols.cityId, cols.userId))
				.all();

			Expect<
				Equal<{ userId: number; name: string; userCity: string; cityId: number; cityName: string }[], typeof result>
			>;

			expect(result).toEqual([
				{ userId: 1, name: 'John', userCity: 'New York', cityId: 1, cityName: 'Paris' },
			]);
		});

		test('join on aliased sql from with clause', async (ctx) => {
			const { db } = ctx.sqlite;

			const users = db.$with('users').as(
				db.select({
					id: sql<number>`id`.as('userId'),
					name: sql<string>`name`.as('userName'),
					city: sql<string>`city`.as('city'),
				}).from(
					sql`(select 1 as id, 'John' as name, 'New York' as city) as users`,
				),
			);

			const cities = db.$with('cities').as(
				db.select({
					id: sql<number>`id`.as('cityId'),
					name: sql<string>`name`.as('cityName'),
				}).from(
					sql`(select 1 as id, 'Paris' as name) as cities`,
				),
			);

			const result = await db
				.with(users, cities)
				.select({
					userId: users.id,
					name: users.name,
					userCity: users.city,
					cityId: cities.id,
					cityName: cities.name,
				})
				.from(users)
				.leftJoin(cities, (cols) => eq(cols.cityId, cols.userId))
				.all();

			Expect<
				Equal<{ userId: number; name: string; userCity: string; cityId: number; cityName: string }[], typeof result>
			>;

			expect(result).toEqual([
				{ userId: 1, name: 'John', userCity: 'New York', cityId: 1, cityName: 'Paris' },
			]);
		});

		test('prefixed table', async (ctx) => {
			const { db } = ctx.sqlite;

			const sqliteTable = sqliteTableCreator((name) => `myprefix_${name}`);

			const users = sqliteTable('test_prefixed_table_with_unique_name', {
				id: integer('id').primaryKey(),
				name: text('name').notNull(),
			});

			await db.run(sql`drop table if exists ${users}`);

			await db.run(
				sql`create table myprefix_test_prefixed_table_with_unique_name (id integer not null primary key, name text not null)`,
			);

			await db.insert(users).values({ id: 1, name: 'John' }).run();

			const result = await db.select().from(users).all();

			expect(result).toEqual([{ id: 1, name: 'John' }]);

			await db.run(sql`drop table ${users}`);
		});

		test('orderBy with aliased column', (ctx) => {
			const { db } = ctx.sqlite;

			const query = db.select({
				test: sql`something`.as('test'),
			}).from(users2Table).orderBy((fields) => fields.test).toSQL();

			expect(query.sql).toBe('select something as "test" from "users2" order by "test"');
		});

		test('transaction', async (ctx) => {
			const { db } = ctx.sqlite;

			const users = sqliteTable('users_transactions', {
				id: integer('id').primaryKey(),
				balance: integer('balance').notNull(),
			});
			const products = sqliteTable('products_transactions', {
				id: integer('id').primaryKey(),
				price: integer('price').notNull(),
				stock: integer('stock').notNull(),
			});

			await db.run(sql`drop table if exists ${users}`);
			await db.run(sql`drop table if exists ${products}`);

			await db.run(sql`create table users_transactions (id integer not null primary key, balance integer not null)`);
			await db.run(
				sql`create table products_transactions (id integer not null primary key, price integer not null, stock integer not null)`,
			);

			const user = await db.insert(users).values({ balance: 100 }).returning().get();
			const product = await db.insert(products).values({ price: 10, stock: 10 }).returning().get();

			await db.transaction(async (tx) => {
				await tx.update(users).set({ balance: user.balance - product.price }).where(eq(users.id, user.id)).run();
				await tx.update(products).set({ stock: product.stock - 1 }).where(eq(products.id, product.id)).run();
			});

			const result = await db.select().from(users).all();

			expect(result).toEqual([{ id: 1, balance: 90 }]);

			await db.run(sql`drop table ${users}`);
			await db.run(sql`drop table ${products}`);
		});

		test('transaction rollback', async (ctx) => {
			const { db } = ctx.sqlite;

			const users = sqliteTable('users_transactions_rollback', {
				id: integer('id').primaryKey(),
				balance: integer('balance').notNull(),
			});

			await db.run(sql`drop table if exists ${users}`);

			await db.run(
				sql`create table users_transactions_rollback (id integer not null primary key, balance integer not null)`,
			);
			await expect(async () => {
				await db.transaction(async (tx) => {
					await tx.insert(users).values({ balance: 100 }).run();
					tx.rollback();
				});
			}).rejects.toThrowError(TransactionRollbackError);

			const result = await db.select().from(users).all();

			expect(result).toEqual([]);

			await db.run(sql`drop table ${users}`);
		});

		test('nested transaction', async (ctx) => {
			const { db } = ctx.sqlite;

			const users = sqliteTable('users_nested_transactions', {
				id: integer('id').primaryKey(),
				balance: integer('balance').notNull(),
			});

			await db.run(sql`drop table if exists ${users}`);

			await db.run(
				sql`create table users_nested_transactions (id integer not null primary key, balance integer not null)`,
			);

			await db.transaction(async (tx) => {
				await tx.insert(users).values({ balance: 100 }).run();

				await tx.transaction(async (tx) => {
					await tx.update(users).set({ balance: 200 }).run();
				});
			});

			const result = await db.select().from(users).all();

			expect(result).toEqual([{ id: 1, balance: 200 }]);

			await db.run(sql`drop table ${users}`);
		});

		test('nested transaction rollback', async (ctx) => {
			const { db } = ctx.sqlite;

			const users = sqliteTable('users_nested_transactions_rollback', {
				id: integer('id').primaryKey(),
				balance: integer('balance').notNull(),
			});

			await db.run(sql`drop table if exists ${users}`);

			await db.run(
				sql`create table users_nested_transactions_rollback (id integer not null primary key, balance integer not null)`,
			);

			await db.transaction(async (tx) => {
				await tx.insert(users).values({ balance: 100 }).run();

				await expect(async () => {
					await tx.transaction(async (tx) => {
						await tx.update(users).set({ balance: 200 }).run();
						tx.rollback();
					});
				}).rejects.toThrowError(TransactionRollbackError);
			});

			const result = await db.select().from(users).all();

			expect(result).toEqual([{ id: 1, balance: 100 }]);

			await db.run(sql`drop table ${users}`);
		});

		test('join subquery with join', async (ctx) => {
			const { db } = ctx.sqlite;

			const internalStaff = sqliteTable('internal_staff', {
				userId: integer('user_id').notNull(),
			});

			const customUser = sqliteTable('custom_user', {
				id: integer('id').notNull(),
			});

			const ticket = sqliteTable('ticket', {
				staffId: integer('staff_id').notNull(),
			});

			await db.run(sql`drop table if exists ${internalStaff}`);
			await db.run(sql`drop table if exists ${customUser}`);
			await db.run(sql`drop table if exists ${ticket}`);

			await db.run(sql`create table internal_staff (user_id integer not null)`);
			await db.run(sql`create table custom_user (id integer not null)`);
			await db.run(sql`create table ticket (staff_id integer not null)`);

			await db.insert(internalStaff).values({ userId: 1 }).run();
			await db.insert(customUser).values({ id: 1 }).run();
			await db.insert(ticket).values({ staffId: 1 }).run();

			const subq = await db
				.select()
				.from(internalStaff)
				.leftJoin(customUser, eq(internalStaff.userId, customUser.id))
				.as('internal_staff');

			const mainQuery = await db
				.select()
				.from(ticket)
				.leftJoin(subq, eq(subq.internal_staff.userId, ticket.staffId))
				.all();

			expect(mainQuery).toEqual([{
				ticket: { staffId: 1 },
				internal_staff: {
					internal_staff: { userId: 1 },
					custom_user: { id: 1 },
				},
			}]);

			await db.run(sql`drop table ${internalStaff}`);
			await db.run(sql`drop table ${customUser}`);
			await db.run(sql`drop table ${ticket}`);
		});

		test('join view as subquery', async (ctx) => {
			const { db } = ctx.sqlite;

			const users = sqliteTable('users_join_view', {
				id: integer('id').primaryKey(),
				name: text('name').notNull(),
				cityId: integer('city_id').notNull(),
			});

			const newYorkers = sqliteView('new_yorkers').as((qb) => qb.select().from(users).where(eq(users.cityId, 1)));

			await db.run(sql`drop table if exists ${users}`);
			await db.run(sql`drop view if exists ${newYorkers}`);

			await db.run(
				sql`create table ${users} (id integer not null primary key, name text not null, city_id integer not null)`,
			);
			await db.run(sql`create view if not exists ${newYorkers} as ${getViewConfig(newYorkers).query}`);

			db.insert(users).values([
				{ name: 'John', cityId: 1 },
				{ name: 'Jane', cityId: 2 },
				{ name: 'Jack', cityId: 1 },
				{ name: 'Jill', cityId: 2 },
			]).run();

			const sq = db.select().from(newYorkers).as('new_yorkers_sq');

			const result = await db.select().from(users).leftJoin(sq, eq(users.id, sq.id)).all();

			expect(result).toEqual([
				{
					users_join_view: { id: 1, name: 'John', cityId: 1 },
					new_yorkers_sq: { id: 1, name: 'John', cityId: 1 },
				},
				{
					users_join_view: { id: 2, name: 'Jane', cityId: 2 },
					new_yorkers_sq: null,
				},
				{
					users_join_view: { id: 3, name: 'Jack', cityId: 1 },
					new_yorkers_sq: { id: 3, name: 'Jack', cityId: 1 },
				},
				{
					users_join_view: { id: 4, name: 'Jill', cityId: 2 },
					new_yorkers_sq: null,
				},
			]);

			await db.run(sql`drop view ${newYorkers}`);
			await db.run(sql`drop table ${users}`);
		});

		test('insert with onConflict do nothing', async (ctx) => {
			const { db } = ctx.sqlite;

			await db.insert(usersTable).values({ id: 1, name: 'John' }).run();

			await db
				.insert(usersTable)
				.values({ id: 1, name: 'John' })
				.onConflictDoNothing()
				.run();

			const res = await db
				.select({ id: usersTable.id, name: usersTable.name })
				.from(usersTable)
				.where(eq(usersTable.id, 1))
				.all();

			expect(res).toEqual([{ id: 1, name: 'John' }]);
		});

		test('insert with onConflict do nothing using composite pk', async (ctx) => {
			const { db } = ctx.sqlite;

			await db
				.insert(pkExampleTable)
				.values({ id: 1, name: 'John', email: 'john@example.com' })
				.run();

			await db
				.insert(pkExampleTable)
				.values({ id: 1, name: 'John', email: 'john1@example.com' })
				.onConflictDoNothing()
				.run();

			const res = await db
				.select({ id: pkExampleTable.id, name: pkExampleTable.name, email: pkExampleTable.email })
				.from(pkExampleTable)
				.where(eq(pkExampleTable.id, 1))
				.all();

			expect(res).toEqual([{ id: 1, name: 'John', email: 'john@example.com' }]);
		});

		test('insert with onConflict do nothing using target', async (ctx) => {
			const { db } = ctx.sqlite;

			await db.insert(usersTable).values({ id: 1, name: 'John' }).run();

			await db
				.insert(usersTable)
				.values({ id: 1, name: 'John' })
				.onConflictDoNothing({ target: usersTable.id })
				.run();

			const res = await db
				.select({ id: usersTable.id, name: usersTable.name })
				.from(usersTable)
				.where(eq(usersTable.id, 1))
				.all();

			expect(res).toEqual([{ id: 1, name: 'John' }]);
		});

		test('insert with onConflict do nothing using composite pk as target', async (ctx) => {
			const { db } = ctx.sqlite;

			await db
				.insert(pkExampleTable)
				.values({ id: 1, name: 'John', email: 'john@example.com' })
				.run();

			await db
				.insert(pkExampleTable)
				.values({ id: 1, name: 'John', email: 'john1@example.com' })
				.onConflictDoNothing({ target: [pkExampleTable.id, pkExampleTable.name] })
				.run();

			const res = await db
				.select({ id: pkExampleTable.id, name: pkExampleTable.name, email: pkExampleTable.email })
				.from(pkExampleTable)
				.where(eq(pkExampleTable.id, 1))
				.all();

			expect(res).toEqual([{ id: 1, name: 'John', email: 'john@example.com' }]);
		});

		test('insert with onConflict do update', async (ctx) => {
			const { db } = ctx.sqlite;

			await db.insert(usersTable).values({ id: 1, name: 'John' }).run();

			await db
				.insert(usersTable)
				.values({ id: 1, name: 'John' })
				.onConflictDoUpdate({ target: usersTable.id, set: { name: 'John1' } })
				.run();

			const res = await db
				.select({ id: usersTable.id, name: usersTable.name })
				.from(usersTable)
				.where(eq(usersTable.id, 1))
				.all();

			expect(res).toEqual([{ id: 1, name: 'John1' }]);
		});

		test('insert with onConflict do update where', async (ctx) => {
			const { db } = ctx.sqlite;

			await db
				.insert(usersTable)
				.values([{ id: 1, name: 'John', verified: false }])
				.run();

			await db
				.insert(usersTable)
				.values({ id: 1, name: 'John1', verified: true })
				.onConflictDoUpdate({
					target: usersTable.id,
					set: { name: 'John1', verified: true },
					where: eq(usersTable.verified, false),
				})
				.run();

			const res = await db
				.select({ id: usersTable.id, name: usersTable.name, verified: usersTable.verified })
				.from(usersTable)
				.where(eq(usersTable.id, 1))
				.all();

			expect(res).toEqual([{ id: 1, name: 'John1', verified: true }]);
		});

		test('insert with onConflict do update using composite pk', async (ctx) => {
			const { db } = ctx.sqlite;

			await db.insert(pkExampleTable).values({ id: 1, name: 'John', email: 'john@example.com' }).run();

			await db
				.insert(pkExampleTable)
				.values({ id: 1, name: 'John', email: 'john@example.com' })
				.onConflictDoUpdate({ target: [pkExampleTable.id, pkExampleTable.name], set: { email: 'john1@example.com' } })
				.run();

			const res = await db
				.select({ id: pkExampleTable.id, name: pkExampleTable.name, email: pkExampleTable.email })
				.from(pkExampleTable)
				.where(eq(pkExampleTable.id, 1))
				.all();

			expect(res).toEqual([{ id: 1, name: 'John', email: 'john1@example.com' }]);
		});

		test('insert with onConflict chained (.update -> .nothing)', async (ctx) => {
			const { db } = ctx.sqlite;

			await db.insert(conflictChainExampleTable).values([{ id: 1, name: 'John', email: 'john@example.com' }, {
				id: 2,
				name: 'John Second',
				email: '2john@example.com',
			}]).run();

			await db
				.insert(conflictChainExampleTable)
				.values([{ id: 1, name: 'John', email: 'john@example.com' }, {
					id: 2,
					name: 'Anthony',
					email: 'idthief@example.com',
				}])
				.onConflictDoUpdate({
					target: [conflictChainExampleTable.id, conflictChainExampleTable.name],
					set: { email: 'john1@example.com' },
				})
				.onConflictDoNothing({ target: conflictChainExampleTable.id })
				.run();

			const res = await db
				.select({
					id: conflictChainExampleTable.id,
					name: conflictChainExampleTable.name,
					email: conflictChainExampleTable.email,
				})
				.from(conflictChainExampleTable)
				.orderBy(conflictChainExampleTable.id)
				.all();

			expect(res).toEqual([{ id: 1, name: 'John', email: 'john1@example.com' }, {
				id: 2,
				name: 'John Second',
				email: '2john@example.com',
			}]);
		});

		test('insert with onConflict chained (.nothing -> .update)', async (ctx) => {
			const { db } = ctx.sqlite;

			await db.insert(conflictChainExampleTable).values([{ id: 1, name: 'John', email: 'john@example.com' }, {
				id: 2,
				name: 'John Second',
				email: '2john@example.com',
			}]).run();

			await db
				.insert(conflictChainExampleTable)
				.values([{ id: 1, name: 'John', email: 'john@example.com' }, {
					id: 2,
					name: 'Anthony',
					email: 'idthief@example.com',
				}])
				.onConflictDoUpdate({
					target: [conflictChainExampleTable.id, conflictChainExampleTable.name],
					set: { email: 'john1@example.com' },
				})
				.onConflictDoNothing({ target: conflictChainExampleTable.id })
				.run();

			const res = await db
				.select({
					id: conflictChainExampleTable.id,
					name: conflictChainExampleTable.name,
					email: conflictChainExampleTable.email,
				})
				.from(conflictChainExampleTable)
				.orderBy(conflictChainExampleTable.id)
				.all();

			expect(res).toEqual([{ id: 1, name: 'John', email: 'john1@example.com' }, {
				id: 2,
				name: 'John Second',
				email: '2john@example.com',
			}]);
		});

		test('insert with onConflict chained (.update -> .update)', async (ctx) => {
			const { db } = ctx.sqlite;

			await db.insert(conflictChainExampleTable).values([{ id: 1, name: 'John', email: 'john@example.com' }, {
				id: 2,
				name: 'John Second',
				email: '2john@example.com',
			}]).run();

			await db
				.insert(conflictChainExampleTable)
				.values([{ id: 1, name: 'John', email: 'john@example.com' }, {
					id: 2,
					name: 'Anthony',
					email: 'idthief@example.com',
				}])
				.onConflictDoUpdate({
					target: [conflictChainExampleTable.id, conflictChainExampleTable.name],
					set: { email: 'john1@example.com' },
				})
				.onConflictDoUpdate({ target: conflictChainExampleTable.id, set: { email: 'john2@example.com' } })
				.run();

			const res = await db
				.select({
					id: conflictChainExampleTable.id,
					name: conflictChainExampleTable.name,
					email: conflictChainExampleTable.email,
				})
				.from(conflictChainExampleTable)
				.orderBy(conflictChainExampleTable.id)
				.all();

			expect(res).toEqual([{ id: 1, name: 'John', email: 'john1@example.com' }, {
				id: 2,
				name: 'John Second',
				email: 'john2@example.com',
			}]);
		});

		test('insert with onConflict chained (.nothing -> .nothing)', async (ctx) => {
			const { db } = ctx.sqlite;

			await db.insert(conflictChainExampleTable).values([{ id: 1, name: 'John', email: 'john@example.com' }, {
				id: 2,
				name: 'John Second',
				email: '2john@example.com',
			}]).run();

			await db
				.insert(conflictChainExampleTable)
				.values([{ id: 1, name: 'John', email: 'john@example.com' }, {
					id: 2,
					name: 'Anthony',
					email: 'idthief@example.com',
				}])
				.onConflictDoNothing({
					target: [conflictChainExampleTable.id, conflictChainExampleTable.name],
				})
				.onConflictDoNothing({ target: conflictChainExampleTable.id })
				.run();

			const res = await db
				.select({
					id: conflictChainExampleTable.id,
					name: conflictChainExampleTable.name,
					email: conflictChainExampleTable.email,
				})
				.from(conflictChainExampleTable)
				.orderBy(conflictChainExampleTable.id)
				.all();

			expect(res).toEqual([{ id: 1, name: 'John', email: 'john@example.com' }, {
				id: 2,
				name: 'John Second',
				email: '2john@example.com',
			}]);
		});

		test('insert undefined', async (ctx) => {
			const { db } = ctx.sqlite;

			const users = sqliteTable('users', {
				id: integer('id').primaryKey(),
				name: text('name'),
			});

			await db.run(sql`drop table if exists ${users}`);

			await db.run(
				sql`create table ${users} (id integer primary key, name text)`,
			);

			await expect((async () => {
				await db.insert(users).values({ name: undefined }).run();
			})()).resolves.not.toThrowError();

			await db.run(sql`drop table ${users}`);
		});

		test('update undefined', async (ctx) => {
			const { db } = ctx.sqlite;

			const users = sqliteTable('users', {
				id: integer('id').primaryKey(),
				name: text('name'),
			});

			await db.run(sql`drop table if exists ${users}`);

			await db.run(
				sql`create table ${users} (id integer primary key, name text)`,
			);

			await expect((async () => {
				await db.update(users).set({ name: undefined }).run();
			})()).rejects.toThrowError();
			await expect((async () => {
				await db.update(users).set({ id: 1, name: undefined }).run();
			})()).resolves.not.toThrowError();

			await db.run(sql`drop table ${users}`);
		});

		test('async api - CRUD', async (ctx) => {
			const { db } = ctx.sqlite;

			const users = sqliteTable('users', {
				id: integer('id').primaryKey(),
				name: text('name'),
			});

			db.run(sql`drop table if exists ${users}`);

			db.run(
				sql`create table ${users} (id integer primary key, name text)`,
			);

			await db.insert(users).values({ id: 1, name: 'John' });

			const res = await db.select().from(users);

			expect(res).toEqual([{ id: 1, name: 'John' }]);

			await db.update(users).set({ name: 'John1' }).where(eq(users.id, 1));

			const res1 = await db.select().from(users);

			expect(res1).toEqual([{ id: 1, name: 'John1' }]);

			await db.delete(users).where(eq(users.id, 1));

			const res2 = await db.select().from(users);

			expect(res2).toEqual([]);

			await db.run(sql`drop table ${users}`);
		});

		test('async api - insert + select w/ prepare + async execute', async (ctx) => {
			const { db } = ctx.sqlite;

			const users = sqliteTable('users', {
				id: integer('id').primaryKey(),
				name: text('name'),
			});

			db.run(sql`drop table if exists ${users}`);

			db.run(
				sql`create table ${users} (id integer primary key, name text)`,
			);

			const insertStmt = db.insert(users).values({ id: 1, name: 'John' }).prepare();
			await insertStmt.execute();

			const selectStmt = db.select().from(users).prepare();
			const res = await selectStmt.execute();

			expect(res).toEqual([{ id: 1, name: 'John' }]);

			const updateStmt = db.update(users).set({ name: 'John1' }).where(eq(users.id, 1)).prepare();
			await updateStmt.execute();

			const res1 = await selectStmt.execute();

			expect(res1).toEqual([{ id: 1, name: 'John1' }]);

			const deleteStmt = db.delete(users).where(eq(users.id, 1)).prepare();
			await deleteStmt.execute();

			const res2 = await selectStmt.execute();

			expect(res2).toEqual([]);

			await db.run(sql`drop table ${users}`);
		});

		test('async api - insert + select w/ prepare + sync execute', async (ctx) => {
			const { db } = ctx.sqlite;

			const users = sqliteTable('users', {
				id: integer('id').primaryKey(),
				name: text('name'),
			});

			db.run(sql`drop table if exists ${users}`);

			db.run(
				sql`create table ${users} (id integer primary key, name text)`,
			);

			const insertStmt = db.insert(users).values({ id: 1, name: 'John' }).prepare();
			await insertStmt.execute();

			const selectStmt = db.select().from(users).prepare();
			const res = await selectStmt.execute();

			expect(res).toEqual([{ id: 1, name: 'John' }]);

			const updateStmt = db.update(users).set({ name: 'John1' }).where(eq(users.id, 1)).prepare();
			await updateStmt.execute();

			const res1 = await selectStmt.execute();

			expect(res1).toEqual([{ id: 1, name: 'John1' }]);

			const deleteStmt = db.delete(users).where(eq(users.id, 1)).prepare();
			await deleteStmt.execute();

			const res2 = await selectStmt.execute();

			expect(res2).toEqual([]);

			await db.run(sql`drop table ${users}`);
		});

		test('select + .get() for empty result', async (ctx) => {
			const { db } = ctx.sqlite;

			const users = sqliteTable('users', {
				id: integer('id').primaryKey(),
				name: text('name'),
			});

			db.run(sql`drop table if exists ${users}`);

			db.run(
				sql`create table ${users} (id integer primary key, name text)`,
			);

			const res = await db.select().from(users).where(eq(users.id, 1)).get();

			expect(res).toBeUndefined();

			await db.run(sql`drop table ${users}`);
		});

		test('set operations (union) from query builder with subquery', async (ctx) => {
			const { db } = ctx.sqlite;

			await setupSetOperationTest(db);

			const sq = db
				.select({ id: citiesTable.id, name: citiesTable.name })
				.from(citiesTable).union(
					db
						.select({ id: users2Table.id, name: users2Table.name })
						.from(users2Table),
				).orderBy(asc(sql`name`)).as('sq');

			const result = await db.select().from(sq).limit(5).offset(5);

			expect(result).toHaveLength(5);

			expect(result).toEqual([
				{ id: 2, name: 'London' },
				{ id: 7, name: 'Mary' },
				{ id: 1, name: 'New York' },
				{ id: 4, name: 'Peter' },
				{ id: 8, name: 'Sally' },
			]);

			await expect(async () => {
				db
					.select({ name: citiesTable.name, id: citiesTable.id })
					.from(citiesTable).union(
						db
							.select({ id: users2Table.id, name: users2Table.name })
							.from(users2Table),
					).orderBy(asc(sql`name`));
			}).rejects.toThrowError();
		});

		test('set operations (union) as function', async (ctx) => {
			const { db } = ctx.sqlite;

			await setupSetOperationTest(db);

			const result = await union(
				db
					.select({ id: citiesTable.id, name: citiesTable.name })
					.from(citiesTable).where(eq(citiesTable.id, 1)),
				db
					.select({ id: users2Table.id, name: users2Table.name })
					.from(users2Table).where(eq(users2Table.id, 1)),
				db
					.select({ id: users2Table.id, name: users2Table.name })
					.from(users2Table).where(eq(users2Table.id, 1)),
			).orderBy(asc(sql`name`));

			expect(result).toHaveLength(2);

			expect(result).toEqual([
				{ id: 1, name: 'John' },
				{ id: 1, name: 'New York' },
			]);

			await expect(async () => {
				union(
					db
						.select({ id: citiesTable.id, name: citiesTable.name })
						.from(citiesTable).where(eq(citiesTable.id, 1)),
					db
						.select({ name: users2Table.name, id: users2Table.id })
						.from(users2Table).where(eq(users2Table.id, 1)),
					db
						.select({ id: users2Table.id, name: users2Table.name })
						.from(users2Table).where(eq(users2Table.id, 1)),
				).orderBy(asc(sql`name`));
			}).rejects.toThrowError();
		});

		test('set operations (union all) from query builder', async (ctx) => {
			const { db } = ctx.sqlite;

			await setupSetOperationTest(db);

			const result = await db
				.select({ id: citiesTable.id, name: citiesTable.name })
				.from(citiesTable).unionAll(
					db
						.select({ id: citiesTable.id, name: citiesTable.name })
						.from(citiesTable),
				).orderBy(asc(citiesTable.id)).limit(5).offset(1);

			expect(result).toHaveLength(5);

			expect(result).toEqual([
				{ id: 1, name: 'New York' },
				{ id: 2, name: 'London' },
				{ id: 2, name: 'London' },
				{ id: 3, name: 'Tampa' },
				{ id: 3, name: 'Tampa' },
			]);

			await expect(async () => {
				db
					.select({ id: citiesTable.id, name: citiesTable.name })
					.from(citiesTable).unionAll(
						db
							.select({ name: citiesTable.name, id: citiesTable.id })
							.from(citiesTable),
					).orderBy(asc(citiesTable.id)).limit(5).offset(1);
			}).rejects.toThrowError();
		});

		test('set operations (union all) as function', async (ctx) => {
			const { db } = ctx.sqlite;

			await setupSetOperationTest(db);

			const result = await unionAll(
				db
					.select({ id: citiesTable.id, name: citiesTable.name })
					.from(citiesTable).where(eq(citiesTable.id, 1)),
				db
					.select({ id: users2Table.id, name: users2Table.name })
					.from(users2Table).where(eq(users2Table.id, 1)),
				db
					.select({ id: users2Table.id, name: users2Table.name })
					.from(users2Table).where(eq(users2Table.id, 1)),
			);

			expect(result).toHaveLength(3);

			expect(result).toEqual([
				{ id: 1, name: 'New York' },
				{ id: 1, name: 'John' },
				{ id: 1, name: 'John' },
			]);

			await expect(async () => {
				unionAll(
					db
						.select({ id: citiesTable.id, name: citiesTable.name })
						.from(citiesTable).where(eq(citiesTable.id, 1)),
					db
						.select({ id: users2Table.id, name: users2Table.name })
						.from(users2Table).where(eq(users2Table.id, 1)),
					db
						.select({ name: users2Table.name, id: users2Table.id })
						.from(users2Table).where(eq(users2Table.id, 1)),
				);
			}).rejects.toThrowError();
		});

		test('set operations (intersect) from query builder', async (ctx) => {
			const { db } = ctx.sqlite;

			await setupSetOperationTest(db);

			const result = await db
				.select({ id: citiesTable.id, name: citiesTable.name })
				.from(citiesTable).intersect(
					db
						.select({ id: citiesTable.id, name: citiesTable.name })
						.from(citiesTable).where(gt(citiesTable.id, 1)),
				).orderBy(asc(sql`name`));

			expect(result).toHaveLength(2);

			expect(result).toEqual([
				{ id: 2, name: 'London' },
				{ id: 3, name: 'Tampa' },
			]);

			await expect(async () => {
				db
					.select({ name: citiesTable.name, id: citiesTable.id })
					.from(citiesTable).intersect(
						db
							.select({ id: citiesTable.id, name: citiesTable.name })
							.from(citiesTable).where(gt(citiesTable.id, 1)),
					).orderBy(asc(sql`name`));
			}).rejects.toThrowError();
		});

		test('set operations (intersect) as function', async (ctx) => {
			const { db } = ctx.sqlite;

			await setupSetOperationTest(db);

			const result = await intersect(
				db
					.select({ id: citiesTable.id, name: citiesTable.name })
					.from(citiesTable).where(eq(citiesTable.id, 1)),
				db
					.select({ id: users2Table.id, name: users2Table.name })
					.from(users2Table).where(eq(users2Table.id, 1)),
				db
					.select({ id: users2Table.id, name: users2Table.name })
					.from(users2Table).where(eq(users2Table.id, 1)),
			);

			expect(result).toHaveLength(0);

			expect(result).toEqual([]);

			await expect(async () => {
				intersect(
					db
						.select({ id: citiesTable.id, name: citiesTable.name })
						.from(citiesTable).where(eq(citiesTable.id, 1)),
					db
						.select({ name: users2Table.name, id: users2Table.id })
						.from(users2Table).where(eq(users2Table.id, 1)),
					db
						.select({ id: users2Table.id, name: users2Table.name })
						.from(users2Table).where(eq(users2Table.id, 1)),
				);
			}).rejects.toThrowError();
		});

		test('set operations (except) from query builder', async (ctx) => {
			const { db } = ctx.sqlite;

			await setupSetOperationTest(db);

			const result = await db
				.select()
				.from(citiesTable).except(
					db
						.select()
						.from(citiesTable).where(gt(citiesTable.id, 1)),
				);

			expect(result).toHaveLength(1);

			expect(result).toEqual([
				{ id: 1, name: 'New York' },
			]);

			await expect(async () => {
				db
					.select()
					.from(citiesTable).except(
						db
							.select({ name: users2Table.name, id: users2Table.id })
							.from(citiesTable).where(gt(citiesTable.id, 1)),
					);
			}).rejects.toThrowError();
		});

		test('set operations (except) as function', async (ctx) => {
			const { db } = ctx.sqlite;

			await setupSetOperationTest(db);

			const result = await except(
				db
					.select({ id: citiesTable.id, name: citiesTable.name })
					.from(citiesTable),
				db
					.select({ id: citiesTable.id, name: citiesTable.name })
					.from(citiesTable).where(eq(citiesTable.id, 1)),
				db
					.select({ id: users2Table.id, name: users2Table.name })
					.from(users2Table).where(eq(users2Table.id, 1)),
			).orderBy(asc(sql`id`));

			expect(result).toHaveLength(2);

			expect(result).toEqual([
				{ id: 2, name: 'London' },
				{ id: 3, name: 'Tampa' },
			]);

			await expect(async () => {
				except(
					db
						.select({ name: citiesTable.name, id: citiesTable.id })
						.from(citiesTable),
					db
						.select({ id: citiesTable.id, name: citiesTable.name })
						.from(citiesTable).where(eq(citiesTable.id, 1)),
					db
						.select({ id: users2Table.id, name: users2Table.name })
						.from(users2Table).where(eq(users2Table.id, 1)),
				).orderBy(asc(sql`id`));
			}).rejects.toThrowError();
		});

		test('set operations (mixed) from query builder', async (ctx) => {
			const { db } = ctx.sqlite;

			await setupSetOperationTest(db);

			const result = await db
				.select()
				.from(citiesTable).except(
					({ unionAll }) =>
						unionAll(
							db
								.select()
								.from(citiesTable).where(gt(citiesTable.id, 1)),
							db.select().from(citiesTable).where(eq(citiesTable.id, 2)),
						),
				);

			expect(result).toHaveLength(2);

			expect(result).toEqual([
				{ id: 1, name: 'New York' },
				{ id: 2, name: 'London' },
			]);

			await expect(async () => {
				db
					.select()
					.from(citiesTable).except(
						({ unionAll }) =>
							unionAll(
								db
									.select()
									.from(citiesTable).where(gt(citiesTable.id, 1)),
								db.select({ name: citiesTable.name, id: citiesTable.id })
									.from(citiesTable).where(eq(citiesTable.id, 2)),
							),
					);
			}).rejects.toThrowError();
		});

		test('set operations (mixed all) as function with subquery', async (ctx) => {
			const { db } = ctx.sqlite;

			await setupSetOperationTest(db);

			const sq = union(
				db
					.select({ id: users2Table.id, name: users2Table.name })
					.from(users2Table).where(eq(users2Table.id, 1)),
				except(
					db
						.select({ id: users2Table.id, name: users2Table.name })
						.from(users2Table).where(gte(users2Table.id, 5)),
					db
						.select({ id: users2Table.id, name: users2Table.name })
						.from(users2Table).where(eq(users2Table.id, 7)),
				),
				db
					.select().from(citiesTable).where(gt(citiesTable.id, 1)),
			).orderBy(asc(sql`id`)).as('sq');

			const result = await db.select().from(sq).limit(4).offset(1);

			expect(result).toHaveLength(4);

			expect(result).toEqual([
				{ id: 2, name: 'London' },
				{ id: 3, name: 'Tampa' },
				{ id: 5, name: 'Ben' },
				{ id: 6, name: 'Jill' },
			]);

			await expect(async () => {
				union(
					db
						.select({ id: users2Table.id, name: users2Table.name })
						.from(users2Table).where(eq(users2Table.id, 1)),
					except(
						db
							.select({ id: users2Table.id, name: users2Table.name })
							.from(users2Table).where(gte(users2Table.id, 5)),
						db
							.select({ id: users2Table.id, name: users2Table.name })
							.from(users2Table).where(eq(users2Table.id, 7)),
					),
					db
						.select({ name: users2Table.name, id: users2Table.id })
						.from(citiesTable).where(gt(citiesTable.id, 1)),
				).orderBy(asc(sql`id`));
			}).rejects.toThrowError();
		});

		test('define constraints as array', async (_ctx) => {
			const table = sqliteTable('name', {
				id: int(),
			}, (t) => [
				index('name').on(t.id),
				primaryKey({ columns: [t.id], name: 'custom' }),
			]);

			const { indexes, primaryKeys } = getTableConfig(table);

			expect(indexes.length).toBe(1);
			expect(primaryKeys.length).toBe(1);
		});

		test('define constraints as array inside third param', async (_ctx) => {
			const table = sqliteTable('name', {
				id: int(),
			}, (t) => [
				index('name').on(t.id),
				primaryKey({ columns: [t.id], name: 'custom' }),
			]);

			const { indexes, primaryKeys } = getTableConfig(table);

			expect(indexes.length).toBe(1);
			expect(primaryKeys.length).toBe(1);
		});

		test('aggregate function: count', async (ctx) => {
			const { db } = ctx.sqlite;
			const table = aggregateTable;
			await setupAggregateFunctionsTest(db);

			const result1 = await db.select({ value: count() }).from(table);
			const result2 = await db.select({ value: count(table.a) }).from(table);
			const result3 = await db.select({ value: countDistinct(table.name) }).from(table);

			expect(result1[0]?.value).toBe(7);
			expect(result2[0]?.value).toBe(5);
			expect(result3[0]?.value).toBe(6);
		});

		test('aggregate function: avg', async (ctx) => {
			const { db } = ctx.sqlite;
			const table = aggregateTable;
			await setupAggregateFunctionsTest(db);

			const result1 = await db.select({ value: avg(table.a) }).from(table);
			const result2 = await db.select({ value: avg(table.nullOnly) }).from(table);
			const result3 = await db.select({ value: avgDistinct(table.b) }).from(table);

			expect(result1[0]?.value).toBe('24');
			expect(result2[0]?.value).toBeNull();
			expect(result3[0]?.value).toBe('42.5');
		});

		test('aggregate function: sum', async (ctx) => {
			const { db } = ctx.sqlite;
			const table = aggregateTable;
			await setupAggregateFunctionsTest(db);

			const result1 = await db.select({ value: sum(table.b) }).from(table);
			const result2 = await db.select({ value: sum(table.nullOnly) }).from(table);
			const result3 = await db.select({ value: sumDistinct(table.b) }).from(table);

			expect(result1[0]?.value).toBe('200');
			expect(result2[0]?.value).toBeNull();
			expect(result3[0]?.value).toBe('170');
		});

		test('aggregate function: max', async (ctx) => {
			const { db } = ctx.sqlite;
			const table = aggregateTable;
			await setupAggregateFunctionsTest(db);

			const result1 = await db.select({ value: max(table.b) }).from(table);
			const result2 = await db.select({ value: max(table.nullOnly) }).from(table);

			expect(result1[0]?.value).toBe(90);
			expect(result2[0]?.value).toBeNull();
		});

		test('aggregate function: min', async (ctx) => {
			const { db } = ctx.sqlite;
			const table = aggregateTable;
			await setupAggregateFunctionsTest(db);

			const result1 = await db.select({ value: min(table.b) }).from(table);
			const result2 = await db.select({ value: min(table.nullOnly) }).from(table);

			expect(result1[0]?.value).toBe(10);
			expect(result2[0]?.value).toBeNull();
		});

		test('test $onUpdateFn and $onUpdate works as $default', async (ctx) => {
			const { db } = ctx.sqlite;

			await db.run(sql`drop table if exists ${usersOnUpdate}`);

			await db.run(
				sql`
					create table ${usersOnUpdate} (
					id integer primary key autoincrement,
					name text not null,
					update_counter integer default 1 not null,
					updated_at integer,
					always_null text
					)
				`,
			);

			await db.insert(usersOnUpdate).values([
				{ name: 'John' },
				{ name: 'Jane' },
				{ name: 'Jack' },
				{ name: 'Jill' },
			]);
			const { updatedAt, ...rest } = getTableColumns(usersOnUpdate);

			const justDates = await db.select({ updatedAt }).from(usersOnUpdate).orderBy(asc(usersOnUpdate.id));

			const response = await db.select({ ...rest }).from(usersOnUpdate).orderBy(asc(usersOnUpdate.id));

			expect(response).toEqual([
				{ name: 'John', id: 1, updateCounter: 1, alwaysNull: null },
				{ name: 'Jane', id: 2, updateCounter: 1, alwaysNull: null },
				{ name: 'Jack', id: 3, updateCounter: 1, alwaysNull: null },
				{ name: 'Jill', id: 4, updateCounter: 1, alwaysNull: null },
			]);
			const msDelay = 250;

			for (const eachUser of justDates) {
				expect(eachUser.updatedAt!.valueOf()).toBeGreaterThan(Date.now() - msDelay);
			}
		});

		test('test $onUpdateFn and $onUpdate works updating', async (ctx) => {
			const { db } = ctx.sqlite;

			await db.run(sql`drop table if exists ${usersOnUpdate}`);

			await db.run(
				sql`
					create table ${usersOnUpdate} (
					id integer primary key autoincrement,
					name text not null,
					update_counter integer default 1,
					updated_at integer,
					always_null text
					)
				`,
			);

			await db.insert(usersOnUpdate).values([
				{ name: 'John', alwaysNull: 'this will be null after updating' },
				{ name: 'Jane' },
				{ name: 'Jack' },
				{ name: 'Jill' },
			]);
			const { updatedAt, ...rest } = getTableColumns(usersOnUpdate);

			await db.update(usersOnUpdate).set({ name: 'Angel' }).where(eq(usersOnUpdate.id, 1));
			await db.update(usersOnUpdate).set({ updateCounter: null }).where(eq(usersOnUpdate.id, 2));

			const justDates = await db.select({ updatedAt }).from(usersOnUpdate).orderBy(asc(usersOnUpdate.id));

			const response = await db.select({ ...rest }).from(usersOnUpdate).orderBy(asc(usersOnUpdate.id));

			expect(response).toEqual([
				{ name: 'Angel', id: 1, updateCounter: 2, alwaysNull: null },
				{ name: 'Jane', id: 2, updateCounter: null, alwaysNull: null },
				{ name: 'Jack', id: 3, updateCounter: 1, alwaysNull: null },
				{ name: 'Jill', id: 4, updateCounter: 1, alwaysNull: null },
			]);
			const msDelay = 250;

			for (const eachUser of justDates) {
				expect(eachUser.updatedAt!.valueOf()).toBeGreaterThan(Date.now() - msDelay);
			}
		});

		test('$count separate', async (ctx) => {
			const { db } = ctx.sqlite;

			const countTestTable = sqliteTable('count_test', {
				id: int('id').notNull(),
				name: text('name').notNull(),
			});

			await db.run(sql`drop table if exists ${countTestTable}`);
			await db.run(sql`create table ${countTestTable} (id int, name text)`);

			await db.insert(countTestTable).values([
				{ id: 1, name: 'First' },
				{ id: 2, name: 'Second' },
				{ id: 3, name: 'Third' },
				{ id: 4, name: 'Fourth' },
			]);

			const count = await db.$count(countTestTable);

			await db.run(sql`drop table ${countTestTable}`);

			expect(count).toStrictEqual(4);
		});

		test('$count embedded', async (ctx) => {
			const { db } = ctx.sqlite;

			const countTestTable = sqliteTable('count_test', {
				id: int('id').notNull(),
				name: text('name').notNull(),
			});

			await db.run(sql`drop table if exists ${countTestTable}`);
			await db.run(sql`create table ${countTestTable} (id int, name text)`);

			await db.insert(countTestTable).values([
				{ id: 1, name: 'First' },
				{ id: 2, name: 'Second' },
				{ id: 3, name: 'Third' },
				{ id: 4, name: 'Fourth' },
			]);

			const count = await db.select({
				count: db.$count(countTestTable),
			}).from(countTestTable);

			await db.run(sql`drop table ${countTestTable}`);

			expect(count).toStrictEqual([
				{ count: 4 },
				{ count: 4 },
				{ count: 4 },
				{ count: 4 },
			]);
		});

		test('$count separate reuse', async (ctx) => {
			const { db } = ctx.sqlite;

			const countTestTable = sqliteTable('count_test', {
				id: int('id').notNull(),
				name: text('name').notNull(),
			});

			await db.run(sql`drop table if exists ${countTestTable}`);
			await db.run(sql`create table ${countTestTable} (id int, name text)`);

			await db.insert(countTestTable).values([
				{ id: 1, name: 'First' },
				{ id: 2, name: 'Second' },
				{ id: 3, name: 'Third' },
				{ id: 4, name: 'Fourth' },
			]);

			const count = db.$count(countTestTable);

			const count1 = await count;

			await db.insert(countTestTable).values({ id: 5, name: 'fifth' });

			const count2 = await count;

			await db.insert(countTestTable).values({ id: 6, name: 'sixth' });

			const count3 = await count;

			await db.run(sql`drop table ${countTestTable}`);

			expect(count1).toStrictEqual(4);
			expect(count2).toStrictEqual(5);
			expect(count3).toStrictEqual(6);
		});

		test('$count embedded reuse', async (ctx) => {
			const { db } = ctx.sqlite;

			const countTestTable = sqliteTable('count_test', {
				id: int('id').notNull(),
				name: text('name').notNull(),
			});

			await db.run(sql`drop table if exists ${countTestTable}`);
			await db.run(sql`create table ${countTestTable} (id int, name text)`);

			await db.insert(countTestTable).values([
				{ id: 1, name: 'First' },
				{ id: 2, name: 'Second' },
				{ id: 3, name: 'Third' },
				{ id: 4, name: 'Fourth' },
			]);

			const count = db.select({
				count: db.$count(countTestTable),
			}).from(countTestTable);

			const count1 = await count;

			await db.insert(countTestTable).values({ id: 5, name: 'fifth' });

			const count2 = await count;

			await db.insert(countTestTable).values({ id: 6, name: 'sixth' });

			const count3 = await count;

			await db.run(sql`drop table ${countTestTable}`);

			expect(count1).toStrictEqual([
				{ count: 4 },
				{ count: 4 },
				{ count: 4 },
				{ count: 4 },
			]);
			expect(count2).toStrictEqual([
				{ count: 5 },
				{ count: 5 },
				{ count: 5 },
				{ count: 5 },
				{ count: 5 },
			]);
			expect(count3).toStrictEqual([
				{ count: 6 },
				{ count: 6 },
				{ count: 6 },
				{ count: 6 },
				{ count: 6 },
				{ count: 6 },
			]);
		});

		test('$count separate with filters', async (ctx) => {
			const { db } = ctx.sqlite;

			const countTestTable = sqliteTable('count_test', {
				id: int('id').notNull(),
				name: text('name').notNull(),
			});

			await db.run(sql`drop table if exists ${countTestTable}`);
			await db.run(sql`create table ${countTestTable} (id int, name text)`);

			await db.insert(countTestTable).values([
				{ id: 1, name: 'First' },
				{ id: 2, name: 'Second' },
				{ id: 3, name: 'Third' },
				{ id: 4, name: 'Fourth' },
			]);

			const count = await db.$count(countTestTable, gt(countTestTable.id, 1));

			await db.run(sql`drop table ${countTestTable}`);

			expect(count).toStrictEqual(3);
		});

		test('$count embedded with filters', async (ctx) => {
			const { db } = ctx.sqlite;

			const countTestTable = sqliteTable('count_test', {
				id: int('id').notNull(),
				name: text('name').notNull(),
			});

			await db.run(sql`drop table if exists ${countTestTable}`);
			await db.run(sql`create table ${countTestTable} (id int, name text)`);

			await db.insert(countTestTable).values([
				{ id: 1, name: 'First' },
				{ id: 2, name: 'Second' },
				{ id: 3, name: 'Third' },
				{ id: 4, name: 'Fourth' },
			]);

			const count = await db.select({
				count: db.$count(countTestTable, gt(countTestTable.id, 1)),
			}).from(countTestTable);

			await db.run(sql`drop table ${countTestTable}`);

			expect(count).toStrictEqual([
				{ count: 3 },
				{ count: 3 },
				{ count: 3 },
				{ count: 3 },
			]);
		});

		test('update with limit and order by', async (ctx) => {
			const { db } = ctx.sqlite;

			await db.insert(usersTable).values([
				{ name: 'Barry', verified: false },
				{ name: 'Alan', verified: false },
				{ name: 'Carl', verified: false },
			]);

			await db.update(usersTable).set({ verified: true }).limit(2).orderBy(asc(usersTable.name));

			const result = await db.select({ name: usersTable.name, verified: usersTable.verified }).from(usersTable).orderBy(
				asc(usersTable.name),
			);

			expect(result).toStrictEqual([
				{ name: 'Alan', verified: true },
				{ name: 'Barry', verified: true },
				{ name: 'Carl', verified: false },
			]);
		});

		test('delete with limit and order by', async (ctx) => {
			const { db } = ctx.sqlite;

			await db.insert(usersTable).values([
				{ name: 'Barry', verified: false },
				{ name: 'Alan', verified: false },
				{ name: 'Carl', verified: false },
			]);

			await db.delete(usersTable).where(eq(usersTable.verified, false)).limit(1).orderBy(asc(usersTable.name));

			const result = await db.select({ name: usersTable.name, verified: usersTable.verified }).from(usersTable).orderBy(
				asc(usersTable.name),
			);
			expect(result).toStrictEqual([
				{ name: 'Barry', verified: false },
				{ name: 'Carl', verified: false },
			]);
		});
	});

	test('table configs: unique third param', () => {
		const cities1Table = sqliteTable('cities1', {
			id: int('id').primaryKey(),
			name: text('name').notNull(),
			state: text('state'),
		}, (t) => ({
			f: unique().on(t.name, t.state),
			f1: unique('custom').on(t.name, t.state),
		}));

		const tableConfig = getTableConfig(cities1Table);

		expect(tableConfig.uniqueConstraints).toHaveLength(2);

		expect(tableConfig.uniqueConstraints[0]?.columns.map((t) => t.name)).toEqual(['name', 'state']);
		expect(
			tableConfig.uniqueConstraints[0]?.name,
		).toEqual(
			uniqueKeyName(cities1Table, tableConfig.uniqueConstraints[0]?.columns?.map((column) => column.name) ?? []),
		);

		expect(tableConfig.uniqueConstraints[1]?.columns.map((t) => t.name)).toEqual(['name', 'state']);
		expect(tableConfig.uniqueConstraints[1]?.name).toBe('custom');
	});

	test('table configs: unique in column', () => {
		const cities1Table = sqliteTable('cities1', {
			id: int('id').primaryKey(),
			name: text('name').notNull().unique(),
			state: text('state').unique('custom'),
			field: text('field').unique(),
		});

		const tableConfig = getTableConfig(cities1Table);

		const columnName = tableConfig.columns.find((it) => it.name === 'name');
		expect(columnName?.isUnique).toBeTruthy();
		expect(columnName?.uniqueName).toBe(uniqueKeyName(cities1Table, [columnName!.name]));

		const columnState = tableConfig.columns.find((it) => it.name === 'state');
		expect(columnState?.isUnique).toBeTruthy();
		expect(columnState?.uniqueName).toBe('custom');

		const columnField = tableConfig.columns.find((it) => it.name === 'field');
		expect(columnField?.isUnique).toBeTruthy();
		expect(columnField?.uniqueName).toBe(uniqueKeyName(cities1Table, [columnField!.name]));
	});

	test('limit 0', async (ctx) => {
		const { db } = ctx.sqlite;

		await db.insert(usersTable).values({ name: 'John' });
		const users = await db
			.select()
			.from(usersTable)
			.limit(0);

		expect(users).toEqual([]);
	});

	test('limit -1', async (ctx) => {
		const { db } = ctx.sqlite;

		await db.insert(usersTable).values({ name: 'John' });
		const users = await db
			.select()
			.from(usersTable)
			.limit(-1);

		expect(users.length).toBeGreaterThan(0);
	});

	test('update ... from', async (ctx) => {
		const { db } = ctx.sqlite;

		await db.run(sql`drop table if exists \`cities\``);
		await db.run(sql`drop table if exists \`users2\``);
		await db.run(sql`
			create table \`cities\` (
				\`id\` integer primary key autoincrement,
				\`name\` text not null
			)
		`);
		await db.run(sql`
			create table \`users2\` (
				\`id\` integer primary key autoincrement,
				\`name\` text not null,
				\`city_id\` integer references \`cities\`(\`id\`)
			)
		`);

		await db.insert(citiesTable).values([
			{ name: 'New York City' },
			{ name: 'Seattle' },
		]);
		await db.insert(users2Table).values([
			{ name: 'John', cityId: 1 },
			{ name: 'Jane', cityId: 2 },
		]);

		const result = await db
			.update(users2Table)
			.set({
				cityId: citiesTable.id,
			})
			.from(citiesTable)
			.where(and(eq(citiesTable.name, 'Seattle'), eq(users2Table.name, 'John')))
			.returning();

		expect(result).toStrictEqual([{
			id: 1,
			name: 'John',
			cityId: 2,
		}]);
	});

	test('update ... from with alias', async (ctx) => {
		const { db } = ctx.sqlite;

		await db.run(sql`drop table if exists \`users2\``);
		await db.run(sql`drop table if exists \`cities\``);
		await db.run(sql`
			create table \`cities\` (
				\`id\` integer primary key autoincrement,
				\`name\` text not null
			)
		`);
		await db.run(sql`
			create table \`users2\` (
				\`id\` integer primary key autoincrement,
				\`name\` text not null,
				\`city_id\` integer references \`cities\`(\`id\`)
			)
		`);

		await db.insert(citiesTable).values([
			{ name: 'New York City' },
			{ name: 'Seattle' },
		]);
		await db.insert(users2Table).values([
			{ name: 'John', cityId: 1 },
			{ name: 'Jane', cityId: 2 },
		]);

		const cities = alias(citiesTable, 'c');
		const result = await db
			.update(users2Table)
			.set({
				cityId: cities.id,
			})
			.from(cities)
			.where(and(eq(cities.name, 'Seattle'), eq(users2Table.name, 'John')))
			.returning();

		expect(result).toStrictEqual([{
			id: 1,
			name: 'John',
			cityId: 2,
		}]);

		await db.run(sql`drop table if exists \`users2\``);
	});

	test('update ... from with join', async (ctx) => {
		const { db } = ctx.sqlite;

		const states = sqliteTable('states', {
			id: integer('id').primaryKey({ autoIncrement: true }),
			name: text('name').notNull(),
		});
		const cities = sqliteTable('cities', {
			id: integer('id').primaryKey({ autoIncrement: true }),
			name: text('name').notNull(),
			stateId: integer('state_id').references(() => states.id),
		});
		const users = sqliteTable('users', {
			id: integer('id').primaryKey({ autoIncrement: true }),
			name: text('name').notNull(),
			cityId: integer('city_id').notNull().references(() => cities.id),
		});

		await db.run(sql`drop table if exists \`states\``);
		await db.run(sql`drop table if exists \`cities\``);
		await db.run(sql`drop table if exists \`users\``);
		await db.run(sql`
			create table \`states\` (
				\`id\` integer primary key autoincrement,
				\`name\` text not null
			)
		`);
		await db.run(sql`
			create table \`cities\` (
				\`id\` integer primary key autoincrement,
				\`name\` text not null,
				\`state_id\` integer references \`states\`(\`id\`)
			)
		`);
		await db.run(sql`
			create table \`users\` (
				\`id\` integer primary key autoincrement,
				\`name\` text not null,
				\`city_id\` integer not null references \`cities\`(\`id\`)
			)
		`);

		await db.insert(states).values([
			{ name: 'New York' },
			{ name: 'Washington' },
		]);
		await db.insert(cities).values([
			{ name: 'New York City', stateId: 1 },
			{ name: 'Seattle', stateId: 2 },
			{ name: 'London' },
		]);
		await db.insert(users).values([
			{ name: 'John', cityId: 1 },
			{ name: 'Jane', cityId: 2 },
			{ name: 'Jack', cityId: 3 },
		]);

		const result1 = await db
			.update(users)
			.set({
				cityId: cities.id,
			})
			.from(cities)
			.leftJoin(states, eq(cities.stateId, states.id))
			.where(and(eq(cities.name, 'Seattle'), eq(users.name, 'John')))
			.returning();
		const result2 = await db
			.update(users)
			.set({
				cityId: cities.id,
			})
			.from(cities)
			.leftJoin(states, eq(cities.stateId, states.id))
			.where(and(eq(cities.name, 'London'), eq(users.name, 'Jack')))
			.returning();

		expect(result1).toStrictEqual([{
			id: 1,
			name: 'John',
			cityId: 2,
		}]);
		expect(result2).toStrictEqual([{
			id: 3,
			name: 'Jack',
			cityId: 3,
		}]);
	});

	test('insert into ... select', async (ctx) => {
		const { db } = ctx.sqlite;

		const notifications = sqliteTable('notifications_insert_into', {
			id: integer('id').primaryKey({ autoIncrement: true }),
			sentAt: integer('sent_at', { mode: 'timestamp' }).notNull().default(sql`current_timestamp`),
			message: text('message').notNull(),
		});
		const users = sqliteTable('users_insert_into', {
			id: integer('id').primaryKey({ autoIncrement: true }),
			name: text('name').notNull(),
		});
		const userNotications = sqliteTable('user_notifications_insert_into', {
			userId: integer('user_id').notNull().references(() => users.id, { onDelete: 'cascade' }),
			notificationId: integer('notification_id').notNull().references(() => notifications.id, { onDelete: 'cascade' }),
		}, (t) => ({
			pk: primaryKey({ columns: [t.userId, t.notificationId] }),
		}));

		await db.run(sql`drop table if exists notifications_insert_into`);
		await db.run(sql`drop table if exists users_insert_into`);
		await db.run(sql`drop table if exists user_notifications_insert_into`);
		await db.run(sql`
			create table notifications_insert_into (
				id integer primary key autoincrement,
				sent_at integer not null default (current_timestamp),
				message text not null
			)
		`);
		await db.run(sql`
			create table users_insert_into (
				id integer primary key autoincrement,
				name text not null
			)
		`);
		await db.run(sql`
			create table user_notifications_insert_into (
				user_id integer references users_insert_into(id) on delete cascade,
				notification_id integer references notifications_insert_into(id) on delete cascade,
				primary key (user_id, notification_id)
			)
		`);

		const newNotification = await db
			.insert(notifications)
			.values({ message: 'You are one of the 3 lucky winners!' })
			.returning({ id: notifications.id })
			.then((result) => result[0]);
		await db.insert(users).values([
			{ name: 'Alice' },
			{ name: 'Bob' },
			{ name: 'Charlie' },
			{ name: 'David' },
			{ name: 'Eve' },
		]);

		const sentNotifications = await db
			.insert(userNotications)
			.select(
				db
					.select({
						userId: users.id,
						notificationId: sql`${newNotification!.id}`.as('notification_id'),
					})
					.from(users)
					.where(inArray(users.name, ['Alice', 'Charlie', 'Eve']))
					.orderBy(asc(users.id)),
			)
			.returning();

		expect(sentNotifications).toStrictEqual([
			{ userId: 1, notificationId: newNotification!.id },
			{ userId: 3, notificationId: newNotification!.id },
			{ userId: 5, notificationId: newNotification!.id },
		]);
	});

	test('insert into ... select with keys in different order', async (ctx) => {
		const { db } = ctx.sqlite;

		const users1 = sqliteTable('users1', {
			id: integer('id').primaryKey({ autoIncrement: true }),
			name: text('name').notNull(),
		});
		const users2 = sqliteTable('users2', {
			id: integer('id').primaryKey({ autoIncrement: true }),
			name: text('name').notNull(),
		});

		await db.run(sql`drop table if exists users1`);
		await db.run(sql`drop table if exists users2`);
		await db.run(sql`
			create table users1 (
				id integer primary key autoincrement,
				name text not null
			)
		`);
		await db.run(sql`
			create table users2 (
				id integer primary key autoincrement,
				name text not null
			)
		`);

		await expect(async () => {
			db
				.insert(users1)
				.select(
					db
						.select({
							name: users2.name,
							id: users2.id,
						})
						.from(users2),
				);
		}).rejects.toThrowError();
	});

	test('Object keys as column names', async (ctx) => {
		const { db } = ctx.sqlite;

		// Tests the following:
		// Column with optional config without providing a value
		// Column with optional config providing a value
		// Column without config
		const users = sqliteTable('users', {
			id: integer().primaryKey({ autoIncrement: true }),
			createdAt: integer({ mode: 'timestamp' }),
			name: text(),
		});

		await db.run(sql`drop table if exists users`);
		await db.run(
			sql`
				create table users (
					\`id\` integer primary key autoincrement,
					\`createdAt\` integer,
					\`name\` text
				)
			`,
		);

		await db.insert(users).values([
			{ createdAt: new Date(Date.now() - 2592000000), name: 'John' },
			{ createdAt: new Date(Date.now() - 86400000), name: 'Jane' },
		]);
		const result = await db
			.select({ id: users.id, name: users.name })
			.from(users)
			.where(gt(users.createdAt, new Date(Date.now() - 2592000000)));

		expect(result).toEqual([
			{ id: 2, name: 'Jane' },
		]);

		await db.run(sql`drop table users`);
	});

<<<<<<< HEAD
	test('query with aliased column', async (ctx) => {
		const { db } = ctx.sqlite;
		const query = db.select({ id: usersTable.id.as('user_id') }).from(usersTable);

		expect(query.toSQL()).toEqual({
			sql: 'select "id" as "user_id" from "users"',
			params: [],
		});
=======
	test('sql operator as cte', async (ctx) => {
		const { db } = ctx.sqlite;

		const users = sqliteTable('users', {
			id: integer('id').primaryKey({ autoIncrement: true }),
			name: text('name').notNull(),
		});

		await db.run(sql`drop table if exists ${users}`);
		await db.run(sql`create table ${users} (id integer not null primary key autoincrement, name text not null)`);
		await db.insert(users).values([
			{ name: 'John' },
			{ name: 'Jane' },
		]);

		const sq1 = db.$with('sq', {
			userId: users.id,
			data: {
				name: users.name,
			},
		}).as(sql`select * from ${users} where ${users.name} = 'John'`);
		const result1 = await db.with(sq1).select().from(sq1);

		const sq2 = db.$with('sq', {
			userId: users.id,
			data: {
				name: users.name,
			},
		}).as(() => sql`select * from ${users} where ${users.name} = 'Jane'`);
		const result2 = await db.with(sq2).select().from(sq1);

		expect(result1).toEqual([{ userId: 1, data: { name: 'John' } }]);
		expect(result2).toEqual([{ userId: 2, data: { name: 'Jane' } }]);
>>>>>>> a3464322
	});
}<|MERGE_RESOLUTION|>--- conflicted
+++ resolved
@@ -3610,7 +3610,6 @@
 		await db.run(sql`drop table users`);
 	});
 
-<<<<<<< HEAD
 	test('query with aliased column', async (ctx) => {
 		const { db } = ctx.sqlite;
 		const query = db.select({ id: usersTable.id.as('user_id') }).from(usersTable);
@@ -3619,7 +3618,8 @@
 			sql: 'select "id" as "user_id" from "users"',
 			params: [],
 		});
-=======
+	});
+
 	test('sql operator as cte', async (ctx) => {
 		const { db } = ctx.sqlite;
 
@@ -3653,6 +3653,5 @@
 
 		expect(result1).toEqual([{ userId: 1, data: { name: 'John' } }]);
 		expect(result2).toEqual([{ userId: 2, data: { name: 'Jane' } }]);
->>>>>>> a3464322
 	});
 }