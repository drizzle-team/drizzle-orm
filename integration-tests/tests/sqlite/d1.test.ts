import { D1Database, D1DatabaseAPI } from '@miniflare/d1';
import { createSQLiteDB } from '@miniflare/shared';
import { sql } from 'drizzle-orm';
import type { DrizzleD1Database } from 'drizzle-orm/d1';
import { drizzle } from 'drizzle-orm/d1';
import { migrate } from 'drizzle-orm/d1/migrator';
import { beforeAll, beforeEach, expect, test } from 'vitest';
import { skipTests } from '~/common';
import { randomString } from '~/utils';
<<<<<<< HEAD
import { anotherUsersMigratorTable, createExtensions, tests, usersMigratorTable } from './sqlite-common';
=======
import { anotherUsersMigratorTable, tests, usersMigratorTable } from './sqlite-common';
import { TestCache, TestGlobalCache, tests as cacheTests } from './sqlite-common-cache';
>>>>>>> 50a8b163

const ENABLE_LOGGING = false;

let db: DrizzleD1Database;
<<<<<<< HEAD
let s3Bucket: string;
=======
let dbGlobalCached: DrizzleD1Database;
let cachedDb: DrizzleD1Database;
>>>>>>> 50a8b163

beforeAll(async () => {
	const sqliteDb = await createSQLiteDB(':memory:');
	const d1db = new D1Database(new D1DatabaseAPI(sqliteDb));
<<<<<<< HEAD
	const { bucket, extensions } = await createExtensions();
	s3Bucket = bucket;
	db = drizzle(d1db, { logger: ENABLE_LOGGING, extensions });
=======
	db = drizzle(d1db, { logger: ENABLE_LOGGING });
	cachedDb = drizzle(d1db, { logger: ENABLE_LOGGING, cache: new TestCache() });
	dbGlobalCached = drizzle(d1db, { logger: ENABLE_LOGGING, cache: new TestGlobalCache() });
>>>>>>> 50a8b163
});

beforeEach((ctx) => {
	ctx.sqlite = {
		db,
		bucket: s3Bucket,
	};
	ctx.cachedSqlite = {
		db: cachedDb,
		dbGlobalCached,
	};
});

test('migrator', async () => {
	await db.run(sql`drop table if exists another_users`);
	await db.run(sql`drop table if exists users12`);
	await db.run(sql`drop table if exists __drizzle_migrations`);

	await migrate(db, { migrationsFolder: './drizzle2/sqlite' });

	await db.insert(usersMigratorTable).values({ name: 'John', email: 'email' }).run();
	const result = await db.select().from(usersMigratorTable).all();

	await db.insert(anotherUsersMigratorTable).values({ name: 'John', email: 'email' }).run();
	const result2 = await db.select().from(anotherUsersMigratorTable).all();

	expect(result).toEqual([{ id: 1, name: 'John', email: 'email' }]);
	expect(result2).toEqual([{ id: 1, name: 'John', email: 'email' }]);

	await db.run(sql`drop table another_users`);
	await db.run(sql`drop table users12`);
	await db.run(sql`drop table __drizzle_migrations`);
});

test('migrator : migrate with custom table', async () => {
	const customTable = randomString();
	await db.run(sql`drop table if exists another_users`);
	await db.run(sql`drop table if exists users12`);
	await db.run(sql`drop table if exists ${sql.identifier(customTable)}`);

	await migrate(db, { migrationsFolder: './drizzle2/sqlite', migrationsTable: customTable });

	// test if the custom migrations table was created
	const res = await db.all(sql`select * from ${sql.identifier(customTable)};`);
	expect(res.length > 0).toBeTruthy();

	// test if the migrated table are working as expected
	await db.insert(usersMigratorTable).values({ name: 'John', email: 'email' });
	const result = await db.select().from(usersMigratorTable);
	expect(result).toEqual([{ id: 1, name: 'John', email: 'email' }]);

	await db.run(sql`drop table another_users`);
	await db.run(sql`drop table users12`);
	await db.run(sql`drop table ${sql.identifier(customTable)}`);
});

skipTests([
	// Cannot convert 49,50,55 to a BigInt
	'insert bigint values',
	// SyntaxError: Unexpected token , in JSON at position 2
	'json insert',
	'insert many',
	'insert many with returning',
	/**
	 * TODO: Fix Bug! The objects should be equal
	 *
	 * See #528 for more details.
	 * Tldr the D1 driver does not execute joins successfully
	 */
	'partial join with alias',
	'full join with alias',
	'select from alias',
	'join view as subquery',
	'cross join',
	'S3File - insert + select custom selection',
	'S3File - run + all + get + values',
]);
cacheTests();
tests();<|MERGE_RESOLUTION|>--- conflicted
+++ resolved
@@ -7,35 +7,24 @@
 import { beforeAll, beforeEach, expect, test } from 'vitest';
 import { skipTests } from '~/common';
 import { randomString } from '~/utils';
-<<<<<<< HEAD
 import { anotherUsersMigratorTable, createExtensions, tests, usersMigratorTable } from './sqlite-common';
-=======
-import { anotherUsersMigratorTable, tests, usersMigratorTable } from './sqlite-common';
 import { TestCache, TestGlobalCache, tests as cacheTests } from './sqlite-common-cache';
->>>>>>> 50a8b163
 
 const ENABLE_LOGGING = false;
 
 let db: DrizzleD1Database;
-<<<<<<< HEAD
-let s3Bucket: string;
-=======
 let dbGlobalCached: DrizzleD1Database;
 let cachedDb: DrizzleD1Database;
->>>>>>> 50a8b163
+let s3Bucket: string;
 
 beforeAll(async () => {
 	const sqliteDb = await createSQLiteDB(':memory:');
 	const d1db = new D1Database(new D1DatabaseAPI(sqliteDb));
-<<<<<<< HEAD
 	const { bucket, extensions } = await createExtensions();
 	s3Bucket = bucket;
 	db = drizzle(d1db, { logger: ENABLE_LOGGING, extensions });
-=======
-	db = drizzle(d1db, { logger: ENABLE_LOGGING });
 	cachedDb = drizzle(d1db, { logger: ENABLE_LOGGING, cache: new TestCache() });
 	dbGlobalCached = drizzle(d1db, { logger: ENABLE_LOGGING, cache: new TestGlobalCache() });
->>>>>>> 50a8b163
 });
 
 beforeEach((ctx) => {
