/* eslint-disable drizzle-internal/require-entity-kind */
import type BetterSqlite3 from 'better-sqlite3';
import Database from 'better-sqlite3';
import { Name, sql } from 'drizzle-orm';
import type { SqliteRemoteDatabase } from 'drizzle-orm/sqlite-proxy';
import { drizzle as proxyDrizzle } from 'drizzle-orm/sqlite-proxy';
import { afterAll, beforeAll, beforeEach, expect, test } from 'vitest';
import { skipTests } from '~/common';
import relations from './relations';
import { tests, usersTable } from './sqlite-common';
import { TestCache, TestGlobalCache, tests as cacheTests } from './sqlite-common-cache';

const ENABLE_LOGGING = false;

class ServerSimulator {
	constructor(private db: BetterSqlite3.Database) {}

	async query(sql: string, params: any[], method: string) {
		if (method === 'run') {
			try {
				const result = this.db.prepare(sql).run(params);
				return { data: result as any };
			} catch (e: any) {
				return { error: e.message };
			}
		} else if (method === 'all' || method === 'values') {
			try {
				const rows = this.db.prepare(sql).raw().all(params);
				return { data: rows };
			} catch (e: any) {
				return { error: e.message };
			}
		} else if (method === 'get') {
			try {
				const row = this.db.prepare(sql).raw().get(params);
				return { data: row };
			} catch (e: any) {
				return { error: e.message };
			}
		} else {
			return { error: 'Unknown method value' };
		}
	}

	migrations(queries: string[]) {
		this.db.exec('BEGIN');
		try {
			for (const query of queries) {
				this.db.exec(query);
			}
			this.db.exec('COMMIT');
		} catch {
			this.db.exec('ROLLBACK');
		}

		return {};
	}
}

<<<<<<< HEAD
let db: SqliteRemoteDatabase<never, typeof relations>;
=======
let db: SqliteRemoteDatabase;
let dbGlobalCached: SqliteRemoteDatabase;
let cachedDb: SqliteRemoteDatabase;
>>>>>>> 8b8d78ec
let client: Database.Database;
let serverSimulator: ServerSimulator;

beforeAll(async () => {
	const dbPath = process.env['SQLITE_DB_PATH'] ?? ':memory:';
	client = new Database(dbPath);
	serverSimulator = new ServerSimulator(client);

	const callback = async (sql: string, params: any[], method: string) => {
		try {
			const rows = await serverSimulator.query(sql, params, method);

			if (rows.error !== undefined) {
				throw new Error(rows.error);
			}

			return { rows: rows.data };
		} catch (e: any) {
			console.error('Error from sqlite proxy server:', e.response?.data ?? e.message);
			throw e;
		}
<<<<<<< HEAD
	}, {
		logger: ENABLE_LOGGING,
		relations,
	});
=======
	};
	db = proxyDrizzle(callback);
	cachedDb = proxyDrizzle(callback, { cache: new TestCache() });
	dbGlobalCached = proxyDrizzle(callback, { cache: new TestGlobalCache() });
>>>>>>> 8b8d78ec
});

beforeEach((ctx) => {
	ctx.sqlite = {
		db,
	};
	ctx.cachedSqlite = {
		db: cachedDb,
		dbGlobalCached,
	};
});

afterAll(async () => {
	client?.close();
});

skipTests([
	// Different driver respond
	'insert via db.get w/ query builder',
	'insert via db.run + select via db.get',
	'insert via db.get',
	'insert via db.run + select via db.all',
]);
cacheTests();
tests();

beforeEach(async () => {
	await db.run(sql`drop table if exists ${usersTable}`);

	await db.run(sql`
		create table ${usersTable} (
		 id integer primary key,
		 name text not null,
		 verified integer not null default 0,
		 json blob,
		 created_at integer not null default (strftime('%s', 'now'))
		)
	`);
});

test('insert via db.get w/ query builder', async () => {
	const inserted = await db.get<Pick<typeof usersTable.$inferSelect, 'id' | 'name'>>(
		db.insert(usersTable).values({ name: 'John' }).returning({ id: usersTable.id, name: usersTable.name }),
	);
	expect(inserted).toEqual([1, 'John']);
});

test('insert via db.run + select via db.get', async () => {
	await db.run(sql`insert into ${usersTable} (${new Name(usersTable.name.name)}) values (${'John'})`);

	const result = await db.get<{ id: number; name: string }>(
		sql`select ${usersTable.id}, ${usersTable.name} from ${usersTable}`,
	);
	expect(result).toEqual([1, 'John']);
});

test('insert via db.get', async () => {
	const inserted = await db.get<{ id: number; name: string }>(
		sql`insert into ${usersTable} (${new Name(
			usersTable.name.name,
		)}) values (${'John'}) returning ${usersTable.id}, ${usersTable.name}`,
	);
	expect(inserted).toEqual([1, 'John']);
});

test('insert via db.run + select via db.all', async (ctx) => {
	const { db } = ctx.sqlite;

	await db.run(sql`insert into ${usersTable} (${new Name(usersTable.name.name)}) values (${'John'})`);

	const result = await db.all<{ id: number; name: string }>(sql`select id, name from "users"`);
	expect(result).toEqual([[1, 'John']]);
});<|MERGE_RESOLUTION|>--- conflicted
+++ resolved
@@ -8,9 +8,9 @@
 import { skipTests } from '~/common';
 import relations from './relations';
 import { tests, usersTable } from './sqlite-common';
-import { TestCache, TestGlobalCache, tests as cacheTests } from './sqlite-common-cache';
 
 const ENABLE_LOGGING = false;
+import { TestCache, TestGlobalCache, tests as cacheTests } from './sqlite-common-cache';
 
 class ServerSimulator {
 	constructor(private db: BetterSqlite3.Database) {}
@@ -57,13 +57,9 @@
 	}
 }
 
-<<<<<<< HEAD
 let db: SqliteRemoteDatabase<never, typeof relations>;
-=======
-let db: SqliteRemoteDatabase;
 let dbGlobalCached: SqliteRemoteDatabase;
 let cachedDb: SqliteRemoteDatabase;
->>>>>>> 8b8d78ec
 let client: Database.Database;
 let serverSimulator: ServerSimulator;
 
@@ -85,17 +81,13 @@
 			console.error('Error from sqlite proxy server:', e.response?.data ?? e.message);
 			throw e;
 		}
-<<<<<<< HEAD
-	}, {
+	};
+	db = proxyDrizzle(callback, {
 		logger: ENABLE_LOGGING,
 		relations,
 	});
-=======
-	};
-	db = proxyDrizzle(callback);
 	cachedDb = proxyDrizzle(callback, { cache: new TestCache() });
 	dbGlobalCached = proxyDrizzle(callback, { cache: new TestGlobalCache() });
->>>>>>> 8b8d78ec
 });
 
 beforeEach((ctx) => {
