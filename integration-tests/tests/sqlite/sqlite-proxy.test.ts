--- conflicted
+++ resolved
@@ -1,119 +1,15 @@
 import { Name, sql } from 'drizzle-orm';
-<<<<<<< HEAD
-import { expect } from 'vitest';
-import { proxyTest as test } from './instrumentation';
-import { tests, usersTable } from './sqlite-common';
-import { tests as cacheTests } from './sqlite-common-cache';
-
-const skip = [
-=======
 import { getTableConfig } from 'drizzle-orm/sqlite-core';
 import type { SqliteRemoteDatabase } from 'drizzle-orm/sqlite-proxy';
-import { drizzle as proxyDrizzle } from 'drizzle-orm/sqlite-proxy';
 import { migrate } from 'drizzle-orm/sqlite-proxy/migrator';
-import { afterAll, beforeAll, beforeEach, expect, test } from 'vitest';
-import { skipTests } from '~/common';
+import { expect } from 'vitest';
 import { randomString } from '~/utils';
+import { proxyTest as test } from './instrumentation';
 import relations from './relations';
 import { anotherUsersMigratorTable, tests, usersMigratorTable, usersTable } from './sqlite-common';
-import { TestCache, TestGlobalCache, tests as cacheTests } from './sqlite-common-cache';
-
-const ENABLE_LOGGING = false;
-
-class ServerSimulator {
-	constructor(private db: BetterSqlite3.Database) {}
-
-	async query(sql: string, params: any[], method: string) {
-		if (method === 'run') {
-			try {
-				const result = this.db.prepare(sql).run(params);
-				return { data: result as any };
-			} catch (e: any) {
-				return { error: e.message };
-			}
-		} else if (method === 'all' || method === 'values') {
-			try {
-				const rows = this.db.prepare(sql).raw().all(params);
-				return { data: rows };
-			} catch (e: any) {
-				return { error: e.message };
-			}
-		} else if (method === 'get') {
-			try {
-				const row = this.db.prepare(sql).raw().get(params);
-				return { data: row };
-			} catch (e: any) {
-				return { error: e.message };
-			}
-		} else {
-			return { error: 'Unknown method value' };
-		}
-	}
-
-	migrations(queries: string[]) {
-		this.db.exec('BEGIN');
-		try {
-			for (const query of queries) {
-				this.db.exec(query);
-			}
-			this.db.exec('COMMIT');
-		} catch {
-			this.db.exec('ROLLBACK');
-		}
-
-		return {};
-	}
-}
-
-let db: SqliteRemoteDatabase<never, typeof relations>;
-let dbGlobalCached: SqliteRemoteDatabase;
-let cachedDb: SqliteRemoteDatabase;
-let client: Database.Database;
-let serverSimulator: ServerSimulator;
-
-beforeAll(async () => {
-	const dbPath = process.env['SQLITE_DB_PATH'] ?? ':memory:';
-	client = new Database(dbPath);
-	serverSimulator = new ServerSimulator(client);
-
-	const callback = async (sql: string, params: any[], method: string) => {
-		try {
-			const rows = await serverSimulator.query(sql, params, method);
-
-			if (rows.error !== undefined) {
-				throw new Error(rows.error);
-			}
-
-			return { rows: rows.data };
-		} catch (e: any) {
-			console.error('Error from sqlite proxy server:', e.response?.data ?? e.message);
-			throw e;
-		}
-	};
-	db = proxyDrizzle(callback, {
-		logger: ENABLE_LOGGING,
-		relations,
-	});
-	cachedDb = proxyDrizzle(callback, { cache: new TestCache() });
-	dbGlobalCached = proxyDrizzle(callback, { cache: new TestGlobalCache() });
-});
-
-beforeEach((ctx) => {
-	ctx.sqlite = {
-		db,
-	};
-	ctx.cachedSqlite = {
-		db: cachedDb,
-		dbGlobalCached,
-	};
-});
-
-afterAll(async () => {
-	client?.close();
-});
-
-skipTests([
->>>>>>> 1f0cd69b
+import { tests as cacheTests } from './sqlite-common-cache';
+
+const skip = [
 	// Different driver respond
 	'insert via db.get w/ query builder',
 	'insert via db.run + select via db.get',
@@ -137,17 +33,14 @@
 	`);
 });
 
-<<<<<<< HEAD
-test('insert via db.get w/ query builder', async ({ db }) => {
-=======
-test('migrator', async () => {
+test('migrator', async ({ db, serverSimulator }) => {
 	await db.run(sql`drop table if exists another_users`);
 	await db.run(sql`drop table if exists users12`);
 	await db.run(sql`drop table if exists __drizzle_migrations`);
 
-	await migrate(db, async (queries) => {
-		try {
-			await serverSimulator.migrations(queries);
+	await migrate(db as SqliteRemoteDatabase<never, typeof relations>, async (queries) => {
+		try {
+			serverSimulator.migrations(queries);
 		} catch (e) {
 			console.error(e);
 			throw new Error('Proxy server cannot run migrations');
@@ -168,15 +61,15 @@
 	await db.run(sql`drop table __drizzle_migrations`);
 });
 
-test('migrator : migrate with custom table', async () => {
+test('migrator : migrate with custom table', async ({ db, serverSimulator }) => {
 	const customTable = randomString();
 	await db.run(sql`drop table if exists another_users`);
 	await db.run(sql`drop table if exists users12`);
 	await db.run(sql`drop table if exists ${sql.identifier(customTable)}`);
 
-	await migrate(db, async (queries) => {
-		try {
-			await serverSimulator.migrations(queries);
+	await migrate(db as SqliteRemoteDatabase<never, typeof relations>, async (queries) => {
+		try {
+			serverSimulator.migrations(queries);
 		} catch (e) {
 			console.error(e);
 			throw new Error('Proxy server cannot run migrations');
@@ -197,16 +90,16 @@
 	await db.run(sql`drop table ${sql.identifier(customTable)}`);
 });
 
-test('migrator : --init', async () => {
+test('migrator : --init', async ({ db, serverSimulator }) => {
 	const migrationsTable = 'drzl_init';
 
 	await db.run(sql`drop table if exists ${sql.identifier(migrationsTable)};`);
 	await db.run(sql`drop table if exists ${usersMigratorTable}`);
 	await db.run(sql`drop table if exists ${sql.identifier('another_users')}`);
 
-	const migratorRes = await migrate(db, async (queries) => {
-		try {
-			await serverSimulator.migrations(queries);
+	const migratorRes = await migrate(db as SqliteRemoteDatabase<never, typeof relations>, async (queries) => {
+		try {
+			serverSimulator.migrations(queries);
 		} catch (e) {
 			console.error(e);
 			throw new Error('Proxy server cannot run migrations');
@@ -235,16 +128,16 @@
 	expect(!!res?.[0]).toStrictEqual(false);
 });
 
-test('migrator : --init - local migrations error', async () => {
+test('migrator : --init - local migrations error', async ({ db, serverSimulator }) => {
 	const migrationsTable = 'drzl_init';
 
 	await db.run(sql`drop table if exists ${sql.identifier(migrationsTable)};`);
 	await db.run(sql`drop table if exists ${usersMigratorTable}`);
 	await db.run(sql`drop table if exists ${sql.identifier('another_users')}`);
 
-	const migratorRes = await migrate(db, async (queries) => {
-		try {
-			await serverSimulator.migrations(queries);
+	const migratorRes = await migrate(db as SqliteRemoteDatabase<never, typeof relations>, async (queries) => {
+		try {
+			serverSimulator.migrations(queries);
 		} catch (e) {
 			console.error(e);
 			throw new Error('Proxy server cannot run migrations');
@@ -273,16 +166,16 @@
 	expect(!!res?.[0]).toStrictEqual(false);
 });
 
-test('migrator : --init - db migrations error', async () => {
+test('migrator : --init - db migrations error', async ({ db, serverSimulator }) => {
 	const migrationsTable = 'drzl_init';
 
 	await db.run(sql`drop table if exists ${sql.identifier(migrationsTable)};`);
 	await db.run(sql`drop table if exists ${usersMigratorTable}`);
 	await db.run(sql`drop table if exists ${sql.identifier('another_users')}`);
 
-	await migrate(db, async (queries) => {
-		try {
-			await serverSimulator.migrations(queries);
+	await migrate(db as SqliteRemoteDatabase<never, typeof relations>, async (queries) => {
+		try {
+			serverSimulator.migrations(queries);
 		} catch (e) {
 			console.error(e);
 			throw new Error('Proxy server cannot run migrations');
@@ -292,9 +185,9 @@
 		migrationsTable,
 	});
 
-	const migratorRes = await migrate(db, async (queries) => {
-		try {
-			await serverSimulator.migrations(queries);
+	const migratorRes = await migrate(db as SqliteRemoteDatabase<never, typeof relations>, async (queries) => {
+		try {
+			serverSimulator.migrations(queries);
 		} catch (e) {
 			console.error(e);
 			throw new Error('Proxy server cannot run migrations');
@@ -323,8 +216,7 @@
 	expect(!!res?.[0]).toStrictEqual(true);
 });
 
-test('insert via db.get w/ query builder', async () => {
->>>>>>> 1f0cd69b
+test('insert via db.get w/ query builder', async ({ db }) => {
 	const inserted = await db.get<Pick<typeof usersTable.$inferSelect, 'id' | 'name'>>(
 		db.insert(usersTable).values({ name: 'John' }).returning({ id: usersTable.id, name: usersTable.name }),
 	);
