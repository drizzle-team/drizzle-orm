/* eslint-disable drizzle-internal/require-entity-kind */
import type BetterSqlite3 from 'better-sqlite3';
import Database from 'better-sqlite3';
import { Name, sql } from 'drizzle-orm';
import type { SqliteRemoteDatabase } from 'drizzle-orm/sqlite-proxy';
import { drizzle as proxyDrizzle } from 'drizzle-orm/sqlite-proxy';
import { afterAll, beforeAll, beforeEach, expect, test } from 'vitest';
import { skipTests } from '~/common';
<<<<<<< HEAD
import { createExtensions, tests, usersTable } from './sqlite-common';
=======
import { tests, usersTable } from './sqlite-common';
import { TestCache, TestGlobalCache, tests as cacheTests } from './sqlite-common-cache';
>>>>>>> 50a8b163

class ServerSimulator {
	constructor(private db: BetterSqlite3.Database) {}

	async query(sql: string, params: any[], method: string) {
		if (method === 'run') {
			try {
				const result = this.db.prepare(sql).run(params);
				return { data: result as any };
			} catch (e: any) {
				return { error: e.message };
			}
		} else if (method === 'all' || method === 'values') {
			try {
				const rows = this.db.prepare(sql).raw().all(params);
				return { data: rows };
			} catch (e: any) {
				return { error: e.message };
			}
		} else if (method === 'get') {
			try {
				const row = this.db.prepare(sql).raw().get(params);
				return { data: row };
			} catch (e: any) {
				return { error: e.message };
			}
		} else {
			return { error: 'Unknown method value' };
		}
	}

	migrations(queries: string[]) {
		this.db.exec('BEGIN');
		try {
			for (const query of queries) {
				this.db.exec(query);
			}
			this.db.exec('COMMIT');
		} catch {
			this.db.exec('ROLLBACK');
		}

		return {};
	}
}

let db: SqliteRemoteDatabase;
let dbGlobalCached: SqliteRemoteDatabase;
let cachedDb: SqliteRemoteDatabase;
let client: Database.Database;
let serverSimulator: ServerSimulator;
let s3Bucket: string;

beforeAll(async () => {
	const dbPath = process.env['SQLITE_DB_PATH'] ?? ':memory:';
	client = new Database(dbPath);
	serverSimulator = new ServerSimulator(client);

<<<<<<< HEAD
	const { bucket, extensions } = await createExtensions();
	s3Bucket = bucket;
	db = proxyDrizzle(async (sql, params, method) => {
=======
	const callback = async (sql: string, params: any[], method: string) => {
>>>>>>> 50a8b163
		try {
			const rows = await serverSimulator.query(sql, params, method);

			if (rows.error !== undefined) {
				throw new Error(rows.error);
			}

			return { rows: rows.data };
		} catch (e: any) {
			console.error('Error from sqlite proxy server:', e.response?.data ?? e.message);
			throw e;
		}
<<<<<<< HEAD
	}, {
		extensions,
	});
=======
	};
	db = proxyDrizzle(callback);
	cachedDb = proxyDrizzle(callback, { cache: new TestCache() });
	dbGlobalCached = proxyDrizzle(callback, { cache: new TestGlobalCache() });
>>>>>>> 50a8b163
});

beforeEach((ctx) => {
	ctx.sqlite = {
		db,
		bucket: s3Bucket,
	};
	ctx.cachedSqlite = {
		db: cachedDb,
		dbGlobalCached,
	};
});

afterAll(async () => {
	client?.close();
});

skipTests([
	// Different driver respond
	'insert via db.get w/ query builder',
	'insert via db.run + select via db.get',
	'insert via db.get',
	'insert via db.run + select via db.all',
]);
cacheTests();
tests();

beforeEach(async () => {
	await db.run(sql`drop table if exists ${usersTable}`);

	await db.run(sql`
		create table ${usersTable} (
		 id integer primary key,
		 name text not null,
		 verified integer not null default 0,
		 json blob,
		 created_at integer not null default (strftime('%s', 'now'))
		)
	`);
});

test('insert via db.get w/ query builder', async () => {
	const inserted = await db.get<Pick<typeof usersTable.$inferSelect, 'id' | 'name'>>(
		db.insert(usersTable).values({ name: 'John' }).returning({ id: usersTable.id, name: usersTable.name }),
	);
	expect(inserted).toEqual([1, 'John']);
});

test('insert via db.run + select via db.get', async () => {
	await db.run(sql`insert into ${usersTable} (${new Name(usersTable.name.name)}) values (${'John'})`);

	const result = await db.get<{ id: number; name: string }>(
		sql`select ${usersTable.id}, ${usersTable.name} from ${usersTable}`,
	);
	expect(result).toEqual([1, 'John']);
});

test('insert via db.get', async () => {
	const inserted = await db.get<{ id: number; name: string }>(
		sql`insert into ${usersTable} (${new Name(
			usersTable.name.name,
		)}) values (${'John'}) returning ${usersTable.id}, ${usersTable.name}`,
	);
	expect(inserted).toEqual([1, 'John']);
});

test('insert via db.run + select via db.all', async (ctx) => {
	const { db } = ctx.sqlite;

	await db.run(sql`insert into ${usersTable} (${new Name(usersTable.name.name)}) values (${'John'})`);

	const result = await db.all<{ id: number; name: string }>(sql`select id, name from "users"`);
	expect(result).toEqual([[1, 'John']]);
});<|MERGE_RESOLUTION|>--- conflicted
+++ resolved
@@ -6,12 +6,8 @@
 import { drizzle as proxyDrizzle } from 'drizzle-orm/sqlite-proxy';
 import { afterAll, beforeAll, beforeEach, expect, test } from 'vitest';
 import { skipTests } from '~/common';
-<<<<<<< HEAD
 import { createExtensions, tests, usersTable } from './sqlite-common';
-=======
-import { tests, usersTable } from './sqlite-common';
 import { TestCache, TestGlobalCache, tests as cacheTests } from './sqlite-common-cache';
->>>>>>> 50a8b163
 
 class ServerSimulator {
 	constructor(private db: BetterSqlite3.Database) {}
@@ -70,13 +66,9 @@
 	client = new Database(dbPath);
 	serverSimulator = new ServerSimulator(client);
 
-<<<<<<< HEAD
 	const { bucket, extensions } = await createExtensions();
 	s3Bucket = bucket;
-	db = proxyDrizzle(async (sql, params, method) => {
-=======
 	const callback = async (sql: string, params: any[], method: string) => {
->>>>>>> 50a8b163
 		try {
 			const rows = await serverSimulator.query(sql, params, method);
 
@@ -89,16 +81,12 @@
 			console.error('Error from sqlite proxy server:', e.response?.data ?? e.message);
 			throw e;
 		}
-<<<<<<< HEAD
-	}, {
+	};
+	db = proxyDrizzle(callback, {
 		extensions,
 	});
-=======
-	};
-	db = proxyDrizzle(callback);
 	cachedDb = proxyDrizzle(callback, { cache: new TestCache() });
 	dbGlobalCached = proxyDrizzle(callback, { cache: new TestGlobalCache() });
->>>>>>> 50a8b163
 });
 
 beforeEach((ctx) => {
