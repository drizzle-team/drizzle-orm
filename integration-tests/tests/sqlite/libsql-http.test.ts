import { asc, eq, getTableColumns, sql } from 'drizzle-orm';
import type { LibSQLDatabase } from 'drizzle-orm/libsql';
import { migrate } from 'drizzle-orm/libsql/migrator';
<<<<<<< HEAD
import { expect } from 'vitest';
=======
import { getTableConfig } from 'drizzle-orm/sqlite-core';
import { afterAll, beforeAll, beforeEach, expect, test } from 'vitest';
import { skipTests } from '~/common';
>>>>>>> 1f0cd69b
import { randomString } from '~/utils';
import { libSQLHttpTest as test } from './instrumentation';
import relations from './relations';
import { anotherUsersMigratorTable, tests, usersMigratorTable, usersOnUpdate } from './sqlite-common';

test('migrator', async ({ db }) => {
	await db.run(sql`drop table if exists another_users`);
	await db.run(sql`drop table if exists users12`);
	await db.run(sql`drop table if exists __drizzle_migrations`);

	await migrate(db as LibSQLDatabase<never, typeof relations>, { migrationsFolder: './drizzle2/sqlite' });

	await db.insert(usersMigratorTable).values({ name: 'John', email: 'email' }).run();
	const result = await db.select().from(usersMigratorTable).all();

	await db.insert(anotherUsersMigratorTable).values({ name: 'John', email: 'email' }).run();
	const result2 = await db.select().from(anotherUsersMigratorTable).all();

	expect(result).toEqual([{ id: 1, name: 'John', email: 'email' }]);
	expect(result2).toEqual([{ id: 1, name: 'John', email: 'email' }]);

	await db.run(sql`drop table another_users`);
	await db.run(sql`drop table users12`);
	await db.run(sql`drop table __drizzle_migrations`);
});

test('migrator : migrate with custom table', async ({ db }) => {
	const customTable = randomString();
	await db.run(sql`drop table if exists another_users`);
	await db.run(sql`drop table if exists users12`);
	await db.run(sql`drop table if exists ${sql.identifier(customTable)}`);

	await migrate(db as LibSQLDatabase<never, typeof relations>, {
		migrationsFolder: './drizzle2/sqlite',
		migrationsTable: customTable,
	});

	// test if the custom migrations table was created
	const res = await db.all(sql`select * from ${sql.identifier(customTable)};`);
	expect(res.length > 0).toBeTruthy();

	// test if the migrated table are working as expected
	await db.insert(usersMigratorTable).values({ name: 'John', email: 'email' });
	const result = await db.select().from(usersMigratorTable);
	expect(result).toEqual([{ id: 1, name: 'John', email: 'email' }]);

	await db.run(sql`drop table another_users`);
	await db.run(sql`drop table users12`);
	await db.run(sql`drop table ${sql.identifier(customTable)}`);
});

<<<<<<< HEAD
test('test $onUpdateFn and $onUpdate works as $default', async ({ db }) => {
=======
test('migrator : --init', async () => {
	const migrationsTable = 'drzl_init';

	await db.run(sql`drop table if exists ${sql.identifier(migrationsTable)};`);
	await db.run(sql`drop table if exists ${usersMigratorTable}`);
	await db.run(sql`drop table if exists ${sql.identifier('another_users')}`);

	const migratorRes = await migrate(db, {
		migrationsFolder: './drizzle2/sqlite',

		migrationsTable,
		// @ts-ignore - internal param
		init: true,
	});

	const meta = await db.select({
		hash: sql<string>`${sql.identifier('hash')}`.as('hash'),
		createdAt: sql<number>`${sql.identifier('created_at')}`.mapWith(Number).as('created_at'),
	}).from(sql`${sql.identifier(migrationsTable)}`);

	const res = await db.get<{ tableExists: boolean | number }>(
		sql`SELECT EXISTS (SELECT name FROM sqlite_master WHERE type = 'table' AND name = ${
			getTableConfig(usersMigratorTable).name
		}) AS ${sql.identifier('tableExists')};`,
	);

	expect(migratorRes).toStrictEqual(undefined);
	expect(meta.length).toStrictEqual(1);
	expect(!!res?.tableExists).toStrictEqual(false);
});

test('migrator : --init - local migrations error', async () => {
	const migrationsTable = 'drzl_init';

	await db.run(sql`drop table if exists ${sql.identifier(migrationsTable)};`);
	await db.run(sql`drop table if exists ${usersMigratorTable}`);
	await db.run(sql`drop table if exists ${sql.identifier('another_users')}`);

	const migratorRes = await migrate(db, {
		migrationsFolder: './drizzle2/sqlite-init',

		migrationsTable,
		// @ts-ignore - internal param
		init: true,
	});

	const meta = await db.select({
		hash: sql<string>`${sql.identifier('hash')}`.as('hash'),
		createdAt: sql<number>`${sql.identifier('created_at')}`.mapWith(Number).as('created_at'),
	}).from(sql`${sql.identifier(migrationsTable)}`);

	const res = await db.get<{ tableExists: boolean | number }>(
		sql`SELECT EXISTS (SELECT name FROM sqlite_master WHERE type = 'table' AND name = ${
			getTableConfig(usersMigratorTable).name
		}) AS ${sql.identifier('tableExists')};`,
	);

	expect(migratorRes).toStrictEqual({ exitCode: 'localMigrations' });
	expect(meta.length).toStrictEqual(0);
	expect(!!res?.tableExists).toStrictEqual(false);
});

test('migrator : --init - db migrations error', async () => {
	const migrationsTable = 'drzl_init';

	await db.run(sql`drop table if exists ${sql.identifier(migrationsTable)};`);
	await db.run(sql`drop table if exists ${usersMigratorTable}`);
	await db.run(sql`drop table if exists ${sql.identifier('another_users')}`);

	await migrate(db, {
		migrationsFolder: './drizzle2/sqlite',
		migrationsTable,
	});

	const migratorRes = await migrate(db, {
		migrationsFolder: './drizzle2/sqlite-init',

		migrationsTable,
		// @ts-ignore - internal param
		init: true,
	});

	const meta = await db.select({
		hash: sql<string>`${sql.identifier('hash')}`.as('hash'),
		createdAt: sql<number>`${sql.identifier('created_at')}`.mapWith(Number).as('created_at'),
	}).from(sql`${sql.identifier(migrationsTable)}`);

	const res = await db.get<{ tableExists: boolean | number }>(
		sql`SELECT EXISTS (SELECT name FROM sqlite_master WHERE type = 'table' AND name = ${
			getTableConfig(usersMigratorTable).name
		}) AS ${sql.identifier('tableExists')};`,
	);

	expect(migratorRes).toStrictEqual({ exitCode: 'databaseMigrations' });
	expect(meta.length).toStrictEqual(1);
	expect(!!res?.tableExists).toStrictEqual(true);
});

test('test $onUpdateFn and $onUpdate works as $default', async (ctx) => {
	const { db } = ctx.sqlite;

>>>>>>> 1f0cd69b
	await db.run(sql`drop table if exists ${usersOnUpdate}`);

	await db.run(
		sql`
			create table ${usersOnUpdate} (
			id integer primary key autoincrement,
			name text not null,
			update_counter integer default 1 not null,
			updated_at integer,
			always_null text
			)
		`,
	);

	await db.insert(usersOnUpdate).values([
		{ name: 'John' },
		{ name: 'Jane' },
		{ name: 'Jack' },
		{ name: 'Jill' },
	]);
	const { updatedAt, ...rest } = getTableColumns(usersOnUpdate);

	const justDates = await db.select({ updatedAt }).from(usersOnUpdate).orderBy(asc(usersOnUpdate.id));

	const response = await db.select({ ...rest }).from(usersOnUpdate).orderBy(asc(usersOnUpdate.id));

	expect(response).toEqual([
		{ name: 'John', id: 1, updateCounter: 1, alwaysNull: null },
		{ name: 'Jane', id: 2, updateCounter: 1, alwaysNull: null },
		{ name: 'Jack', id: 3, updateCounter: 1, alwaysNull: null },
		{ name: 'Jill', id: 4, updateCounter: 1, alwaysNull: null },
	]);
	const msDelay = 1750;

	for (const eachUser of justDates) {
		expect(eachUser.updatedAt!.valueOf()).toBeGreaterThan(Date.now() - msDelay);
	}
});

test('test $onUpdateFn and $onUpdate works updating', async ({ db }) => {
	await db.run(sql`drop table if exists ${usersOnUpdate}`);

	await db.run(
		sql`
			create table ${usersOnUpdate} (
			id integer primary key autoincrement,
			name text not null,
			update_counter integer default 1,
			updated_at integer,
			always_null text
			)
		`,
	);

	await db.insert(usersOnUpdate).values([
		{ name: 'John', alwaysNull: 'this will be null after updating' },
		{ name: 'Jane' },
		{ name: 'Jack' },
		{ name: 'Jill' },
	]);
	const { updatedAt, ...rest } = getTableColumns(usersOnUpdate);

	await db.update(usersOnUpdate).set({ name: 'Angel' }).where(eq(usersOnUpdate.id, 1));
	await db.update(usersOnUpdate).set({ updateCounter: null }).where(eq(usersOnUpdate.id, 2));

	const justDates = await db.select({ updatedAt }).from(usersOnUpdate).orderBy(asc(usersOnUpdate.id));

	const response = await db.select({ ...rest }).from(usersOnUpdate).orderBy(asc(usersOnUpdate.id));

	expect(response).toEqual([
		{ name: 'Angel', id: 1, updateCounter: 2, alwaysNull: null },
		{ name: 'Jane', id: 2, updateCounter: null, alwaysNull: null },
		{ name: 'Jack', id: 3, updateCounter: 1, alwaysNull: null },
		{ name: 'Jill', id: 4, updateCounter: 1, alwaysNull: null },
	]);
	const msDelay = 1750;

	for (const eachUser of justDates) {
		expect(eachUser.updatedAt!.valueOf()).toBeGreaterThan(Date.now() - msDelay);
	}
});

const skip = [
	'delete with limit and order by',
	'update with limit and order by',
	'test $onUpdateFn and $onUpdate works as $default',
	'test $onUpdateFn and $onUpdate works updating',
];

tests(test, skip);<|MERGE_RESOLUTION|>--- conflicted
+++ resolved
@@ -1,13 +1,8 @@
 import { asc, eq, getTableColumns, sql } from 'drizzle-orm';
 import type { LibSQLDatabase } from 'drizzle-orm/libsql';
 import { migrate } from 'drizzle-orm/libsql/migrator';
-<<<<<<< HEAD
+import { getTableConfig } from 'drizzle-orm/sqlite-core';
 import { expect } from 'vitest';
-=======
-import { getTableConfig } from 'drizzle-orm/sqlite-core';
-import { afterAll, beforeAll, beforeEach, expect, test } from 'vitest';
-import { skipTests } from '~/common';
->>>>>>> 1f0cd69b
 import { randomString } from '~/utils';
 import { libSQLHttpTest as test } from './instrumentation';
 import relations from './relations';
@@ -59,17 +54,14 @@
 	await db.run(sql`drop table ${sql.identifier(customTable)}`);
 });
 
-<<<<<<< HEAD
-test('test $onUpdateFn and $onUpdate works as $default', async ({ db }) => {
-=======
-test('migrator : --init', async () => {
+test('migrator : --init', async ({ db }) => {
 	const migrationsTable = 'drzl_init';
 
 	await db.run(sql`drop table if exists ${sql.identifier(migrationsTable)};`);
 	await db.run(sql`drop table if exists ${usersMigratorTable}`);
 	await db.run(sql`drop table if exists ${sql.identifier('another_users')}`);
 
-	const migratorRes = await migrate(db, {
+	const migratorRes = await migrate(db as LibSQLDatabase<never, typeof relations>, {
 		migrationsFolder: './drizzle2/sqlite',
 
 		migrationsTable,
@@ -93,14 +85,14 @@
 	expect(!!res?.tableExists).toStrictEqual(false);
 });
 
-test('migrator : --init - local migrations error', async () => {
+test('migrator : --init - local migrations error', async ({ db }) => {
 	const migrationsTable = 'drzl_init';
 
 	await db.run(sql`drop table if exists ${sql.identifier(migrationsTable)};`);
 	await db.run(sql`drop table if exists ${usersMigratorTable}`);
 	await db.run(sql`drop table if exists ${sql.identifier('another_users')}`);
 
-	const migratorRes = await migrate(db, {
+	const migratorRes = await migrate(db as LibSQLDatabase<never, typeof relations>, {
 		migrationsFolder: './drizzle2/sqlite-init',
 
 		migrationsTable,
@@ -124,19 +116,19 @@
 	expect(!!res?.tableExists).toStrictEqual(false);
 });
 
-test('migrator : --init - db migrations error', async () => {
+test('migrator : --init - db migrations error', async ({ db }) => {
 	const migrationsTable = 'drzl_init';
 
 	await db.run(sql`drop table if exists ${sql.identifier(migrationsTable)};`);
 	await db.run(sql`drop table if exists ${usersMigratorTable}`);
 	await db.run(sql`drop table if exists ${sql.identifier('another_users')}`);
 
-	await migrate(db, {
+	await migrate(db as LibSQLDatabase<never, typeof relations>, {
 		migrationsFolder: './drizzle2/sqlite',
 		migrationsTable,
 	});
 
-	const migratorRes = await migrate(db, {
+	const migratorRes = await migrate(db as LibSQLDatabase<never, typeof relations>, {
 		migrationsFolder: './drizzle2/sqlite-init',
 
 		migrationsTable,
@@ -160,10 +152,7 @@
 	expect(!!res?.tableExists).toStrictEqual(true);
 });
 
-test('test $onUpdateFn and $onUpdate works as $default', async (ctx) => {
-	const { db } = ctx.sqlite;
-
->>>>>>> 1f0cd69b
+test('test $onUpdateFn and $onUpdate works as $default', async ({ db }) => {
 	await db.run(sql`drop table if exists ${usersOnUpdate}`);
 
 	await db.run(
