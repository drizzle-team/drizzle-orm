import 'dotenv/config';

import { asc, eq, getTableName, gt, inArray, Name, sql, TransactionRollbackError } from 'drizzle-orm';
import {
	alias,
	date,
	datetime2,
	getViewConfig,
	int,
	mssqlTable,
	mssqlTable as mssqlTableRaw,
	mssqlTableCreator,
	mssqlView,
	text,
	time,
	uniqueIndex,
	varchar,
} from 'drizzle-orm/mssql-core';
import { migrate } from 'drizzle-orm/node-mssql/migrator';
import { expect } from 'vitest';
import { type Equal, Expect } from '~/utils.ts';
import { test } from './instrumentation';
import { citiesTable, users2Table, usersTable } from './schema';

<<<<<<< HEAD
test.beforeEach(async ({ db }) => {
=======
const ENABLE_LOGGING = false;

let db: NodeMsSqlDatabase;
let client: ConnectionPool;
let container: Docker.Container | undefined;

const tablePrefix = 'drizzle_tests_';

const mssqlTable = mssqlTableCreator((name) => `${tablePrefix}${name}`);

const usersTable = mssqlTable('userstest', {
	id: int('id').identity().primaryKey(),
	name: varchar('name', { length: 30 }).notNull(),
	verified: bit('verified').notNull().default(false),
	jsonb: nvarchar('jsonb', { length: 300, mode: 'json' }).$type<string[]>(),
	createdAt: datetime('created_at').notNull().default(sql`CURRENT_TIMESTAMP`),
});

const users2Table = mssqlTable('users2', {
	id: int('id').primaryKey(),
	name: varchar('name', { length: 30 }).notNull(),
	cityId: int('city_id').default(sql`null`).references(() => citiesTable.id),
});

const citiesTable = mssqlTable('cities', {
	id: int('id').primaryKey(),
	name: varchar('name', { length: 30 }).notNull(),
});

beforeAll(async () => {
	let connectionString;
	if (process.env['MSSQL_CONNECTION_STRING']) {
		connectionString = process.env['MSSQL_CONNECTION_STRING'];
	} else {
		const { connectionString: conStr, container: contrainerObj } = await createDockerDB();
		connectionString = conStr;
		container = contrainerObj;
	}

	const sleep = 2000;
	let timeLeft = 30000;
	let connected = false;
	let lastError: unknown | undefined;
	do {
		try {
			client = await mssql.connect(connectionString);
			client.on('debug', console.log);
			connected = true;
			break;
		} catch (e) {
			lastError = e;
			await new Promise((resolve) => setTimeout(resolve, sleep));
			timeLeft -= sleep;
		}
	} while (timeLeft > 0);
	if (!connected) {
		console.error('Cannot connect to MsSQL');
		await client?.close().catch(console.error);
		await container?.stop().catch(console.error);
		throw lastError;
	}
	db = drizzle({ client, logger: ENABLE_LOGGING ? new DefaultLogger() : undefined });
});

afterAll(async () => {
	await client?.close().catch(console.error);
	await container?.stop().catch(console.error);
});

beforeEach(async () => {
>>>>>>> 7dfec9fa
	await db.execute(sql`drop table if exists ${usersTable}`);
	await db.execute(sql`drop table if exists ${users2Table}`);
	await db.execute(sql`drop table if exists ${citiesTable}`);

	await db.execute(
		sql`
			create table ${usersTable} (
				[id] int identity primary key,
				[name] varchar(30) not null,
				[verified] bit not null default 0,
				[jsonb] text,
				[created_at] datetime not null default current_timestamp
			)
		`,
	);

	await db.execute(
		sql`
			create table ${citiesTable} (
				[id] int primary key,
				[name] varchar(30) not null
			)
		`,
	);

	await db.execute(
		sql`
			create table ${users2Table} (
				[id] int primary key,
				[name] varchar(30) not null,
				[city_id] int null foreign key references ${citiesTable}([id])
			)
		`,
	);
});

test('select all fields', async ({ db }) => {
	await db.insert(usersTable).values({ name: 'John' });
	const result = await db.select().from(usersTable);

	expect(result[0]!.createdAt).toBeInstanceOf(Date); // eslint-disable-line no-instanceof/no-instanceof
	// not timezone based timestamp, thats why it should not work here
	// t.assert(Math.abs(result[0]!.createdAt.getTime() - now) < 2000);
	expect(result).toEqual([{ id: 1, name: 'John', verified: false, jsonb: null, createdAt: result[0]!.createdAt }]);
});

test('select sql', async ({ db }) => {
	await db.insert(usersTable).values({ name: 'John' });
	const users = await db.select({
		name: sql`upper(${usersTable.name})`,
	}).from(usersTable);

	expect(users).toEqual([{ name: 'JOHN' }]);
});

test('select typed sql', async ({ db }) => {
	await db.insert(usersTable).values({ name: 'John' });
	const users = await db.select({
		name: sql<string>`upper(${usersTable.name})`,
	}).from(usersTable);

	expect(users).toEqual([{ name: 'JOHN' }]);
});

test('select distinct', async ({ db }) => {
	const usersDistinctTable = mssqlTable('users_distinct', {
		id: int('id').notNull(),
		name: varchar('name', { length: 100 }).notNull(),
	});

	await db.execute(sql`drop table if exists ${usersDistinctTable}`);
	await db.execute(sql`create table ${usersDistinctTable} (id int, name varchar(100))`);

	await db.insert(usersDistinctTable).values([
		{ id: 1, name: 'John' },
		{ id: 1, name: 'John' },
		{ id: 2, name: 'John' },
		{ id: 1, name: 'Jane' },
	]);
	const users = await db.selectDistinct().from(usersDistinctTable).orderBy(
		usersDistinctTable.id,
		usersDistinctTable.name,
	);

	await db.execute(sql`drop table ${usersDistinctTable}`);

	expect(users).toEqual([{ id: 1, name: 'Jane' }, { id: 1, name: 'John' }, { id: 2, name: 'John' }]);
});

test('insert returning sql', async ({ db }) => {
	const result = await db.insert(usersTable).values({ name: 'John' });

	expect(result.rowsAffected[0]).toEqual(1);
});

test('delete returning sql', async ({ db }) => {
	await db.insert(usersTable).values({ name: 'John' });
	const users = await db.delete(usersTable).where(eq(usersTable.name, 'John'));

	expect(users.rowsAffected[0]).toBe(1);
});

test('update returning sql', async ({ db }) => {
	await db.insert(usersTable).values({ name: 'John' });
	const users = await db.update(usersTable).set({ name: 'Jane' }).where(eq(usersTable.name, 'John'));

	expect(users.rowsAffected[0]).toBe(1);
});

test('update with returning all fields', async ({ db }) => {
	await db.insert(usersTable).values({ name: 'John' });
	const updatedUsers = await db.update(usersTable).set({ name: 'Jane' }).where(eq(usersTable.name, 'John'));

	const users = await db.select().from(usersTable).where(eq(usersTable.id, 1));

	expect(updatedUsers.rowsAffected[0]).toBe(1);

	expect(users[0]!.createdAt).toBeInstanceOf(Date); // eslint-disable-line no-instanceof/no-instanceof
	// not timezone based timestamp, thats why it should not work here
	// t.assert(Math.abs(users[0]!.createdAt.getTime() - now) < 2000);
	expect(users).toEqual([{ id: 1, name: 'Jane', verified: false, jsonb: null, createdAt: users[0]!.createdAt }]);
});

test('update with returning partial', async ({ db }) => {
	await db.insert(usersTable).values({ name: 'John' });
	const updatedUsers = await db.update(usersTable).set({ name: 'Jane' }).where(eq(usersTable.name, 'John'));

	const users = await db.select({ id: usersTable.id, name: usersTable.name }).from(usersTable).where(
		eq(usersTable.id, 1),
	);

	expect(updatedUsers.rowsAffected[0]).toEqual(1);

	expect(users).toEqual([{ id: 1, name: 'Jane' }]);
});

test('delete with returning all fields', async ({ db }) => {
	await db.insert(usersTable).values({ name: 'John' });
	const deletedUser = await db.delete(usersTable).where(eq(usersTable.name, 'John'));

	expect(deletedUser.rowsAffected[0]).toBe(1);
});

test('delete with returning partial', async ({ db }) => {
	await db.insert(usersTable).values({ name: 'John' });
	const deletedUser = await db.delete(usersTable).where(eq(usersTable.name, 'John'));

	expect(deletedUser.rowsAffected[0]).toBe(1);
});

test('insert + select', async ({ db }) => {
	await db.insert(usersTable).values({ name: 'John' });
	const result = await db.select().from(usersTable);
	expect(result).toEqual([{ id: 1, name: 'John', verified: false, jsonb: null, createdAt: result[0]!.createdAt }]);

	await db.insert(usersTable).values({ name: 'Jane' });
	const result2 = await db.select().from(usersTable);
	expect(result2).toEqual([
		{ id: 1, name: 'John', verified: false, jsonb: null, createdAt: result2[0]!.createdAt },
		{ id: 2, name: 'Jane', verified: false, jsonb: null, createdAt: result2[1]!.createdAt },
	]);
});

test('json insert', async ({ db }) => {
	await db.insert(usersTable).values({ name: 'John', jsonb: ['foo', 'bar'] });
	const result = await db.select({
		id: usersTable.id,
		name: usersTable.name,
		jsonb: usersTable.jsonb,
	}).from(usersTable);

	expect(result).toEqual([{ id: 1, name: 'John', jsonb: ['foo', 'bar'] }]);
});

test('insert with overridden default values', async ({ db }) => {
	await db.insert(usersTable).values({ name: 'John', verified: true });
	const result = await db.select().from(usersTable);

	expect(result).toEqual([{ id: 1, name: 'John', verified: true, jsonb: null, createdAt: result[0]!.createdAt }]);
});

test('insert many', async ({ db }) => {
	await db.insert(usersTable).values([
		{ name: 'John' },
		{ name: 'Bruce', jsonb: ['foo', 'bar'] },
		{ name: 'Jane' },
		{ name: 'Austin', verified: true },
	]);
	const result = await db.select({
		id: usersTable.id,
		name: usersTable.name,
		jsonb: usersTable.jsonb,
		verified: usersTable.verified,
	}).from(usersTable);

	expect(result).toEqual([
		{ id: 1, name: 'John', jsonb: null, verified: false },
		{ id: 2, name: 'Bruce', jsonb: ['foo', 'bar'], verified: false },
		{ id: 3, name: 'Jane', jsonb: null, verified: false },
		{ id: 4, name: 'Austin', jsonb: null, verified: true },
	]);
});

test('insert many with returning', async ({ db }) => {
	const result = await db.insert(usersTable).values([
		{ name: 'John' },
		{ name: 'Bruce', jsonb: ['foo', 'bar'] },
		{ name: 'Jane' },
		{ name: 'Austin', verified: true },
	]);

	expect(result.rowsAffected[0]).toBe(4);
});

test('select with group by as field', async ({ db }) => {
	await db.insert(usersTable).values([{ name: 'John' }, { name: 'Jane' }, { name: 'Jane' }]);

	const result = await db.select({ name: usersTable.name }).from(usersTable)
		.groupBy(usersTable.name);

	expect(result).toEqual([{ name: 'Jane' }, { name: 'John' }]);
});

test('select with group by as sql', async ({ db }) => {
	await db.insert(usersTable).values([{ name: 'John' }, { name: 'Jane' }, { name: 'Jane' }]);

	const result = await db.select({ name: usersTable.name }).from(usersTable)
		.groupBy(sql`${usersTable.name}`);

	expect(result).toEqual([{ name: 'Jane' }, { name: 'John' }]);
});

test('select with group by as sql + column', async ({ db }) => {
	await db.insert(usersTable).values([{ name: 'John' }, { name: 'Jane' }, { name: 'Jane' }]);

	const result = await db.select({ name: usersTable.name }).from(usersTable)
		.groupBy(sql`${usersTable.name}`, usersTable.id);

	expect(result).toEqual([{ name: 'John' }, { name: 'Jane' }, { name: 'Jane' }]);
});

test('select with group by as column + sql', async ({ db }) => {
	await db.insert(usersTable).values([{ name: 'John' }, { name: 'Jane' }, { name: 'Jane' }]);

	const result = await db.select({ name: usersTable.name }).from(usersTable)
		.groupBy(usersTable.id, sql`${usersTable.name}`);

	expect(result).toEqual([{ name: 'John' }, { name: 'Jane' }, { name: 'Jane' }]);
});

test('select with group by complex query', async ({ db }) => {
	await db.insert(usersTable).values([{ name: 'John' }, { name: 'Jane' }, { name: 'Jane' }]);

	const result = await db.select({ name: usersTable.name }).from(usersTable)
		.groupBy(usersTable.id, sql`${usersTable.name}`)
		.orderBy(asc(usersTable.name))
		.offset(0).fetch(1);

	expect(result).toEqual([{ name: 'Jane' }]);
});

test('build query', async ({ db }) => {
	const query = db.select({ id: usersTable.id, name: usersTable.name }).from(usersTable)
		.groupBy(usersTable.id, usersTable.name)
		.toSQL();

	expect(query).toEqual({
		sql: `select [id], [name] from [${getTableName(usersTable)}] group by [${getTableName(usersTable)}].[id], [${
			getTableName(usersTable)
		}].[name]`,
		params: [],
	});
});

test('insert sql', async ({ db }) => {
	await db.insert(usersTable).values({ name: sql`${'John'}` });
	const result = await db.select({ id: usersTable.id, name: usersTable.name }).from(usersTable);
	expect(result).toEqual([{ id: 1, name: 'John' }]);
});

test('partial join with alias', async ({ db }) => {
	const customerAlias = alias(usersTable, 'customer');

	await db.insert(usersTable).values([{ name: 'Ivan' }, { name: 'Hans' }]);
	const result = await db
		.select({
			user: {
				id: usersTable.id,
				name: usersTable.name,
			},
			customer: {
				id: customerAlias.id,
				name: customerAlias.name,
			},
		}).from(usersTable)
		.leftJoin(customerAlias, eq(customerAlias.id, 2))
		.where(eq(usersTable.id, 1));

	expect(result).toEqual([{
		user: { id: 1, name: 'Ivan' },
		customer: { id: 2, name: 'Hans' },
	}]);
});

test('full join with alias', async ({ db }) => {
	const mssqlTable = mssqlTableCreator((name) => `prefixed_${name}`);

	const users = mssqlTable('users', {
		id: int('id').primaryKey(),
		name: text('name').notNull(),
	});

	await db.execute(sql`drop table if exists ${users}`);
	await db.execute(sql`create table ${users} (id int primary key, name text not null)`);

	const customers = alias(users, 'customer');

	await db.insert(users).values([{ id: 10, name: 'Ivan' }, { id: 11, name: 'Hans' }]);
	const result = await db
		.select().from(users)
		.leftJoin(customers, eq(customers.id, 11))
		.where(eq(users.id, 10));

	expect(result).toEqual([{
		users: {
			id: 10,
			name: 'Ivan',
		},
		customer: {
			id: 11,
			name: 'Hans',
		},
	}]);

	await db.execute(sql`drop table ${users}`);
});

test('select from alias', async ({ db }) => {
	const mssqlTable = mssqlTableCreator((name) => `prefixed_${name}`);

	const users = mssqlTable('users', {
		id: int('id').primaryKey(),
		name: text('name').notNull(),
	});

	await db.execute(sql`drop table if exists ${users}`);
	await db.execute(sql`create table ${users} (id int primary key, name text not null)`);

	const user = alias(users, 'user');
	const customers = alias(users, 'customer');

	await db.insert(users).values([{ id: 10, name: 'Ivan' }, { id: 11, name: 'Hans' }]);
	const result = await db
		.select()
		.from(user)
		.leftJoin(customers, eq(customers.id, 11))
		.where(eq(user.id, 10));

	expect(result).toEqual([{
		user: {
			id: 10,
			name: 'Ivan',
		},
		customer: {
			id: 11,
			name: 'Hans',
		},
	}]);

	await db.execute(sql`drop table ${users}`);
});

test('insert with spaces', async ({ db }) => {
	await db.insert(usersTable).values({ name: sql`'Jo   h     n'` });
	const result = await db.select({ id: usersTable.id, name: usersTable.name }).from(usersTable);

	expect(result).toEqual([{ id: 1, name: 'Jo   h     n' }]);
});

test('prepared statement', async ({ db }) => {
	await db.insert(usersTable).values({ name: 'John' });
	const statement = db.select({
		id: usersTable.id,
		name: usersTable.name,
	}).from(usersTable)
		.prepare();
	const result = await statement.execute();

	expect(result).toEqual([{ id: 1, name: 'John' }]);
});

test('prepared statement reuse', async ({ db }) => {
	const stmt = db.insert(usersTable).values({
		verified: true,
		name: sql.placeholder('name'),
	}).prepare();

	for (let i = 0; i < 10; i++) {
		await stmt.execute({ name: `John ${i}` });
	}

	const result = await db.select({
		id: usersTable.id,
		name: usersTable.name,
		verified: usersTable.verified,
	}).from(usersTable);

	expect(result).toEqual([
		{ id: 1, name: 'John 0', verified: true },
		{ id: 2, name: 'John 1', verified: true },
		{ id: 3, name: 'John 2', verified: true },
		{ id: 4, name: 'John 3', verified: true },
		{ id: 5, name: 'John 4', verified: true },
		{ id: 6, name: 'John 5', verified: true },
		{ id: 7, name: 'John 6', verified: true },
		{ id: 8, name: 'John 7', verified: true },
		{ id: 9, name: 'John 8', verified: true },
		{ id: 10, name: 'John 9', verified: true },
	]);
});

test('prepared statement with placeholder in .where', async ({ db }) => {
	await db.insert(usersTable).values({ name: 'John' });
	const stmt = db.select({
		id: usersTable.id,
		name: usersTable.name,
	}).from(usersTable)
		.where(eq(usersTable.id, sql.placeholder('id')))
		.prepare();
	const result = await stmt.execute({ id: 1 });

	expect(result).toEqual([{ id: 1, name: 'John' }]);
});

test('migrator', async ({ db }) => {
	const usersMigratorTable = mssqlTableRaw('users12', {
		id: int('id').identity().primaryKey(),
		name: text('name').notNull(),
		email: text('email').notNull(),
	}, (table) => [
		uniqueIndex('').on(table.name),
	]);

	await db.execute(sql.raw(`drop table if exists cities_migration`));
	await db.execute(sql.raw(`drop table if exists users_migration`));
	await db.execute(sql.raw(`drop table if exists users12`));
	await db.execute(sql.raw(`drop table if exists [drizzle].[__drizzle_migrations]`));

	await migrate(db, { migrationsFolder: './drizzle2/mssql' });

	await db.insert(usersMigratorTable).values({ name: 'John', email: 'email' });

	const result = await db.select().from(usersMigratorTable);

	expect(result).toEqual([{ id: 1, name: 'John', email: 'email' }]);

	await db.execute(sql.raw(`drop table cities_migration`));
	await db.execute(sql.raw(`drop table users_migration`));
	await db.execute(sql.raw(`drop table users12`));
	await db.execute(sql.raw(`drop table [drizzle].[__drizzle_migrations]`));
});

test('insert via db.execute + select via db.execute', async ({ db }) => {
	await db.execute(sql`insert into ${usersTable} (${new Name(usersTable.name.name)}) values (${'John'})`);

	const result = await db.execute<{ id: number; name: string }>(sql`select id, name from ${usersTable}`);
	expect(result.recordset[0]).toEqual({ id: 1, name: 'John' });
});

test('insert via db.execute w/ query builder', async ({ db }) => {
	const inserted = await db.execute(
		db.insert(usersTable).values({ name: 'John' }),
	);
	expect(inserted.rowsAffected[0]).toBe(1);
});

test('insert + select all possible dates', async ({ db }) => {
	const datesTable = mssqlTable('datestable', {
		date: date('date'),
		dateAsString: date('date_as_string', { mode: 'string' }),
		time: time('time', { precision: 1 }),
		datetime: datetime2('datetime', { precision: 2 }),
		datetimeAsString: datetime2('datetime_as_string', { precision: 2, mode: 'string' }),
	});

	await db.execute(sql`drop table if exists ${datesTable}`);
	await db.execute(
		sql`
			create table ${datesTable} (
				[date] date,
				[date_as_string] date,
				[time] time(1),
				[datetime] datetime2(2),
				[datetime_as_string] datetime2(2)
			)
		`,
	);

	const d = new Date('2022-11-11');

	await db.insert(datesTable).values({
		date: d,
		dateAsString: '2022-11-11',
		time: new Date('1970-01-01T12:12:12.000Z'),
		datetime: d,
		datetimeAsString: '2022-11-11T12:12:12.000Z',
	});

	const res = await db.select().from(datesTable);

	expect(res[0]?.date).toBeInstanceOf(Date); // eslint-disable-line no-instanceof/no-instanceof
	expect(res[0]?.datetime).toBeInstanceOf(Date); // eslint-disable-line no-instanceof/no-instanceof
	expect(typeof res[0]?.dateAsString).toEqual('string');
	expect(typeof res[0]?.datetimeAsString).toEqual('string');

	expect(res).toEqual([{
		date: (new Date('2022-11-11')),
		dateAsString: '2022-11-11',
		time: new Date('1970-01-01T12:12:12.000Z'),
		datetime: new Date('2022-11-11'),
		datetimeAsString: '2022-11-11T12:12:12.000Z',
	}]);

	await db.execute(sql`drop table ${datesTable}`);
});

test('Mysql enum test case #1', async ({ db }) => {
	const tableWithEnums = mssqlTable('enums_test_case', {
		id: int('id').primaryKey(),
		enum1: varchar('enum1', { enum: ['a', 'b', 'c'], length: 50 }).notNull(),
		enum2: varchar('enum2', { enum: ['a', 'b', 'c'], length: 50 }).default('a'),
		enum3: varchar('enum3', { enum: ['a', 'b', 'c'], length: 50 }).notNull().default('b'),
	});

	await db.execute(sql`drop table if exists ${tableWithEnums}`);

	await db.execute(sql`
		create table ${tableWithEnums} (
			[id] int primary key,
			[enum1] varchar(50) not null,
			[enum2] varchar(50) default 'a',
			[enum3] varchar(50) not null default 'b'
		)
	`);

	await db.insert(tableWithEnums).values([
		{ id: 1, enum1: 'a', enum2: 'b', enum3: 'c' },
		{ id: 2, enum1: 'a', enum3: 'c' },
		{ id: 3, enum1: 'a' },
	]);

	const res = await db.select().from(tableWithEnums);

	await db.execute(sql`drop table ${tableWithEnums}`);

	expect(res).toEqual([
		{ id: 1, enum1: 'a', enum2: 'b', enum3: 'c' },
		{ id: 2, enum1: 'a', enum2: 'a', enum3: 'c' },
		{ id: 3, enum1: 'a', enum2: 'a', enum3: 'b' },
	]);
});

test('left join (flat object fields)', async ({ db }) => {
	await db.insert(citiesTable)
		.values([{ id: 1, name: 'Paris' }, { id: 2, name: 'London' }]);

	await db.insert(users2Table).values([{ id: 1, name: 'John', cityId: 1 }, { id: 2, name: 'Jane' }]);

	const res = await db.select({
		userId: users2Table.id,
		userName: users2Table.name,
		cityId: citiesTable.id,
		cityName: citiesTable.name,
	}).from(users2Table)
		.leftJoin(citiesTable, eq(users2Table.cityId, citiesTable.id));

	expect(res).toEqual([
		{ userId: 1, userName: 'John', cityId: 1, cityName: 'Paris' },
		{ userId: 2, userName: 'Jane', cityId: null, cityName: null },
	]);
});

test('left join (grouped fields)', async ({ db }) => {
	await db.insert(citiesTable)
		.values([{ id: 1, name: 'Paris' }, { id: 2, name: 'London' }]);

	await db.insert(users2Table).values([{ id: 1, name: 'John', cityId: 1 }, { id: 2, name: 'Jane' }]);

	const res = await db.select({
		id: users2Table.id,
		user: {
			name: users2Table.name,
			nameUpper: sql<string>`upper(${users2Table.name})`,
		},
		city: {
			id: citiesTable.id,
			name: citiesTable.name,
			nameUpper: sql<string>`upper(${citiesTable.name})`,
		},
	}).from(users2Table)
		.leftJoin(citiesTable, eq(users2Table.cityId, citiesTable.id));

	expect(res).toEqual([
		{
			id: 1,
			user: { name: 'John', nameUpper: 'JOHN' },
			city: { id: 1, name: 'Paris', nameUpper: 'PARIS' },
		},
		{
			id: 2,
			user: { name: 'Jane', nameUpper: 'JANE' },
			city: null,
		},
	]);
});

test('left join (all fields)', async ({ db }) => {
	await db.insert(citiesTable)
		.values([{ id: 1, name: 'Paris' }, { id: 2, name: 'London' }]);

	await db.insert(users2Table).values([{ id: 1, name: 'John', cityId: 1 }, { id: 2, name: 'Jane' }]);

	const res = await db.select().from(users2Table)
		.leftJoin(citiesTable, eq(users2Table.cityId, citiesTable.id));

	expect(res).toEqual([
		{
			users2: {
				id: 1,
				name: 'John',
				cityId: 1,
			},
			cities: {
				id: 1,
				name: 'Paris',
			},
		},
		{
			users2: {
				id: 2,
				name: 'Jane',
				cityId: null,
			},
			cities: null,
		},
	]);
});

test('join subquery', async ({ db }) => {
	const coursesTable = mssqlTable('courses', {
		id: int('id').identity().primaryKey(),
		name: varchar('name', { length: 50 }).notNull(),
		categoryId: int('category_id').references(() => courseCategoriesTable.id),
	});

	const courseCategoriesTable = mssqlTable('course_categories', {
		id: int('id').identity().primaryKey(),
		name: varchar('name', { length: 50 }).notNull(),
	});

	await db.execute(sql`drop table if exists ${coursesTable}`);
	await db.execute(sql`drop table if exists ${courseCategoriesTable}`);

	await db.execute(
		sql`
			create table ${courseCategoriesTable} (
				[id] int identity primary key,
				[name] varchar(50) not null
			)
		`,
	);

	await db.execute(
		sql`
			create table ${coursesTable} (
				[id] int identity primary key,
				[name] varchar(50) not null,
				[category_id] int references ${courseCategoriesTable}([id])
			)
		`,
	);

	await db.insert(courseCategoriesTable).values([
		{ name: 'Category 1' },
		{ name: 'Category 2' },
		{ name: 'Category 3' },
		{ name: 'Category 4' },
	]);

	await db.insert(coursesTable).values([
		{ name: 'Development', categoryId: 2 },
		{ name: 'IT & Software', categoryId: 3 },
		{ name: 'Marketing', categoryId: 4 },
		{ name: 'Design', categoryId: 1 },
	]);

	const sq2 = db
		.select({
			categoryId: courseCategoriesTable.id,
			category: courseCategoriesTable.name,
			total: sql<number>`count(${courseCategoriesTable.id})`.as('total'),
		})
		.from(courseCategoriesTable)
		.groupBy(courseCategoriesTable.id, courseCategoriesTable.name)
		.as('sq2');

	const res = await db
		.select({
			courseName: coursesTable.name,
			categoryId: sq2.categoryId,
		})
		.from(coursesTable)
		.leftJoin(sq2, eq(coursesTable.categoryId, sq2.categoryId))
		.orderBy(coursesTable.name);

	await db.execute(sql`drop table ${coursesTable}`);
	await db.execute(sql`drop table ${courseCategoriesTable}`);

	expect(res).toEqual([
		{ courseName: 'Design', categoryId: 1 },
		{ courseName: 'Development', categoryId: 2 },
		{ courseName: 'IT & Software', categoryId: 3 },
		{ courseName: 'Marketing', categoryId: 4 },
	]);
});

test('with ... select', async ({ db }) => {
	const orders = mssqlTable('orders', {
		id: int('id').identity().primaryKey(),
		region: varchar('region', { length: 50 }).notNull(),
		product: varchar('product', { length: 50 }).notNull(),
		amount: int('amount').notNull(),
		quantity: int('quantity').notNull(),
	});

	await db.execute(sql`drop table if exists ${orders}`);
	await db.execute(
		sql`
			create table ${orders} (
				[id] int identity primary key,
				[region] varchar(50) not null,
				[product] varchar(50) not null,
				[amount] int not null,
				[quantity] int not null
			)
		`,
	);

	await db.insert(orders).values([
		{ region: 'Europe', product: 'A', amount: 10, quantity: 1 },
		{ region: 'Europe', product: 'A', amount: 20, quantity: 2 },
		{ region: 'Europe', product: 'B', amount: 20, quantity: 2 },
		{ region: 'Europe', product: 'B', amount: 30, quantity: 3 },
		{ region: 'US', product: 'A', amount: 30, quantity: 3 },
		{ region: 'US', product: 'A', amount: 40, quantity: 4 },
		{ region: 'US', product: 'B', amount: 40, quantity: 4 },
		{ region: 'US', product: 'B', amount: 50, quantity: 5 },
	]);

	const regionalSales = db
		.$with('regional_sales')
		.as(
			db
				.select({
					region: orders.region,
					totalSales: sql<number>`sum(${orders.amount})`.as('total_sales'),
				})
				.from(orders)
				.groupBy(orders.region),
		);

	const topRegions = db
		.$with('top_regions')
		.as(
			db
				.select({
					region: regionalSales.region,
				})
				.from(regionalSales)
				.where(
					gt(
						regionalSales.totalSales,
						db.select({ sales: sql`sum(${regionalSales.totalSales})/10` }).from(regionalSales),
					),
				),
		);

	const result = await db
		.with(regionalSales, topRegions)
		.select({
			region: orders.region,
			product: orders.product,
			productUnits: sql<number>`sum(${orders.quantity})`.as('product_units'),
			productSales: sql<number>`sum(${orders.amount})`.as('product_sales'),
		})
		.from(orders)
		.where(inArray(orders.region, db.select({ region: topRegions.region }).from(topRegions)))
		.groupBy(orders.region, orders.product)
		.orderBy(orders.region, orders.product);

	await db.execute(sql`drop table ${orders}`);

	expect(result).toEqual([
		{
			region: 'Europe',
			product: 'A',
			productUnits: 3,
			productSales: 30,
		},
		{
			region: 'Europe',
			product: 'B',
			productUnits: 5,
			productSales: 50,
		},
		{
			region: 'US',
			product: 'A',
			productUnits: 7,
			productSales: 70,
		},
		{
			region: 'US',
			product: 'B',
			productUnits: 9,
			productSales: 90,
		},
	]);
});

test('select from subquery sql', async ({ db }) => {
	await db.insert(users2Table).values([{ id: 1, name: 'John' }, { id: 2, name: 'Jane' }]);

	const sq = db
		.select({ name: sql<string>`concat(${users2Table.name}, ' modified')`.as('name') })
		.from(users2Table)
		.as('sq');

	const res = await db.select({ name: sq.name }).from(sq);

	expect(res).toEqual([{ name: 'John modified' }, { name: 'Jane modified' }]);
});

test('select a field without joining its table', ({ db }) => {
	expect(() => db.select({ name: users2Table.name }).from(usersTable).prepare()).toThrowError();
});

test('select all fields from subquery without alias', ({ db }) => {
	const sq = db.$with('sq').as(db.select({ name: sql<string>`upper(${users2Table.name})` }).from(users2Table));

	expect(() => db.select().from(sq).prepare()).toThrowError();
});

test('select count()', async ({ db }) => {
	await db.insert(usersTable).values([{ name: 'John' }, { name: 'Jane' }]);

	const res = await db.select({ count: sql`count(*)` }).from(usersTable);

	expect(res).toEqual([{ count: 2 }]);
});

test('having', async ({ db }) => {
	await db.insert(citiesTable).values([{ id: 1, name: 'London' }, { id: 2, name: 'Paris' }, {
		id: 3,
		name: 'New York',
	}]);

	await db.insert(users2Table).values([{ id: 1, name: 'John', cityId: 1 }, { id: 2, name: 'Jane', cityId: 1 }, {
		id: 3,
		name: 'Jack',
		cityId: 2,
	}]);

	const result = await db
		.select({
			id: citiesTable.id,
			name: sql<string>`upper(${citiesTable.name})`.as('upper_name'),
			usersCount: sql<number>`count(${users2Table.id})`.as('users_count'),
		})
		.from(citiesTable)
		.leftJoin(users2Table, eq(users2Table.cityId, citiesTable.id))
		.where(({ name }) => sql`len(${name}) >= 3`)
		.groupBy(citiesTable.id, citiesTable.name)
		.having(({ usersCount }) => sql`${usersCount} > 0`)
		.orderBy(({ name }) => name);

	expect(result).toEqual([
		{
			id: 1,
			name: 'LONDON',
			usersCount: 2,
		},
		{
			id: 2,
			name: 'PARIS',
			usersCount: 1,
		},
	]);
});

test('view', async ({ db }) => {
	const newYorkers1 = mssqlView('new_yorkers')
		.as((qb) => qb.select().from(users2Table).where(eq(users2Table.cityId, 1)));

	const newYorkers2 = mssqlView('new_yorkers', {
		id: int('id').identity().primaryKey(),
		name: text('name').notNull(),
		cityId: int('city_id').notNull(),
	}).as(sql`select * from ${users2Table} where ${eq(users2Table.cityId, 1)}`);

	const newYorkers3 = mssqlView('new_yorkers', {
		id: int('id').identity().primaryKey(),
		name: text('name').notNull(),
		cityId: int('city_id').notNull(),
	}).existing();

	await db.execute(sql`create view new_yorkers as ${getViewConfig(newYorkers1).query}`);

	await db.insert(citiesTable).values([{ id: 1, name: 'New York' }, { id: 2, name: 'Paris' }]);

	await db.insert(users2Table).values([
		{ id: 1, name: 'John', cityId: 1 },
		{ id: 2, name: 'Jane', cityId: 1 },
		{ id: 3, name: 'Jack', cityId: 2 },
	]);

	{
		const result = await db.select().from(newYorkers1);
		expect(result).toEqual([
			{ id: 1, name: 'John', cityId: 1 },
			{ id: 2, name: 'Jane', cityId: 1 },
		]);
	}

	{
		const result = await db.select().from(newYorkers2);
		expect(result).toEqual([
			{ id: 1, name: 'John', cityId: 1 },
			{ id: 2, name: 'Jane', cityId: 1 },
		]);
	}

	{
		const result = await db.select().from(newYorkers3);
		expect(result).toEqual([
			{ id: 1, name: 'John', cityId: 1 },
			{ id: 2, name: 'Jane', cityId: 1 },
		]);
	}

	{
		const result = await db.select({ name: newYorkers1.name }).from(newYorkers1);
		expect(result).toEqual([
			{ name: 'John' },
			{ name: 'Jane' },
		]);
	}

	await db.execute(sql`drop view ${newYorkers1}`);
});

test('select from raw sql', async ({ db }) => {
	const result = await db.select({
		id: sql<number>`id`,
		name: sql<string>`name`,
	}).from(sql`(select 1 as id, 'John' as name) as users`);

	Expect<Equal<{ id: number; name: string }[], typeof result>>;

	expect(result).toEqual([
		{ id: 1, name: 'John' },
	]);
});

test('select from raw sql with joins', async ({ db }) => {
	const result = await db
		.select({
			id: sql<number>`users.id`,
			name: sql<string>`users.name`,
			userCity: sql<string>`users.city`,
			cityName: sql<string>`cities.name`,
		})
		.from(sql`(select 1 as id, 'John' as name, 'New York' as city) as users`)
		.leftJoin(sql`(select 1 as id, 'Paris' as name) as cities`, sql`cities.id = users.id`);

	Expect<Equal<{ id: number; name: string; userCity: string; cityName: string }[], typeof result>>;

	expect(result).toEqual([
		{ id: 1, name: 'John', userCity: 'New York', cityName: 'Paris' },
	]);
});

test('join on aliased sql from select', async ({ db }) => {
	const result = await db
		.select({
			userId: sql<number>`users.id`.as('userId'),
			name: sql<string>`users.name`,
			userCity: sql<string>`users.city`,
			cityId: sql<number>`cities.id`.as('cityId'),
			cityName: sql<string>`cities.name`,
		})
		.from(sql`(select 1 as id, 'John' as name, 'New York' as city) as users`)
		.leftJoin(sql`(select 1 as id, 'Paris' as name) as cities`, (cols) => eq(cols.cityId, cols.userId));

	Expect<Equal<{ userId: number; name: string; userCity: string; cityId: number; cityName: string }[], typeof result>>;

	expect(result).toEqual([
		{ userId: 1, name: 'John', userCity: 'New York', cityId: 1, cityName: 'Paris' },
	]);
});

test('join on aliased sql from with clause', async ({ db }) => {
	const users = db.$with('users').as(
		db.select({
			id: sql<number>`id`.as('userId'),
			name: sql<string>`name`.as('userName'),
			city: sql<string>`city`.as('city'),
		}).from(
			sql`(select 1 as id, 'John' as name, 'New York' as city) as users`,
		),
	);

	const cities = db.$with('cities').as(
		db.select({
			id: sql<number>`id`.as('cityId'),
			name: sql<string>`name`.as('cityName'),
		}).from(
			sql`(select 1 as id, 'Paris' as name) as cities`,
		),
	);

	const result = await db
		.with(users, cities)
		.select({
			userId: users.id,
			name: users.name,
			userCity: users.city,
			cityId: cities.id,
			cityName: cities.name,
		})
		.from(users)
		.leftJoin(cities, (cols) => eq(cols.cityId, cols.userId));

	Expect<Equal<{ userId: number; name: string; userCity: string; cityId: number; cityName: string }[], typeof result>>;

	expect(result).toEqual([
		{ userId: 1, name: 'John', userCity: 'New York', cityId: 1, cityName: 'Paris' },
	]);
});

test('prefixed table', async ({ db }) => {
	const mssqlTable = mssqlTableCreator((name) => `myprefix_${name}`);

	const users = mssqlTable('test_prefixed_table_with_unique_name', {
		id: int('id').primaryKey(),
		name: text('name').notNull(),
	});

	await db.execute(sql`drop table if exists ${users}`);

	await db.execute(
		sql`create table myprefix_test_prefixed_table_with_unique_name (id int not null primary key, name text not null)`,
	);

	await db.insert(users).values({ id: 1, name: 'John' });

	const result = await db.select().from(users);

	expect(result).toEqual([{ id: 1, name: 'John' }]);

	await db.execute(sql`drop table ${users}`);
});

test('orderBy with aliased column', ({ db }) => {
	const query = db.select({
		test: sql`something`.as('test'),
	}).from(users2Table).orderBy((fields) => fields.test).toSQL();

	expect(query.sql).toEqual(`select something as [test] from [${getTableName(users2Table)}] order by [test]`);
});

test('transaction', async ({ db }) => {
	const users = mssqlTable('users_transactions', {
		id: int('id').identity().primaryKey(),
		balance: int('balance').notNull(),
	});
	const products = mssqlTable('products_transactions', {
		id: int('id').identity().primaryKey(),
		price: int('price').notNull(),
		stock: int('stock').notNull(),
	});

	await db.execute(sql`drop table if exists ${users}`);
	await db.execute(sql`drop table if exists ${products}`);

	await db.execute(sql`create table ${users} (id int identity not null primary key, balance int not null)`);
	await db.execute(
		sql`create table ${products} (id int identity not null primary key, price int not null, stock int not null)`,
	);

	await db.insert(users).values({ balance: 100 });
	const userId = (await db.select().from(users).then((rows) => rows[0]!))!.id;

	const user = await db.select().from(users).where(eq(users.id, userId)).then((rows) => rows[0]!);

	await db.insert(products).values({ price: 10, stock: 10 });
	const productId = (await db.select().from(products).then((rows) => rows[0]!))!.id;
	const product = await db.select().from(products).where(eq(products.id, productId)).then((rows) => rows[0]!);

	await db.transaction(async (tx) => {
		await tx.update(users).set({ balance: user.balance - product.price }).where(eq(users.id, user.id));
		await tx.update(products).set({ stock: product.stock - 1 }).where(eq(products.id, product.id));
	});

	const result = await db.select().from(users);

	await db.execute(sql`drop table ${users}`);
	await db.execute(sql`drop table ${products}`);

	expect(result).toEqual([{ id: 1, balance: 90 }]);
});

test('transaction rollback', async ({ db }) => {
	const users = mssqlTable('users_transactions_rollback', {
		id: int('id').identity().primaryKey(),
		balance: int('balance').notNull(),
	});

	await db.execute(sql`drop table if exists ${users}`);

	await db.execute(
		sql`create table ${users} (id int identity not null primary key, balance int not null)`,
	);

	await expect((async () => {
		await db.transaction(async (tx) => {
			await tx.insert(users).values({ balance: 100 });
			tx.rollback();
		});
	})()).rejects.toThrowError(TransactionRollbackError);

	const result = await db.select().from(users);

	await db.execute(sql`drop table ${users}`);

	expect(result).toEqual([]);
});

test('nested transaction', async ({ db }) => {
	const users = mssqlTable('users_nested_transactions', {
		id: int('id').identity().primaryKey(),
		balance: int('balance').notNull(),
	});

	await db.execute(sql`drop table if exists ${users}`);

	await db.execute(
		sql`create table ${users} (id int identity not null primary key, balance int not null)`,
	);

	await db.transaction(async (tx) => {
		await tx.insert(users).values({ balance: 100 });

		await tx.transaction(async (tx) => {
			await tx.update(users).set({ balance: 200 });
		});
	});

	const result = await db.select().from(users);

	await db.execute(sql`drop table ${users}`);

	expect(result).toEqual([{ id: 1, balance: 200 }]);
});

test('nested transaction rollback', async ({ db }) => {
	const users = mssqlTable('users_nested_transactions_rollback', {
		id: int('id').identity().primaryKey(),
		balance: int('balance').notNull(),
	});

	await db.execute(sql`drop table if exists ${users}`);

	await db.execute(
		sql`create table ${users} (id int identity not null primary key, balance int not null)`,
	);

	await db.transaction(async (tx) => {
		await tx.insert(users).values({ balance: 100 });

		await expect((async () => {
			await tx.transaction(async (tx) => {
				await tx.update(users).set({ balance: 200 });
				tx.rollback();
			});
		})()).rejects.toThrowError(TransactionRollbackError);
	});

	const result = await db.select().from(users);

	await db.execute(sql`drop table ${users}`);

	expect(result).toEqual([{ id: 1, balance: 100 }]);
});

test('join subquery with join', async ({ db }) => {
	const internalStaff = mssqlTable('internal_staff', {
		userId: int('user_id').notNull(),
	});

	const customUser = mssqlTable('custom_user', {
		id: int('id').notNull(),
	});

	const ticket = mssqlTable('ticket', {
		staffId: int('staff_id').notNull(),
	});

	await db.execute(sql`drop table if exists ${internalStaff}`);
	await db.execute(sql`drop table if exists ${customUser}`);
	await db.execute(sql`drop table if exists ${ticket}`);

	await db.execute(sql`create table ${internalStaff} (user_id integer not null)`);
	await db.execute(sql`create table ${customUser} (id integer not null)`);
	await db.execute(sql`create table ${ticket} (staff_id integer not null)`);

	await db.insert(internalStaff).values({ userId: 1 });
	await db.insert(customUser).values({ id: 1 });
	await db.insert(ticket).values({ staffId: 1 });

	const subq = db
		.select()
		.from(internalStaff)
		.leftJoin(customUser, eq(internalStaff.userId, customUser.id))
		.as('internal_staff');

	const mainQuery = await db
		.select()
		.from(ticket)
		.leftJoin(subq, eq(subq.internal_staff.userId, ticket.staffId));

	await db.execute(sql`drop table ${internalStaff}`);
	await db.execute(sql`drop table ${customUser}`);
	await db.execute(sql`drop table ${ticket}`);

	expect(mainQuery).toEqual([{
		ticket: { staffId: 1 },
		internal_staff: {
			internal_staff: { userId: 1 },
			custom_user: { id: 1 },
		},
	}]);
});

test('subquery with view', async ({ db }) => {
	const users = mssqlTable('users_subquery_view', {
		id: int('id').identity().primaryKey(),
		name: text('name').notNull(),
		cityId: int('city_id').notNull(),
	});

	const newYorkers = mssqlView('new_yorkers').as((qb) => qb.select().from(users).where(eq(users.cityId, 1)));

	await db.execute(sql`drop table if exists ${users}`);
	await db.execute(sql`drop view if exists ${newYorkers}`);

	await db.execute(
		sql`create table ${users} (id int identity not null primary key, name text not null, city_id integer not null)`,
	);
	await db.execute(sql`create view ${newYorkers} as select * from ${users} where city_id = 1`);

	await db.insert(users).values([
		{ name: 'John', cityId: 1 },
		{ name: 'Jane', cityId: 2 },
		{ name: 'Jack', cityId: 1 },
		{ name: 'Jill', cityId: 2 },
	]);

	const sq = db.$with('sq').as(db.select().from(newYorkers));
	const result = await db.with(sq).select().from(sq);

	await db.execute(sql`drop view ${newYorkers}`);
	await db.execute(sql`drop table ${users}`);

	expect(result).toEqual([
		{ id: 1, name: 'John', cityId: 1 },
		{ id: 3, name: 'Jack', cityId: 1 },
	]);
});

test('join view as subquery', async ({ db }) => {
	const users = mssqlTable('users_join_view', {
		id: int('id').identity().primaryKey(),
		name: text('name').notNull(),
		cityId: int('city_id').notNull(),
	});

	const newYorkers = mssqlView('new_yorkers').as((qb) => qb.select().from(users).where(eq(users.cityId, 1)));

	await db.execute(sql`drop table if exists ${users}`);
	await db.execute(sql`drop view if exists ${newYorkers}`);

	await db.execute(
		sql`create table ${users} (id int identity not null primary key, name text not null, city_id integer not null)`,
	);
	await db.execute(sql`create view ${newYorkers} as select * from ${users} where city_id = 1`);

	await db.insert(users).values([
		{ name: 'John', cityId: 1 },
		{ name: 'Jane', cityId: 2 },
		{ name: 'Jack', cityId: 1 },
		{ name: 'Jill', cityId: 2 },
	]);

	const sq = db.select().from(newYorkers).as('new_yorkers_sq');

	const result = await db.select().from(users).leftJoin(sq, eq(users.id, sq.id));

	expect(result).toEqual([
		{
			users_join_view: { id: 1, name: 'John', cityId: 1 },
			new_yorkers_sq: { id: 1, name: 'John', cityId: 1 },
		},
		{
			users_join_view: { id: 2, name: 'Jane', cityId: 2 },
			new_yorkers_sq: null,
		},
		{
			users_join_view: { id: 3, name: 'Jack', cityId: 1 },
			new_yorkers_sq: { id: 3, name: 'Jack', cityId: 1 },
		},
		{
			users_join_view: { id: 4, name: 'Jill', cityId: 2 },
			new_yorkers_sq: null,
		},
	]);

	await db.execute(sql`drop view ${newYorkers}`);
	await db.execute(sql`drop table ${users}`);
});

test('select iterator', async ({ db }) => {
	const users = mssqlTable('users_iterator', {
		id: int('id').identity().primaryKey(),
	});

	await db.execute(sql`drop table if exists ${users}`);
	await db.execute(sql`create table ${users} (id int identity not null primary key)`);

	await db.insert(users).values({});
	await db.insert(users).values({});
	await db.insert(users).values({});

	const iter = db.select().from(users).iterator();
	const result: typeof users.$inferSelect[] = [];

	for await (const row of iter) {
		result.push(row);
	}

	expect(result).toEqual([{ id: 1 }, { id: 2 }, { id: 3 }]);
});

test('select iterator w/ prepared statement', async ({ db }) => {
	const users = mssqlTable('users_iterator', {
		id: int('id').identity().primaryKey(),
	});

	await db.execute(sql`drop table if exists ${users}`);
	await db.execute(sql`create table ${users} (id int identity not null primary key)`);

	await db.insert(users).values({});
	await db.insert(users).values({});
	await db.insert(users).values({});

	const prepared = db.select().from(users).prepare();
	const iter = prepared.iterator();
	const result: typeof users.$inferSelect[] = [];

	for await (const row of iter) {
		result.push(row);
	}

	expect(result).toEqual([{ id: 1 }, { id: 2 }, { id: 3 }]);
});

test('insert undefined', async ({ db }) => {
	const users = mssqlTable('users', {
		id: int('id').identity().primaryKey(),
		name: text('name'),
	});

	await db.execute(sql`drop table if exists ${users}`);

	await db.execute(
		sql`create table ${users} (id int identity not null primary key, name text)`,
	);

	await expect((async () => {
		await db.insert(users).values({ name: undefined });
	})()).resolves.not.toThrowError();

	await db.execute(sql`drop table ${users}`);
});

test('update undefined', async ({ db }) => {
	const users = mssqlTable('users', {
		id: int('id').primaryKey(),
		name: text('name'),
	});

	await db.execute(sql`drop table if exists ${users}`);

	await db.execute(
		sql`create table ${users} (id int not null primary key, name text)`,
	);

	await expect((async () => {
		await db.update(users).set({ name: undefined });
	})()).rejects.toThrowError();

	await expect((async () => {
		await db.update(users).set({ id: 1, name: undefined });
	})()).resolves.not.toThrowError();

	await db.execute(sql`drop table ${users}`);
});<|MERGE_RESOLUTION|>--- conflicted
+++ resolved
@@ -18,84 +18,11 @@
 } from 'drizzle-orm/mssql-core';
 import { migrate } from 'drizzle-orm/node-mssql/migrator';
 import { expect } from 'vitest';
-import { type Equal, Expect } from '~/utils.ts';
+import { type Equal, Expect } from '~/utils';
 import { test } from './instrumentation';
 import { citiesTable, users2Table, usersTable } from './schema';
 
-<<<<<<< HEAD
 test.beforeEach(async ({ db }) => {
-=======
-const ENABLE_LOGGING = false;
-
-let db: NodeMsSqlDatabase;
-let client: ConnectionPool;
-let container: Docker.Container | undefined;
-
-const tablePrefix = 'drizzle_tests_';
-
-const mssqlTable = mssqlTableCreator((name) => `${tablePrefix}${name}`);
-
-const usersTable = mssqlTable('userstest', {
-	id: int('id').identity().primaryKey(),
-	name: varchar('name', { length: 30 }).notNull(),
-	verified: bit('verified').notNull().default(false),
-	jsonb: nvarchar('jsonb', { length: 300, mode: 'json' }).$type<string[]>(),
-	createdAt: datetime('created_at').notNull().default(sql`CURRENT_TIMESTAMP`),
-});
-
-const users2Table = mssqlTable('users2', {
-	id: int('id').primaryKey(),
-	name: varchar('name', { length: 30 }).notNull(),
-	cityId: int('city_id').default(sql`null`).references(() => citiesTable.id),
-});
-
-const citiesTable = mssqlTable('cities', {
-	id: int('id').primaryKey(),
-	name: varchar('name', { length: 30 }).notNull(),
-});
-
-beforeAll(async () => {
-	let connectionString;
-	if (process.env['MSSQL_CONNECTION_STRING']) {
-		connectionString = process.env['MSSQL_CONNECTION_STRING'];
-	} else {
-		const { connectionString: conStr, container: contrainerObj } = await createDockerDB();
-		connectionString = conStr;
-		container = contrainerObj;
-	}
-
-	const sleep = 2000;
-	let timeLeft = 30000;
-	let connected = false;
-	let lastError: unknown | undefined;
-	do {
-		try {
-			client = await mssql.connect(connectionString);
-			client.on('debug', console.log);
-			connected = true;
-			break;
-		} catch (e) {
-			lastError = e;
-			await new Promise((resolve) => setTimeout(resolve, sleep));
-			timeLeft -= sleep;
-		}
-	} while (timeLeft > 0);
-	if (!connected) {
-		console.error('Cannot connect to MsSQL');
-		await client?.close().catch(console.error);
-		await container?.stop().catch(console.error);
-		throw lastError;
-	}
-	db = drizzle({ client, logger: ENABLE_LOGGING ? new DefaultLogger() : undefined });
-});
-
-afterAll(async () => {
-	await client?.close().catch(console.error);
-	await container?.stop().catch(console.error);
-});
-
-beforeEach(async () => {
->>>>>>> 7dfec9fa
 	await db.execute(sql`drop table if exists ${usersTable}`);
 	await db.execute(sql`drop table if exists ${users2Table}`);
 	await db.execute(sql`drop table if exists ${citiesTable}`);
