--- conflicted
+++ resolved
@@ -228,14 +228,8 @@
 		}
 	>({
 		client: [
-<<<<<<< HEAD
 			async (_, use) => {
-				if (vendor === 'mysql') {
-=======
-			// oxlint-disable-line no-empty-pattern
-			async ({}, use) => {
 				if (vendor === 'mysql' || vendor === 'mysql-proxy') {
->>>>>>> c3ddb614
 					const envurl = process.env['MYSQL_CONNECTION_STRING'];
 					if (!envurl) throw new Error('No mysql url provided');
 					const client = await createConnection({
