--- conflicted
+++ resolved
@@ -228,12 +228,8 @@
 		}
 	>({
 		client: [
-<<<<<<< HEAD
-			async (_, use) => {
-=======
 			// oxlint-disable-next-line
 			async ({}, use) => {
->>>>>>> cbc4f05f
 				if (vendor === 'mysql' || vendor === 'mysql-proxy') {
 					const envurl = process.env['MYSQL_CONNECTION_STRING'];
 					if (!envurl) throw new Error('No mysql url provided');
