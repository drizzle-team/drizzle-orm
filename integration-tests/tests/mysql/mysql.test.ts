import retry from 'async-retry';
import type { MySql2Database } from 'drizzle-orm/mysql2';
import { drizzle } from 'drizzle-orm/mysql2';
import * as mysql from 'mysql2/promise';
import { afterAll, beforeAll, beforeEach } from 'vitest';
import { createDockerDB, tests } from './mysql-common';
<<<<<<< HEAD
import relations from './relations';

const ENABLE_LOGGING = false;

let db: MySql2Database<never, typeof relations>;
=======
import { TestCache, TestGlobalCache, tests as cacheTests } from './mysql-common-cache';

const ENABLE_LOGGING = false;

let db: MySql2Database;
let dbGlobalCached: MySql2Database;
let cachedDb: MySql2Database;
>>>>>>> 8b8d78ec
let client: mysql.Connection;

beforeAll(async () => {
	let connectionString;
	if (process.env['MYSQL_CONNECTION_STRING']) {
		connectionString = process.env['MYSQL_CONNECTION_STRING'];
	} else {
		const { connectionString: conStr } = await createDockerDB();
		connectionString = conStr;
	}
	client = await retry(async () => {
		client = await mysql.createConnection({
			uri: connectionString!,
			supportBigNumbers: true,
		});
		await client.connect();
		return client;
	}, {
		retries: 20,
		factor: 1,
		minTimeout: 250,
		maxTimeout: 250,
		randomize: false,
		onRetry() {
			client?.end();
		},
	});
<<<<<<< HEAD
	db = drizzle(client, { logger: ENABLE_LOGGING, relations });
=======
	db = drizzle(client, { logger: ENABLE_LOGGING });
	cachedDb = drizzle(client, { logger: ENABLE_LOGGING, cache: new TestCache() });
	dbGlobalCached = drizzle(client, { logger: ENABLE_LOGGING, cache: new TestGlobalCache() });
>>>>>>> 8b8d78ec
});

afterAll(async () => {
	await client?.end();
});

beforeEach((ctx) => {
	ctx.mysql = {
		db,
	};
	ctx.cachedMySQL = {
		db: cachedDb,
		dbGlobalCached,
	};
});

cacheTests();
tests();<|MERGE_RESOLUTION|>--- conflicted
+++ resolved
@@ -4,21 +4,14 @@
 import * as mysql from 'mysql2/promise';
 import { afterAll, beforeAll, beforeEach } from 'vitest';
 import { createDockerDB, tests } from './mysql-common';
-<<<<<<< HEAD
+import { TestCache, TestGlobalCache, tests as cacheTests } from './mysql-common-cache';
 import relations from './relations';
 
 const ENABLE_LOGGING = false;
 
 let db: MySql2Database<never, typeof relations>;
-=======
-import { TestCache, TestGlobalCache, tests as cacheTests } from './mysql-common-cache';
-
-const ENABLE_LOGGING = false;
-
-let db: MySql2Database;
 let dbGlobalCached: MySql2Database;
 let cachedDb: MySql2Database;
->>>>>>> 8b8d78ec
 let client: mysql.Connection;
 
 beforeAll(async () => {
@@ -46,13 +39,9 @@
 			client?.end();
 		},
 	});
-<<<<<<< HEAD
 	db = drizzle(client, { logger: ENABLE_LOGGING, relations });
-=======
-	db = drizzle(client, { logger: ENABLE_LOGGING });
 	cachedDb = drizzle(client, { logger: ENABLE_LOGGING, cache: new TestCache() });
 	dbGlobalCached = drizzle(client, { logger: ENABLE_LOGGING, cache: new TestGlobalCache() });
->>>>>>> 8b8d78ec
 });
 
 afterAll(async () => {
