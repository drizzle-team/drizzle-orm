--- conflicted
+++ resolved
@@ -1,80 +1,5 @@
 /* eslint-disable @typescript-eslint/no-unused-vars */
 import 'dotenv/config';
-<<<<<<< HEAD
-import {
-	and,
-	asc,
-	avg,
-	avgDistinct,
-	count,
-	countDistinct,
-	eq,
-	exists,
-	gt,
-	gte,
-	inArray,
-	like,
-	lt,
-	max,
-	min,
-	not,
-	notInArray,
-	sql,
-	sum,
-	sumDistinct,
-	TransactionRollbackError,
-} from 'drizzle-orm';
-import {
-	alias,
-	bigint,
-	boolean,
-	date,
-	datetime,
-	decimal,
-	except,
-	exceptAll,
-	getTableConfig,
-	getViewConfig,
-	index,
-	int,
-	intersect,
-	intersectAll,
-	json,
-	mysqlEnum,
-	mysqlTable,
-	mysqlTableCreator,
-	mysqlView,
-	primaryKey,
-	serial,
-	text,
-	time,
-	timestamp,
-	union,
-	unionAll,
-	varchar,
-	year,
-} from 'drizzle-orm/mysql-core';
-import { expect, expectTypeOf } from 'vitest';
-import { Expect, toLocalDate } from '~/utils';
-import type { Equal } from '~/utils.ts';
-import { type Test } from './instrumentation';
-import {
-	aggregateTable,
-	allTypesTable,
-	cities3,
-	citiesMySchemaTable,
-	citiesTable,
-	createUserTable,
-	mySchema,
-	orders,
-	users2MySchemaTable,
-	users2Table,
-	users3,
-	usersMySchemaTable,
-	usersTable,
-} from './schema2';
-=======
->>>>>>> b38dcb82
 
 import { type Test } from './instrumentation';
 import { tests as tests1 } from './mysql-common-1';
