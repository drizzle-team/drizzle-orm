--- conflicted
+++ resolved
@@ -20,9 +20,4 @@
 	'RQB v2 transaction find many - placeholders',
 ]);
 
-<<<<<<< HEAD
-new ServerSimulator({} as any);
-tests({} as any);
-=======
-tests(proxyTest, omit);
->>>>>>> c3ddb614
+tests(proxyTest, omit);