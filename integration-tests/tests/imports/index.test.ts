import { afterAll, expect, it } from 'vitest';
import 'zx/globals';
import * as fs from 'fs';
import path from 'path';

$.verbose = false;

const IMPORTS_FOLDER = 'tests/imports/files';

const folderPath = '../drizzle-orm/dist/package.json';
const pj = JSON.parse(fs.readFileSync(folderPath, 'utf8'));

if (!fs.existsSync(IMPORTS_FOLDER)) {
	fs.mkdirSync(IMPORTS_FOLDER);
}

it('dynamic imports check for CommonJS', async () => {
	const promises: ProcessPromise[] = [];
	for (const [i, key] of Object.keys(pj['exports']).entries()) {
		const o1 = path.join('drizzle-orm', key);
		if (
			o1.startsWith('drizzle-orm/bun-sqlite') || o1.startsWith('drizzle-orm/deno-sqlite')
			|| o1.startsWith('drizzle-orm/pglite')
			|| o1.startsWith('drizzle-orm/expo-sqlite') || o1.startsWith('drizzle-orm/libsql/wasm')
			|| o1.startsWith('drizzle-orm/bun-sql')
		) {
			continue;
		}
		fs.writeFileSync(`${IMPORTS_FOLDER}/imports_${i}.cjs`, 'requ');
		fs.appendFileSync(`${IMPORTS_FOLDER}/imports_${i}.cjs`, 'ire("' + o1 + '");\n', {});

		// fs.writeFileSync(`${IMPORTS_FOLDER}/imports_${i}.mjs`, 'imp');
		// fs.appendFileSync(`${IMPORTS_FOLDER}/imports_${i}.mjs`, 'ort "' + o1 + '"\n', {});

		promises.push(
			$`node ${IMPORTS_FOLDER}/imports_${i}.cjs`.nothrow(),
			// $`node ${IMPORTS_FOLDER}/imports_${i}.mjs`.nothrow(),
		);
	}
	const results = await Promise.all(promises);

	for (const result of results) {
		expect(result.exitCode, result.message).toBe(0);
	}
});

it('dynamic imports check for ESM', async () => {
	const promises: ProcessPromise[] = [];
	for (const [i, key] of Object.keys(pj['exports']).entries()) {
		const o1 = path.join('drizzle-orm', key);
		if (
<<<<<<< HEAD
			o1.startsWith('drizzle-orm/bun-sqlite') || o1.startsWith('drizzle-orm/deno-sqlite')
			|| o1.startsWith('drizzle-orm/expo-sqlite')
=======
			o1.startsWith('drizzle-orm/bun-sqlite') || o1.startsWith('drizzle-orm/expo-sqlite')
			|| o1.startsWith('drizzle-orm/bun-sql')
>>>>>>> f07c4274
		) {
			continue;
		}
		fs.writeFileSync(`${IMPORTS_FOLDER}/imports_${i}.mjs`, 'imp');
		fs.appendFileSync(`${IMPORTS_FOLDER}/imports_${i}.mjs`, 'ort "' + o1 + '"\n', {});
		promises.push($`node ${IMPORTS_FOLDER}/imports_${i}.mjs`.nothrow());
	}

	const results = await Promise.all(promises);

	for (const result of results) {
		expect(result.exitCode, result.message).toBe(0);
	}
});

afterAll(() => {
	fs.rmdirSync(IMPORTS_FOLDER, { recursive: true });
});<|MERGE_RESOLUTION|>--- conflicted
+++ resolved
@@ -49,13 +49,8 @@
 	for (const [i, key] of Object.keys(pj['exports']).entries()) {
 		const o1 = path.join('drizzle-orm', key);
 		if (
-<<<<<<< HEAD
 			o1.startsWith('drizzle-orm/bun-sqlite') || o1.startsWith('drizzle-orm/deno-sqlite')
-			|| o1.startsWith('drizzle-orm/expo-sqlite')
-=======
-			o1.startsWith('drizzle-orm/bun-sqlite') || o1.startsWith('drizzle-orm/expo-sqlite')
-			|| o1.startsWith('drizzle-orm/bun-sql')
->>>>>>> f07c4274
+      || o1.startsWith('drizzle-orm/expo-sqlite') || o1.startsWith('drizzle-orm/bun-sql')
 		) {
 			continue;
 		}
