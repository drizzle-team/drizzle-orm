--- conflicted
+++ resolved
@@ -18,14 +18,10 @@
 	const promises: ProcessPromise[] = [];
 	for (const [i, key] of Object.keys(pj['exports']).entries()) {
 		const o1 = path.join('drizzle-orm', key);
-<<<<<<< HEAD
-		if (o1.startsWith('drizzle-orm/pglite') || o1.startsWith('drizzle-orm/expo-sqlite')) {
-=======
 		if (
 			o1.startsWith('drizzle-orm/bun-sqlite') || o1.startsWith('drizzle-orm/pglite')
 			|| o1.startsWith('drizzle-orm/expo-sqlite') || o1.startsWith('drizzle-orm/libsql/wasm')
 		) {
->>>>>>> 5ea5a84f
 			continue;
 		}
 		fs.writeFileSync(`${IMPORTS_FOLDER}/imports_${i}.cjs`, 'requ');
@@ -50,7 +46,7 @@
 	const promises: ProcessPromise[] = [];
 	for (const [i, key] of Object.keys(pj['exports']).entries()) {
 		const o1 = path.join('drizzle-orm', key);
-		if (o1.startsWith('drizzle-orm/expo-sqlite')) {
+		if (o1.startsWith('drizzle-orm/bun-sqlite') || o1.startsWith('drizzle-orm/expo-sqlite')) {
 			continue;
 		}
 		fs.writeFileSync(`${IMPORTS_FOLDER}/imports_${i}.mjs`, 'imp');
