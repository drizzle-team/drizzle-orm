/* eslint-disable @typescript-eslint/no-unused-vars */
import 'dotenv/config';
import Docker from 'dockerode';
import {
	and,
	asc,
	avg,
	avgDistinct,
	count,
	countDistinct,
	eq,
	exists,
	getTableColumns,
	gt,
	gte,
	inArray,
	lt,
	max,
	min,
	Name,
	notInArray,
	placeholder,
	sql,
	sum,
	sumDistinct,
	TransactionRollbackError,
} from 'drizzle-orm';
import type { SingleStoreDatabase } from 'drizzle-orm/singlestore-core';
import {
	alias,
	bigint,
	boolean,
	date,
	datetime,
	decimal,
	except,
	getTableConfig,
	index,
	int,
	intersect,
	json,
	mediumint,
	primaryKey,
	serial,
	singlestoreEnum,
	singlestoreSchema,
	singlestoreTable,
	singlestoreTableCreator,
	/* singlestoreView, */
	smallint,
	text,
	time,
	timestamp,
	tinyint,
	union,
	unionAll,
	unique,
	uniqueIndex,
	uniqueKeyName,
	varchar,
	vector,
	year,
} from 'drizzle-orm/singlestore-core';
import { dotProduct, euclideanDistance } from 'drizzle-orm/singlestore-core/expressions';
import { migrate } from 'drizzle-orm/singlestore/migrator';
import getPort from 'get-port';
import { v4 as uuid } from 'uuid';
import { afterAll, beforeEach, describe, expect, expectTypeOf, test } from 'vitest';
import { Expect, toLocalDate } from '~/utils.ts';
import type { Equal } from '~/utils.ts';

type TestSingleStoreDB = SingleStoreDatabase<any, any>;

declare module 'vitest' {
	interface TestContext {
		singlestore: {
			db: TestSingleStoreDB;
		};
	}
}

const ENABLE_LOGGING = false;

const usersTable = singlestoreTable('userstest', {
	id: serial('id').primaryKey(),
	name: text('name').notNull(),
	verified: boolean('verified').notNull().default(false),
	jsonb: json('jsonb').$type<string[]>(),
	createdAt: timestamp('created_at').notNull().defaultNow(),
});

const users2Table = singlestoreTable('users2', {
	id: serial('id').primaryKey(),
	name: text('name').notNull(),
	cityId: int('city_id'),
});

const citiesTable = singlestoreTable('cities', {
	id: serial('id').primaryKey(),
	name: text('name').notNull(),
});

const usersOnUpdate = singlestoreTable('users_on_update', {
	id: serial('id').primaryKey(),
	name: text('name').notNull(),
	updateCounter: int('update_counter').default(sql`1`).$onUpdateFn(() => sql`update_counter + 1`),
	updatedAt: datetime('updated_at', { mode: 'date' }).$onUpdateFn(() => new Date()),
	alwaysNull: text('always_null').$type<string | null>().$onUpdateFn(() => null), // need to add $type because $onUpdate add a default value
});

const datesTable = singlestoreTable('datestable', {
	date: date('date'),
	dateAsString: date('date_as_string', { mode: 'string' }),
	time: time('time'),
	datetime: datetime('datetime'),
	datetimeAsString: datetime('datetime_as_string', { mode: 'string' }),
	timestamp: timestamp('timestamp'),
	timestampAsString: timestamp('timestamp_as_string', { mode: 'string' }),
	year: year('year'),
});

const coursesTable = singlestoreTable('courses', {
	id: serial('id').primaryKey(),
	name: text('name').notNull(),
	categoryId: int('category_id'),
});

const courseCategoriesTable = singlestoreTable('course_categories', {
	id: serial('id').primaryKey(),
	name: text('name').notNull(),
});

const orders = singlestoreTable('orders', {
	id: serial('id').primaryKey(),
	region: text('region').notNull(),
	product: text('product').notNull().$default(() => 'random_string'),
	amount: int('amount').notNull(),
	quantity: int('quantity').notNull(),
});

const usersMigratorTable = singlestoreTable('users12', {
	id: serial('id').primaryKey(),
	name: text('name').notNull(),
	email: text('email').notNull(),
}, (table) => {
	return {
		name: uniqueIndex('').on(table.name).using('btree'),
	};
});

// To test aggregate functions
const aggregateTable = singlestoreTable('aggregate_table', {
	id: serial('id').notNull(),
	name: text('name').notNull(),
	a: int('a'),
	b: int('b'),
	c: int('c'),
	nullOnly: int('null_only'),
});

const vectorSearchTable = singlestoreTable('vector_search', {
	id: serial('id').notNull(),
	text: text('text').notNull(),
	embedding: vector('embedding', { dimensions: 10 }),
});

// To test another schema and multischema
const mySchema = singlestoreSchema(`mySchema`);

const usersMySchemaTable = mySchema.table('userstest', {
	id: serial('id').primaryKey(),
	name: text('name').notNull(),
	verified: boolean('verified').notNull().default(false),
	jsonb: json('jsonb').$type<string[]>(),
	createdAt: timestamp('created_at').notNull().defaultNow(),
});

const users2MySchemaTable = mySchema.table('users2', {
	id: serial('id').primaryKey(),
	name: text('name').notNull(),
	cityId: int('city_id'),
});

const citiesMySchemaTable = mySchema.table('cities', {
	id: serial('id').primaryKey(),
	name: text('name').notNull(),
});

let singlestoreContainer: Docker.Container;
export async function createDockerDB(): Promise<{ connectionString: string; container: Docker.Container }> {
	const docker = new Docker();
	const port = await getPort({ port: 3306 });
	const image = 'ghcr.io/singlestore-labs/singlestoredb-dev:latest';

	const pullStream = await docker.pull(image);
	await new Promise((resolve, reject) =>
		docker.modem.followProgress(pullStream, (err) => (err ? reject(err) : resolve(err)))
	);

	singlestoreContainer = await docker.createContainer({
		Image: image,
		Env: ['ROOT_PASSWORD=singlestore'],
		name: `drizzle-integration-tests-${uuid()}`,
		HostConfig: {
			AutoRemove: true,
			PortBindings: {
				'3306/tcp': [{ HostPort: `${port}` }],
			},
		},
	});

	await singlestoreContainer.start();
	await new Promise((resolve) => setTimeout(resolve, 4000));

	return {
		connectionString: `singlestore://root:singlestore@localhost:${port}/`,
		container: singlestoreContainer,
	};
}

export function tests(driver?: string) {
	describe('common', () => {
		afterAll(async () => {
			await singlestoreContainer?.stop().catch(console.error);
		});

		beforeEach(async (ctx) => {
			const { db } = ctx.singlestore;
			await db.execute(sql`drop table if exists userstest`);
			await db.execute(sql`drop table if exists users2`);
			await db.execute(sql`drop table if exists cities`);

			await db.execute(sql`drop schema if exists \`mySchema\``);
			await db.execute(sql`create schema if not exists \`mySchema\``);

			await db.execute(
				sql`
					create table userstest (
						id serial primary key,
						name text not null,
						verified boolean not null default false,
						jsonb json,
						created_at timestamp not null default now()
					)
				`,
			);

			await db.execute(
				sql`
					create table users2 (
						id serial primary key,
						name text not null,
						city_id int
					)
				`,
			);

			await db.execute(
				sql`
					create table cities (
						id serial primary key,
						name text not null
					)
				`,
			);

			// mySchema
			await db.execute(
				sql`
					create table \`mySchema\`.\`userstest\` (
						\`id\` serial primary key,
						\`name\` text not null,
						\`verified\` boolean not null default false,
						\`jsonb\` json,
						\`created_at\` timestamp not null default now()
					)
				`,
			);

			await db.execute(
				sql`
					create table \`mySchema\`.\`cities\` (
						\`id\` serial primary key,
						\`name\` text not null
					)
				`,
			);

			await db.execute(
				sql`
					create table \`mySchema\`.\`users2\` (
						\`id\` serial primary key,
						\`name\` text not null,
						\`city_id\` int 
					)
				`,
			);
		});

		async function setupReturningFunctionsTest(db: SingleStoreDatabase<any, any>) {
			await db.execute(sql`drop table if exists \`users_default_fn\``);
			await db.execute(
				sql`
					create table \`users_default_fn\` (
						\`id\` varchar(256) primary key,
						\`name\` text not null
					);
				`,
			);
		}

		async function setupSetOperationTest(db: TestSingleStoreDB) {
			await db.execute(sql`drop table if exists \`users2\``);
			await db.execute(sql`drop table if exists \`cities\``);
			await db.execute(
				sql`
					create table \`users2\` (
					    \`id\` serial primary key,
					    \`name\` text not null,
					    \`city_id\` int
					)
				`,
			);

			await db.execute(
				sql`
					create table \`cities\` (
					    \`id\` serial primary key,
					    \`name\` text not null
					)
				`,
			);

			await db.insert(citiesTable).values([
				{ id: 1, name: 'New York' },
				{ id: 2, name: 'London' },
				{ id: 3, name: 'Tampa' },
			]);

			await db.insert(users2Table).values([
				{ id: 1, name: 'John', cityId: 1 },
				{ id: 2, name: 'Jane', cityId: 2 },
				{ id: 3, name: 'Jack', cityId: 3 },
				{ id: 4, name: 'Peter', cityId: 3 },
				{ id: 5, name: 'Ben', cityId: 2 },
				{ id: 6, name: 'Jill', cityId: 1 },
				{ id: 7, name: 'Mary', cityId: 2 },
				{ id: 8, name: 'Sally', cityId: 1 },
			]);
		}

		async function setupAggregateFunctionsTest(db: TestSingleStoreDB) {
			await db.execute(sql`drop table if exists \`aggregate_table\``);
			await db.execute(
				sql`
					create table \`aggregate_table\` (
					    \`id\` integer primary key auto_increment not null,
					    \`name\` text not null,
					    \`a\` integer,
					    \`b\` integer,
					    \`c\` integer,
					    \`null_only\` integer
					);
				`,
			);
			await db.insert(aggregateTable).values([
				{ id: 1, name: 'value 1', a: 5, b: 10, c: 20 },
				{ id: 2, name: 'value 1', a: 5, b: 20, c: 30 },
				{ id: 3, name: 'value 2', a: 10, b: 50, c: 60 },
				{ id: 4, name: 'value 3', a: 20, b: 20, c: null },
				{ id: 5, name: 'value 4', a: null, b: 90, c: 120 },
				{ id: 6, name: 'value 5', a: 80, b: 10, c: null },
				{ id: 7, name: 'value 6', a: null, b: null, c: 150 },
			]);
		}

		async function setupVectorSearchTest(db: TestSingleStoreDB) {
			await db.execute(sql`drop table if exists \`vector_search\``);
			await db.execute(
				sql`
					create table \`vector_search\` (
						\`id\` integer primary key auto_increment not null,
						\`text\` text not null,
						\`embedding\` vector(10) not null
					)
				`,
			);
			await db.insert(vectorSearchTable).values([
				{
					id: 1,
					text: 'I like dogs',
					embedding: [0.6119, 0.1395, 0.2921, 0.3664, 0.4561, 0.7852, 0.1997, 0.5142, 0.5924, 0.0465],
				},
				{
					id: 2,
					text: 'I like cats',
					embedding: [0.6075, 0.1705, 0.0651, 0.9489, 0.9656, 0.8084, 0.3046, 0.0977, 0.6842, 0.4402],
				},
			]);
		}

		test('table config: unsigned ints', async () => {
			const unsignedInts = singlestoreTable('cities1', {
				bigint: bigint('bigint', { mode: 'number', unsigned: true }),
				int: int('int', { unsigned: true }),
				smallint: smallint('smallint', { unsigned: true }),
				mediumint: mediumint('mediumint', { unsigned: true }),
				tinyint: tinyint('tinyint', { unsigned: true }),
			});

			const tableConfig = getTableConfig(unsignedInts);

			const bigintColumn = tableConfig.columns.find((c) => c.name === 'bigint')!;
			const intColumn = tableConfig.columns.find((c) => c.name === 'int')!;
			const smallintColumn = tableConfig.columns.find((c) => c.name === 'smallint')!;
			const mediumintColumn = tableConfig.columns.find((c) => c.name === 'mediumint')!;
			const tinyintColumn = tableConfig.columns.find((c) => c.name === 'tinyint')!;

			expect(bigintColumn.getSQLType()).toBe('bigint unsigned');
			expect(intColumn.getSQLType()).toBe('int unsigned');
			expect(smallintColumn.getSQLType()).toBe('smallint unsigned');
			expect(mediumintColumn.getSQLType()).toBe('mediumint unsigned');
			expect(tinyintColumn.getSQLType()).toBe('tinyint unsigned');
		});

		test('table config: signed ints', async () => {
			const unsignedInts = singlestoreTable('cities1', {
				bigint: bigint('bigint', { mode: 'number' }),
				int: int('int'),
				smallint: smallint('smallint'),
				mediumint: mediumint('mediumint'),
				tinyint: tinyint('tinyint'),
			});

			const tableConfig = getTableConfig(unsignedInts);

			const bigintColumn = tableConfig.columns.find((c) => c.name === 'bigint')!;
			const intColumn = tableConfig.columns.find((c) => c.name === 'int')!;
			const smallintColumn = tableConfig.columns.find((c) => c.name === 'smallint')!;
			const mediumintColumn = tableConfig.columns.find((c) => c.name === 'mediumint')!;
			const tinyintColumn = tableConfig.columns.find((c) => c.name === 'tinyint')!;

			expect(bigintColumn.getSQLType()).toBe('bigint');
			expect(intColumn.getSQLType()).toBe('int');
			expect(smallintColumn.getSQLType()).toBe('smallint');
			expect(mediumintColumn.getSQLType()).toBe('mediumint');
			expect(tinyintColumn.getSQLType()).toBe('tinyint');
		});

		test('table config: primary keys name', async () => {
			const table = singlestoreTable('cities', {
				id: serial('id').primaryKey(),
				name: text('name').notNull(),
				state: text('state'),
			}, (t) => ({
				f: primaryKey({ columns: [t.id, t.name], name: 'custom_pk' }),
			}));

			const tableConfig = getTableConfig(table);

			expect(tableConfig.primaryKeys).toHaveLength(1);
			expect(tableConfig.primaryKeys[0]!.getName()).toBe('custom_pk');
		});

		test('table configs: unique third param', async () => {
			const cities1Table = singlestoreTable('cities1', {
				id: serial('id').primaryKey(),
				name: text('name').notNull(),
				state: text('state'),
			}, (t) => ({
				f: unique('custom_name').on(t.name, t.state),
				f1: unique('custom_name1').on(t.name, t.state),
			}));

			const tableConfig = getTableConfig(cities1Table);

			expect(tableConfig.uniqueConstraints).toHaveLength(2);

			expect(tableConfig.uniqueConstraints[0]?.name).toBe('custom_name');
			expect(tableConfig.uniqueConstraints[0]?.columns.map((t) => t.name)).toEqual(['name', 'state']);

			expect(tableConfig.uniqueConstraints[1]?.name).toBe('custom_name1');
			expect(tableConfig.uniqueConstraints[1]?.columns.map((t) => t.name)).toEqual(['name', 'state']);
		});

		test('table configs: unique in column', async () => {
			const cities1Table = singlestoreTable('cities1', {
				id: serial('id').primaryKey(),
				name: text('name').notNull().unique(),
				state: text('state').unique('custom'),
				field: text('field').unique('custom_field'),
			});

			const tableConfig = getTableConfig(cities1Table);

			const columnName = tableConfig.columns.find((it) => it.name === 'name');
			expect(columnName?.uniqueName).toBe(uniqueKeyName(cities1Table, [columnName!.name]));
			expect(columnName?.isUnique).toBeTruthy();

			const columnState = tableConfig.columns.find((it) => it.name === 'state');
			expect(columnState?.uniqueName).toBe('custom');
			expect(columnState?.isUnique).toBeTruthy();

			const columnField = tableConfig.columns.find((it) => it.name === 'field');
			expect(columnField?.uniqueName).toBe('custom_field');
			expect(columnField?.isUnique).toBeTruthy();
		});

		test('select all fields', async (ctx) => {
			const { db } = ctx.singlestore;

			await db.insert(usersTable).values({ id: 1, name: 'John' });
			const result = await db.select().from(usersTable);

			expect(result[0]!.createdAt).toBeInstanceOf(Date);
			// not timezone based timestamp, thats why it should not work here
			// t.assert(Math.abs(result[0]!.createdAt.getTime() - now) < 2000);
			expect(result).toEqual([{ id: 1, name: 'John', verified: false, jsonb: null, createdAt: result[0]!.createdAt }]);
		});

		test('select sql', async (ctx) => {
			const { db } = ctx.singlestore;

			await db.insert(usersTable).values({ name: 'John' });
			const users = await db.select({
				name: sql`upper(${usersTable.name})`,
			}).from(usersTable);

			expect(users).toEqual([{ name: 'JOHN' }]);
		});

		test('select typed sql', async (ctx) => {
			const { db } = ctx.singlestore;

			await db.insert(usersTable).values({ name: 'John' });
			const users = await db.select({
				name: sql<string>`upper(${usersTable.name})`,
			}).from(usersTable);

			expect(users).toEqual([{ name: 'JOHN' }]);
		});

		test('select with empty array in inArray', async (ctx) => {
			const { db } = ctx.singlestore;

			await db.insert(usersTable).values([{ id: 1, name: 'John' }, { id: 2, name: 'Jane' }, { id: 3, name: 'Jane' }]);
			const result = await db
				.select({
					name: sql`upper(${usersTable.name})`,
				})
				.from(usersTable)
				.where(inArray(usersTable.id, []))
				.orderBy(asc(usersTable.id));

			expect(result).toEqual([]);
		});

		test('select with empty array in notInArray', async (ctx) => {
			const { db } = ctx.singlestore;

			await db.insert(usersTable).values([{ id: 1, name: 'John' }, { id: 2, name: 'Jane' }, { id: 3, name: 'Jane' }]);
			const result = await db
				.select({
					name: sql`upper(${usersTable.name})`,
				})
				.from(usersTable)
				.where(notInArray(usersTable.id, []))
				.orderBy(asc(usersTable.id));

			expect(result).toEqual([{ name: 'JOHN' }, { name: 'JANE' }, { name: 'JANE' }]);
		});

		test('select distinct', async (ctx) => {
			const { db } = ctx.singlestore;

			const usersDistinctTable = singlestoreTable('users_distinct', {
				id: int('id').notNull(),
				name: text('name').notNull(),
			});

			await db.execute(sql`drop table if exists ${usersDistinctTable}`);
			await db.execute(sql`create table ${usersDistinctTable} (id int, name text)`);

			await db.insert(usersDistinctTable).values([
				{ id: 1, name: 'John' },
				{ id: 1, name: 'John' },
				{ id: 2, name: 'John' },
				{ id: 1, name: 'Jane' },
			]);
			const users = await db.selectDistinct().from(usersDistinctTable).orderBy(
				usersDistinctTable.id,
				usersDistinctTable.name,
			);

			await db.execute(sql`drop table ${usersDistinctTable}`);

			expect(users).toEqual([{ id: 1, name: 'Jane' }, { id: 1, name: 'John' }, { id: 2, name: 'John' }]);
		});

		test('insert returning sql', async (ctx) => {
			const { db } = ctx.singlestore;

			const [result, _] = await db.insert(usersTable).values({ id: 1, name: 'John' });

			expect(result.insertId).toBe(1);
		});

		test('delete returning sql', async (ctx) => {
			const { db } = ctx.singlestore;

			await db.insert(usersTable).values({ name: 'John' });
			const users = await db.delete(usersTable).where(eq(usersTable.name, 'John'));

			expect(users[0].affectedRows).toBe(1);
		});

		test('update returning sql', async (ctx) => {
			const { db } = ctx.singlestore;

			await db.insert(usersTable).values({ name: 'John' });
			const users = await db.update(usersTable).set({ name: 'Jane' }).where(eq(usersTable.name, 'John'));

			expect(users[0].changedRows).toBe(1);
		});

		test('update with returning all fields', async (ctx) => {
			const { db } = ctx.singlestore;

			await db.insert(usersTable).values({ id: 1, name: 'John' });
			const updatedUsers = await db.update(usersTable).set({ name: 'Jane' }).where(eq(usersTable.name, 'John'));

			const users = await db.select().from(usersTable).where(eq(usersTable.id, 1));

			expect(updatedUsers[0].changedRows).toBe(1);

			expect(users[0]!.createdAt).toBeInstanceOf(Date);
			// not timezone based timestamp, thats why it should not work here
			// t.assert(Math.abs(users[0]!.createdAt.getTime() - now) < 2000);
			expect(users).toEqual([{ id: 1, name: 'Jane', verified: false, jsonb: null, createdAt: users[0]!.createdAt }]);
		});

		test('update with returning partial', async (ctx) => {
			const { db } = ctx.singlestore;

			await db.insert(usersTable).values({ id: 1, name: 'John' });
			const updatedUsers = await db.update(usersTable).set({ name: 'Jane' }).where(eq(usersTable.name, 'John'));

			const users = await db.select({ id: usersTable.id, name: usersTable.name }).from(usersTable).where(
				eq(usersTable.id, 1),
			);

			expect(updatedUsers[0].changedRows).toBe(1);

			expect(users).toEqual([{ id: 1, name: 'Jane' }]);
		});

		test('delete with returning all fields', async (ctx) => {
			const { db } = ctx.singlestore;

			await db.insert(usersTable).values({ name: 'John' });
			const deletedUser = await db.delete(usersTable).where(eq(usersTable.name, 'John'));

			expect(deletedUser[0].affectedRows).toBe(1);
		});

		test('delete with returning partial', async (ctx) => {
			const { db } = ctx.singlestore;

			await db.insert(usersTable).values({ name: 'John' });
			const deletedUser = await db.delete(usersTable).where(eq(usersTable.name, 'John'));

			expect(deletedUser[0].affectedRows).toBe(1);
		});

		test('insert + select', async (ctx) => {
			const { db } = ctx.singlestore;

			await db.insert(usersTable).values({ id: 1, name: 'John' });
			const result = await db.select().from(usersTable);
			expect(result).toEqual([{ id: 1, name: 'John', verified: false, jsonb: null, createdAt: result[0]!.createdAt }]);

			await db.insert(usersTable).values({ id: 2, name: 'Jane' });
			const result2 = await db.select().from(usersTable).orderBy(asc(usersTable.id));
			expect(result2).toEqual([
				{ id: 1, name: 'John', verified: false, jsonb: null, createdAt: result2[0]!.createdAt },
				{ id: 2, name: 'Jane', verified: false, jsonb: null, createdAt: result2[1]!.createdAt },
			]);
		});

		test('json insert', async (ctx) => {
			const { db } = ctx.singlestore;

			await db.insert(usersTable).values({ id: 1, name: 'John', jsonb: ['foo', 'bar'] });
			const result = await db.select({
				id: usersTable.id,
				name: usersTable.name,
				jsonb: usersTable.jsonb,
			}).from(usersTable);

			expect(result).toEqual([{ id: 1, name: 'John', jsonb: ['foo', 'bar'] }]);
		});

		test('insert with overridden default values', async (ctx) => {
			const { db } = ctx.singlestore;

			await db.insert(usersTable).values({ id: 1, name: 'John', verified: true });
			const result = await db.select().from(usersTable);

			expect(result).toEqual([{ id: 1, name: 'John', verified: true, jsonb: null, createdAt: result[0]!.createdAt }]);
		});

		test('insert many', async (ctx) => {
			const { db } = ctx.singlestore;

			await db.insert(usersTable).values([
				{ id: 1, name: 'John' },
				{ id: 2, name: 'Bruce', jsonb: ['foo', 'bar'] },
				{ id: 3, name: 'Jane' },
				{ id: 4, name: 'Austin', verified: true },
			]);
			const result = await db.select({
				id: usersTable.id,
				name: usersTable.name,
				jsonb: usersTable.jsonb,
				verified: usersTable.verified,
			}).from(usersTable)
				.orderBy(asc(usersTable.id));

			expect(result).toEqual([
				{ id: 1, name: 'John', jsonb: null, verified: false },
				{ id: 2, name: 'Bruce', jsonb: ['foo', 'bar'], verified: false },
				{ id: 3, name: 'Jane', jsonb: null, verified: false },
				{ id: 4, name: 'Austin', jsonb: null, verified: true },
			]);
		});

		test('insert many with returning', async (ctx) => {
			const { db } = ctx.singlestore;

			const result = await db.insert(usersTable).values([
				{ name: 'John' },
				{ name: 'Bruce', jsonb: ['foo', 'bar'] },
				{ name: 'Jane' },
				{ name: 'Austin', verified: true },
			]);

			expect(result[0].affectedRows).toBe(4);
		});

		test('select with group by as field', async (ctx) => {
			const { db } = ctx.singlestore;

			await db.insert(usersTable).values([{ id: 1, name: 'John' }, { id: 2, name: 'Jane' }, { id: 3, name: 'Jane' }]);

			const result = await db.select({ name: usersTable.name }).from(usersTable)
				.groupBy(usersTable.name)
				.orderBy(asc(usersTable.id));

			expect(result).toEqual([{ name: 'John' }, { name: 'Jane' }]);
		});

		test('select with exists', async (ctx) => {
			const { db } = ctx.singlestore;

			await db.insert(usersTable).values([{ id: 1, name: 'John' }, { id: 2, name: 'Jane' }, { id: 3, name: 'Jane' }]);

			const user = alias(usersTable, 'user');
			const result = await db.select({ name: usersTable.name }).from(usersTable).where(
				exists(
					db.select({ one: sql`1` }).from(user).where(and(eq(usersTable.name, 'John'), eq(user.id, usersTable.id))),
				),
			)
				.orderBy(asc(usersTable.id));

			expect(result).toEqual([{ name: 'John' }]);
		});

		test('select with group by as sql', async (ctx) => {
			const { db } = ctx.singlestore;

			await db.insert(usersTable).values([{ id: 1, name: 'John' }, { id: 2, name: 'Jane' }, { id: 3, name: 'Jane' }]);

			const result = await db.select({ name: usersTable.name }).from(usersTable)
				.groupBy(sql`${usersTable.name}`)
				.orderBy(asc(usersTable.id));

			expect(result).toEqual([{ name: 'John' }, { name: 'Jane' }]);
		});

		test('$default function', async (ctx) => {
			const { db } = ctx.singlestore;

			await db.execute(sql`drop table if exists \`orders\``);
			await db.execute(
				sql`
					create table \`orders\` (
					    \`id\` serial primary key,
					    \`region\` text not null,
					    \`product\` text not null,
					    \`amount\` int not null,
					    \`quantity\` int not null
					)
				`,
			);

			await db.insert(orders).values({ id: 1, region: 'Ukraine', amount: 1, quantity: 1 });
			const selectedOrder = await db.select().from(orders);

			expect(selectedOrder).toEqual([{
				id: 1,
				amount: 1,
				quantity: 1,
				region: 'Ukraine',
				product: 'random_string',
			}]);
		});

		test('$default with empty array', async (ctx) => {
			const { db } = ctx.singlestore;

			await db.execute(sql`drop table if exists \`s_orders\``);
			await db.execute(
				sql`
					create table \`s_orders\` (
					    \`id\` serial primary key,
					    \`region\` text default 'Ukraine',
					    \`product\` text not null
					)
				`,
			);

			const users = singlestoreTable('s_orders', {
				id: serial('id').primaryKey(),
				region: text('region').default('Ukraine'),
				product: text('product').$defaultFn(() => 'random_string'),
			});

			await db.insert(users).values({ id: 1 });
			const selectedOrder = await db.select().from(users);

			expect(selectedOrder).toEqual([{
				id: 1,
				region: 'Ukraine',
				product: 'random_string',
			}]);
		});

		test('select with group by as sql + column', async (ctx) => {
			const { db } = ctx.singlestore;

			await db.insert(usersTable).values([{ id: 1, name: 'John' }, { id: 2, name: 'Jane' }, { id: 3, name: 'Jane' }]);

			const result = await db.select({ name: usersTable.name }).from(usersTable)
				.groupBy(sql`${usersTable.name}`, usersTable.id)
				.orderBy(asc(usersTable.id));

			expect(result).toEqual([{ name: 'John' }, { name: 'Jane' }, { name: 'Jane' }]);
		});

		test('select with group by as column + sql', async (ctx) => {
			const { db } = ctx.singlestore;

			await db.insert(usersTable).values([{ id: 1, name: 'John' }, { id: 2, name: 'Jane' }, { id: 3, name: 'Jane' }]);

			const result = await db.select({ name: usersTable.name }).from(usersTable)
				.groupBy(usersTable.id, sql`${usersTable.name}`)
				.orderBy(asc(usersTable.id));

			expect(result).toEqual([{ name: 'John' }, { name: 'Jane' }, { name: 'Jane' }]);
		});

		test('select with group by complex query', async (ctx) => {
			const { db } = ctx.singlestore;

			await db.insert(usersTable).values([{ id: 1, name: 'John' }, { id: 2, name: 'Jane' }, { id: 3, name: 'Jane' }]);

			const result = await db.select({ name: usersTable.name }).from(usersTable)
				.groupBy(usersTable.id, sql`${usersTable.name}`)
				.orderBy(asc(usersTable.name))
				.limit(1);

			expect(result).toEqual([{ name: 'Jane' }]);
		});

		test('build query', async (ctx) => {
			const { db } = ctx.singlestore;

			const query = db.select({ id: usersTable.id, name: usersTable.name }).from(usersTable)
				.groupBy(usersTable.id, usersTable.name)
				.toSQL();

			expect(query).toEqual({
				sql: `select \`id\`, \`name\` from \`userstest\` group by \`userstest\`.\`id\`, \`userstest\`.\`name\``,
				params: [],
			});
		});

		test('Query check: Insert all defaults in 1 row', async (ctx) => {
			const { db } = ctx.singlestore;

			const users = singlestoreTable('users', {
				id: serial('id').primaryKey(),
				name: text('name').default('Dan'),
				state: text('state'),
			});

			const query = db
				.insert(users)
				.values({})
				.toSQL();

			expect(query).toEqual({
				sql: 'insert into `users` (`id`, `name`, `state`) values (default, default, default)',
				params: [],
			});
		});

		test('Query check: Insert all defaults in multiple rows', async (ctx) => {
			const { db } = ctx.singlestore;

			const users = singlestoreTable('users', {
				id: serial('id').primaryKey(),
				name: text('name').default('Dan'),
				state: text('state').default('UA'),
			});

			const query = db
				.insert(users)
				.values([{}, {}])
				.toSQL();

			expect(query).toEqual({
				sql:
					'insert into `users` (`id`, `name`, `state`) values (default, default, default), (default, default, default)',
				params: [],
			});
		});

		test('Insert all defaults in 1 row', async (ctx) => {
			const { db } = ctx.singlestore;

			const users = singlestoreTable('empty_insert_single', {
				id: serial('id').primaryKey(),
				name: text('name').default('Dan'),
				state: text('state'),
			});

			await db.execute(sql`drop table if exists ${users}`);

			await db.execute(
				sql`create table ${users} (id serial primary key, name text default 'Dan', state text)`,
			);

			await db.insert(users).values({ id: 1 });

			const res = await db.select().from(users);

			expect(res).toEqual([{ id: 1, name: 'Dan', state: null }]);
		});

		test('Insert all defaults in multiple rows', async (ctx) => {
			const { db } = ctx.singlestore;

			const users = singlestoreTable('empty_insert_multiple', {
				id: serial('id').primaryKey(),
				name: text('name').default('Dan'),
				state: text('state'),
			});

			await db.execute(sql`drop table if exists ${users}`);

			await db.execute(
				sql`create table ${users} (id serial primary key, name text default 'Dan', state text)`,
			);

			await db.insert(users).values([{ id: 1 }, { id: 2 }]);

			const res = await db.select().from(users).orderBy(asc(users.id));

			expect(res).toEqual([{ id: 1, name: 'Dan', state: null }, { id: 2, name: 'Dan', state: null }]);
		});

		test('build query insert with onDuplicate', async (ctx) => {
			const { db } = ctx.singlestore;

			const query = db.insert(usersTable)
				.values({ id: 1, name: 'John', jsonb: ['foo', 'bar'] })
				.onDuplicateKeyUpdate({ set: { id: 1, name: 'John1' } })
				.toSQL();

			expect(query).toEqual({
				sql:
					'insert into `userstest` (`id`, `name`, `verified`, `jsonb`, `created_at`) values (?, ?, default, ?, default) on duplicate key update `id` = ?, `name` = ?',
				params: [1, 'John', '["foo","bar"]', 1, 'John1'],
			});
		});

		test('insert with onDuplicate', async (ctx) => {
			const { db } = ctx.singlestore;

			await db.insert(usersTable)
				.values({ id: 1, name: 'John' });

			await db.insert(usersTable)
				.values({ id: 1, name: 'John' })
				.onDuplicateKeyUpdate({ set: { name: 'John1' } });

			const res = await db.select({ id: usersTable.id, name: usersTable.name }).from(usersTable).where(
				eq(usersTable.id, 1),
			);

			expect(res).toEqual([{ id: 1, name: 'John1' }]);
		});

		test('insert conflict', async (ctx) => {
			const { db } = ctx.singlestore;

			await db.insert(usersTable)
				.values({ id: 1, name: 'John' });

			await expect((async () => {
				db.insert(usersTable).values({ id: 1, name: 'John1' });
			})()).resolves.not.toThrowError();
		});

		test('insert conflict with ignore', async (ctx) => {
			const { db } = ctx.singlestore;

			await db.insert(usersTable)
				.values({ id: 1, name: 'John' });

			await db.insert(usersTable)
				.ignore()
				.values({ id: 1, name: 'John1' });

			const res = await db.select({ id: usersTable.id, name: usersTable.name }).from(usersTable).where(
				eq(usersTable.id, 1),
			);

			expect(res).toEqual([{ id: 1, name: 'John' }]);
		});

		test('insert sql', async (ctx) => {
			const { db } = ctx.singlestore;

			await db.insert(usersTable).values({ id: 1, name: sql`${'John'}` });
			const result = await db.select({ id: usersTable.id, name: usersTable.name }).from(usersTable);
			expect(result).toEqual([{ id: 1, name: 'John' }]);
		});

		test('partial join with alias', async (ctx) => {
			const { db } = ctx.singlestore;
			const customerAlias = alias(usersTable, 'customer');

			await db.insert(usersTable).values([{ id: 10, name: 'Ivan' }, { id: 11, name: 'Hans' }]);
			const result = await db
				.select({
					user: {
						id: usersTable.id,
						name: usersTable.name,
					},
					customer: {
						id: customerAlias.id,
						name: customerAlias.name,
					},
				}).from(usersTable)
				.leftJoin(customerAlias, eq(customerAlias.id, 11))
				.where(eq(usersTable.id, 10))
				.orderBy(asc(usersTable.id));

			expect(result).toEqual([{
				user: { id: 10, name: 'Ivan' },
				customer: { id: 11, name: 'Hans' },
			}]);
		});

		test('full join with alias', async (ctx) => {
			const { db } = ctx.singlestore;

			const singlestoreTable = singlestoreTableCreator((name) => `prefixed_${name}`);

			const users = singlestoreTable('users', {
				id: serial('id').primaryKey(),
				name: text('name').notNull(),
			});

			await db.execute(sql`drop table if exists ${users}`);
			await db.execute(sql`create table ${users} (id serial primary key, name text not null)`);

			const customers = alias(users, 'customer');

			await db.insert(users).values([{ id: 10, name: 'Ivan' }, { id: 11, name: 'Hans' }]);
			const result = await db
				.select().from(users)
				.leftJoin(customers, eq(customers.id, 11))
				.where(eq(users.id, 10))
				.orderBy(asc(users.id));

			expect(result).toEqual([{
				users: {
					id: 10,
					name: 'Ivan',
				},
				customer: {
					id: 11,
					name: 'Hans',
				},
			}]);

			await db.execute(sql`drop table ${users}`);
		});

		test('select from alias', async (ctx) => {
			const { db } = ctx.singlestore;

			const singlestoreTable = singlestoreTableCreator((name) => `prefixed_${name}`);

			const users = singlestoreTable('users', {
				id: serial('id').primaryKey(),
				name: text('name').notNull(),
			});

			await db.execute(sql`drop table if exists ${users}`);
			await db.execute(sql`create table ${users} (id serial primary key, name text not null)`);

			const user = alias(users, 'user');
			const customers = alias(users, 'customer');

			await db.insert(users).values([{ id: 10, name: 'Ivan' }, { id: 11, name: 'Hans' }]);
			const result = await db
				.select()
				.from(user)
				.leftJoin(customers, eq(customers.id, 11))
				.where(eq(user.id, 10))
				.orderBy(asc(user.id));

			expect(result).toEqual([{
				user: {
					id: 10,
					name: 'Ivan',
				},
				customer: {
					id: 11,
					name: 'Hans',
				},
			}]);

			await db.execute(sql`drop table ${users}`);
		});

		test('insert with spaces', async (ctx) => {
			const { db } = ctx.singlestore;

			await db.insert(usersTable).values({ id: 1, name: sql`'Jo   h     n'` });
			const result = await db.select({ id: usersTable.id, name: usersTable.name }).from(usersTable);

			expect(result).toEqual([{ id: 1, name: 'Jo   h     n' }]);
		});

		test('prepared statement', async (ctx) => {
			const { db } = ctx.singlestore;

			await db.insert(usersTable).values({ id: 1, name: 'John' });
			const statement = db.select({
				id: usersTable.id,
				name: usersTable.name,
			}).from(usersTable)
				.prepare();
			const result = await statement.execute();

			expect(result).toEqual([{ id: 1, name: 'John' }]);
		});

		test('insert: placeholders on columns with encoder', async (ctx) => {
			const { db } = ctx.singlestore;

			const date = new Date('2024-08-07T15:30:00Z');

			const statement = db.insert(usersTable).values({
				id: 1,
				name: 'John',
				createdAt: sql.placeholder('createdAt'),
			}).prepare();

			await statement.execute({ createdAt: date });

			const result = await db
				.select({
					id: usersTable.id,
					createdAt: usersTable.createdAt,
				})
				.from(usersTable);

			expect(result).toEqual([
				{ id: 1, createdAt: date },
			]);
		});

		test('prepared statement reuse', async (ctx) => {
			const { db } = ctx.singlestore;

			const stmt = db.insert(usersTable).values({
				verified: true,
				id: placeholder('id'),
				name: placeholder('name'),
			}).prepare();

			for (let i = 0; i < 10; i++) {
				await stmt.execute({ id: i + 1, name: `John ${i}` });
			}

			const result = await db.select({
				id: usersTable.id,
				name: usersTable.name,
				verified: usersTable.verified,
			}).from(usersTable)
				.orderBy(asc(usersTable.id));

			expect(result).toEqual([
				{ id: 1, name: 'John 0', verified: true },
				{ id: 2, name: 'John 1', verified: true },
				{ id: 3, name: 'John 2', verified: true },
				{ id: 4, name: 'John 3', verified: true },
				{ id: 5, name: 'John 4', verified: true },
				{ id: 6, name: 'John 5', verified: true },
				{ id: 7, name: 'John 6', verified: true },
				{ id: 8, name: 'John 7', verified: true },
				{ id: 9, name: 'John 8', verified: true },
				{ id: 10, name: 'John 9', verified: true },
			]);
		});

		test('prepared statement with placeholder in .where', async (ctx) => {
			const { db } = ctx.singlestore;

			await db.insert(usersTable).values({ id: 1, name: 'John' });
			const stmt = db.select({
				id: usersTable.id,
				name: usersTable.name,
			}).from(usersTable)
				.where(eq(usersTable.id, placeholder('id')))
				.prepare();
			const result = await stmt.execute({ id: 1 });

			expect(result).toEqual([{ id: 1, name: 'John' }]);
		});

		test('migrator', async (ctx) => {
			const { db } = ctx.singlestore;

			await db.execute(sql`drop table if exists cities_migration`);
			await db.execute(sql`drop table if exists users_migration`);
			await db.execute(sql`drop table if exists users12`);
			await db.execute(sql`drop table if exists __drizzle_migrations`);

			await migrate(db, { migrationsFolder: './drizzle2/singlestore' });

			await db.insert(usersMigratorTable).values({ id: 1, name: 'John', email: 'email' });

			const result = await db.select().from(usersMigratorTable);

			expect(result).toEqual([{ id: 1, name: 'John', email: 'email' }]);

			await db.execute(sql`drop table cities_migration`);
			await db.execute(sql`drop table users_migration`);
			await db.execute(sql`drop table users12`);
			await db.execute(sql`drop table __drizzle_migrations`);
		});

		test('insert via db.execute + select via db.execute', async (ctx) => {
			const { db } = ctx.singlestore;

			await db.execute(
				sql`insert into ${usersTable} (${new Name(usersTable.id.name)},${new Name(
					usersTable.name.name,
				)}) values (1,${'John'})`,
			);

			const result = await db.execute<{ id: number; name: string }>(sql`select id, name from ${usersTable}`);
			expect(result[0]).toEqual([{ id: 1, name: 'John' }]);
		});

		test('insert via db.execute w/ query builder', async (ctx) => {
			const { db } = ctx.singlestore;

			const inserted = await db.execute(
				db.insert(usersTable).values({ id: 1, name: 'John' }),
			);
			expect(inserted[0].affectedRows).toBe(1);
		});

		test('insert + select all possible dates', async (ctx) => {
			const { db } = ctx.singlestore;

			await db.execute(sql`drop table if exists \`datestable\``);
			await db.execute(
				sql`
					create table \`datestable\` (
					    \`date\` date,
					    \`date_as_string\` date,
					    \`time\` time,
					    \`datetime\` datetime,
					    \`datetime_as_string\` datetime,
					    \`timestamp\` timestamp(6),
					    \`timestamp_as_string\` timestamp(6),
					    \`year\` year
					)
				`,
			);

			const date = new Date('2022-11-11');
			const dateWithMilliseconds = new Date('2022-11-11 12:12:12.123');

			await db.insert(datesTable).values({
				date: date,
				dateAsString: '2022-11-11',
				time: '12:12:12',
				datetime: date,
				year: 22,
				datetimeAsString: '2022-11-11 12:12:12',
				timestamp: dateWithMilliseconds,
				timestampAsString: '2022-11-11 12:12:12.123',
			});

			const res = await db.select().from(datesTable);

			expect(res[0]?.date).toBeInstanceOf(Date);
			expect(res[0]?.datetime).toBeInstanceOf(Date);
			expect(typeof res[0]?.dateAsString).toBe('string');
			expect(typeof res[0]?.datetimeAsString).toBe('string');

			expect(res).toEqual([{
				date: toLocalDate(new Date('2022-11-11')),
				dateAsString: '2022-11-11',
				time: '12:12:12',
				datetime: new Date('2022-11-11'),
				year: 2022,
				datetimeAsString: '2022-11-11 12:12:12',
				timestamp: new Date('2022-11-11 12:12:12.123'),
				timestampAsString: '2022-11-11 12:12:12.123000',
			}]);

			await db.execute(sql`drop table if exists \`datestable\``);
		});

		const tableWithEnums = singlestoreTable('enums_test_case', {
			id: serial('id').primaryKey(),
			enum1: singlestoreEnum('enum1', ['a', 'b', 'c']).notNull(),
			enum2: singlestoreEnum('enum2', ['a', 'b', 'c']).default('a'),
			enum3: singlestoreEnum('enum3', ['a', 'b', 'c']).notNull().default('b'),
		});

		test('SingleStore enum test case #1', async (ctx) => {
			const { db } = ctx.singlestore;

			await db.execute(sql`drop table if exists \`enums_test_case\``);

			await db.execute(sql`
				create table \`enums_test_case\` (
				    \`id\` serial primary key,
				    \`enum1\` ENUM('a', 'b', 'c') not null,
				    \`enum2\` ENUM('a', 'b', 'c') default 'a',
				    \`enum3\` ENUM('a', 'b', 'c') not null default 'b'
				)
			`);

			await db.insert(tableWithEnums).values([
				{ id: 1, enum1: 'a', enum2: 'b', enum3: 'c' },
				{ id: 2, enum1: 'a', enum3: 'c' },
				{ id: 3, enum1: 'a' },
			]);

			const res = await db.select().from(tableWithEnums).orderBy(asc(tableWithEnums.id));

			await db.execute(sql`drop table \`enums_test_case\``);

			expect(res).toEqual([
				{ id: 1, enum1: 'a', enum2: 'b', enum3: 'c' },
				{ id: 2, enum1: 'a', enum2: 'a', enum3: 'c' },
				{ id: 3, enum1: 'a', enum2: 'a', enum3: 'b' },
			]);
		});

		test('left join (flat object fields)', async (ctx) => {
			const { db } = ctx.singlestore;

			await db.insert(citiesTable)
				.values([{ id: 1, name: 'Paris' }, { id: 2, name: 'London' }]);

			await db.insert(users2Table).values([{ id: 1, name: 'John', cityId: 1 }, { id: 2, name: 'Jane' }]);

			const res = await db.select({
				userId: users2Table.id,
				userName: users2Table.name,
				cityId: citiesTable.id,
				cityName: citiesTable.name,
			}).from(users2Table)
				.leftJoin(citiesTable, eq(users2Table.cityId, citiesTable.id))
				.orderBy(users2Table.id);

			expect(res).toEqual([
				{ userId: 1, userName: 'John', cityId: 1, cityName: 'Paris' },
				{ userId: 2, userName: 'Jane', cityId: null, cityName: null },
			]);
		});

		test('left join (grouped fields)', async (ctx) => {
			const { db } = ctx.singlestore;

			await db.insert(citiesTable)
				.values([{ id: 1, name: 'Paris' }, { id: 2, name: 'London' }]);

			await db.insert(users2Table).values([{ id: 1, name: 'John', cityId: 1 }, { id: 2, name: 'Jane' }]);

			const res = await db.select({
				id: users2Table.id,
				user: {
					name: users2Table.name,
					nameUpper: sql<string>`upper(${users2Table.name})`,
				},
				city: {
					id: citiesTable.id,
					name: citiesTable.name,
					nameUpper: sql<string>`upper(${citiesTable.name})`,
				},
			}).from(users2Table)
				.leftJoin(citiesTable, eq(users2Table.cityId, citiesTable.id))
				.orderBy(asc(users2Table.id));

			expect(res).toEqual([
				{
					id: 1,
					user: { name: 'John', nameUpper: 'JOHN' },
					city: { id: 1, name: 'Paris', nameUpper: 'PARIS' },
				},
				{
					id: 2,
					user: { name: 'Jane', nameUpper: 'JANE' },
					city: null,
				},
			]);
		});

		test('left join (all fields)', async (ctx) => {
			const { db } = ctx.singlestore;

			await db.insert(citiesTable)
				.values([{ id: 1, name: 'Paris' }, { id: 2, name: 'London' }]);

			await db.insert(users2Table).values([{ id: 1, name: 'John', cityId: 1 }, { id: 2, name: 'Jane' }]);

			const res = await db.select().from(users2Table)
				.leftJoin(citiesTable, eq(users2Table.cityId, citiesTable.id))
				.orderBy(asc(users2Table.id));

			expect(res).toEqual([
				{
					users2: {
						id: 1,
						name: 'John',
						cityId: 1,
					},
					cities: {
						id: 1,
						name: 'Paris',
					},
				},
				{
					users2: {
						id: 2,
						name: 'Jane',
						cityId: null,
					},
					cities: null,
				},
			]);
		});

		test('join subquery', async (ctx) => {
			const { db } = ctx.singlestore;

			await db.execute(sql`drop table if exists \`courses\``);
			await db.execute(sql`drop table if exists \`course_categories\``);

			await db.execute(
				sql`
					create table \`course_categories\` (
					    \`id\` serial primary key,
					    \`name\` text not null
					)
				`,
			);

			await db.execute(
				sql`
					create table \`courses\` (
					    \`id\` serial primary key,
					    \`name\` text not null,
					    \`category_id\` int
					)
				`,
			);

			await db.insert(courseCategoriesTable).values([
				{ id: 1, name: 'Category 1' },
				{ id: 2, name: 'Category 2' },
				{ id: 3, name: 'Category 3' },
				{ id: 4, name: 'Category 4' },
			]);

			await db.insert(coursesTable).values([
				{ id: 1, name: 'Development', categoryId: 2 },
				{ id: 2, name: 'IT & Software', categoryId: 3 },
				{ id: 3, name: 'Marketing', categoryId: 4 },
				{ id: 4, name: 'Design', categoryId: 1 },
			]);

			const sq2 = db
				.select({
					categoryId: courseCategoriesTable.id,
					category: courseCategoriesTable.name,
					total: sql<number>`count(${courseCategoriesTable.id})`,
				})
				.from(courseCategoriesTable)
				.groupBy(courseCategoriesTable.id, courseCategoriesTable.name)
				.as('sq2');

			const res = await db
				.select({
					courseName: coursesTable.name,
					categoryId: sq2.categoryId,
				})
				.from(coursesTable)
				.leftJoin(sq2, eq(coursesTable.categoryId, sq2.categoryId))
				.orderBy(coursesTable.name);

			expect(res).toEqual([
				{ courseName: 'Design', categoryId: 1 },
				{ courseName: 'Development', categoryId: 2 },
				{ courseName: 'IT & Software', categoryId: 3 },
				{ courseName: 'Marketing', categoryId: 4 },
			]);

			await db.execute(sql`drop table if exists \`courses\``);
			await db.execute(sql`drop table if exists \`course_categories\``);
		});

		test('with ... select', async (ctx) => {
			const { db } = ctx.singlestore;

			await db.execute(sql`drop table if exists \`orders\``);
			await db.execute(
				sql`
					create table \`orders\` (
					    \`id\` serial primary key,
					    \`region\` text not null,
					    \`product\` text not null,
					    \`amount\` int not null,
					    \`quantity\` int not null
					)
				`,
			);

			await db.insert(orders).values([
				{ region: 'Europe', product: 'A', amount: 10, quantity: 1 },
				{ region: 'Europe', product: 'A', amount: 20, quantity: 2 },
				{ region: 'Europe', product: 'B', amount: 20, quantity: 2 },
				{ region: 'Europe', product: 'B', amount: 30, quantity: 3 },
				{ region: 'US', product: 'A', amount: 30, quantity: 3 },
				{ region: 'US', product: 'A', amount: 40, quantity: 4 },
				{ region: 'US', product: 'B', amount: 40, quantity: 4 },
				{ region: 'US', product: 'B', amount: 50, quantity: 5 },
			]);

			const regionalSales = db
				.$with('regional_sales')
				.as(
					db
						.select({
							region: orders.region,
							totalSales: sql<number>`sum(${orders.amount})`.as('total_sales'),
						})
						.from(orders)
						.groupBy(orders.region),
				);

			const topRegions = db
				.$with('top_regions')
				.as(
					db
						.select({
							region: regionalSales.region,
						})
						.from(regionalSales)
						.where(
							gt(
								regionalSales.totalSales,
								db.select({ sales: sql`sum(${regionalSales.totalSales})/10` }).from(regionalSales),
							),
						),
				);

			const result = await db
				.with(regionalSales, topRegions)
				.select({
					region: orders.region,
					product: orders.product,
					productUnits: sql<number>`cast(sum(${orders.quantity}) as unsigned)`,
					productSales: sql<number>`cast(sum(${orders.amount}) as unsigned)`,
				})
				.from(orders)
				.where(inArray(orders.region, db.select({ region: topRegions.region }).from(topRegions)))
				.groupBy(orders.region, orders.product)
				.orderBy(orders.region, orders.product);

			expect(result).toEqual([
				{
					region: 'Europe',
					product: 'A',
					productUnits: 3,
					productSales: 30,
				},
				{
					region: 'Europe',
					product: 'B',
					productUnits: 5,
					productSales: 50,
				},
				{
					region: 'US',
					product: 'A',
					productUnits: 7,
					productSales: 70,
				},
				{
					region: 'US',
					product: 'B',
					productUnits: 9,
					productSales: 90,
				},
			]);
		});

		test('with ... update', async (ctx) => {
			const { db } = ctx.singlestore;

			const products = singlestoreTable('products', {
				id: serial('id').primaryKey(),
				price: decimal('price', {
					precision: 15,
					scale: 2,
				}).notNull(),
				cheap: boolean('cheap').notNull().default(false),
			});

			await db.execute(sql`drop table if exists ${products}`);
			await db.execute(sql`
				create table ${products} (
				    id serial primary key,
				    price decimal(15, 2) not null,
				    cheap boolean not null default false
				)
			`);

			await db.insert(products).values([
				{ id: 1, price: '10.99' },
				{ id: 2, price: '25.85' },
				{ id: 3, price: '32.99' },
				{ id: 4, price: '2.50' },
				{ id: 5, price: '4.59' },
			]);

			const averagePrice = db
				.$with('average_price')
				.as(
					db
						.select({
							value: sql`avg(${products.price})`.as('value'),
						})
						.from(products),
				);

			await db
				.with(averagePrice)
				.update(products)
				.set({
					cheap: true,
				})
				.where(lt(products.price, sql`(select * from ${averagePrice})`));

			const result = await db
				.select({
					id: products.id,
				})
				.from(products)
				.where(eq(products.cheap, true))
				.orderBy(asc(products.id));

			expect(result).toEqual([
				{ id: 1 },
				{ id: 4 },
				{ id: 5 },
			]);
		});

		test('with ... delete', async (ctx) => {
			const { db } = ctx.singlestore;

			await db.execute(sql`drop table if exists \`orders\``);
			await db.execute(
				sql`
					create table \`orders\` (
					    \`id\` serial primary key,
					    \`region\` text not null,
					    \`product\` text not null,
					    \`amount\` int not null,
					    \`quantity\` int not null
					)
				`,
			);

			await db.insert(orders).values([
				{ id: 1, region: 'Europe', product: 'A', amount: 10, quantity: 1 },
				{ id: 2, region: 'Europe', product: 'A', amount: 20, quantity: 2 },
				{ id: 3, region: 'Europe', product: 'B', amount: 20, quantity: 2 },
				{ id: 4, region: 'Europe', product: 'B', amount: 30, quantity: 3 },
				{ id: 5, region: 'US', product: 'A', amount: 30, quantity: 3 },
				{ id: 6, region: 'US', product: 'A', amount: 40, quantity: 4 },
				{ id: 7, region: 'US', product: 'B', amount: 40, quantity: 4 },
				{ id: 8, region: 'US', product: 'B', amount: 50, quantity: 5 },
			]);

			const averageAmount = db
				.$with('average_amount')
				.as(
					db
						.select({
							value: sql`avg(${orders.amount})`.as('value'),
						})
						.from(orders),
				);

			await db
				.with(averageAmount)
				.delete(orders)
				.where(gt(orders.amount, sql`(select * from ${averageAmount})`));

			const result = await db
				.select({
					id: orders.id,
				})
				.from(orders)
				.orderBy(asc(orders.id));

			expect(result).toEqual([
				{ id: 1 },
				{ id: 2 },
				{ id: 3 },
				{ id: 4 },
				{ id: 5 },
			]);
		});

		test('select from subquery sql', async (ctx) => {
			const { db } = ctx.singlestore;

			await db.insert(users2Table).values([{ id: 1, name: 'John' }, { id: 2, name: 'Jane' }]);

			const sq = db
				.select({ name: sql<string>`concat(${users2Table.name}, " modified")`.as('name') })
				.from(users2Table)
				.orderBy(asc(users2Table.id))
				.as('sq');

			const res = await db.select({ name: sq.name }).from(sq);

			expect(res).toEqual([{ name: 'John modified' }, { name: 'Jane modified' }]);
		});

		test('select a field without joining its table', (ctx) => {
			const { db } = ctx.singlestore;

			expect(() => db.select({ name: users2Table.name }).from(usersTable).prepare()).toThrowError();
		});

		test('select all fields from subquery without alias', (ctx) => {
			const { db } = ctx.singlestore;

			const sq = db.$with('sq').as(db.select({ name: sql<string>`upper(${users2Table.name})` }).from(users2Table));

			expect(() => db.select().from(sq).prepare()).toThrowError();
		});

		test('select count()', async (ctx) => {
			const { db } = ctx.singlestore;

			await db.insert(usersTable).values([{ name: 'John' }, { name: 'Jane' }]);

			const res = await db.select({ count: sql`count(*)` }).from(usersTable);

			expect(res).toEqual([{ count: 2 }]);
		});

		test('select for ...', (ctx) => {
			const { db } = ctx.singlestore;

			{
				const query = db.select().from(users2Table).for('update').toSQL();
				expect(query.sql).toMatch(/ for update$/);
			}
			{
				const query = db.select().from(users2Table).for('share', { skipLocked: true }).toSQL();
				expect(query.sql).toMatch(/ for share skip locked$/);
			}
			{
				const query = db.select().from(users2Table).for('update', { noWait: true }).toSQL();
				expect(query.sql).toMatch(/ for update no wait$/);
			}
		});

		test('having', async (ctx) => {
			const { db } = ctx.singlestore;

			await db.insert(citiesTable).values([{ id: 1, name: 'London' }, { id: 2, name: 'Paris' }, {
				id: 3,
				name: 'New York',
			}]);

			await db.insert(users2Table).values([{ id: 1, name: 'John', cityId: 1 }, { id: 2, name: 'Jane', cityId: 1 }, {
				id: 3,
				name: 'Jack',
				cityId: 2,
			}]);

			const result = await db
				.select({
					id: citiesTable.id,
					name: sql<string>`upper(${citiesTable.name})`.as('upper_name'),
					usersCount: sql<number>`count(${users2Table.id})`.as('users_count'),
				})
				.from(citiesTable)
				.leftJoin(users2Table, eq(users2Table.cityId, citiesTable.id))
				.where(({ name }) => sql`length(${name}) >= 3`)
				.groupBy(citiesTable.id)
				.having(({ usersCount }) => sql`${usersCount} > 0`)
				.orderBy(({ name }) => name);

			expect(result).toEqual([
				{
					id: 1,
					name: 'LONDON',
					usersCount: 2,
				},
				{
					id: 2,
					name: 'PARIS',
					usersCount: 1,
				},
			]);
		});

		// TODO: Unskip when views are supported
		/* test.skip('view', async (ctx) => {
			const { db } = ctx.singlestore;

			const newYorkers1 = singlestoreView('new_yorkers')
				.as((qb) => qb.select().from(users2Table).where(eq(users2Table.cityId, 1)));

			const newYorkers2 = singlestoreView('new_yorkers', {
				id: serial('id').primaryKey(),
				name: text('name').notNull(),
				cityId: int('city_id').notNull(),
			}).as(sql`select * from ${users2Table} where ${eq(users2Table.cityId, 1)}`);

			const newYorkers3 = singlestoreView('new_yorkers', {
				id: serial('id').primaryKey(),
				name: text('name').notNull(),
				cityId: int('city_id').notNull(),
			}).existing();

			await db.execute(sql`create view new_yorkers as ${getViewConfig(newYorkers1).query}`);

			await db.insert(citiesTable).values([{ id: 1, name: 'New York' }, { id: 2, name: 'Paris' }]);

			await db.insert(users2Table).values([
				{ id: 1, name: 'John', cityId: 1 },
				{ id: 2, name: 'Jane', cityId: 1 },
				{ id: 3, name: 'Jack', cityId: 2 },
			]);

			{
				const result = await db.select().from(newYorkers1).orderBy(asc(newYorkers1.id));
				expect(result).toEqual([
					{ id: 1, name: 'John', cityId: 1 },
					{ id: 2, name: 'Jane', cityId: 1 },
				]);
			}

			{
				const result = await db.select().from(newYorkers2).orderBy(asc(newYorkers2.id));
				expect(result).toEqual([
					{ id: 1, name: 'John', cityId: 1 },
					{ id: 2, name: 'Jane', cityId: 1 },
				]);
			}

			{
				const result = await db.select().from(newYorkers3).orderBy(asc(newYorkers3.id));
				expect(result).toEqual([
					{ id: 1, name: 'John', cityId: 1 },
					{ id: 2, name: 'Jane', cityId: 1 },
				]);
			}

			{
				const result = await db.select({ name: newYorkers1.name }).from(newYorkers1).orderBy(asc(newYorkers1.id));
				expect(result).toEqual([
					{ name: 'John' },
					{ name: 'Jane' },
				]);
			}

			await db.execute(sql`drop view ${newYorkers1}`);
		}); */

		test('select from raw sql', async (ctx) => {
			const { db } = ctx.singlestore;

			const result = await db.select({
				id: sql<number>`id`,
				name: sql<string>`name`,
			}).from(sql`(select 1 as id, 'John' as name) as users`);

			Expect<Equal<{ id: number; name: string }[], typeof result>>;

			expect(result).toEqual([
				{ id: 1, name: 'John' },
			]);
		});

		test('select from raw sql with joins', async (ctx) => {
			const { db } = ctx.singlestore;

			const result = await db
				.select({
					id: sql<number>`users.id`,
					name: sql<string>`users.name`,
					userCity: sql<string>`users.city`,
					cityName: sql<string>`cities.name`,
				})
				.from(sql`(select 1 as id, 'John' as name, 'New York' as city) as users`)
				.leftJoin(sql`(select 1 as id, 'Paris' as name) as cities`, sql`cities.id = users.id`);

			Expect<Equal<{ id: number; name: string; userCity: string; cityName: string }[], typeof result>>;

			expect(result).toEqual([
				{ id: 1, name: 'John', userCity: 'New York', cityName: 'Paris' },
			]);
		});

		test('join on aliased sql from select', async (ctx) => {
			const { db } = ctx.singlestore;

			const result = await db
				.select({
					userId: sql<number>`users.id`.as('userId'),
					name: sql<string>`users.name`,
					userCity: sql<string>`users.city`,
					cityId: sql<number>`cities.id`.as('cityId'),
					cityName: sql<string>`cities.name`,
				})
				.from(sql`(select 1 as id, 'John' as name, 'New York' as city) as users`)
				.leftJoin(sql`(select 1 as id, 'Paris' as name) as cities`, (cols) => eq(cols.cityId, cols.userId));

			Expect<
				Equal<{ userId: number; name: string; userCity: string; cityId: number; cityName: string }[], typeof result>
			>;

			expect(result).toEqual([
				{ userId: 1, name: 'John', userCity: 'New York', cityId: 1, cityName: 'Paris' },
			]);
		});

		test('join on aliased sql from with clause', async (ctx) => {
			const { db } = ctx.singlestore;

			const users = db.$with('users').as(
				db.select({
					id: sql<number>`id`.as('userId'),
					name: sql<string>`name`.as('userName'),
					city: sql<string>`city`.as('city'),
				}).from(
					sql`(select 1 as id, 'John' as name, 'New York' as city) as users`,
				),
			);

			const cities = db.$with('cities').as(
				db.select({
					id: sql<number>`id`.as('cityId'),
					name: sql<string>`name`.as('cityName'),
				}).from(
					sql`(select 1 as id, 'Paris' as name) as cities`,
				),
			);

			const result = await db
				.with(users, cities)
				.select({
					userId: users.id,
					name: users.name,
					userCity: users.city,
					cityId: cities.id,
					cityName: cities.name,
				})
				.from(users)
				.leftJoin(cities, (cols) => eq(cols.cityId, cols.userId));

			Expect<
				Equal<{ userId: number; name: string; userCity: string; cityId: number; cityName: string }[], typeof result>
			>;

			expect(result).toEqual([
				{ userId: 1, name: 'John', userCity: 'New York', cityId: 1, cityName: 'Paris' },
			]);
		});

		test('prefixed table', async (ctx) => {
			const { db } = ctx.singlestore;

			const singlestoreTable = singlestoreTableCreator((name) => `myprefix_${name}`);

			const users = singlestoreTable('test_prefixed_table_with_unique_name', {
				id: int('id').primaryKey(),
				name: text('name').notNull(),
			});

			await db.execute(sql`drop table if exists ${users}`);

			await db.execute(
				sql`create table myprefix_test_prefixed_table_with_unique_name (id int not null primary key, name text not null)`,
			);

			await db.insert(users).values({ id: 1, name: 'John' });

			const result = await db.select().from(users);

			expect(result).toEqual([{ id: 1, name: 'John' }]);

			await db.execute(sql`drop table ${users}`);
		});

		test('orderBy with aliased column', (ctx) => {
			const { db } = ctx.singlestore;

			const query = db.select({
				test: sql`something`.as('test'),
			}).from(users2Table).orderBy((fields) => fields.test).toSQL();

			expect(query.sql).toBe('select something as `test` from `users2` order by `test`');
		});

		test('timestamp timezone', async (ctx) => {
			const { db } = ctx.singlestore;

			const date = new Date(Date.parse('2020-01-01T12:34:56+07:00'));

			await db.insert(usersTable).values({ id: 1, name: 'With default times' });
			await db.insert(usersTable).values({
				id: 2,
				name: 'Without default times',
				createdAt: date,
			});
			const users = await db.select().from(usersTable).orderBy(asc(usersTable.id));

			// check that the timestamps are set correctly for default times
			expect(Math.abs(users[0]!.createdAt.getTime() - Date.now())).toBeLessThan(2000);

			// check that the timestamps are set correctly for non default times
			expect(Math.abs(users[1]!.createdAt.getTime() - date.getTime())).toBeLessThan(2000);
		});

		test('transaction', async (ctx) => {
			const { db } = ctx.singlestore;

			const users = singlestoreTable('users_transactions', {
				id: serial('id').primaryKey(),
				balance: int('balance').notNull(),
			});
			const products = singlestoreTable('products_transactions', {
				id: serial('id').primaryKey(),
				price: int('price').notNull(),
				stock: int('stock').notNull(),
			});

			await db.execute(sql`drop table if exists ${users}`);
			await db.execute(sql`drop table if exists ${products}`);

			await db.execute(sql`create table users_transactions (id serial not null primary key, balance int not null)`);
			await db.execute(
				sql`create table products_transactions (id serial not null primary key, price int not null, stock int not null)`,
			);

			const [{ insertId: userId }] = await db.insert(users).values({ id: 1, balance: 100 });
			const user = await db.select().from(users).where(eq(users.id, userId)).then((rows) => rows[0]!);
			const [{ insertId: productId }] = await db.insert(products).values({ id: 1, price: 10, stock: 10 });
			const product = await db.select().from(products).where(eq(products.id, productId)).then((rows) => rows[0]!);

			await db.transaction(async (tx) => {
				await tx.update(users).set({ balance: user.balance - product.price }).where(eq(users.id, user.id));
				await tx.update(products).set({ stock: product.stock - 1 }).where(eq(products.id, product.id));
			});

			const result = await db.select().from(users);

			expect(result).toEqual([{ id: 1, balance: 90 }]);

			await db.execute(sql`drop table ${users}`);
			await db.execute(sql`drop table ${products}`);
		});

		test('transaction rollback', async (ctx) => {
			const { db } = ctx.singlestore;

			const users = singlestoreTable('users_transactions_rollback', {
				id: serial('id').primaryKey(),
				balance: int('balance').notNull(),
			});

			await db.execute(sql`drop table if exists ${users}`);

			await db.execute(
				sql`create table users_transactions_rollback (id serial not null primary key, balance int not null)`,
			);

			await expect((async () => {
				await db.transaction(async (tx) => {
					await tx.insert(users).values({ balance: 100 });
					tx.rollback();
				});
			})()).rejects.toThrowError(TransactionRollbackError);

			const result = await db.select().from(users);

			expect(result).toEqual([]);

			await db.execute(sql`drop table ${users}`);
		});

		test('join subquery with join', async (ctx) => {
			const { db } = ctx.singlestore;

			const internalStaff = singlestoreTable('internal_staff', {
				userId: int('user_id').notNull(),
			});

			const customUser = singlestoreTable('custom_user', {
				id: int('id').notNull(),
			});

			const ticket = singlestoreTable('ticket', {
				staffId: int('staff_id').notNull(),
			});

			await db.execute(sql`drop table if exists ${internalStaff}`);
			await db.execute(sql`drop table if exists ${customUser}`);
			await db.execute(sql`drop table if exists ${ticket}`);

			await db.execute(sql`create table internal_staff (user_id integer not null)`);
			await db.execute(sql`create table custom_user (id integer not null)`);
			await db.execute(sql`create table ticket (staff_id integer not null)`);

			await db.insert(internalStaff).values({ userId: 1 });
			await db.insert(customUser).values({ id: 1 });
			await db.insert(ticket).values({ staffId: 1 });

			const subq = db
				.select()
				.from(internalStaff)
				.leftJoin(customUser, eq(internalStaff.userId, customUser.id))
				.as('internal_staff');

			const mainQuery = await db
				.select()
				.from(ticket)
				.leftJoin(subq, eq(subq.internal_staff.userId, ticket.staffId));

			expect(mainQuery).toEqual([{
				ticket: { staffId: 1 },
				internal_staff: {
					internal_staff: { userId: 1 },
					custom_user: { id: 1 },
				},
			}]);

			await db.execute(sql`drop table ${internalStaff}`);
			await db.execute(sql`drop table ${customUser}`);
			await db.execute(sql`drop table ${ticket}`);
		});

		// TODO: Unskip when views are supported
		/* test.skip('subquery with view', async (ctx) => {
			const { db } = ctx.singlestore;

			const users = singlestoreTable('users_subquery_view', {
				id: serial('id').primaryKey(),
				name: text('name').notNull(),
				cityId: int('city_id').notNull(),
			});

			const newYorkers = singlestoreView('new_yorkers').as((qb) => qb.select().from(users).where(eq(users.cityId, 1)));

			await db.execute(sql`drop table if exists ${users}`);
			await db.execute(sql`drop view if exists ${newYorkers}`);

			await db.execute(
				sql`create table ${users} (id serial not null primary key, name text not null, city_id integer not null)`,
			);
			await db.execute(sql`create view ${newYorkers} as select * from ${users} where city_id = 1`);

			await db.insert(users).values([
				{ id: 1, name: 'John', cityId: 1 },
				{ id: 2, name: 'Jane', cityId: 2 },
				{ id: 3, name: 'Jack', cityId: 1 },
				{ id: 4, name: 'Jill', cityId: 2 },
			]);

			const sq = db.$with('sq').as(db.select().from(newYorkers));
			const result = await db.with(sq).select().from(sq).orderBy(asc(sq.id));

			expect(result).toEqual([
				{ id: 1, name: 'John', cityId: 1 },
				{ id: 3, name: 'Jack', cityId: 1 },
			]);

			await db.execute(sql`drop view ${newYorkers}`);
			await db.execute(sql`drop table ${users}`);
		}); */

		// TODO: Unskip when views are supported
		/* test.skip('join view as subquery', async (ctx) => {
			const { db } = ctx.singlestore;

			const users = singlestoreTable('users_join_view', {
				id: serial('id').primaryKey(),
				name: text('name').notNull(),
				cityId: int('city_id').notNull(),
			});

			const newYorkers = singlestoreView('new_yorkers').as((qb) => qb.select().from(users).where(eq(users.cityId, 1)));

			await db.execute(sql`drop table if exists ${users}`);
			await db.execute(sql`drop view if exists ${newYorkers}`);

			await db.execute(
				sql`create table ${users} (id serial not null primary key, name text not null, city_id integer not null)`,
			);
			await db.execute(sql`create view ${newYorkers} as select * from ${users} where city_id = 1`);

			await db.insert(users).values([
				{ id: 1, name: 'John', cityId: 1 },
				{ id: 2, name: 'Jane', cityId: 2 },
				{ id: 3, name: 'Jack', cityId: 1 },
				{ id: 4, name: 'Jill', cityId: 2 },
			]);

			const sq = db.select().from(newYorkers).as('new_yorkers_sq');

			const result = await db.select().from(users).leftJoin(sq, eq(users.id, sq.id)).orderBy(asc(users.id));

			expect(result).toEqual([
				{
					users_join_view: { id: 1, name: 'John', cityId: 1 },
					new_yorkers_sq: { id: 1, name: 'John', cityId: 1 },
				},
				{
					users_join_view: { id: 2, name: 'Jane', cityId: 2 },
					new_yorkers_sq: null,
				},
				{
					users_join_view: { id: 3, name: 'Jack', cityId: 1 },
					new_yorkers_sq: { id: 3, name: 'Jack', cityId: 1 },
				},
				{
					users_join_view: { id: 4, name: 'Jill', cityId: 2 },
					new_yorkers_sq: null,
				},
			]);

			await db.execute(sql`drop view ${newYorkers}`);
			await db.execute(sql`drop table ${users}`);
		}); */

		test('select iterator', async (ctx) => {
			const { db } = ctx.singlestore;

			const users = singlestoreTable('users_iterator', {
				id: serial('id').primaryKey(),
			});

			await db.execute(sql`drop table if exists ${users}`);
			await db.execute(sql`create table ${users} (id serial not null primary key)`);

			await db.insert(users).values([{ id: 1 }, { id: 2 }, { id: 3 }]);

			const iter = db.select().from(users)
				.orderBy(asc(users.id))
				.iterator();

			const result: typeof users.$inferSelect[] = [];

			for await (const row of iter) {
				result.push(row);
			}

			expect(result).toEqual([{ id: 1 }, { id: 2 }, { id: 3 }]);
		});

		test('select iterator w/ prepared statement', async (ctx) => {
			const { db } = ctx.singlestore;

			const users = singlestoreTable('users_iterator', {
				id: serial('id').primaryKey(),
			});

			await db.execute(sql`drop table if exists ${users}`);
			await db.execute(sql`create table ${users} (id serial not null primary key)`);

			await db.insert(users).values([{ id: 1 }, { id: 2 }, { id: 3 }]);

			const prepared = db.select().from(users)
				.orderBy(asc(users.id))
				.prepare();
			const iter = prepared.iterator();
			const result: typeof users.$inferSelect[] = [];

			for await (const row of iter) {
				result.push(row);
			}

			expect(result).toEqual([{ id: 1 }, { id: 2 }, { id: 3 }]);
		});

		test('insert undefined', async (ctx) => {
			const { db } = ctx.singlestore;

			const users = singlestoreTable('users', {
				id: serial('id').primaryKey(),
				name: text('name'),
			});

			await db.execute(sql`drop table if exists ${users}`);

			await db.execute(
				sql`create table ${users} (id serial not null primary key, name text)`,
			);

			await expect((async () => {
				await db.insert(users).values({ name: undefined });
			})()).resolves.not.toThrowError();

			await db.execute(sql`drop table ${users}`);
		});

		test('update undefined', async (ctx) => {
			const { db } = ctx.singlestore;

			const users = singlestoreTable('users', {
				id: serial('id').primaryKey(),
				name: text('name'),
			});

			await db.execute(sql`drop table if exists ${users}`);

			await db.execute(
				sql`create table ${users} (id serial not null primary key, name text)`,
			);

			await expect((async () => {
				await db.update(users).set({ name: undefined });
			})()).rejects.toThrowError();

			await expect((async () => {
				await db.update(users).set({ id: 1, name: undefined });
			})()).resolves.not.toThrowError();

			await db.execute(sql`drop table ${users}`);
		});

		test('utc config for datetime', async (ctx) => {
			const { db } = ctx.singlestore;

			await db.execute(sql`drop table if exists \`datestable\``);
			await db.execute(
				sql`
					create table \`datestable\` (
					    \`datetime_utc\` datetime(6),
					    \`datetime\` datetime(6)
					)
				`,
			);
			const datesTable = singlestoreTable('datestable', {
				datetimeUTC: datetime('datetime_utc', { mode: 'date' }),
				datetime: datetime('datetime'),
			});

			const dateObj = new Date('2022-11-11');
			const dateUtc = new Date('2022-11-11T12:12:12.122Z');

			await db.insert(datesTable).values({
				datetimeUTC: dateUtc,
				datetime: dateObj,
			});

			const res = await db.select().from(datesTable);

			const [rawSelect] = await db.execute(sql`select \`datetime_utc\` from \`datestable\``);
			const selectedRow = (rawSelect as unknown as [{ datetime_utc: string }])[0];

			expect(selectedRow.datetime_utc).toBe('2022-11-11 12:12:12.122000');
			expect(new Date(selectedRow.datetime_utc.replace(' ', 'T') + 'Z')).toEqual(dateUtc);

			expect(res[0]?.datetime).toBeInstanceOf(Date);
			expect(res[0]?.datetimeUTC).toBeInstanceOf(Date);

			expect(res).toEqual([{
				datetimeUTC: dateUtc,
				datetime: new Date('2022-11-11'),
			}]);

			await db.execute(sql`drop table if exists \`datestable\``);
		});

		// TODO (https://memsql.atlassian.net/browse/MCDB-63261) allow chaining limit and orderby in subquery
		test('set operations (union) from query builder with subquery', async (ctx) => {
			const { db } = ctx.singlestore;

			await setupSetOperationTest(db);
			const citiesQuery = db
				.select({
					id: citiesTable.id,
					name: citiesTable.name,
					orderCol: sql`0`.as('orderCol'),
				})
				.from(citiesTable);

			const usersQuery = db
				.select({
					id: users2Table.id,
					name: users2Table.name,
					orderCol: sql`1`.as('orderCol'),
				})
				.from(users2Table);

			const unionQuery = db
				.select({
					id: sql`id`,
					name: sql`name`,
				})
				.from(
					citiesQuery.union(usersQuery).as('combined'),
				)
				.orderBy(sql`orderCol`, sql`id`)
				.limit(8);

			const result = await unionQuery;

			expect(result).toHaveLength(8);

			expect(result).toEqual([
				{ id: 1, name: 'New York' },
				{ id: 2, name: 'London' },
				{ id: 3, name: 'Tampa' },
				{ id: 1, name: 'John' },
				{ id: 2, name: 'Jane' },
				{ id: 3, name: 'Jack' },
				{ id: 4, name: 'Peter' },
				{ id: 5, name: 'Ben' },
			]);

			// union should throw if selected fields are not in the same order
			await expect((async () => {
				db
					.select({ id: citiesTable.id, name: citiesTable.name })
					.from(citiesTable).union(
						db
							.select({ name: users2Table.name, id: users2Table.id })
							.from(users2Table),
					);
			})()).rejects.toThrowError();
		});

		test('set operations (union) as function', async (ctx) => {
			const { db } = ctx.singlestore;

			await setupSetOperationTest(db);

			const result = await union(
				db
					.select({ id: citiesTable.id, name: citiesTable.name })
					.from(citiesTable).where(eq(citiesTable.id, 1)),
				db
					.select({ id: users2Table.id, name: users2Table.name })
					.from(users2Table).where(eq(users2Table.id, 1)),
				db
					.select({ id: users2Table.id, name: users2Table.name })
					.from(users2Table).where(eq(users2Table.id, 1)),
			);

			expect(result).toHaveLength(2);

			expect(result).toEqual([
				{ id: 1, name: 'New York' },
				{ id: 1, name: 'John' },
			]);

			await expect((async () => {
				union(
					db
						.select({ id: citiesTable.id, name: citiesTable.name })
						.from(citiesTable).where(eq(citiesTable.id, 1)),
					db
						.select({ id: users2Table.id, name: users2Table.name })
						.from(users2Table).where(eq(users2Table.id, 1)),
					db
						.select({ name: users2Table.name, id: users2Table.id })
						.from(users2Table).where(eq(users2Table.id, 1)),
				);
			})()).rejects.toThrowError();
		});

		test('set operations (union all) from query builder', async (ctx) => {
			const { db } = ctx.singlestore;

			await setupSetOperationTest(db);

			const sq = db
				.select({ id: citiesTable.id, name: citiesTable.name })
				.from(citiesTable).orderBy(asc(sql`id`)).limit(2).unionAll(
					db
						.select({ id: citiesTable.id, name: citiesTable.name })
						.from(citiesTable).orderBy(asc(sql`id`)).limit(2),
				).as('sq');

			const result = await db.select().from(sq).orderBy(asc(sql`id`)).limit(3);

			expect(result).toHaveLength(3);

			expect(result).toEqual([
				{ id: 1, name: 'New York' },
				{ id: 1, name: 'New York' },
				{ id: 2, name: 'London' },
			]);

			await expect((async () => {
				db
					.select({ id: citiesTable.id, name: citiesTable.name })
					.from(citiesTable).limit(2).unionAll(
						db
							.select({ name: citiesTable.name, id: citiesTable.id })
							.from(citiesTable).limit(2),
					).orderBy(asc(sql`id`));
			})()).rejects.toThrowError();
		});

		test('set operations (union all) as function', async (ctx) => {
			const { db } = ctx.singlestore;

			await setupSetOperationTest(db);

			const sq = unionAll(
				db
					.select({ id: citiesTable.id, name: citiesTable.name })
					.from(citiesTable).where(eq(citiesTable.id, 1)),
				db
					.select({ id: users2Table.id, name: users2Table.name })
					.from(users2Table).where(eq(users2Table.id, 1)),
				db
					.select({ id: users2Table.id, name: users2Table.name })
					.from(users2Table).where(eq(users2Table.id, 1)),
			).as('sq');

			const result = await db.select().from(sq).limit(1);

			expect(result).toHaveLength(1);

			expect(result).toEqual([
				{ id: 1, name: 'New York' },
			]);

			await expect((async () => {
				unionAll(
					db
						.select({ id: citiesTable.id, name: citiesTable.name })
						.from(citiesTable).where(eq(citiesTable.id, 1)),
					db
						.select({ name: users2Table.name, id: users2Table.id })
						.from(users2Table).where(eq(users2Table.id, 1)),
					db
						.select({ id: users2Table.id, name: users2Table.name })
						.from(users2Table).where(eq(users2Table.id, 1)),
				).limit(1);
			})()).rejects.toThrowError();
		});

		test('set operations (intersect) from query builder', async (ctx) => {
			const { db } = ctx.singlestore;

			await setupSetOperationTest(db);

			const sq = db
				.select({ id: citiesTable.id, name: citiesTable.name })
				.from(citiesTable).intersect(
					db
						.select({ id: citiesTable.id, name: citiesTable.name })
						.from(citiesTable).where(gt(citiesTable.id, 1)),
				)
				.as('sq');

			const result = await db.select().from(sq).orderBy(asc(sql`id`));

			expect(result).toHaveLength(2);

			expect(result).toEqual([
				{ id: 2, name: 'London' },
				{ id: 3, name: 'Tampa' },
			]);

			await expect((async () => {
				db
					.select({ name: citiesTable.name, id: citiesTable.id })
					.from(citiesTable).intersect(
						db
							.select({ id: citiesTable.id, name: citiesTable.name })
							.from(citiesTable).where(gt(citiesTable.id, 1)),
					);
			})()).rejects.toThrowError();
		});

		test('set operations (intersect) as function', async (ctx) => {
			const { db } = ctx.singlestore;

			await setupSetOperationTest(db);

			const sq = await intersect(
				db
					.select({ id: citiesTable.id, name: citiesTable.name })
					.from(citiesTable).where(eq(citiesTable.id, 1)),
				db
					.select({ id: users2Table.id, name: users2Table.name })
					.from(users2Table).where(eq(users2Table.id, 1)),
				db
					.select({ id: users2Table.id, name: users2Table.name })
					.from(users2Table).where(eq(users2Table.id, 1)),
			).as('sq');

			const result = await db.select().from(sq).limit(1);

			expect(result).toHaveLength(0);

			expect(result).toEqual([]);

			await expect((async () => {
				intersect(
					db
						.select({ id: citiesTable.id, name: citiesTable.name })
						.from(citiesTable).where(eq(citiesTable.id, 1)),
					db
						.select({ id: users2Table.id, name: users2Table.name })
						.from(users2Table).where(eq(users2Table.id, 1)),
					db
						.select({ name: users2Table.name, id: users2Table.id })
						.from(users2Table).where(eq(users2Table.id, 1)),
				).limit(1);
			})()).rejects.toThrowError();
		});

		test('set operations (except) from query builder', async (ctx) => {
			const { db } = ctx.singlestore;

			await setupSetOperationTest(db);

			const result = await db
				.select()
				.from(citiesTable).except(
					db
						.select()
						.from(citiesTable).where(gt(citiesTable.id, 1)),
				);

			expect(result).toHaveLength(1);

			expect(result).toEqual([
				{ id: 1, name: 'New York' },
			]);
		});

		test('set operations (except) as function', async (ctx) => {
			const { db } = ctx.singlestore;

			await setupSetOperationTest(db);

			const sq = await except(
				db
					.select({ id: citiesTable.id, name: citiesTable.name })
					.from(citiesTable),
				db
					.select({ id: citiesTable.id, name: citiesTable.name })
					.from(citiesTable).where(eq(citiesTable.id, 1)),
				db
					.select({ id: users2Table.id, name: users2Table.name })
					.from(users2Table).where(eq(users2Table.id, 1)),
			).as('sq');

			const result = await db.select().from(sq).limit(3);

			expect(result).toHaveLength(2);

			expect(result).toEqual([
				{ id: 2, name: 'London' },
				{ id: 3, name: 'Tampa' },
			]);

			await expect((async () => {
				except(
					db
						.select({ name: citiesTable.name, id: citiesTable.id })
						.from(citiesTable),
					db
						.select({ id: citiesTable.id, name: citiesTable.name })
						.from(citiesTable).where(eq(citiesTable.id, 1)),
					db
						.select({ id: users2Table.id, name: users2Table.name })
						.from(users2Table).where(eq(users2Table.id, 1)),
				).limit(3);
			})()).rejects.toThrowError();
		});

		test('define constraints as array', async (ctx) => {
			const { db } = ctx.singlestore;

			const table = singlestoreTable('name', {
				id: int(),
			}, (t) => [
				index('name').on(t.id),
				primaryKey({ columns: [t.id], name: 'custom' }),
			]);

			const { indexes, primaryKeys } = getTableConfig(table);

			expect(indexes.length).toBe(1);
			expect(primaryKeys.length).toBe(1);
		});

		test('define constraints as array inside third param', async (ctx) => {
			const { db } = ctx.singlestore;

			const table = singlestoreTable('name', {
				id: int(),
			}, (t) => [
				[index('name').on(t.id), primaryKey({ columns: [t.id], name: 'custom' })],
			]);

			const { indexes, primaryKeys } = getTableConfig(table);

			expect(indexes.length).toBe(1);
			expect(primaryKeys.length).toBe(1);
		});

		test.skip('set operations (mixed) from query builder', async (ctx) => {
			const { db } = ctx.singlestore;

			await setupSetOperationTest(db);

			const sq1 = unionAll(
				db
					.select()
					.from(citiesTable).where(gt(citiesTable.id, 1)),
				db.select().from(citiesTable).where(eq(citiesTable.id, 2)),
			).as('sq1');

			const sq2 = await db.select().from(sq1).orderBy(asc(sql`id`)).as('sq2');

			const sq3 = await db.select().from(sq2).limit(1).offset(1).as('sq3');

			const result = await db
				.select()
				.from(citiesTable)
				.except(
					db
						.select()
						.from(sq3),
				);

			expect(result).toHaveLength(2);

			expect(result).toEqual([
				{ id: 3, name: 'Tampa' },
				{ id: 1, name: 'New York' },
			]);

			await expect((async () => {
				db
					.select()
					.from(citiesTable).except(
						({ unionAll }) =>
							unionAll(
								db
									.select({ name: citiesTable.name, id: citiesTable.id })
									.from(citiesTable).where(gt(citiesTable.id, 1)),
								db.select().from(citiesTable).where(eq(citiesTable.id, 2)),
							),
					);
			})()).rejects.toThrowError();
		});

		test('set operations (mixed all) as function with subquery', async (ctx) => {
			const { db } = ctx.singlestore;

			await setupSetOperationTest(db);

			const sq1 = except(
				db
					.select({ id: users2Table.id, name: users2Table.name })
					.from(users2Table).where(gte(users2Table.id, 5)),
				db
					.select({ id: users2Table.id, name: users2Table.name })
					.from(users2Table).where(eq(users2Table.id, 7)),
			).as('sq1');

			const sq2 = await db.select().from(sq1).orderBy(asc(sql`id`)).as('sq2');

			const sq3 = await db.select().from(sq2).limit(1).as('sq3');

			const result = await union(
				db
					.select({ id: users2Table.id, name: users2Table.name })
					.from(users2Table).where(eq(users2Table.id, 1)),
				db.select().from(sq3),
				db
					.select().from(citiesTable).where(gt(citiesTable.id, 1)),
			);

			expect(result).toHaveLength(4);

			// multiple results possible as a result of the filters >= 5 and ==7 because singlestore doesn't guarantee order
			// dynamically validate results
			const hasValidEntry = (entry: { id: number; name: string }) => {
				if (entry.id === 1) return entry.name === 'John';
				if (entry.id > 1 && entry.id < 5) return entry.name === 'Tampa' || entry.name === 'London';
				if (entry.id >= 5 && entry.id !== 7) return true; // Accept any entry with id >= 5 and not 7
				return false;
			};

			for (const entry of result) {
				expect(hasValidEntry(entry)).toBe(true);
			}

			await expect((async () => {
				union(
					db
						.select({ id: users2Table.id, name: users2Table.name })
						.from(users2Table).where(eq(users2Table.id, 1)),
					except(
						db
							.select({ id: users2Table.id, name: users2Table.name })
							.from(users2Table).where(gte(users2Table.id, 5)),
						db
							.select({ name: users2Table.name, id: users2Table.id })
							.from(users2Table).where(eq(users2Table.id, 7)),
					).limit(1),
					db
						.select().from(citiesTable).where(gt(citiesTable.id, 1)),
				);
			})()).rejects.toThrowError();
		});

		test('aggregate function: count', async (ctx) => {
			const { db } = ctx.singlestore;
			const table = aggregateTable;
			await setupAggregateFunctionsTest(db);

			const result1 = await db.select({ value: count() }).from(table);
			const result2 = await db.select({ value: count(table.a) }).from(table);
			const result3 = await db.select({ value: countDistinct(table.name) }).from(table);

			expect(result1[0]?.value).toBe(7);
			expect(result2[0]?.value).toBe(5);
			expect(result3[0]?.value).toBe(6);
		});

		test('aggregate function: avg', async (ctx) => {
			const { db } = ctx.singlestore;
			const table = aggregateTable;
			await setupAggregateFunctionsTest(db);

			const result1 = await db.select({ value: avg(table.b) }).from(table);
			const result2 = await db.select({ value: avg(table.nullOnly) }).from(table);
			const result3 = await db.select({ value: avgDistinct(table.b) }).from(table);

			expect(result1[0]?.value).toBe('33.3333');
			expect(result2[0]?.value).toBe(null);
			expect(result3[0]?.value).toBe('42.5000');
		});

		test('aggregate function: sum', async (ctx) => {
			const { db } = ctx.singlestore;
			const table = aggregateTable;
			await setupAggregateFunctionsTest(db);

			const result1 = await db.select({ value: sum(table.b) }).from(table);
			const result2 = await db.select({ value: sum(table.nullOnly) }).from(table);
			const result3 = await db.select({ value: sumDistinct(table.b) }).from(table);

			expect(result1[0]?.value).toBe('200');
			expect(result2[0]?.value).toBe(null);
			expect(result3[0]?.value).toBe('170');
		});

		test('aggregate function: max', async (ctx) => {
			const { db } = ctx.singlestore;
			const table = aggregateTable;
			await setupAggregateFunctionsTest(db);

			const result1 = await db.select({ value: max(table.b) }).from(table);
			const result2 = await db.select({ value: max(table.nullOnly) }).from(table);

			expect(result1[0]?.value).toBe(90);
			expect(result2[0]?.value).toBe(null);
		});

		test('aggregate function: min', async (ctx) => {
			const { db } = ctx.singlestore;
			const table = aggregateTable;
			await setupAggregateFunctionsTest(db);

			const result1 = await db.select({ value: min(table.b) }).from(table);
			const result2 = await db.select({ value: min(table.nullOnly) }).from(table);

			expect(result1[0]?.value).toBe(10);
			expect(result2[0]?.value).toBe(null);
		});

		test('simple vector search', async (ctx) => {
			const { db } = ctx.singlestore;
			const table = vectorSearchTable;
			const embedding = [0.42, 0.93, 0.88, 0.57, 0.32, 0.64, 0.76, 0.52, 0.19, 0.81]; // ChatGPT's 10 dimension embedding for "dogs are cool" not sure how accurate but it works
			await setupVectorSearchTest(db);

			const withRankEuclidean = db.select({
				id: table.id,
				text: table.text,
				rank: sql`row_number() over (order by ${euclideanDistance(table.embedding, embedding)})`.as('rank'),
			}).from(table).as('with_rank');
			const withRankDotProduct = db.select({
				id: table.id,
				text: table.text,
				rank: sql`row_number() over (order by ${dotProduct(table.embedding, embedding)})`.as('rank'),
			}).from(table).as('with_rank');
			const result1 = await db.select({ id: withRankEuclidean.id, text: withRankEuclidean.text }).from(
				withRankEuclidean,
			).where(eq(withRankEuclidean.rank, 1));
			const result2 = await db.select({ id: withRankDotProduct.id, text: withRankDotProduct.text }).from(
				withRankDotProduct,
			).where(eq(withRankDotProduct.rank, 1));

			expect(result1.length).toEqual(1);
			expect(result1[0]).toEqual({ id: 1, text: 'I like dogs' });

			expect(result2.length).toEqual(1);
			expect(result2[0]).toEqual({ id: 1, text: 'I like dogs' });
		});

		test('test $onUpdateFn and $onUpdate works as $default', async (ctx) => {
			const { db } = ctx.singlestore;

			await db.execute(sql`drop table if exists ${usersOnUpdate}`);

			await db.execute(
				sql`
					create table ${usersOnUpdate} (
					id serial not null primary key,
					name text not null,
					update_counter integer default 1 not null,
					updated_at datetime(6),
					always_null text
					)
				`,
			);

			await db.insert(usersOnUpdate).values([
				{ id: 1, name: 'John' },
				{ id: 2, name: 'Jane' },
				{ id: 3, name: 'Jack' },
				{ id: 4, name: 'Jill' },
			]);
			const { updatedAt, ...rest } = getTableColumns(usersOnUpdate);

			const justDates = await db.select({ updatedAt }).from(usersOnUpdate);

			const response = await db.select({ ...rest }).from(usersOnUpdate).orderBy(asc(usersOnUpdate.id));

			expect(response).toEqual([
				{ name: 'John', id: 1, updateCounter: 1, alwaysNull: null },
				{ name: 'Jane', id: 2, updateCounter: 1, alwaysNull: null },
				{ name: 'Jack', id: 3, updateCounter: 1, alwaysNull: null },
				{ name: 'Jill', id: 4, updateCounter: 1, alwaysNull: null },
			]);
			const msDelay = 750;

			for (const eachUser of justDates) {
				expect(eachUser.updatedAt!.valueOf()).toBeGreaterThan(Date.now() - msDelay);
			}
		});

		test('test $onUpdateFn and $onUpdate works updating', async (ctx) => {
			const { db } = ctx.singlestore;

			await db.execute(sql`drop table if exists ${usersOnUpdate}`);

			await db.execute(
				sql`
					create table ${usersOnUpdate} (
					id serial not null primary key,
					name text not null,
					update_counter integer default 1 not null,
					updated_at datetime(6),
					always_null text
					)
				`,
			);

			await db.insert(usersOnUpdate).values([
				{ id: 1, name: 'John', alwaysNull: 'this will will be null after updating' },
				{ id: 2, name: 'Jane' },
				{ id: 3, name: 'Jack' },
				{ id: 4, name: 'Jill' },
			]);
			const { updatedAt, ...rest } = getTableColumns(usersOnUpdate);
			const initial = await db.select({ id: usersOnUpdate.id, updatedAt: usersOnUpdate.updatedAt }).from(usersOnUpdate);

			await db.update(usersOnUpdate).set({ name: 'Angel' }).where(eq(usersOnUpdate.id, 1));

			const justDates = await db.select({ id: usersOnUpdate.id, updatedAt: usersOnUpdate.updatedAt }).from(
				usersOnUpdate,
			);

			const response = await db.select().from(usersOnUpdate).orderBy(asc(usersOnUpdate.id));

			expect(response).toEqual([
				{ id: 1, name: 'Angel', updateCounter: 2, updatedAt: expect.any(Date), alwaysNull: null },
				{ id: 2, name: 'Jane', updateCounter: 1, updatedAt: expect.any(Date), alwaysNull: null },
				{ id: 3, name: 'Jack', updateCounter: 1, updatedAt: expect.any(Date), alwaysNull: null },
				{ id: 4, name: 'Jill', updateCounter: 1, updatedAt: expect.any(Date), alwaysNull: null },
			]);

			const initialRecord = initial.find((record) => record.id === 1);
			const updatedRecord = justDates.find((record) => record.id === 1);

			expect(initialRecord?.updatedAt?.valueOf()).not.toBe(updatedRecord?.updatedAt?.valueOf());

			const msDelay = 1000;

			for (const eachUser of justDates) {
				expect(eachUser.updatedAt!.valueOf()).toBeGreaterThan(Date.now() - msDelay);
			}
		});

		// mySchema tests
		test('mySchema :: select all fields', async (ctx) => {
			const { db } = ctx.singlestore;

			await db.insert(usersMySchemaTable).values({ id: 1, name: 'John' });
			const result = await db.select().from(usersMySchemaTable);

			expect(result[0]!.createdAt).toBeInstanceOf(Date);
			// not timezone based timestamp, thats why it should not work here
			// t.assert(Math.abs(result[0]!.createdAt.getTime() - now) < 2000);
			expect(result).toEqual([{ id: 1, name: 'John', verified: false, jsonb: null, createdAt: result[0]!.createdAt }]);
		});

		test('mySchema :: select sql', async (ctx) => {
			const { db } = ctx.singlestore;
			await db.execute(sql`truncate table \`mySchema\`.\`userstest\``);

			await db.insert(usersMySchemaTable).values({ name: 'John' });
			const users = await db.select({
				name: sql`upper(${usersMySchemaTable.name})`,
			}).from(usersMySchemaTable);

			expect(users).toEqual([{ name: 'JOHN' }]);
		});

		test('mySchema :: select typed sql', async (ctx) => {
			const { db } = ctx.singlestore;
			await db.execute(sql`truncate table \`mySchema\`.\`userstest\``);

			await db.insert(usersMySchemaTable).values({ name: 'John' });
			const users = await db.select({
				name: sql<string>`upper(${usersMySchemaTable.name})`,
			}).from(usersMySchemaTable);

			expect(users).toEqual([{ name: 'JOHN' }]);
		});

		test('mySchema :: select distinct', async (ctx) => {
			const { db } = ctx.singlestore;

			const usersDistinctTable = singlestoreTable('users_distinct', {
				id: int('id').notNull(),
				name: text('name').notNull(),
			});

			await db.execute(sql`drop table if exists ${usersDistinctTable}`);
			await db.execute(sql`create table ${usersDistinctTable} (id int, name text)`);

			await db.insert(usersDistinctTable).values([
				{ id: 1, name: 'John' },
				{ id: 1, name: 'John' },
				{ id: 2, name: 'John' },
				{ id: 1, name: 'Jane' },
			]);
			const users = await db.selectDistinct().from(usersDistinctTable).orderBy(
				usersDistinctTable.id,
				usersDistinctTable.name,
			);

			await db.execute(sql`drop table ${usersDistinctTable}`);

			expect(users).toEqual([{ id: 1, name: 'Jane' }, { id: 1, name: 'John' }, { id: 2, name: 'John' }]);
		});

		test('mySchema :: insert returning sql', async (ctx) => {
			const { db } = ctx.singlestore;
			await db.execute(sql`truncate table \`mySchema\`.\`userstest\``);

			const [result, _] = await db.insert(usersMySchemaTable).values({ id: 1, name: 'John' });

			expect(result.insertId).toBe(1);
		});

		test('mySchema :: delete returning sql', async (ctx) => {
			const { db } = ctx.singlestore;
			await db.execute(sql`truncate table \`mySchema\`.\`userstest\``);

			await db.insert(usersMySchemaTable).values({ name: 'John' });
			const users = await db.delete(usersMySchemaTable).where(eq(usersMySchemaTable.name, 'John'));

			expect(users[0].affectedRows).toBe(1);
		});

		test('mySchema :: update with returning partial', async (ctx) => {
			const { db } = ctx.singlestore;
			await db.execute(sql`truncate table \`mySchema\`.\`userstest\``);

			await db.insert(usersMySchemaTable).values({ id: 1, name: 'John' });
			const updatedUsers = await db.update(usersMySchemaTable).set({ name: 'Jane' }).where(
				eq(usersMySchemaTable.name, 'John'),
			);

			const users = await db.select({ id: usersMySchemaTable.id, name: usersMySchemaTable.name }).from(
				usersMySchemaTable,
			)
				.where(
					eq(usersMySchemaTable.id, 1),
				);

			expect(updatedUsers[0].changedRows).toBe(1);

			expect(users).toEqual([{ id: 1, name: 'Jane' }]);
		});

		test('mySchema :: delete with returning all fields', async (ctx) => {
			const { db } = ctx.singlestore;

			await db.insert(usersMySchemaTable).values({ name: 'John' });
			const deletedUser = await db.delete(usersMySchemaTable).where(eq(usersMySchemaTable.name, 'John'));

			expect(deletedUser[0].affectedRows).toBe(1);
		});

		test('mySchema :: insert + select', async (ctx) => {
			const { db } = ctx.singlestore;
			await db.execute(sql`truncate table \`mySchema\`.\`userstest\``);

			await db.insert(usersMySchemaTable).values({ id: 1, name: 'John' });
			const result = await db.select().from(usersMySchemaTable);
			expect(result).toEqual([{ id: 1, name: 'John', verified: false, jsonb: null, createdAt: result[0]!.createdAt }]);

			await db.insert(usersMySchemaTable).values({ id: 2, name: 'Jane' });
			const result2 = await db.select().from(usersMySchemaTable).orderBy(asc(usersMySchemaTable.id));
			expect(result2).toEqual([
				{ id: 1, name: 'John', verified: false, jsonb: null, createdAt: result2[0]!.createdAt },
				{ id: 2, name: 'Jane', verified: false, jsonb: null, createdAt: result2[1]!.createdAt },
			]);
		});

		test('mySchema :: insert with overridden default values', async (ctx) => {
			const { db } = ctx.singlestore;
			await db.execute(sql`truncate table \`mySchema\`.\`userstest\``);

			await db.insert(usersMySchemaTable).values({ id: 1, name: 'John', verified: true });
			const result = await db.select().from(usersMySchemaTable);

			expect(result).toEqual([{ id: 1, name: 'John', verified: true, jsonb: null, createdAt: result[0]!.createdAt }]);
		});

		test('mySchema :: insert many', async (ctx) => {
			const { db } = ctx.singlestore;
			await db.execute(sql`truncate table \`mySchema\`.\`userstest\``);

			await db.insert(usersMySchemaTable).values([
				{ id: 1, name: 'John' },
				{ id: 2, name: 'Bruce', jsonb: ['foo', 'bar'] },
				{ id: 3, name: 'Jane' },
				{ id: 4, name: 'Austin', verified: true },
			]);
			const result = await db.select({
				id: usersMySchemaTable.id,
				name: usersMySchemaTable.name,
				jsonb: usersMySchemaTable.jsonb,
				verified: usersMySchemaTable.verified,
			}).from(usersMySchemaTable)
				.orderBy(asc(usersMySchemaTable.id));

			expect(result).toEqual([
				{ id: 1, name: 'John', jsonb: null, verified: false },
				{ id: 2, name: 'Bruce', jsonb: ['foo', 'bar'], verified: false },
				{ id: 3, name: 'Jane', jsonb: null, verified: false },
				{ id: 4, name: 'Austin', jsonb: null, verified: true },
			]);
		});

		test('mySchema :: select with group by as field', async (ctx) => {
			const { db } = ctx.singlestore;
			await db.execute(sql`truncate table \`mySchema\`.\`userstest\``);

			await db.insert(usersMySchemaTable).values([{ id: 1, name: 'John' }, { id: 2, name: 'Jane' }, {
				id: 3,
				name: 'Jane',
			}]);

			const result = await db.select({ name: usersMySchemaTable.name }).from(usersMySchemaTable)
				.groupBy(usersMySchemaTable.name)
				.orderBy(asc(usersMySchemaTable.id));

			expect(result).toEqual([{ name: 'John' }, { name: 'Jane' }]);
		});

		test('mySchema :: select with group by as column + sql', async (ctx) => {
			const { db } = ctx.singlestore;
			await db.execute(sql`truncate table \`mySchema\`.\`userstest\``);

			await db.insert(usersMySchemaTable).values([{ id: 1, name: 'John' }, { id: 2, name: 'Jane' }, {
				id: 3,
				name: 'Jane',
			}]);

			const result = await db.select({ name: usersMySchemaTable.name }).from(usersMySchemaTable)
				.groupBy(usersMySchemaTable.id, sql`${usersMySchemaTable.name}`)
				.orderBy(asc(usersMySchemaTable.id));

			expect(result).toEqual([{ name: 'John' }, { name: 'Jane' }, { name: 'Jane' }]);
		});

		test('mySchema :: build query', async (ctx) => {
			const { db } = ctx.singlestore;

			const query = db.select({ id: usersMySchemaTable.id, name: usersMySchemaTable.name }).from(usersMySchemaTable)
				.groupBy(usersMySchemaTable.id, usersMySchemaTable.name)
				.toSQL();

			expect(query).toEqual({
				sql:
					`select \`id\`, \`name\` from \`mySchema\`.\`userstest\` group by \`mySchema\`.\`userstest\`.\`id\`, \`mySchema\`.\`userstest\`.\`name\``,
				params: [],
			});
		});

		test('mySchema :: insert with spaces', async (ctx) => {
			const { db } = ctx.singlestore;
			await db.execute(sql`truncate table \`mySchema\`.\`userstest\``);

			await db.insert(usersMySchemaTable).values({ id: 1, name: sql`'Jo   h     n'` });
			const result = await db.select({ id: usersMySchemaTable.id, name: usersMySchemaTable.name }).from(
				usersMySchemaTable,
			);

			expect(result).toEqual([{ id: 1, name: 'Jo   h     n' }]);
		});

		test('mySchema :: prepared statement with placeholder in .where', async (ctx) => {
			const { db } = ctx.singlestore;
			await db.execute(sql`truncate table \`mySchema\`.\`userstest\``);

			await db.insert(usersMySchemaTable).values({ id: 1, name: 'John' });
			const stmt = db.select({
				id: usersMySchemaTable.id,
				name: usersMySchemaTable.name,
			}).from(usersMySchemaTable)
				.where(eq(usersMySchemaTable.id, sql.placeholder('id')))
				.prepare();
			const result = await stmt.execute({ id: 1 });

			expect(result).toEqual([{ id: 1, name: 'John' }]);
		});

		test('mySchema :: select from tables with same name from different schema using alias', async (ctx) => {
			const { db } = ctx.singlestore;
			await db.execute(sql`truncate table \`mySchema\`.\`userstest\``);

			await db.execute(sql`drop table if exists \`userstest\``);
			await db.execute(
				sql`
					create table \`userstest\` (
					    \`id\` serial primary key,
					    \`name\` text not null,
					    \`verified\` boolean not null default false,
					    \`jsonb\` json,
					    \`created_at\` timestamp not null default now()
					)
				`,
			);

			await db.insert(usersMySchemaTable).values({ id: 10, name: 'Ivan' });
			await db.insert(usersTable).values({ id: 11, name: 'Hans' });

			const customerAlias = alias(usersTable, 'customer');

			const result = await db
				.select().from(usersMySchemaTable)
				.leftJoin(customerAlias, eq(customerAlias.id, 11))
				.where(eq(usersMySchemaTable.id, 10));

			expect(result).toEqual([{
				userstest: {
					id: 10,
					name: 'Ivan',
					verified: false,
					jsonb: null,
					createdAt: result[0]!.userstest.createdAt,
				},
				customer: {
					id: 11,
					name: 'Hans',
					verified: false,
					jsonb: null,
					createdAt: result[0]!.customer!.createdAt,
				},
			}]);
		});

		test('insert $returningId: serial as id', async (ctx) => {
			const { db } = ctx.singlestore;

			const result = await db.insert(usersTable).values({ id: 1, name: 'John' }).$returningId();

			expectTypeOf(result).toEqualTypeOf<{
				id: number;
			}[]>();

			expect(result).toStrictEqual([{ id: 1 }]);
		});

		test('insert $returningId: serial as id, batch insert', async (ctx) => {
			const { db } = ctx.singlestore;

			const result = await db.insert(usersTable).values([{ id: 1, name: 'John' }, { id: 2, name: 'John1' }])
				.$returningId();

			expectTypeOf(result).toEqualTypeOf<{
				id: number;
			}[]>();

			// singlestore auto increments when batch inserting, so the ids increment by one
			expect(result).toStrictEqual([{ id: 2 }, { id: 3 }]);
		});

		test('insert $returningId: $default as primary key', async (ctx) => {
			const { db } = ctx.singlestore;

			const uniqueKeys = ['ao865jf3mcmkfkk8o5ri495z', 'dyqs529eom0iczo2efxzbcut'];
			let iterator = 0;

			const usersTableDefFn = singlestoreTable('users_default_fn', {
				customId: varchar('id', { length: 256 }).primaryKey().$defaultFn(() => {
					const value = uniqueKeys[iterator]!;
					iterator++;
					return value;
				}),
				name: text('name').notNull(),
			});

			await setupReturningFunctionsTest(db);

			const result = await db.insert(usersTableDefFn).values([{ name: 'John' }, { name: 'John1' }])
				//    ^?
				.$returningId();

			expectTypeOf(result).toEqualTypeOf<{
				customId: string;
			}[]>();

			expect(result).toStrictEqual([{ customId: 'ao865jf3mcmkfkk8o5ri495z' }, {
				customId: 'dyqs529eom0iczo2efxzbcut',
			}]);
		});

		test('insert $returningId: $default as primary key with value', async (ctx) => {
			const { db } = ctx.singlestore;

			const uniqueKeys = ['ao865jf3mcmkfkk8o5ri495z', 'dyqs529eom0iczo2efxzbcut'];
			let iterator = 0;

			const usersTableDefFn = singlestoreTable('users_default_fn', {
				customId: varchar('id', { length: 256 }).primaryKey().$defaultFn(() => {
					const value = uniqueKeys[iterator]!;
					iterator++;
					return value;
				}),
				name: text('name').notNull(),
			});

			await setupReturningFunctionsTest(db);

			const result = await db.insert(usersTableDefFn).values([{ name: 'John', customId: 'test' }, { name: 'John1' }])
				//    ^?
				.$returningId();

			expectTypeOf(result).toEqualTypeOf<{
				customId: string;
			}[]>();

			expect(result).toStrictEqual([{ customId: 'test' }, { customId: 'ao865jf3mcmkfkk8o5ri495z' }]);
		});

		// TODO: Unkip this test when views are supported
		/* test.skip('mySchema :: view', async (ctx) => {
			const { db } = ctx.singlestore;

			const newYorkers1 = mySchema.view('new_yorkers')
				.as((qb) => qb.select().from(users2MySchemaTable).where(eq(users2MySchemaTable.cityId, 1)));

			const newYorkers2 = mySchema.view('new_yorkers', {
				id: serial('id').primaryKey(),
				name: text('name').notNull(),
				cityId: int('city_id').notNull(),
			}).as(sql`select * from ${users2MySchemaTable} where ${eq(users2MySchemaTable.cityId, 1)}`);

			const newYorkers3 = mySchema.view('new_yorkers', {
				id: serial('id').primaryKey(),
				name: text('name').notNull(),
				cityId: int('city_id').notNull(),
			}).existing();

			await db.execute(sql`create view ${newYorkers1} as ${getViewConfig(newYorkers1).query}`);

			await db.insert(citiesMySchemaTable).values([{ id: 1, name: 'New York' }, { id: 2, name: 'Paris' }]);

			await db.insert(users2MySchemaTable).values([
				{ id: 1, name: 'John', cityId: 1 },
				{ id: 2, name: 'Jane', cityId: 1 },
				{ id: 3, name: 'Jack', cityId: 2 },
			]);

			{
				const result = await db.select().from(newYorkers1).orderBy(asc(newYorkers1.id));
				expect(result).toEqual([
					{ id: 1, name: 'John', cityId: 1 },
					{ id: 2, name: 'Jane', cityId: 1 },
				]);
			}

			{
				const result = await db.select().from(newYorkers2).orderBy(asc(newYorkers2.id));
				expect(result).toEqual([
					{ id: 1, name: 'John', cityId: 1 },
					{ id: 2, name: 'Jane', cityId: 1 },
				]);
			}

			{
				const result = await db.select().from(newYorkers3).orderBy(asc(newYorkers3.id));
				expect(result).toEqual([
					{ id: 1, name: 'John', cityId: 1 },
					{ id: 2, name: 'Jane', cityId: 1 },
				]);
			}

			{
				const result = await db.select({ name: newYorkers1.name }).from(newYorkers1).orderBy(asc(newYorkers1.id));
				expect(result).toEqual([
					{ name: 'John' },
					{ name: 'Jane' },
				]);
			}

			await db.execute(sql`drop view ${newYorkers1}`);
		}); */

		test('limit 0', async (ctx) => {
			const { db } = ctx.singlestore;

			await db.insert(usersTable).values({ name: 'John' });
			const users = await db
				.select()
				.from(usersTable)
				.limit(0);

			expect(users).toEqual([]);
		});

		test('limit -1', async (ctx) => {
			const { db } = ctx.singlestore;

			await db.insert(usersTable).values({ name: 'John' });
			const users = await db
				.select()
				.from(usersTable)
				.limit(-1);

			expect(users.length).toBeGreaterThan(0);
		});

<<<<<<< HEAD
		test('query with aliased column', async (ctx) => {
			const { db } = ctx.singlestore;
			const query = db.select({ id: usersTable.id.as('user_id') }).from(usersTable);

			expect(query.toSQL()).toEqual({
				sql: 'select \`id\` as \`user_id\` from \`userstest\`',
				params: [],
			});
=======
		test('sql operator as cte', async (ctx) => {
			const { db } = ctx.singlestore;

			const users = singlestoreTable('users', {
				id: serial('id').primaryKey(),
				name: text('name').notNull(),
			});

			await db.execute(sql`drop table if exists ${users}`);
			await db.execute(sql`create table ${users} (id serial not null primary key, name text not null)`);
			await db.insert(users).values([
				{ name: 'John' },
				{ name: 'Jane' },
			]);

			const sq1 = db.$with('sq', {
				userId: users.id,
				data: {
					name: users.name,
				},
			}).as(sql`select * from ${users} where ${users.name} = 'John'`);
			const result1 = await db.with(sq1).select().from(sq1);

			const sq2 = db.$with('sq', {
				userId: users.id,
				data: {
					name: users.name,
				},
			}).as(() => sql`select * from ${users} where ${users.name} = 'Jane'`);
			const result2 = await db.with(sq2).select().from(sq1);

			expect(result1).toEqual([{ userId: 1, data: { name: 'John' } }]);
			expect(result2).toEqual([{ userId: 2, data: { name: 'Jane' } }]);
>>>>>>> a3464322
		});
	});
}<|MERGE_RESOLUTION|>--- conflicted
+++ resolved
@@ -3521,7 +3521,6 @@
 			expect(users.length).toBeGreaterThan(0);
 		});
 
-<<<<<<< HEAD
 		test('query with aliased column', async (ctx) => {
 			const { db } = ctx.singlestore;
 			const query = db.select({ id: usersTable.id.as('user_id') }).from(usersTable);
@@ -3530,7 +3529,8 @@
 				sql: 'select \`id\` as \`user_id\` from \`userstest\`',
 				params: [],
 			});
-=======
+		});
+
 		test('sql operator as cte', async (ctx) => {
 			const { db } = ctx.singlestore;
 
@@ -3564,7 +3564,6 @@
 
 			expect(result1).toEqual([{ userId: 1, data: { name: 'John' } }]);
 			expect(result2).toEqual([{ userId: 2, data: { name: 'Jane' } }]);
->>>>>>> a3464322
 		});
 	});
 }