--- conflicted
+++ resolved
@@ -3,12 +3,8 @@
 import type { SingleStoreDriverDatabase } from 'drizzle-orm/singlestore';
 import * as mysql2 from 'mysql2/promise';
 import { afterAll, beforeAll, beforeEach } from 'vitest';
-<<<<<<< HEAD
+import { TestCache, TestGlobalCache, tests as cacheTests } from './singlestore-cache';
 import { createDockerDB, createExtensions, tests } from './singlestore-common';
-=======
-import { TestCache, TestGlobalCache, tests as cacheTests } from './singlestore-cache';
-import { createDockerDB, tests } from './singlestore-common';
->>>>>>> 50a8b163
 
 const ENABLE_LOGGING = false;
 
@@ -43,15 +39,11 @@
 
 	await client.query(`CREATE DATABASE IF NOT EXISTS drizzle;`);
 	await client.changeUser({ database: 'drizzle' });
-<<<<<<< HEAD
 	const { bucket, extensions } = await createExtensions();
 	s3Bucket = bucket;
 	db = drizzle(client, { logger: ENABLE_LOGGING, extensions });
-=======
-	db = drizzle(client, { logger: ENABLE_LOGGING });
 	cachedDb = drizzle(client, { logger: ENABLE_LOGGING, cache: new TestCache() });
 	dbGlobalCached = drizzle(client, { logger: ENABLE_LOGGING, cache: new TestGlobalCache() });
->>>>>>> 50a8b163
 });
 
 afterAll(async () => {
