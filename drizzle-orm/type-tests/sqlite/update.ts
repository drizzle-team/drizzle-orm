--- conflicted
+++ resolved
@@ -135,7 +135,6 @@
 }
 
 {
-<<<<<<< HEAD
 	db
 		.update(users)
 		.set({})
@@ -194,7 +193,5 @@
 			id: number;
 		}[], typeof result>
 	>;
-=======
 	db.update(users).set({}).where(sql``).limit(1).orderBy(sql``);
->>>>>>> 8366ccac
 }