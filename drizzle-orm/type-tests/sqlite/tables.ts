--- conflicted
+++ resolved
@@ -4,11 +4,7 @@
 import { eq, gt } from '~/expressions.ts';
 import { sql } from '~/sql/sql.ts';
 import {
-<<<<<<< HEAD
-=======
-	alias,
 	blob,
->>>>>>> 9927cf17
 	check,
 	customType,
 	foreignKey,
