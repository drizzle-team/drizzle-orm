--- conflicted
+++ resolved
@@ -171,12 +171,9 @@
 				enumValues: undefined;
 				baseColumn: never;
 				generated: undefined;
-<<<<<<< HEAD
-=======
 				isAutoincrement: false;
 				hasRuntimeDefault: false;
 				isPrimaryKey: true;
->>>>>>> 526996bd
 			}>;
 			cityId: SQLiteColumn<{
 				name: 'id';
@@ -190,12 +187,9 @@
 				enumValues: undefined;
 				baseColumn: never;
 				generated: undefined;
-<<<<<<< HEAD
-=======
 				isAutoincrement: false;
 				hasRuntimeDefault: false;
 				isPrimaryKey: true;
->>>>>>> 526996bd
 			}>;
 		}>,
 		typeof newYorkers
@@ -228,12 +222,9 @@
 					enumValues: undefined;
 					baseColumn: never;
 					generated: undefined;
-<<<<<<< HEAD
-=======
 					isAutoincrement: false;
 					hasRuntimeDefault: false;
 					isPrimaryKey: false;
->>>>>>> 526996bd
 				}>;
 				cityId: SQLiteColumn<{
 					name: 'city_id';
@@ -247,12 +238,9 @@
 					enumValues: undefined;
 					baseColumn: never;
 					generated: undefined;
-<<<<<<< HEAD
-=======
 					isAutoincrement: false;
 					hasRuntimeDefault: false;
 					isPrimaryKey: false;
->>>>>>> 526996bd
 				}>;
 			}>,
 			typeof newYorkers
@@ -281,12 +269,9 @@
 					enumValues: undefined;
 					baseColumn: never;
 					generated: undefined;
-<<<<<<< HEAD
-=======
 					isAutoincrement: false;
 					hasRuntimeDefault: false;
 					isPrimaryKey: false;
->>>>>>> 526996bd
 				}>;
 				cityId: SQLiteColumn<{
 					name: 'city_id';
@@ -300,12 +285,9 @@
 					enumValues: undefined;
 					baseColumn: never;
 					generated: undefined;
-<<<<<<< HEAD
-=======
 					isAutoincrement: false;
 					hasRuntimeDefault: false;
 					isPrimaryKey: false;
->>>>>>> 526996bd
 				}>;
 			}>,
 			typeof newYorkers
