--- conflicted
+++ resolved
@@ -1,10 +1,6 @@
 import { Expect } from 'type-tests/utils.ts';
-<<<<<<< HEAD
-import { and, eq } from '~/expressions.ts';
-import { count } from '~/index.ts';
-=======
 import { and, eq } from '~/sql/expressions/index.ts';
->>>>>>> ce85ad2b
+import { count } from '~/sql/functions/aggregate.ts';
 import { sql } from '~/sql/sql.ts';
 import { alias, integer, sqliteTable, text } from '~/sqlite-core/index.ts';
 import type { DrizzleTypeError, Equal } from '~/utils.ts';
