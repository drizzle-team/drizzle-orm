--- conflicted
+++ resolved
@@ -1,8 +1,4 @@
 // @ts-ignore - imported using Rollup json plugin
 export { version as npmVersion } from '../package.json';
 // In version 7, we changed the PostgreSQL indexes API
-<<<<<<< HEAD
-export const compatibilityVersion = 8;
-=======
-export const compatibilityVersion = 10;
->>>>>>> 5ea5a84f
+export const compatibilityVersion = 10;