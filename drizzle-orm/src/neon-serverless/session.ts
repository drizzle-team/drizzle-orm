import {
	type Client,
	Pool,
	type PoolClient,
	type QueryArrayConfig,
	type QueryConfig,
	type QueryResult,
	type QueryResultRow,
	types,
} from '@neondatabase/serverless';
<<<<<<< HEAD
import type * as V1 from '~/_relations.ts';
=======
import { type Cache, NoopCache } from '~/cache/core/cache.ts';
import type { WithCacheConfig } from '~/cache/core/types.ts';
>>>>>>> 8b8d78ec
import { entityKind } from '~/entity.ts';
import type { Logger } from '~/logger.ts';
import { NoopLogger } from '~/logger.ts';
import type { PgDialect } from '~/pg-core/dialect.ts';
import { PgTransaction } from '~/pg-core/index.ts';
import type { SelectedFieldsOrdered } from '~/pg-core/query-builders/select.types.ts';
import type { PgQueryResultHKT, PgTransactionConfig, PreparedQueryConfig } from '~/pg-core/session.ts';
import { PgPreparedQuery, PgSession } from '~/pg-core/session.ts';
import type { AnyRelations, TablesRelationalConfig } from '~/relations.ts';
import { fillPlaceholders, type Query, type SQL, sql } from '~/sql/sql.ts';
import { type Assume, mapResultRow } from '~/utils.ts';

export type NeonClient = Pool | PoolClient | Client;

export class NeonPreparedQuery<T extends PreparedQueryConfig, TIsRqbV2 extends boolean = false>
	extends PgPreparedQuery<T>
{
	static override readonly [entityKind]: string = 'NeonPreparedQuery';

	private rawQueryConfig: QueryConfig;
	private queryConfig: QueryArrayConfig;

	constructor(
		private client: NeonClient,
		queryString: string,
		private params: unknown[],
		private logger: Logger,
		cache: Cache,
		queryMetadata: {
			type: 'select' | 'update' | 'delete' | 'insert';
			tables: string[];
		} | undefined,
		cacheConfig: WithCacheConfig | undefined,
		private fields: SelectedFieldsOrdered | undefined,
		name: string | undefined,
		private _isResponseInArrayMode: boolean,
		private customResultMapper?: (
			rows: TIsRqbV2 extends true ? Record<string, unknown>[] : unknown[][],
		) => T['execute'],
		private isRqbV2Query?: TIsRqbV2,
	) {
		super({ sql: queryString, params }, cache, queryMetadata, cacheConfig);
		this.rawQueryConfig = {
			name,
			text: queryString,
			types: {
				// @ts-ignore
				getTypeParser: (typeId, format) => {
					if (typeId === types.builtins.TIMESTAMPTZ) {
						return (val: any) => val;
					}
					if (typeId === types.builtins.TIMESTAMP) {
						return (val: any) => val;
					}
					if (typeId === types.builtins.DATE) {
						return (val: any) => val;
					}
					if (typeId === types.builtins.INTERVAL) {
						return (val: any) => val;
					}
					// numeric[]
					if (typeId === 1231) {
						return (val: any) => val;
					}
					// timestamp[]
					if (typeId === 1115) {
						return (val) => val;
					}
					// timestamp with timezone[]
					if (typeId === 1185) {
						return (val) => val;
					}
					// interval[]
					if (typeId === 1187) {
						return (val) => val;
					}
					// date[]
					if (typeId === 1182) {
						return (val) => val;
					}
					// @ts-ignore
					return types.getTypeParser(typeId, format);
				},
			},
		};
		this.queryConfig = {
			name,
			text: queryString,
			rowMode: 'array',
			types: {
				// @ts-ignore
				getTypeParser: (typeId, format) => {
					if (typeId === types.builtins.TIMESTAMPTZ) {
						return (val: any) => val;
					}
					if (typeId === types.builtins.TIMESTAMP) {
						return (val: any) => val;
					}
					if (typeId === types.builtins.DATE) {
						return (val: any) => val;
					}
					if (typeId === types.builtins.INTERVAL) {
						return (val: any) => val;
					}
					// numeric[]
					if (typeId === 1231) {
						return (val: any) => val;
					}
					// timestamp[]
					if (typeId === 1115) {
						return (val) => val;
					}
					// timestamp with timezone[]
					if (typeId === 1185) {
						return (val) => val;
					}
					// interval[]
					if (typeId === 1187) {
						return (val) => val;
					}
					// date[]
					if (typeId === 1182) {
						return (val) => val;
					}
					// @ts-ignore
					return types.getTypeParser(typeId, format);
				},
			},
		};
	}

	async execute(placeholderValues: Record<string, unknown> | undefined = {}): Promise<T['execute']> {
		if (this.isRqbV2Query) return this.executeRqbV2(placeholderValues);

		const params = fillPlaceholders(this.params, placeholderValues);

		this.logger.logQuery(this.rawQueryConfig.text, params);

		const { fields, client, rawQueryConfig: rawQuery, queryConfig: query, joinsNotNullableMap, customResultMapper } =
			this;
		if (!fields && !customResultMapper) {
			return await this.queryWithCache(rawQuery.text, params, async () => {
				return await client.query(rawQuery, params);
			});
		}

		const result = await this.queryWithCache(query.text, params, async () => {
			return await client.query(query, params);
		});

		return customResultMapper
			? (customResultMapper as (rows: unknown[][]) => T['execute'])(result.rows)
			: result.rows.map((row) => mapResultRow<T['execute']>(fields!, row, joinsNotNullableMap));
	}

	private async executeRqbV2(placeholderValues: Record<string, unknown> | undefined = {}): Promise<T['execute']> {
		const params = fillPlaceholders(this.params, placeholderValues);

		this.logger.logQuery(this.rawQueryConfig.text, params);

		const { client, rawQueryConfig: rawQuery, customResultMapper } = this;

		const result = await client.query(rawQuery, params);

		return customResultMapper!(result.rows);
	}

	all(placeholderValues: Record<string, unknown> | undefined = {}): Promise<T['all']> {
		const params = fillPlaceholders(this.params, placeholderValues);
		this.logger.logQuery(this.rawQueryConfig.text, params);
		return this.queryWithCache(this.rawQueryConfig.text, params, async () => {
			return await this.client.query(this.rawQueryConfig, params);
		}).then((result) => result.rows);
	}

	values(placeholderValues: Record<string, unknown> | undefined = {}): Promise<T['values']> {
		const params = fillPlaceholders(this.params, placeholderValues);
		this.logger.logQuery(this.rawQueryConfig.text, params);
		return this.queryWithCache(this.queryConfig.text, params, async () => {
			return await this.client.query(this.queryConfig, params);
		}).then((result) => result.rows);
	}

	/** @internal */
	isResponseInArrayMode(): boolean {
		return this._isResponseInArrayMode;
	}
}

export interface NeonSessionOptions {
	logger?: Logger;
	cache?: Cache;
}

export class NeonSession<
	TFullSchema extends Record<string, unknown>,
	TRelations extends AnyRelations,
	TTablesConfig extends TablesRelationalConfig,
	TSchema extends V1.TablesRelationalConfig,
> extends PgSession<NeonQueryResultHKT, TFullSchema, TRelations, TTablesConfig, TSchema> {
	static override readonly [entityKind]: string = 'NeonSession';

	private logger: Logger;
	private cache: Cache;

	constructor(
		private client: NeonClient,
		dialect: PgDialect,
		private relations: AnyRelations | undefined,
		private schema: V1.RelationalSchemaConfig<TSchema> | undefined,
		private options: NeonSessionOptions = {},
	) {
		super(dialect);
		this.logger = options.logger ?? new NoopLogger();
		this.cache = options.cache ?? new NoopCache();
	}

	prepareQuery<T extends PreparedQueryConfig = PreparedQueryConfig>(
		query: Query,
		fields: SelectedFieldsOrdered | undefined,
		name: string | undefined,
		isResponseInArrayMode: boolean,
		customResultMapper?: (rows: unknown[][]) => T['execute'],
		queryMetadata?: {
			type: 'select' | 'update' | 'delete' | 'insert';
			tables: string[];
		},
		cacheConfig?: WithCacheConfig,
	): PgPreparedQuery<T> {
		return new NeonPreparedQuery(
			this.client,
			query.sql,
			query.params,
			this.logger,
			this.cache,
			queryMetadata,
			cacheConfig,
			fields,
			name,
			isResponseInArrayMode,
			customResultMapper,
		);
	}

	prepareRelationalQuery<T extends PreparedQueryConfig = PreparedQueryConfig>(
		query: Query,
		fields: SelectedFieldsOrdered | undefined,
		name: string | undefined,
		customResultMapper?: (rows: Record<string, unknown>[]) => T['execute'],
	): PgPreparedQuery<T> {
		return new NeonPreparedQuery(
			this.client,
			query.sql,
			query.params,
			this.logger,
			fields,
			name,
			false,
			customResultMapper,
			true,
		);
	}

	async query(query: string, params: unknown[]): Promise<QueryResult> {
		this.logger.logQuery(query, params);
		const result = await this.client.query({
			rowMode: 'array',
			text: query,
			values: params,
		});
		return result;
	}

	async queryObjects<T extends QueryResultRow>(
		query: string,
		params: unknown[],
	): Promise<QueryResult<T>> {
		return this.client.query<T>(query, params);
	}

	override async count(sql: SQL): Promise<number> {
		const res = await this.execute<{ rows: [{ count: string }] }>(sql);

		return Number(
			res['rows'][0]['count'],
		);
	}

	override async transaction<T>(
		transaction: (tx: NeonTransaction<TFullSchema, TRelations, TTablesConfig, TSchema>) => Promise<T>,
		config: PgTransactionConfig = {},
	): Promise<T> {
		const session = this.client instanceof Pool // eslint-disable-line no-instanceof/no-instanceof
			? new NeonSession(await this.client.connect(), this.dialect, this.relations, this.schema, this.options)
			: this;
		const tx = new NeonTransaction<TFullSchema, TRelations, TTablesConfig, TSchema>(
			this.dialect,
			session,
			this.relations,
			this.schema,
		);
		await tx.execute(sql`begin ${tx.getTransactionConfigSQL(config)}`);
		try {
			const result = await transaction(tx);
			await tx.execute(sql`commit`);
			return result;
		} catch (error) {
			await tx.execute(sql`rollback`);
			throw error;
		} finally {
			if (this.client instanceof Pool) { // eslint-disable-line no-instanceof/no-instanceof
				(session.client as PoolClient).release();
			}
		}
	}
}

export class NeonTransaction<
	TFullSchema extends Record<string, unknown>,
	TRelations extends AnyRelations,
	TTablesConfig extends TablesRelationalConfig,
	TSchema extends V1.TablesRelationalConfig,
> extends PgTransaction<NeonQueryResultHKT, TFullSchema, TRelations, TTablesConfig, TSchema> {
	static override readonly [entityKind]: string = 'NeonTransaction';

	override async transaction<T>(
		transaction: (tx: NeonTransaction<TFullSchema, TRelations, TTablesConfig, TSchema>) => Promise<T>,
	): Promise<T> {
		const savepointName = `sp${this.nestedIndex + 1}`;
		const tx = new NeonTransaction<TFullSchema, TRelations, TTablesConfig, TSchema>(
			this.dialect,
			this.session,
			this.relations,
			this.schema,
			this.nestedIndex + 1,
		);
		await tx.execute(sql.raw(`savepoint ${savepointName}`));
		try {
			const result = await transaction(tx);
			await tx.execute(sql.raw(`release savepoint ${savepointName}`));
			return result;
		} catch (e) {
			await tx.execute(sql.raw(`rollback to savepoint ${savepointName}`));
			throw e;
		}
	}
}

export interface NeonQueryResultHKT extends PgQueryResultHKT {
	type: QueryResult<Assume<this['row'], QueryResultRow>>;
}<|MERGE_RESOLUTION|>--- conflicted
+++ resolved
@@ -8,12 +8,9 @@
 	type QueryResultRow,
 	types,
 } from '@neondatabase/serverless';
-<<<<<<< HEAD
 import type * as V1 from '~/_relations.ts';
-=======
 import { type Cache, NoopCache } from '~/cache/core/cache.ts';
 import type { WithCacheConfig } from '~/cache/core/types.ts';
->>>>>>> 8b8d78ec
 import { entityKind } from '~/entity.ts';
 import type { Logger } from '~/logger.ts';
 import { NoopLogger } from '~/logger.ts';
@@ -269,6 +266,9 @@
 			query.sql,
 			query.params,
 			this.logger,
+			this.cache,
+			undefined,
+			undefined,
 			fields,
 			name,
 			false,
