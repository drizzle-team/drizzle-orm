<<<<<<< HEAD
=======
import { neonConfig, Pool, type PoolConfig } from '@neondatabase/serverless';
>>>>>>> a3592140
import { entityKind } from '~/entity.ts';
import type { Logger } from '~/logger.ts';
import { DefaultLogger } from '~/logger.ts';
import { PgDatabase } from '~/pg-core/db.ts';
import { PgDialect } from '~/pg-core/dialect.ts';
import {
	createTableRelationsHelpers,
	extractTablesRelationalConfig,
	type RelationalSchemaConfig,
	type TablesRelationalConfig,
} from '~/relations.ts';
import type { DrizzleConfig, IfNotImported, ImportTypeError } from '~/utils.ts';
import type { NeonClient, NeonQueryResultHKT } from './session.ts';
import { NeonSession } from './session.ts';

export interface NeonDriverOptions {
	logger?: Logger;
}

export class NeonDriver {
	static readonly [entityKind]: string = 'NeonDriver';

	constructor(
		private client: NeonClient,
		private dialect: PgDialect,
		private options: NeonDriverOptions = {},
	) {
	}

	createSession(
		schema: RelationalSchemaConfig<TablesRelationalConfig> | undefined,
	): NeonSession<Record<string, unknown>, TablesRelationalConfig> {
		return new NeonSession(this.client, this.dialect, schema, { logger: this.options.logger });
	}
}

export class NeonDatabase<
	TSchema extends Record<string, unknown> = Record<string, never>,
> extends PgDatabase<NeonQueryResultHKT, TSchema> {
	static override readonly [entityKind]: string = 'NeonServerlessDatabase';
}

function construct<
	TSchema extends Record<string, unknown> = Record<string, never>,
	TClient extends NeonClient = NeonClient,
>(
	client: TClient,
	config: DrizzleConfig<TSchema> = {},
): NeonDatabase<TSchema> & {
	$client: TClient;
} {
	const dialect = new PgDialect({ casing: config.casing });
	let logger;
	if (config.logger === true) {
		logger = new DefaultLogger();
	} else if (config.logger !== false) {
		logger = config.logger;
	}

	let schema: RelationalSchemaConfig<TablesRelationalConfig> | undefined;
	if (config.schema) {
		const tablesConfig = extractTablesRelationalConfig(
			config.schema,
			createTableRelationsHelpers,
		);
		schema = {
			fullSchema: config.schema,
			schema: tablesConfig.tables,
			tableNamesMap: tablesConfig.tableNamesMap,
		};
	}

	const driver = new NeonDriver(client, dialect, { logger });
	const session = driver.createSession(schema);
	const db = new NeonDatabase(dialect, session, schema as any) as NeonDatabase<TSchema>;
	(<any> db).$client = client;

	return db as any;
}

export function drizzle<
	TSchema extends Record<string, unknown> = Record<string, never>,
	TClient extends NeonClient = Pool,
>(
	...params: IfNotImported<
		Pool,
		[ImportTypeError<'@neondatabase/serverless'>],
		[
			TClient | string,
		] | [
			TClient | string,
			DrizzleConfig<TSchema>,
		] | [
			(
				& DrizzleConfig<TSchema>
				& ({
					connection: string | PoolConfig;
				} | {
					client: TClient;
				})
				& {
					ws?: any;
				}
			),
		]
	>
): NeonDatabase<TSchema> & {
	$client: TClient;
} {
	// eslint-disable-next-line no-instanceof/no-instanceof
	if (params[0] instanceof Pool) {
		return construct(params[0] as TClient, params[1] as DrizzleConfig<TSchema> | undefined) as any;
	}

	if (typeof params[0] === 'object') {
		const { connection, client, ws, ...drizzleConfig } = params[0] as {
			connection?: PoolConfig | string;
			ws?: any;
			client?: TClient;
		} & DrizzleConfig<TSchema>;

		if (ws) {
			neonConfig.webSocketConstructor = ws;
		}

		if (client) return construct(client, drizzleConfig);

		const instance = typeof connection === 'string'
			? new Pool({
				connectionString: connection,
			})
			: new Pool(connection);

		return construct(instance, drizzleConfig) as any;
	}

	const instance = new Pool({
		connectionString: params[0],
	});

	return construct(instance, params[1]) as any;
}

export namespace drizzle {
	export function mock<TSchema extends Record<string, unknown> = Record<string, never>>(
		config?: DrizzleConfig<TSchema>,
	): NeonDatabase<TSchema> & {
		$client: '$client is not available on drizzle.mock()';
	} {
		return construct({} as any, config) as any;
	}
}<|MERGE_RESOLUTION|>--- conflicted
+++ resolved
@@ -1,7 +1,4 @@
-<<<<<<< HEAD
-=======
 import { neonConfig, Pool, type PoolConfig } from '@neondatabase/serverless';
->>>>>>> a3592140
 import { entityKind } from '~/entity.ts';
 import type { Logger } from '~/logger.ts';
 import { DefaultLogger } from '~/logger.ts';
