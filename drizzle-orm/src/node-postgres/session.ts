--- conflicted
+++ resolved
@@ -14,12 +14,8 @@
 import { tracer } from '~/tracing.ts';
 import { type Assume, mapResultRow } from '~/utils.ts';
 
-<<<<<<< HEAD
-const { Pool, native } = pg;
+const { Pool, native, types } = pg;
 const NativePool = native?.Pool;
-=======
-const { Pool, types } = pg;
->>>>>>> ad4ddd44
 
 export type NodePgClient = pg.Pool | PoolClient | Client;
 
@@ -254,7 +250,7 @@
 		transaction: (tx: NodePgTransaction<TFullSchema, TSchema>) => Promise<T>,
 		config?: PgTransactionConfig | undefined,
 	): Promise<T> {
-		const session = (this.client instanceof Pool || (NativePool && this.client instanceof NativePool))  // eslint-disable-line no-instanceof/no-instanceof
+		const session = (this.client instanceof Pool || (NativePool && this.client instanceof NativePool)) // eslint-disable-line no-instanceof/no-instanceof
 			? new NodePgSession(await this.client.connect(), this.dialect, this.schema, this.options)
 			: this;
 		const tx = new NodePgTransaction<TFullSchema, TSchema>(this.dialect, session, this.schema);
