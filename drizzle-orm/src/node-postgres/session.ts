import type { Client, PoolClient, QueryArrayConfig, QueryConfig, QueryResult, QueryResultRow } from 'pg';
import pg from 'pg';
import { type Cache, NoopCache } from '~/cache/core/index.ts';
import type { WithCacheConfig } from '~/cache/core/types.ts';
import { entityKind } from '~/entity.ts';
import type { BlankPgHookContext, DrizzlePgExtension } from '~/extension-core/pg/index.ts';
import { type Logger, NoopLogger } from '~/logger.ts';
import type { PgDialect } from '~/pg-core/dialect.ts';
import { PgTransaction } from '~/pg-core/index.ts';
import type { SelectedFieldsOrdered } from '~/pg-core/query-builders/select.types.ts';
import type { PgQueryResultHKT, PgTransactionConfig, PreparedQueryConfig } from '~/pg-core/session.ts';
import { PgPreparedQuery, PgSession } from '~/pg-core/session.ts';
import type { RelationalSchemaConfig, TablesRelationalConfig } from '~/relations.ts';
import { fillPlaceholders, type Query, type SQL, sql } from '~/sql/sql.ts';
import { tracer } from '~/tracing.ts';
import { type Assume, mapResultRow } from '~/utils.ts';

const { Pool, types } = pg;

export type NodePgClient = pg.Pool | PoolClient | Client;

export class NodePgPreparedQuery<T extends PreparedQueryConfig> extends PgPreparedQuery<T> {
	static override readonly [entityKind]: string = 'NodePgPreparedQuery';

	private rawQueryConfig: QueryConfig;
	private queryConfig: QueryArrayConfig;

	constructor(
		private client: NodePgClient,
		private queryString: string,
		private params: unknown[],
		private logger: Logger,
		cache: Cache,
		queryMetadata: {
			type: 'select' | 'update' | 'delete' | 'insert';
			tables: string[];
		} | undefined,
		cacheConfig: WithCacheConfig | undefined,
		private fields: SelectedFieldsOrdered | undefined,
		name: string | undefined,
		private _isResponseInArrayMode: boolean,
		extensions?: DrizzlePgExtension[],
		hookContext?: BlankPgHookContext,
		private customResultMapper?: (rows: unknown[][]) => T['execute'],
	) {
<<<<<<< HEAD
		super({ sql: queryString, params }, extensions, hookContext);
=======
		super({ sql: queryString, params }, cache, queryMetadata, cacheConfig);
>>>>>>> 50a8b163
		this.rawQueryConfig = {
			name,
			text: queryString,
			types: {
				// @ts-ignore
				getTypeParser: (typeId, format) => {
					if (typeId === types.builtins.TIMESTAMPTZ) {
						return (val) => val;
					}
					if (typeId === types.builtins.TIMESTAMP) {
						return (val) => val;
					}
					if (typeId === types.builtins.DATE) {
						return (val) => val;
					}
					if (typeId === types.builtins.INTERVAL) {
						return (val) => val;
					}
					// numeric[]
					if (typeId === 1231) {
						return (val) => val;
					}
					// timestamp[]
					if (typeId === 1115) {
						return (val) => val;
					}
					// timestamp with timezone[]
					if (typeId === 1185) {
						return (val) => val;
					}
					// interval[]
					if (typeId === 1187) {
						return (val) => val;
					}
					// date[]
					if (typeId === 1182) {
						return (val) => val;
					}
					// @ts-ignore
					return types.getTypeParser(typeId, format);
				},
			},
		};
		this.queryConfig = {
			name,
			text: queryString,
			rowMode: 'array',
			types: {
				// @ts-ignore
				getTypeParser: (typeId, format) => {
					if (typeId === types.builtins.TIMESTAMPTZ) {
						return (val) => val;
					}
					if (typeId === types.builtins.TIMESTAMP) {
						return (val) => val;
					}
					if (typeId === types.builtins.DATE) {
						return (val) => val;
					}
					if (typeId === types.builtins.INTERVAL) {
						return (val) => val;
					}
					// numeric[]
					if (typeId === 1231) {
						return (val) => val;
					}
					// timestamp[]
					if (typeId === 1115) {
						return (val) => val;
					}
					// timestamp with timezone[]
					if (typeId === 1185) {
						return (val) => val;
					}
					// interval[]
					if (typeId === 1187) {
						return (val) => val;
					}
					// date[]
					if (typeId === 1182) {
						return (val) => val;
					}
					// @ts-ignore
					return types.getTypeParser(typeId, format);
				},
			},
		};
	}

	async _execute(placeholderValues: Record<string, unknown> | undefined = {}): Promise<T['execute']> {
		return tracer.startActiveSpan('drizzle.execute', async () => {
			const params = fillPlaceholders(this.params, placeholderValues);

			this.logger.logQuery(this.rawQueryConfig.text, params);

			const { fields, rawQueryConfig: rawQuery, client, queryConfig: query, joinsNotNullableMap, customResultMapper } =
				this;
			if (!fields && !customResultMapper) {
				return tracer.startActiveSpan('drizzle.driver.execute', async (span) => {
					span?.setAttributes({
						'drizzle.query.name': rawQuery.name,
						'drizzle.query.text': rawQuery.text,
						'drizzle.query.params': JSON.stringify(params),
					});
					return this.queryWithCache(rawQuery.text, params, async () => {
						return await client.query(rawQuery, params);
					});
				});
			}

			const result = await tracer.startActiveSpan('drizzle.driver.execute', (span) => {
				span?.setAttributes({
					'drizzle.query.name': query.name,
					'drizzle.query.text': query.text,
					'drizzle.query.params': JSON.stringify(params),
				});
				return this.queryWithCache(query.text, params, async () => {
					return await client.query(query, params);
				});
			});

			return tracer.startActiveSpan('drizzle.mapResponse', () => {
				return customResultMapper
					? customResultMapper(result.rows)
					: result.rows.map((row) => mapResultRow<T['execute']>(fields!, row, joinsNotNullableMap));
			});
		});
	}

	all(placeholderValues: Record<string, unknown> | undefined = {}): Promise<T['all']> {
		return tracer.startActiveSpan('drizzle.execute', () => {
			const params = fillPlaceholders(this.params, placeholderValues);
			this.logger.logQuery(this.rawQueryConfig.text, params);
			return tracer.startActiveSpan('drizzle.driver.execute', (span) => {
				span?.setAttributes({
					'drizzle.query.name': this.rawQueryConfig.name,
					'drizzle.query.text': this.rawQueryConfig.text,
					'drizzle.query.params': JSON.stringify(params),
				});
				return this.queryWithCache(this.rawQueryConfig.text, params, async () => {
					return this.client.query(this.rawQueryConfig, params);
				}).then((result) => result.rows);
			});
		});
	}

	/** @internal */
	isResponseInArrayMode(): boolean {
		return this._isResponseInArrayMode;
	}
}

export interface NodePgSessionOptions {
	logger?: Logger;
	cache?: Cache;
}

export class NodePgSession<
	TFullSchema extends Record<string, unknown>,
	TSchema extends TablesRelationalConfig,
> extends PgSession<NodePgQueryResultHKT, TFullSchema, TSchema> {
	static override readonly [entityKind]: string = 'NodePgSession';

	private logger: Logger;
	private cache: Cache;

	constructor(
		private client: NodePgClient,
		dialect: PgDialect,
		private schema: RelationalSchemaConfig<TSchema> | undefined,
		private options: NodePgSessionOptions = {},
		extensions?: DrizzlePgExtension[],
	) {
		super(dialect, extensions);
		this.logger = options.logger ?? new NoopLogger();
		this.cache = options.cache ?? new NoopCache();
	}

	prepareQuery<T extends PreparedQueryConfig = PreparedQueryConfig>(
		query: Query,
		fields: SelectedFieldsOrdered | undefined,
		name: string | undefined,
		isResponseInArrayMode: boolean,
		hookContext?: BlankPgHookContext,
		customResultMapper?: (rows: unknown[][]) => T['execute'],
		queryMetadata?: {
			type: 'select' | 'update' | 'delete' | 'insert';
			tables: string[];
		},
		cacheConfig?: WithCacheConfig,
	): PgPreparedQuery<T> {
		return new NodePgPreparedQuery(
			this.client,
			query.sql,
			query.params,
			this.logger,
			this.cache,
			queryMetadata,
			cacheConfig,
			fields,
			name,
			isResponseInArrayMode,
			this.extensions,
			hookContext,
			customResultMapper,
		);
	}

	override async transaction<T>(
		transaction: (tx: NodePgTransaction<TFullSchema, TSchema>) => Promise<T>,
		config?: PgTransactionConfig | undefined,
	): Promise<T> {
		const session = this.client instanceof Pool // eslint-disable-line no-instanceof/no-instanceof
			? new NodePgSession(await this.client.connect(), this.dialect, this.schema, this.options, this.extensions)
			: this;
		const tx = new NodePgTransaction<TFullSchema, TSchema>(
			this.dialect,
			session,
			this.schema,
			undefined,
			this.extensions,
		);
		await tx.execute(sql`begin${config ? sql` ${tx.getTransactionConfigSQL(config)}` : undefined}`);
		try {
			const result = await transaction(tx);
			await tx.execute(sql`commit`);
			return result;
		} catch (error) {
			await tx.execute(sql`rollback`);
			throw error;
		} finally {
			if (this.client instanceof Pool) { // eslint-disable-line no-instanceof/no-instanceof
				(session.client as PoolClient).release();
			}
		}
	}

	override async count(sql: SQL): Promise<number> {
		const res = await this.execute<{ rows: [{ count: string }] }>(sql);
		return Number(
			res['rows'][0]['count'],
		);
	}
}

export class NodePgTransaction<
	TFullSchema extends Record<string, unknown>,
	TSchema extends TablesRelationalConfig,
> extends PgTransaction<NodePgQueryResultHKT, TFullSchema, TSchema> {
	static override readonly [entityKind]: string = 'NodePgTransaction';

	override async transaction<T>(transaction: (tx: NodePgTransaction<TFullSchema, TSchema>) => Promise<T>): Promise<T> {
		const savepointName = `sp${this.nestedIndex + 1}`;
		const tx = new NodePgTransaction<TFullSchema, TSchema>(
			this.dialect,
			this.session,
			this.schema,
			this.nestedIndex + 1,
			this._.extensions,
		);
		await tx.execute(sql.raw(`savepoint ${savepointName}`));
		try {
			const result = await transaction(tx);
			await tx.execute(sql.raw(`release savepoint ${savepointName}`));
			return result;
		} catch (err) {
			await tx.execute(sql.raw(`rollback to savepoint ${savepointName}`));
			throw err;
		}
	}
}

export interface NodePgQueryResultHKT extends PgQueryResultHKT {
	type: QueryResult<Assume<this['row'], QueryResultRow>>;
}<|MERGE_RESOLUTION|>--- conflicted
+++ resolved
@@ -43,11 +43,7 @@
 		hookContext?: BlankPgHookContext,
 		private customResultMapper?: (rows: unknown[][]) => T['execute'],
 	) {
-<<<<<<< HEAD
-		super({ sql: queryString, params }, extensions, hookContext);
-=======
-		super({ sql: queryString, params }, cache, queryMetadata, cacheConfig);
->>>>>>> 50a8b163
+		super({ sql: queryString, params }, cache, queryMetadata, cacheConfig, extensions, hookContext);
 		this.rawQueryConfig = {
 			name,
 			text: queryString,
@@ -231,13 +227,13 @@
 		fields: SelectedFieldsOrdered | undefined,
 		name: string | undefined,
 		isResponseInArrayMode: boolean,
-		hookContext?: BlankPgHookContext,
 		customResultMapper?: (rows: unknown[][]) => T['execute'],
 		queryMetadata?: {
 			type: 'select' | 'update' | 'delete' | 'insert';
 			tables: string[];
 		},
 		cacheConfig?: WithCacheConfig,
+		hookContext?: BlankPgHookContext,
 	): PgPreparedQuery<T> {
 		return new NodePgPreparedQuery(
 			this.client,
