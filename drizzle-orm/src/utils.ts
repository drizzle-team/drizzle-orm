--- conflicted
+++ resolved
@@ -1,4 +1,4 @@
-import type { Cache } from './cache/core/cache.ts';
+import { Cache } from './cache/core/cache.ts';
 import type { AnyColumn } from './column.ts';
 import { Column } from './column.ts';
 import { is } from './entity.ts';
@@ -246,11 +246,8 @@
 	logger?: boolean | Logger;
 	schema?: TSchema;
 	casing?: Casing;
-<<<<<<< HEAD
+	cache?: Cache;
 	extensions?: TExtensionKind[];
-=======
-	cache?: Cache;
->>>>>>> 50a8b163
 }
 export type ValidateShape<T, ValidShape, TResult = T> = T extends ValidShape
 	? Exclude<keyof T, keyof ValidShape> extends never ? TResult
@@ -348,6 +345,12 @@
 
 	if ('extensions' in data) {
 		if (data['extensions'] !== undefined && !Array.isArray(data['extensions'])) return false;
+
+		return true;
+	}
+
+	if ('cache' in data) {
+		if (data['cache'] !== undefined && !is(data['cache'], Cache)) return false;
 
 		return true;
 	}
