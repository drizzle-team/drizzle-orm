import type { AnyColumn } from './column.ts';
import { Column } from './column.ts';
import { is } from './entity.ts';
import type { Logger } from './logger.ts';
import type { SelectedFieldsOrdered } from './operations.ts';
import type { TableLike } from './query-builders/select.types.ts';
import { Param, SQL, View } from './sql/sql.ts';
import type { DriverValueDecoder } from './sql/sql.ts';
import { Subquery } from './subquery.ts';
import { getTableName, Table } from './table.ts';
import { ViewBaseConfig } from './view-common.ts';

/** @internal */
export function mapResultRow<TResult>(
	columns: SelectedFieldsOrdered<AnyColumn>,
	row: unknown[],
	joinsNotNullableMap: Record<string, boolean> | undefined,
): TResult {
	// Key -> nested object key, value -> table name if all fields in the nested object are from the same table, false otherwise
	const nullifyMap: Record<string, string | false> = {};

	const result = columns.reduce<Record<string, any>>(
		(result, { path, field }, columnIndex) => {
			let decoder: DriverValueDecoder<unknown, unknown>;
			if (is(field, Column)) {
				decoder = field;
			} else if (is(field, SQL)) {
				decoder = field.decoder;
			} else {
				decoder = field.sql.decoder;
			}
			let node = result;
			for (const [pathChunkIndex, pathChunk] of path.entries()) {
				if (pathChunkIndex < path.length - 1) {
					if (!(pathChunk in node)) {
						node[pathChunk] = {};
					}
					node = node[pathChunk];
				} else {
					const rawValue = row[columnIndex]!;
					const value = node[pathChunk] = rawValue === null ? null : decoder.mapFromDriverValue(rawValue);

					if (joinsNotNullableMap && is(field, Column) && path.length === 2) {
						const objectName = path[0]!;
						if (!(objectName in nullifyMap)) {
							nullifyMap[objectName] = value === null ? getTableName(field.table) : false;
						} else if (
							typeof nullifyMap[objectName] === 'string' && nullifyMap[objectName] !== getTableName(field.table)
						) {
							nullifyMap[objectName] = false;
						}
					}
				}
			}
			return result;
		},
		{},
	);

	// Nullify all nested objects from nullifyMap that are nullable
	if (joinsNotNullableMap && Object.keys(nullifyMap).length > 0) {
		for (const [objectName, tableName] of Object.entries(nullifyMap)) {
			if (typeof tableName === 'string' && !joinsNotNullableMap[tableName]) {
				result[objectName] = null;
			}
		}
	}

	return result as TResult;
}

/** @internal */
export function orderSelectedFields<TColumn extends AnyColumn>(
	fields: Record<string, unknown>,
	pathPrefix?: string[],
): SelectedFieldsOrdered<TColumn> {
	return Object.entries(fields).reduce<SelectedFieldsOrdered<AnyColumn>>((result, [name, field]) => {
		if (typeof name !== 'string') {
			return result;
		}

		const newPath = pathPrefix ? [...pathPrefix, name] : [name];
		if (is(field, Column) || is(field, SQL) || is(field, SQL.Aliased)) {
			result.push({ path: newPath, field });
		} else if (is(field, Table)) {
			result.push(...orderSelectedFields(field[Table.Symbol.Columns], newPath));
		} else {
			result.push(...orderSelectedFields(field as Record<string, unknown>, newPath));
		}
		return result;
	}, []) as SelectedFieldsOrdered<TColumn>;
}

export function haveSameKeys(left: Record<string, unknown>, right: Record<string, unknown>) {
	const leftKeys = Object.keys(left);
	const rightKeys = Object.keys(right);

	if (leftKeys.length !== rightKeys.length) {
		return false;
	}

	for (const [index, key] of leftKeys.entries()) {
		if (key !== rightKeys[index]) {
			return false;
		}
	}

	return true;
}

/** @internal */
export function mapUpdateSet(table: Table, values: Record<string, unknown>): UpdateSet {
	const entries: [string, UpdateSet[string]][] = Object.entries(values)
		.filter(([, value]) => value !== undefined)
		.map(([key, value]) => {
			// eslint-disable-next-line unicorn/prefer-ternary
			if (is(value, SQL)) {
				return [key, value];
			} else {
				return [key, new Param(value, table[Table.Symbol.Columns][key])];
			}
		});

	if (entries.length === 0) {
		throw new Error('No values to set');
	}

	return Object.fromEntries(entries);
}

export type UpdateSet = Record<string, SQL | Param | null | undefined>;

export type OneOrMany<T> = T | T[];

export type Update<T, TUpdate> =
	& {
		[K in Exclude<keyof T, keyof TUpdate>]: T[K];
	}
	& TUpdate;

export type Simplify<T> =
	& {
		// @ts-ignore - "Type parameter 'K' has a circular constraint", not sure why
		[K in keyof T]: T[K];
	}
	& {};

export type SimplifyMappedType<T> = [T] extends [unknown] ? T : never;

export type ShallowRecord<K extends keyof any, T> = SimplifyMappedType<{ [P in K]: T }>;

export type Assume<T, U> = T extends U ? T : U;

export type Equal<X, Y> = (<T>() => T extends X ? 1 : 2) extends (<T>() => T extends Y ? 1 : 2) ? true : false;

export interface DrizzleTypeError<T extends string> {
	$drizzleTypeError: T;
}

export type ValueOrArray<T> = T | T[];

/** @internal */
export function applyMixins(baseClass: any, extendedClasses: any[]) {
	for (const extendedClass of extendedClasses) {
		for (const name of Object.getOwnPropertyNames(extendedClass.prototype)) {
			if (name === 'constructor') continue;

			Object.defineProperty(
				baseClass.prototype,
				name,
				Object.getOwnPropertyDescriptor(extendedClass.prototype, name) || Object.create(null),
			);
		}
	}
}

export type Or<T1, T2> = T1 extends true ? true : T2 extends true ? true : false;

export type IfThenElse<If, Then, Else> = If extends true ? Then : Else;

export type PromiseOf<T> = T extends Promise<infer U> ? U : T;

export type Writable<T> = {
	-readonly [P in keyof T]: T[P];
};

export function getTableColumns<T extends Table>(table: T): T['_']['columns'] {
	return table[Table.Symbol.Columns];
}

/** @internal */
export function getTableLikeName(table: TableLike): string | undefined {
	return is(table, Subquery)
		? table._.alias
		: is(table, View)
		? table[ViewBaseConfig].name
		: is(table, SQL)
		? undefined
		: table[Table.Symbol.IsAlias]
		? table[Table.Symbol.Name]
		: table[Table.Symbol.BaseName];
}

export type ColumnsWithTable<
	TTableName extends string,
	TForeignTableName extends string,
	TColumns extends AnyColumn<{ tableName: TTableName }>[],
> = { [Key in keyof TColumns]: AnyColumn<{ tableName: TForeignTableName }> };

export type Casing = 'snake_case' | 'camelCase';

export interface DrizzleConfig<TSchema extends Record<string, unknown> = Record<string, never>> {
	logger?: boolean | Logger;
	schema?: TSchema;
	casing?: Casing;
}
export type ValidateShape<T, ValidShape, TResult = T> = T extends ValidShape
	? Exclude<keyof T, keyof ValidShape> extends never ? TResult
	: DrizzleTypeError<
		`Invalid key(s): ${Exclude<(keyof T) & (string | number | bigint | boolean | null | undefined), keyof ValidShape>}`
	>
	: never;

export type KnownKeysOnly<T, U> = {
	[K in keyof T]: K extends keyof U ? T[K] : never;
};

export type IsAny<T> = 0 extends (1 & T) ? true : false;

/** @internal */
export function getColumnNameAndConfig<
	TConfig extends Record<string, any> | undefined,
>(a: string | TConfig | undefined, b: TConfig | undefined) {
	return {
		name: typeof a === 'string' && a.length > 0 ? a : '' as string,
		config: typeof a === 'object' ? a : b as TConfig,
	};
}
export type IfNotImported<T, Y, N> = unknown extends T ? Y : N;

export type RequireAtLeastOne<T, Keys extends keyof T = keyof T> = Keys extends any
	? Required<Pick<T, Keys>> & Partial<Omit<T, Keys>>
<<<<<<< HEAD
	: never;
=======
	: never;

type ExpectedConfigShape = {
	logger?: boolean | {
		logQuery(query: string, params: unknown[]): void;
	};
	schema?: Record<string, never>;
	casing?: 'snake_case' | 'camelCase';
};

// If this errors, you must update config shape checker function with new config specs
const _: DrizzleConfig = {} as ExpectedConfigShape;
const __: ExpectedConfigShape = {} as DrizzleConfig;

export function isConfig(data: any): boolean {
	if (typeof data !== 'object' || data === null) return false;

	if (data.constructor.name !== 'Object') return false;

	if ('logger' in data) {
		const type = typeof data['logger'];
		if (
			type !== 'boolean' && (type !== 'object' || typeof data['logger']['logQuery'] !== 'function')
			&& type !== 'undefined'
		) return false;

		return true;
	}

	if ('schema' in data) {
		const type = typeof data['logger'];
		if (type !== 'object' && type !== 'undefined') return false;

		return true;
	}

	if ('casing' in data) {
		const type = typeof data['logger'];
		if (type !== 'string' && type !== 'undefined') return false;

		return true;
	}

	if ('mode' in data) {
		if (data['mode'] !== 'default' || data['mode'] !== 'planetscale' || data['mode'] !== undefined) return false;

		return true;
	}

	if ('connection' in data) {
		const type = typeof data['connection'];
		if (type !== 'string' && type !== 'object' && type !== 'undefined') return false;

		return true;
	}

	if ('client' in data) {
		const type = typeof data['client'];
		if (type !== 'object' && type !== 'function' && type !== 'undefined') return false;

		return true;
	}

	if (Object.keys(data).length === 0) return true;

	return false;
}
>>>>>>> 5ea5a84f
<|MERGE_RESOLUTION|>--- conflicted
+++ resolved
@@ -236,13 +236,14 @@
 		config: typeof a === 'object' ? a : b as TConfig,
 	};
 }
+
 export type IfNotImported<T, Y, N> = unknown extends T ? Y : N;
+
+export type ImportTypeError<TPackageName extends string> =
+	`Please install \`${TPackageName}\` to allow Drizzle ORM to connect to the database`;
 
 export type RequireAtLeastOne<T, Keys extends keyof T = keyof T> = Keys extends any
 	? Required<Pick<T, Keys>> & Partial<Omit<T, Keys>>
-<<<<<<< HEAD
-	: never;
-=======
 	: never;
 
 type ExpectedConfigShape = {
@@ -309,5 +310,4 @@
 	if (Object.keys(data).length === 0) return true;
 
 	return false;
-}
->>>>>>> 5ea5a84f
+}