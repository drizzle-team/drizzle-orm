import type { CasingCache } from './casing.ts';
import type { AnyColumn } from './column.ts';
import { Column } from './column.ts';
import { is } from './entity.ts';
import type { Logger } from './logger.ts';
import type { SelectedFieldsOrdered } from './operations.ts';
import type { TableLike } from './query-builders/select.types.ts';
import { Param, SQL, View } from './sql/sql.ts';
import type { DriverValueDecoder } from './sql/sql.ts';
import { Subquery } from './subquery.ts';
import { getTableName, Table } from './table.ts';
import { ViewBaseConfig } from './view-common.ts';

/** @internal */
export function mapResultRow<TResult>(
	columns: SelectedFieldsOrdered<AnyColumn>,
	row: unknown[],
	joinsNotNullableMap: Record<string, boolean> | undefined,
): TResult {
	// Key -> nested object key, value -> table name if all fields in the nested object are from the same table, false otherwise
	const nullifyMap: Record<string, string | false> = {};

	const result = columns.reduce<Record<string, any>>(
		(result, { path, field }, columnIndex) => {
			let decoder: DriverValueDecoder<unknown, unknown>;
			if (is(field, Column)) {
				decoder = field;
			} else if (is(field, SQL)) {
				decoder = field.decoder;
			} else {
				decoder = field.sql.decoder;
			}
			let node = result;
			for (const [pathChunkIndex, pathChunk] of path.entries()) {
				if (pathChunkIndex < path.length - 1) {
					if (!(pathChunk in node)) {
						node[pathChunk] = {};
					}
					node = node[pathChunk];
				} else {
					const rawValue = row[columnIndex]!;
					const value = node[pathChunk] = rawValue === null ? null : decoder.mapFromDriverValue(rawValue);

					if (joinsNotNullableMap && is(field, Column) && path.length === 2) {
						const objectName = path[0]!;
						if (!(objectName in nullifyMap)) {
							nullifyMap[objectName] = value === null ? getTableName(field.table) : false;
						} else if (
							typeof nullifyMap[objectName] === 'string' && nullifyMap[objectName] !== getTableName(field.table)
						) {
							nullifyMap[objectName] = false;
						}
					}
				}
			}
			return result;
		},
		{},
	);

	// Nullify all nested objects from nullifyMap that are nullable
	if (joinsNotNullableMap && Object.keys(nullifyMap).length > 0) {
		for (const [objectName, tableName] of Object.entries(nullifyMap)) {
			if (typeof tableName === 'string' && !joinsNotNullableMap[tableName]) {
				result[objectName] = null;
			}
		}
	}

	return result as TResult;
}

/** @internal */
export function orderSelectedFields<TColumn extends AnyColumn>(
	fields: Record<string, unknown>,
	pathPrefix?: string[],
): SelectedFieldsOrdered<TColumn> {
	return Object.entries(fields).reduce<SelectedFieldsOrdered<AnyColumn>>((result, [name, field]) => {
		if (typeof name !== 'string') {
			return result;
		}

		const newPath = pathPrefix ? [...pathPrefix, name] : [name];
		if (is(field, Column) || is(field, SQL) || is(field, SQL.Aliased)) {
			result.push({ path: newPath, field });
		} else if (is(field, Table)) {
			result.push(...orderSelectedFields(field[Table.Symbol.Columns], newPath));
		} else {
			result.push(...orderSelectedFields(field as Record<string, unknown>, newPath));
		}
		return result;
	}, []) as SelectedFieldsOrdered<TColumn>;
}

export function haveSameKeys(left: Record<string, unknown>, right: Record<string, unknown>) {
	const leftKeys = Object.keys(left);
	const rightKeys = Object.keys(right);

	if (leftKeys.length !== rightKeys.length) {
		return false;
	}

	for (const [index, key] of leftKeys.entries()) {
		if (key !== rightKeys[index]) {
			return false;
		}
	}

	return true;
}

/** @internal */
export function mapUpdateSet(table: Table, values: Record<string, unknown>): UpdateSet {
	const entries: [string, UpdateSet[string]][] = Object.entries(values)
		.filter(([, value]) => value !== undefined)
		.map(([key, value]) => {
			// eslint-disable-next-line unicorn/prefer-ternary
			if (is(value, SQL) || is(value, Column)) {
				return [key, value];
			} else {
				return [key, new Param(value, table[Table.Symbol.Columns][key])];
			}
		});

	if (entries.length === 0) {
		throw new Error('No values to set');
	}

	return Object.fromEntries(entries);
}

export type UpdateSet = Record<string, SQL | Param | AnyColumn | null | undefined>;

export type OneOrMany<T> = T | T[];

export type Update<T, TUpdate> =
	& {
		[K in Exclude<keyof T, keyof TUpdate>]: T[K];
	}
	& TUpdate;

export type Simplify<T> =
	& {
		// @ts-ignore - "Type parameter 'K' has a circular constraint", not sure why
		[K in keyof T]: T[K];
	}
	& {};

export type SimplifyMappedType<T> = [T] extends [unknown] ? T : never;

export type ShallowRecord<K extends keyof any, T> = SimplifyMappedType<{ [P in K]: T }>;

export type Assume<T, U> = T extends U ? T : U;

export type Equal<X, Y> = (<T>() => T extends X ? 1 : 2) extends (<T>() => T extends Y ? 1 : 2) ? true : false;

export interface DrizzleTypeError<T extends string> {
	$drizzleTypeError: T;
}

export type ValueOrArray<T> = T | T[];

export type ObjectToArray<T> = T[keyof T][];

/** @internal */
export function applyMixins(baseClass: any, extendedClasses: any[]) {
	for (const extendedClass of extendedClasses) {
		for (const name of Object.getOwnPropertyNames(extendedClass.prototype)) {
			if (name === 'constructor') continue;

			Object.defineProperty(
				baseClass.prototype,
				name,
				Object.getOwnPropertyDescriptor(extendedClass.prototype, name) || Object.create(null),
			);
		}
	}
}

export type Or<T1, T2> = T1 extends true ? true : T2 extends true ? true : false;

export type IfThenElse<If, Then, Else> = If extends true ? Then : Else;

export type PromiseOf<T> = T extends Promise<infer U> ? U : T;

export type Writable<T> = {
	-readonly [P in keyof T]: T[P];
};

export function getTableColumns<T extends Table>(table: T): T['_']['columns'] {
	return table[Table.Symbol.Columns];
}

/** @internal */
export function getTableLikeName(table: TableLike): string | undefined {
	return is(table, Subquery)
		? table._.alias
		: is(table, View)
		? table[ViewBaseConfig].name
		: is(table, SQL)
		? undefined
		: table[Table.Symbol.IsAlias]
		? table[Table.Symbol.Name]
		: table[Table.Symbol.BaseName];
}

export type ColumnsWithTable<
	TTableName extends string,
	TForeignTableName extends string,
	TColumns extends AnyColumn<{ tableName: TTableName }>[],
> = { [Key in keyof TColumns]: AnyColumn<{ tableName: TForeignTableName }> };

export type Casing = 'snake_case' | 'camelCase';

export interface DrizzleConfig<TSchema extends Record<string, unknown> = Record<string, never>> {
	logger?: boolean | Logger;
	schema?: TSchema;
	casing?: Casing;
}
export type ValidateShape<T, ValidShape, TResult = T> = T extends ValidShape
	? Exclude<keyof T, keyof ValidShape> extends never ? TResult
	: DrizzleTypeError<
		`Invalid key(s): ${Exclude<(keyof T) & (string | number | bigint | boolean | null | undefined), keyof ValidShape>}`
	>
	: never;

export type KnownKeysOnly<T, U> = {
	[K in keyof T]: K extends keyof U ? T[K] : never;
};

export type IsAny<T> = 0 extends (1 & T) ? true : false;

/** @internal */
export function getColumnNameAndConfig<
	TConfig extends Record<string, any> | undefined,
>(a: string | TConfig | undefined, b: TConfig | undefined) {
	return {
		name: typeof a === 'string' && a.length > 0 ? a : '' as string,
		config: typeof a === 'object' ? a : b as TConfig,
	};
}

export type IfNotImported<T, Y, N> = unknown extends T ? Y : N;

export type ImportTypeError<TPackageName extends string> =
	`Please install \`${TPackageName}\` to allow Drizzle ORM to connect to the database`;

export type RequireAtLeastOne<T, Keys extends keyof T = keyof T> = Keys extends any
	? Required<Pick<T, Keys>> & Partial<Omit<T, Keys>>
	: never;

type ExpectedConfigShape = {
	logger?: boolean | {
		logQuery(query: string, params: unknown[]): void;
	};
	schema?: Record<string, never>;
	casing?: 'snake_case' | 'camelCase';
};

// If this errors, you must update config shape checker function with new config specs
const _: DrizzleConfig = {} as ExpectedConfigShape;
const __: ExpectedConfigShape = {} as DrizzleConfig;

export function isConfig(data: any): boolean {
	if (typeof data !== 'object' || data === null) return false;

	if (data.constructor.name !== 'Object') return false;

	if ('logger' in data) {
		const type = typeof data['logger'];
		if (
			type !== 'boolean' && (type !== 'object' || typeof data['logger']['logQuery'] !== 'function')
			&& type !== 'undefined'
		) return false;

		return true;
	}

	if ('schema' in data) {
		const type = typeof data['logger'];
		if (type !== 'object' && type !== 'undefined') return false;

		return true;
	}

	if ('casing' in data) {
		const type = typeof data['logger'];
		if (type !== 'string' && type !== 'undefined') return false;

		return true;
	}

	if ('mode' in data) {
		if (data['mode'] !== 'default' || data['mode'] !== 'planetscale' || data['mode'] !== undefined) return false;

		return true;
	}

	if ('connection' in data) {
		const type = typeof data['connection'];
		if (type !== 'string' && type !== 'object' && type !== 'undefined') return false;

		return true;
	}

	if ('client' in data) {
		const type = typeof data['client'];
		if (type !== 'object' && type !== 'function' && type !== 'undefined') return false;

		return true;
	}

	if (Object.keys(data).length === 0) return true;

	return false;
}

<<<<<<< HEAD
/** @internal */
export function mapColumnsToName(columns: (Column | SQL)[], casing: CasingCache | undefined) {
	const copy = [...columns].filter((column) => is(column, Column));
	if (!casing) return copy.map((column) => ({ beforeCasing: column.name, afterCasing: column.name }));
	return copy.map((column) => ({ beforeCasing: column.name, afterCasing: casing.getColumnCasing(column) }));
}

export function constraintNameWithCasing(name: string, colNames: { beforeCasing: string; afterCasing: string }[]) {
	for (const colName of colNames) {
		name = name.replace(colName.beforeCasing, colName.afterCasing);
	}
	return name;
}
=======
export type NeonAuthToken = string | (() => string | Promise<string>);
>>>>>>> 14e59f45
<|MERGE_RESOLUTION|>--- conflicted
+++ resolved
@@ -315,7 +315,6 @@
 	return false;
 }
 
-<<<<<<< HEAD
 /** @internal */
 export function mapColumnsToName(columns: (Column | SQL)[], casing: CasingCache | undefined) {
 	const copy = [...columns].filter((column) => is(column, Column));
@@ -329,6 +328,5 @@
 	}
 	return name;
 }
-=======
-export type NeonAuthToken = string | (() => string | Promise<string>);
->>>>>>> 14e59f45
+
+export type NeonAuthToken = string | (() => string | Promise<string>);