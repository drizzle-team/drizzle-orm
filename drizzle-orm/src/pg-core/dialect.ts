import { aliasedTable, aliasedTableColumn, mapColumnsInAliasedSQLToAlias, mapColumnsInSQLToAlias } from '~/alias.ts';
import { CasingCache } from '~/casing.ts';
import { Column } from '~/column.ts';
import { entityKind, is } from '~/entity.ts';
import { DrizzleError } from '~/errors.ts';
import type { MigrationConfig, MigrationMeta } from '~/migrator.ts';
import {
	PgColumn,
	PgDate,
	PgDateString,
	PgJson,
	PgJsonb,
	PgNumeric,
	PgTime,
	PgTimestamp,
	PgTimestampString,
	PgUUID,
} from '~/pg-core/columns/index.ts';
import type {
	AnyPgSelectQueryBuilder,
	PgDeleteConfig,
	PgInsertConfig,
	PgSelectJoinConfig,
	PgUpdateConfig,
} from '~/pg-core/query-builders/index.ts';
import type { PgSelectConfig, SelectedFieldsOrdered } from '~/pg-core/query-builders/select.types.ts';
import { PgTable } from '~/pg-core/table.ts';
import {
	type BuildRelationalQueryResult,
	type DBQueryConfig,
	getOperators,
	getOrderByOperators,
	Many,
	normalizeRelation,
	One,
	type Relation,
	type TableRelationalConfig,
	type TablesRelationalConfig,
} from '~/relations.ts';
import { and, eq, View } from '~/sql/index.ts';
import {
	type DriverValueEncoder,
	type Name,
	Param,
	type QueryTypingsValue,
	type QueryWithTypings,
	SQL,
	sql,
	type SQLChunk,
} from '~/sql/sql.ts';
import { Subquery } from '~/subquery.ts';
import { getTableName, getTableUniqueName, Table } from '~/table.ts';
import { type Casing, orderSelectedFields, type UpdateSet } from '~/utils.ts';
import { ViewBaseConfig } from '~/view-common.ts';
import type { PgSession } from './session.ts';
import { PgViewBase } from './view-base.ts';
import type { PgMaterializedView } from './view.ts';

export interface PgDialectConfig {
	casing?: Casing;
}

export class PgDialect {
	static readonly [entityKind]: string = 'PgDialect';

	/** @internal */
	readonly casing: CasingCache;

	constructor(config?: PgDialectConfig) {
		this.casing = new CasingCache(config?.casing);
	}

	async migrate(migrations: MigrationMeta[], session: PgSession, config: string | MigrationConfig): Promise<void> {
		const migrationsTable = typeof config === 'string'
			? '__drizzle_migrations'
			: config.migrationsTable ?? '__drizzle_migrations';
		const migrationsSchema = typeof config === 'string' ? 'drizzle' : config.migrationsSchema ?? 'drizzle';
		const migrationTableCreate = sql`
			CREATE TABLE IF NOT EXISTS ${sql.identifier(migrationsSchema)}.${sql.identifier(migrationsTable)} (
				id SERIAL PRIMARY KEY,
				hash text NOT NULL,
				created_at bigint
			)
		`;
		await session.execute(sql`CREATE SCHEMA IF NOT EXISTS ${sql.identifier(migrationsSchema)}`);
		await session.execute(migrationTableCreate);

		const dbMigrations = await session.all<{ id: number; hash: string; created_at: string }>(
			sql`select id, hash, created_at from ${sql.identifier(migrationsSchema)}.${
				sql.identifier(migrationsTable)
			} order by created_at desc limit 1`,
		);

		const lastDbMigration = dbMigrations[0];
		await session.transaction(async (tx) => {
			for await (const migration of migrations) {
				if (
					!lastDbMigration
					|| Number(lastDbMigration.created_at) < migration.folderMillis
				) {
					for (const stmt of migration.sql) {
						await tx.execute(sql.raw(stmt));
					}
					await tx.execute(
						sql`insert into ${sql.identifier(migrationsSchema)}.${
							sql.identifier(migrationsTable)
						} ("hash", "created_at") values(${migration.hash}, ${migration.folderMillis})`,
					);
				}
			}
		});
	}

	escapeName(name: string): string {
		return `"${name}"`;
	}

	escapeParam(num: number): string {
		return `$${num + 1}`;
	}

	escapeString(str: string): string {
		return `'${str.replace(/'/g, "''")}'`;
	}

	private buildWithCTE(queries: Subquery[] | undefined): SQL | undefined {
		if (!queries?.length) return undefined;

		const withSqlChunks = [sql`with `];
		for (const [i, w] of queries.entries()) {
			withSqlChunks.push(sql`${sql.identifier(w._.alias)} as (${w._.sql})`);
			if (i < queries.length - 1) {
				withSqlChunks.push(sql`, `);
			}
		}
		withSqlChunks.push(sql` `);
		return sql.join(withSqlChunks);
	}

	buildDeleteQuery({ table, where, returning, withList }: PgDeleteConfig): SQL {
		const withSql = this.buildWithCTE(withList);

		const returningSql = returning
			? sql` returning ${this.buildSelection(returning, { isSingleTable: true })}`
			: undefined;

		const whereSql = where ? sql` where ${where}` : undefined;

		return sql`${withSql}delete from ${table}${whereSql}${returningSql}`;
	}

	buildUpdateSet(table: PgTable, set: UpdateSet): SQL {
		const tableColumns = table[Table.Symbol.Columns];

		const columnNames = Object.keys(tableColumns).filter((colName) =>
			set[colName] !== undefined || tableColumns[colName]?.onUpdateFn !== undefined
		);

		const setSize = columnNames.length;
		return sql.join(columnNames.flatMap((colName, i) => {
			const col = tableColumns[colName]!;

			const value = set[colName] ?? sql.param(col.onUpdateFn!(), col);
			const res = sql`${sql.identifier(this.casing.getColumnCasing(col))} = ${value}`;

			if (i < setSize - 1) {
				return [res, sql.raw(', ')];
			}
			return [res];
		}));
	}

	buildUpdateQuery({ table, set, where, returning, withList, from, joins }: PgUpdateConfig): SQL {
		const withSql = this.buildWithCTE(withList);

		const tableName = table[PgTable.Symbol.Name];
		const tableSchema = table[PgTable.Symbol.Schema];
		const origTableName = table[PgTable.Symbol.OriginalName];
		const alias = tableName === origTableName ? undefined : tableName;
		const tableSql = sql`${tableSchema ? sql`${sql.identifier(tableSchema)}.` : undefined}${
			sql.identifier(origTableName)
		}${alias && sql` ${sql.identifier(alias)}`}`;

		const setSql = this.buildUpdateSet(table, set);

		const fromSql = from && sql.join([sql.raw(' from '), this.buildFromTable(from)]);

		const joinsSql = this.buildJoins(joins);

		const returningSql = returning
			? sql` returning ${this.buildSelection(returning, { isSingleTable: !from })}`
			: undefined;

		const whereSql = where ? sql` where ${where}` : undefined;

		return sql`${withSql}update ${tableSql} set ${setSql}${fromSql}${joinsSql}${whereSql}${returningSql}`;
	}

	/**
	 * Builds selection SQL with provided fields/expressions
	 *
	 * Examples:
	 *
	 * `select <selection> from`
	 *
	 * `insert ... returning <selection>`
	 *
	 * If `isSingleTable` is true, then columns won't be prefixed with table name
	 */
	private buildSelection(
		fields: SelectedFieldsOrdered,
		{ isSingleTable = false }: { isSingleTable?: boolean } = {},
	): SQL {
		const columnsLen = fields.length;

		const chunks = fields
			.flatMap(({ field }, i) => {
				const chunk: SQLChunk[] = [];

				if (is(field, SQL.Aliased) && field.isSelectionField) {
					chunk.push(sql.identifier(field.fieldAlias));
				} else if (is(field, SQL.Aliased) || is(field, SQL)) {
					const query = is(field, SQL.Aliased) ? field.sql : field;

					if (isSingleTable) {
						chunk.push(
							new SQL(
								query.queryChunks.map((c) => {
									if (is(c, PgColumn)) {
										return sql.identifier(this.casing.getColumnCasing(c));
									}
									return c;
								}),
							),
						);
					} else {
						chunk.push(query);
					}

					if (is(field, SQL.Aliased)) {
						chunk.push(sql` as ${sql.identifier(field.fieldAlias)}`);
					}
				} else if (is(field, Column)) {
					if (isSingleTable) {
						chunk.push(sql.identifier(this.casing.getColumnCasing(field)));
					} else {
						chunk.push(field);
					}
				}

				if (i < columnsLen - 1) {
					chunk.push(sql`, `);
				}

				return chunk;
			});

		return sql.join(chunks);
	}

	private buildJoins(joins: PgSelectJoinConfig[] | undefined): SQL | undefined {
		if (!joins || joins.length === 0) {
			return undefined;
		}

		const joinsArray: SQL[] = [];

		for (const [index, joinMeta] of joins.entries()) {
			if (index === 0) {
				joinsArray.push(sql` `);
			}
			const table = joinMeta.table;
			const lateralSql = joinMeta.lateral ? sql` lateral` : undefined;

			if (is(table, PgTable)) {
				const tableName = table[PgTable.Symbol.Name];
				const tableSchema = table[PgTable.Symbol.Schema];
				const origTableName = table[PgTable.Symbol.OriginalName];
				const alias = tableName === origTableName ? undefined : joinMeta.alias;
				joinsArray.push(
					sql`${sql.raw(joinMeta.joinType)} join${lateralSql} ${
						tableSchema ? sql`${sql.identifier(tableSchema)}.` : undefined
					}${sql.identifier(origTableName)}${alias && sql` ${sql.identifier(alias)}`} on ${joinMeta.on}`,
				);
			} else if (is(table, View)) {
				const viewName = table[ViewBaseConfig].name;
				const viewSchema = table[ViewBaseConfig].schema;
				const origViewName = table[ViewBaseConfig].originalName;
				const alias = viewName === origViewName ? undefined : joinMeta.alias;
				joinsArray.push(
					sql`${sql.raw(joinMeta.joinType)} join${lateralSql} ${
						viewSchema ? sql`${sql.identifier(viewSchema)}.` : undefined
					}${sql.identifier(origViewName)}${alias && sql` ${sql.identifier(alias)}`} on ${joinMeta.on}`,
				);
			} else {
				joinsArray.push(
					sql`${sql.raw(joinMeta.joinType)} join${lateralSql} ${table} on ${joinMeta.on}`,
				);
			}
			if (index < joins.length - 1) {
				joinsArray.push(sql` `);
			}
		}

		return sql.join(joinsArray);
	}

	private buildFromTable(
		table: SQL | Subquery | PgViewBase | PgTable | undefined,
	): SQL | Subquery | PgViewBase | PgTable | undefined {
		if (is(table, Table) && table[Table.Symbol.IsAlias]) {
			let fullName = sql`${sql.identifier(table[Table.Symbol.OriginalName])}`;
			if (table[Table.Symbol.Schema]) {
				fullName = sql`${sql.identifier(table[Table.Symbol.Schema]!)}.${fullName}`;
			}
			return sql`${fullName} ${sql.identifier(table[Table.Symbol.Name])}`;
		}

		return table;
	}

	buildSelectQuery(
		{
			withList,
			fields,
			fieldsFlat,
			where,
			having,
			table,
			joins,
			orderBy,
			groupBy,
			limit,
			offset,
			lockingClause,
			distinct,
			setOperators,
		}: PgSelectConfig,
	): SQL {
		const fieldsList = fieldsFlat ?? orderSelectedFields<PgColumn>(fields);
		for (const f of fieldsList) {
			if (
				is(f.field, Column)
				&& getTableName(f.field.table)
					!== (is(table, Subquery)
						? table._.alias
						: is(table, PgViewBase)
						? table[ViewBaseConfig].name
						: is(table, SQL)
						? undefined
						: getTableName(table))
				&& !((table) =>
					joins?.some(({ alias }) =>
						alias === (table[Table.Symbol.IsAlias] ? getTableName(table) : table[Table.Symbol.BaseName])
					))(f.field.table)
			) {
				const tableName = getTableName(f.field.table);
				throw new Error(
					`Your "${
						f.path.join('->')
					}" field references a column "${tableName}"."${f.field.name}", but the table "${tableName}" is not part of the query! Did you forget to join it?`,
				);
			}
		}

		const isSingleTable = !joins || joins.length === 0;

		const withSql = this.buildWithCTE(withList);

		let distinctSql: SQL | undefined;
		if (distinct) {
			distinctSql = distinct === true ? sql` distinct` : sql` distinct on (${sql.join(distinct.on, sql`, `)})`;
		}

		const selection = this.buildSelection(fieldsList, { isSingleTable });

<<<<<<< HEAD
		const tableSql = (() => {
			if (is(table, Table) && table[Table.Symbol.OriginalName] !== table[Table.Symbol.Name]) {
				let fullName = sql`${sql.identifier(table[Table.Symbol.OriginalName])}`;
				if (table[Table.Symbol.Schema]) {
					fullName = sql`${sql.identifier(table[Table.Symbol.Schema]!)}.${fullName}`;
				}
				return sql`${fullName} ${sql.identifier(table[Table.Symbol.Name])}`;
			}

			return table;
		})();

		const joinsArray: SQL[] = [];

		if (joins) {
			for (const [index, joinMeta] of joins.entries()) {
				if (index === 0) {
					joinsArray.push(sql` `);
				}
				const table = joinMeta.table;
				const lateralSql = joinMeta.lateral ? sql` lateral` : undefined;
				const onSql = joinMeta.on ? sql` on ${joinMeta.on}` : undefined;

				if (is(table, PgTable)) {
					const tableName = table[PgTable.Symbol.Name];
					const tableSchema = table[PgTable.Symbol.Schema];
					const origTableName = table[PgTable.Symbol.OriginalName];
					const alias = tableName === origTableName ? undefined : joinMeta.alias;
					joinsArray.push(
						sql`${sql.raw(joinMeta.joinType)} join${lateralSql} ${
							tableSchema ? sql`${sql.identifier(tableSchema)}.` : undefined
						}${sql.identifier(origTableName)}${alias && sql` ${sql.identifier(alias)}`}${onSql}`,
					);
				} else if (is(table, View)) {
					const viewName = table[ViewBaseConfig].name;
					const viewSchema = table[ViewBaseConfig].schema;
					const origViewName = table[ViewBaseConfig].originalName;
					const alias = viewName === origViewName ? undefined : joinMeta.alias;
					joinsArray.push(
						sql`${sql.raw(joinMeta.joinType)} join${lateralSql} ${
							viewSchema ? sql`${sql.identifier(viewSchema)}.` : undefined
						}${sql.identifier(origViewName)}${alias && sql` ${sql.identifier(alias)}`}${onSql}`,
					);
				} else {
					joinsArray.push(
						sql`${sql.raw(joinMeta.joinType)} join${lateralSql} ${table}${onSql}`,
					);
				}
				if (index < joins.length - 1) {
					joinsArray.push(sql` `);
				}
			}
		}
=======
		const tableSql = this.buildFromTable(table);
>>>>>>> 6ab1bbea

		const joinsSql = this.buildJoins(joins);

		const whereSql = where ? sql` where ${where}` : undefined;

		const havingSql = having ? sql` having ${having}` : undefined;

		let orderBySql;
		if (orderBy && orderBy.length > 0) {
			orderBySql = sql` order by ${sql.join(orderBy, sql`, `)}`;
		}

		let groupBySql;
		if (groupBy && groupBy.length > 0) {
			groupBySql = sql` group by ${sql.join(groupBy, sql`, `)}`;
		}

		const limitSql = typeof limit === 'object' || (typeof limit === 'number' && limit >= 0)
			? sql` limit ${limit}`
			: undefined;

		const offsetSql = offset ? sql` offset ${offset}` : undefined;

		const lockingClauseSql = sql.empty();
		if (lockingClause) {
			const clauseSql = sql` for ${sql.raw(lockingClause.strength)}`;
			if (lockingClause.config.of) {
				clauseSql.append(
					sql` of ${
						sql.join(
							Array.isArray(lockingClause.config.of) ? lockingClause.config.of : [lockingClause.config.of],
							sql`, `,
						)
					}`,
				);
			}
			if (lockingClause.config.noWait) {
				clauseSql.append(sql` no wait`);
			} else if (lockingClause.config.skipLocked) {
				clauseSql.append(sql` skip locked`);
			}
			lockingClauseSql.append(clauseSql);
		}
		const finalQuery =
			sql`${withSql}select${distinctSql} ${selection} from ${tableSql}${joinsSql}${whereSql}${groupBySql}${havingSql}${orderBySql}${limitSql}${offsetSql}${lockingClauseSql}`;

		if (setOperators.length > 0) {
			return this.buildSetOperations(finalQuery, setOperators);
		}

		return finalQuery;
	}

	buildSetOperations(leftSelect: SQL, setOperators: PgSelectConfig['setOperators']): SQL {
		const [setOperator, ...rest] = setOperators;

		if (!setOperator) {
			throw new Error('Cannot pass undefined values to any set operator');
		}

		if (rest.length === 0) {
			return this.buildSetOperationQuery({ leftSelect, setOperator });
		}

		// Some recursive magic here
		return this.buildSetOperations(
			this.buildSetOperationQuery({ leftSelect, setOperator }),
			rest,
		);
	}

	buildSetOperationQuery({
		leftSelect,
		setOperator: { type, isAll, rightSelect, limit, orderBy, offset },
	}: { leftSelect: SQL; setOperator: PgSelectConfig['setOperators'][number] }): SQL {
		const leftChunk = sql`(${leftSelect.getSQL()}) `;
		const rightChunk = sql`(${rightSelect.getSQL()})`;

		let orderBySql;
		if (orderBy && orderBy.length > 0) {
			const orderByValues: (SQL<unknown> | Name)[] = [];

			// The next bit is necessary because the sql operator replaces ${table.column} with `table`.`column`
			// which is invalid Sql syntax, Table from one of the SELECTs cannot be used in global ORDER clause
			for (const singleOrderBy of orderBy) {
				if (is(singleOrderBy, PgColumn)) {
					orderByValues.push(sql.identifier(singleOrderBy.name));
				} else if (is(singleOrderBy, SQL)) {
					for (let i = 0; i < singleOrderBy.queryChunks.length; i++) {
						const chunk = singleOrderBy.queryChunks[i];

						if (is(chunk, PgColumn)) {
							singleOrderBy.queryChunks[i] = sql.identifier(chunk.name);
						}
					}

					orderByValues.push(sql`${singleOrderBy}`);
				} else {
					orderByValues.push(sql`${singleOrderBy}`);
				}
			}

			orderBySql = sql` order by ${sql.join(orderByValues, sql`, `)} `;
		}

		const limitSql = typeof limit === 'object' || (typeof limit === 'number' && limit >= 0)
			? sql` limit ${limit}`
			: undefined;

		const operatorChunk = sql.raw(`${type} ${isAll ? 'all ' : ''}`);

		const offsetSql = offset ? sql` offset ${offset}` : undefined;

		return sql`${leftChunk}${operatorChunk}${rightChunk}${orderBySql}${limitSql}${offsetSql}`;
	}

	buildInsertQuery(
		{ table, values: valuesOrSelect, onConflict, returning, withList, select, overridingSystemValue_ }: PgInsertConfig,
	): SQL {
		const valuesSqlList: ((SQLChunk | SQL)[] | SQL)[] = [];
		const columns: Record<string, PgColumn> = table[Table.Symbol.Columns];

		const colEntries: [string, PgColumn][] = Object.entries(columns).filter(([_, col]) => !col.shouldDisableInsert());

		const insertOrder = colEntries.map(
			([, column]) => sql.identifier(this.casing.getColumnCasing(column)),
		);

		if (select) {
			const select = valuesOrSelect as AnyPgSelectQueryBuilder | SQL;

			if (is(select, SQL)) {
				valuesSqlList.push(select);
			} else {
				valuesSqlList.push(select.getSQL());
			}
		} else {
			const values = valuesOrSelect as Record<string, Param | SQL>[];
			valuesSqlList.push(sql.raw('values '));

			for (const [valueIndex, value] of values.entries()) {
				const valueList: (SQLChunk | SQL)[] = [];
				for (const [fieldName, col] of colEntries) {
					const colValue = value[fieldName];
					if (colValue === undefined || (is(colValue, Param) && colValue.value === undefined)) {
						// eslint-disable-next-line unicorn/no-negated-condition
						if (col.defaultFn !== undefined) {
							const defaultFnResult = col.defaultFn();
							const defaultValue = is(defaultFnResult, SQL) ? defaultFnResult : sql.param(defaultFnResult, col);
							valueList.push(defaultValue);
							// eslint-disable-next-line unicorn/no-negated-condition
						} else if (!col.default && col.onUpdateFn !== undefined) {
							const onUpdateFnResult = col.onUpdateFn();
							const newValue = is(onUpdateFnResult, SQL) ? onUpdateFnResult : sql.param(onUpdateFnResult, col);
							valueList.push(newValue);
						} else {
							valueList.push(sql`default`);
						}
					} else {
						valueList.push(colValue);
					}
				}

				valuesSqlList.push(valueList);
				if (valueIndex < values.length - 1) {
					valuesSqlList.push(sql`, `);
				}
			}
		}

		const withSql = this.buildWithCTE(withList);

		const valuesSql = sql.join(valuesSqlList);

		const returningSql = returning
			? sql` returning ${this.buildSelection(returning, { isSingleTable: true })}`
			: undefined;

		const onConflictSql = onConflict ? sql` on conflict ${onConflict}` : undefined;

		const overridingSql = overridingSystemValue_ === true ? sql`overriding system value ` : undefined;

		return sql`${withSql}insert into ${table} ${insertOrder} ${overridingSql}${valuesSql}${onConflictSql}${returningSql}`;
	}

	buildRefreshMaterializedViewQuery(
		{ view, concurrently, withNoData }: { view: PgMaterializedView; concurrently?: boolean; withNoData?: boolean },
	): SQL {
		const concurrentlySql = concurrently ? sql` concurrently` : undefined;
		const withNoDataSql = withNoData ? sql` with no data` : undefined;

		return sql`refresh materialized view${concurrentlySql} ${view}${withNoDataSql}`;
	}

	prepareTyping(encoder: DriverValueEncoder<unknown, unknown>): QueryTypingsValue {
		if (is(encoder, PgJsonb) || is(encoder, PgJson)) {
			return 'json';
		} else if (is(encoder, PgNumeric)) {
			return 'decimal';
		} else if (is(encoder, PgTime)) {
			return 'time';
		} else if (is(encoder, PgTimestamp) || is(encoder, PgTimestampString)) {
			return 'timestamp';
		} else if (is(encoder, PgDate) || is(encoder, PgDateString)) {
			return 'date';
		} else if (is(encoder, PgUUID)) {
			return 'uuid';
		} else {
			return 'none';
		}
	}

	sqlToQuery(sql: SQL, invokeSource?: 'indexes' | undefined): QueryWithTypings {
		return sql.toQuery({
			casing: this.casing,
			escapeName: this.escapeName,
			escapeParam: this.escapeParam,
			escapeString: this.escapeString,
			prepareTyping: this.prepareTyping,
			invokeSource,
		});
	}

	// buildRelationalQueryWithPK({
	// 	fullSchema,
	// 	schema,
	// 	tableNamesMap,
	// 	table,
	// 	tableConfig,
	// 	queryConfig: config,
	// 	tableAlias,
	// 	isRoot = false,
	// 	joinOn,
	// }: {
	// 	fullSchema: Record<string, unknown>;
	// 	schema: TablesRelationalConfig;
	// 	tableNamesMap: Record<string, string>;
	// 	table: PgTable;
	// 	tableConfig: TableRelationalConfig;
	// 	queryConfig: true | DBQueryConfig<'many', true>;
	// 	tableAlias: string;
	// 	isRoot?: boolean;
	// 	joinOn?: SQL;
	// }): BuildRelationalQueryResult<PgTable, PgColumn> {
	// 	// For { "<relation>": true }, return a table with selection of all columns
	// 	if (config === true) {
	// 		const selectionEntries = Object.entries(tableConfig.columns);
	// 		const selection: BuildRelationalQueryResult<PgTable, PgColumn>['selection'] = selectionEntries.map((
	// 			[key, value],
	// 		) => ({
	// 			dbKey: value.name,
	// 			tsKey: key,
	// 			field: value as PgColumn,
	// 			relationTableTsKey: undefined,
	// 			isJson: false,
	// 			selection: [],
	// 		}));

	// 		return {
	// 			tableTsKey: tableConfig.tsName,
	// 			sql: table,
	// 			selection,
	// 		};
	// 	}

	// 	// let selection: BuildRelationalQueryResult<PgTable, PgColumn>['selection'] = [];
	// 	// let selectionForBuild = selection;

	// 	const aliasedColumns = Object.fromEntries(
	// 		Object.entries(tableConfig.columns).map(([key, value]) => [key, aliasedTableColumn(value, tableAlias)]),
	// 	);

	// 	const aliasedRelations = Object.fromEntries(
	// 		Object.entries(tableConfig.relations).map(([key, value]) => [key, aliasedRelation(value, tableAlias)]),
	// 	);

	// 	const aliasedFields = Object.assign({}, aliasedColumns, aliasedRelations);

	// 	let where, hasUserDefinedWhere;
	// 	if (config.where) {
	// 		const whereSql = typeof config.where === 'function' ? config.where(aliasedFields, operators) : config.where;
	// 		where = whereSql && mapColumnsInSQLToAlias(whereSql, tableAlias);
	// 		hasUserDefinedWhere = !!where;
	// 	}
	// 	where = and(joinOn, where);

	// 	// const fieldsSelection: { tsKey: string; value: PgColumn | SQL.Aliased; isExtra?: boolean }[] = [];
	// 	let joins: Join[] = [];
	// 	let selectedColumns: string[] = [];

	// 	// Figure out which columns to select
	// 	if (config.columns) {
	// 		let isIncludeMode = false;

	// 		for (const [field, value] of Object.entries(config.columns)) {
	// 			if (value === undefined) {
	// 				continue;
	// 			}

	// 			if (field in tableConfig.columns) {
	// 				if (!isIncludeMode && value === true) {
	// 					isIncludeMode = true;
	// 				}
	// 				selectedColumns.push(field);
	// 			}
	// 		}

	// 		if (selectedColumns.length > 0) {
	// 			selectedColumns = isIncludeMode
	// 				? selectedColumns.filter((c) => config.columns?.[c] === true)
	// 				: Object.keys(tableConfig.columns).filter((key) => !selectedColumns.includes(key));
	// 		}
	// 	} else {
	// 		// Select all columns if selection is not specified
	// 		selectedColumns = Object.keys(tableConfig.columns);
	// 	}

	// 	// for (const field of selectedColumns) {
	// 	// 	const column = tableConfig.columns[field]! as PgColumn;
	// 	// 	fieldsSelection.push({ tsKey: field, value: column });
	// 	// }

	// 	let initiallySelectedRelations: {
	// 		tsKey: string;
	// 		queryConfig: true | DBQueryConfig<'many', false>;
	// 		relation: Relation;
	// 	}[] = [];

	// 	// let selectedRelations: BuildRelationalQueryResult<PgTable, PgColumn>['selection'] = [];

	// 	// Figure out which relations to select
	// 	if (config.with) {
	// 		initiallySelectedRelations = Object.entries(config.with)
	// 			.filter((entry): entry is [typeof entry[0], NonNullable<typeof entry[1]>] => !!entry[1])
	// 			.map(([tsKey, queryConfig]) => ({ tsKey, queryConfig, relation: tableConfig.relations[tsKey]! }));
	// 	}

	// 	const manyRelations = initiallySelectedRelations.filter((r) =>
	// 		is(r.relation, Many)
	// 		&& (schema[tableNamesMap[r.relation.referencedTable[Table.Symbol.Name]]!]?.primaryKey.length ?? 0) > 0
	// 	);
	// 	// If this is the last Many relation (or there are no Many relations), we are on the innermost subquery level
	// 	const isInnermostQuery = manyRelations.length < 2;

	// 	const selectedExtras: {
	// 		tsKey: string;
	// 		value: SQL.Aliased;
	// 	}[] = [];

	// 	// Figure out which extras to select
	// 	if (isInnermostQuery && config.extras) {
	// 		const extras = typeof config.extras === 'function'
	// 			? config.extras(aliasedFields, { sql })
	// 			: config.extras;
	// 		for (const [tsKey, value] of Object.entries(extras)) {
	// 			selectedExtras.push({
	// 				tsKey,
	// 				value: mapColumnsInAliasedSQLToAlias(value, tableAlias),
	// 			});
	// 		}
	// 	}

	// 	// Transform `fieldsSelection` into `selection`
	// 	// `fieldsSelection` shouldn't be used after this point
	// 	// for (const { tsKey, value, isExtra } of fieldsSelection) {
	// 	// 	selection.push({
	// 	// 		dbKey: is(value, SQL.Aliased) ? value.fieldAlias : tableConfig.columns[tsKey]!.name,
	// 	// 		tsKey,
	// 	// 		field: is(value, Column) ? aliasedTableColumn(value, tableAlias) : value,
	// 	// 		relationTableTsKey: undefined,
	// 	// 		isJson: false,
	// 	// 		isExtra,
	// 	// 		selection: [],
	// 	// 	});
	// 	// }

	// 	let orderByOrig = typeof config.orderBy === 'function'
	// 		? config.orderBy(aliasedFields, orderByOperators)
	// 		: config.orderBy ?? [];
	// 	if (!Array.isArray(orderByOrig)) {
	// 		orderByOrig = [orderByOrig];
	// 	}
	// 	const orderBy = orderByOrig.map((orderByValue) => {
	// 		if (is(orderByValue, Column)) {
	// 			return aliasedTableColumn(orderByValue, tableAlias) as PgColumn;
	// 		}
	// 		return mapColumnsInSQLToAlias(orderByValue, tableAlias);
	// 	});

	// 	const limit = isInnermostQuery ? config.limit : undefined;
	// 	const offset = isInnermostQuery ? config.offset : undefined;

	// 	// For non-root queries without additional config except columns, return a table with selection
	// 	if (
	// 		!isRoot
	// 		&& initiallySelectedRelations.length === 0
	// 		&& selectedExtras.length === 0
	// 		&& !where
	// 		&& orderBy.length === 0
	// 		&& limit === undefined
	// 		&& offset === undefined
	// 	) {
	// 		return {
	// 			tableTsKey: tableConfig.tsName,
	// 			sql: table,
	// 			selection: selectedColumns.map((key) => ({
	// 				dbKey: tableConfig.columns[key]!.name,
	// 				tsKey: key,
	// 				field: tableConfig.columns[key] as PgColumn,
	// 				relationTableTsKey: undefined,
	// 				isJson: false,
	// 				selection: [],
	// 			})),
	// 		};
	// 	}

	// 	const selectedRelationsWithoutPK:

	// 	// Process all relations without primary keys, because they need to be joined differently and will all be on the same query level
	// 	for (
	// 		const {
	// 			tsKey: selectedRelationTsKey,
	// 			queryConfig: selectedRelationConfigValue,
	// 			relation,
	// 		} of initiallySelectedRelations
	// 	) {
	// 		const normalizedRelation = normalizeRelation(schema, tableNamesMap, relation);
	// 		const relationTableName = relation.referencedTable[Table.Symbol.Name];
	// 		const relationTableTsName = tableNamesMap[relationTableName]!;
	// 		const relationTable = schema[relationTableTsName]!;

	// 		if (relationTable.primaryKey.length > 0) {
	// 			continue;
	// 		}

	// 		const relationTableAlias = `${tableAlias}_${selectedRelationTsKey}`;
	// 		const joinOn = and(
	// 			...normalizedRelation.fields.map((field, i) =>
	// 				eq(
	// 					aliasedTableColumn(normalizedRelation.references[i]!, relationTableAlias),
	// 					aliasedTableColumn(field, tableAlias),
	// 				)
	// 			),
	// 		);
	// 		const builtRelation = this.buildRelationalQueryWithoutPK({
	// 			fullSchema,
	// 			schema,
	// 			tableNamesMap,
	// 			table: fullSchema[relationTableTsName] as PgTable,
	// 			tableConfig: schema[relationTableTsName]!,
	// 			queryConfig: selectedRelationConfigValue,
	// 			tableAlias: relationTableAlias,
	// 			joinOn,
	// 			nestedQueryRelation: relation,
	// 		});
	// 		const field = sql`${sql.identifier(relationTableAlias)}.${sql.identifier('data')}`.as(selectedRelationTsKey);
	// 		joins.push({
	// 			on: sql`true`,
	// 			table: new Subquery(builtRelation.sql as SQL, {}, relationTableAlias),
	// 			alias: relationTableAlias,
	// 			joinType: 'left',
	// 			lateral: true,
	// 		});
	// 		selectedRelations.push({
	// 			dbKey: selectedRelationTsKey,
	// 			tsKey: selectedRelationTsKey,
	// 			field,
	// 			relationTableTsKey: relationTableTsName,
	// 			isJson: true,
	// 			selection: builtRelation.selection,
	// 		});
	// 	}

	// 	const oneRelations = initiallySelectedRelations.filter((r): r is typeof r & { relation: One } =>
	// 		is(r.relation, One)
	// 	);

	// 	// Process all One relations with PKs, because they can all be joined on the same level
	// 	for (
	// 		const {
	// 			tsKey: selectedRelationTsKey,
	// 			queryConfig: selectedRelationConfigValue,
	// 			relation,
	// 		} of oneRelations
	// 	) {
	// 		const normalizedRelation = normalizeRelation(schema, tableNamesMap, relation);
	// 		const relationTableName = relation.referencedTable[Table.Symbol.Name];
	// 		const relationTableTsName = tableNamesMap[relationTableName]!;
	// 		const relationTableAlias = `${tableAlias}_${selectedRelationTsKey}`;
	// 		const relationTable = schema[relationTableTsName]!;

	// 		if (relationTable.primaryKey.length === 0) {
	// 			continue;
	// 		}

	// 		const joinOn = and(
	// 			...normalizedRelation.fields.map((field, i) =>
	// 				eq(
	// 					aliasedTableColumn(normalizedRelation.references[i]!, relationTableAlias),
	// 					aliasedTableColumn(field, tableAlias),
	// 				)
	// 			),
	// 		);
	// 		const builtRelation = this.buildRelationalQueryWithPK({
	// 			fullSchema,
	// 			schema,
	// 			tableNamesMap,
	// 			table: fullSchema[relationTableTsName] as PgTable,
	// 			tableConfig: schema[relationTableTsName]!,
	// 			queryConfig: selectedRelationConfigValue,
	// 			tableAlias: relationTableAlias,
	// 			joinOn,
	// 		});
	// 		const field = sql`case when ${sql.identifier(relationTableAlias)} is null then null else json_build_array(${
	// 			sql.join(
	// 				builtRelation.selection.map(({ field }) =>
	// 					is(field, SQL.Aliased)
	// 						? sql`${sql.identifier(relationTableAlias)}.${sql.identifier(field.fieldAlias)}`
	// 						: is(field, Column)
	// 						? aliasedTableColumn(field, relationTableAlias)
	// 						: field
	// 				),
	// 				sql`, `,
	// 			)
	// 		}) end`.as(selectedRelationTsKey);
	// 		const isLateralJoin = is(builtRelation.sql, SQL);
	// 		joins.push({
	// 			on: isLateralJoin ? sql`true` : joinOn,
	// 			table: is(builtRelation.sql, SQL)
	// 				? new Subquery(builtRelation.sql, {}, relationTableAlias)
	// 				: aliasedTable(builtRelation.sql, relationTableAlias),
	// 			alias: relationTableAlias,
	// 			joinType: 'left',
	// 			lateral: is(builtRelation.sql, SQL),
	// 		});
	// 		selectedRelations.push({
	// 			dbKey: selectedRelationTsKey,
	// 			tsKey: selectedRelationTsKey,
	// 			field,
	// 			relationTableTsKey: relationTableTsName,
	// 			isJson: true,
	// 			selection: builtRelation.selection,
	// 		});
	// 	}

	// 	let distinct: PgSelectConfig['distinct'];
	// 	let tableFrom: PgTable | Subquery = table;

	// 	// Process first Many relation - each one requires a nested subquery
	// 	const manyRelation = manyRelations[0];
	// 	if (manyRelation) {
	// 		const {
	// 			tsKey: selectedRelationTsKey,
	// 			queryConfig: selectedRelationQueryConfig,
	// 			relation,
	// 		} = manyRelation;

	// 		distinct = {
	// 			on: tableConfig.primaryKey.map((c) => aliasedTableColumn(c as PgColumn, tableAlias)),
	// 		};

	// 		const normalizedRelation = normalizeRelation(schema, tableNamesMap, relation);
	// 		const relationTableName = relation.referencedTable[Table.Symbol.Name];
	// 		const relationTableTsName = tableNamesMap[relationTableName]!;
	// 		const relationTableAlias = `${tableAlias}_${selectedRelationTsKey}`;
	// 		const joinOn = and(
	// 			...normalizedRelation.fields.map((field, i) =>
	// 				eq(
	// 					aliasedTableColumn(normalizedRelation.references[i]!, relationTableAlias),
	// 					aliasedTableColumn(field, tableAlias),
	// 				)
	// 			),
	// 		);

	// 		const builtRelationJoin = this.buildRelationalQueryWithPK({
	// 			fullSchema,
	// 			schema,
	// 			tableNamesMap,
	// 			table: fullSchema[relationTableTsName] as PgTable,
	// 			tableConfig: schema[relationTableTsName]!,
	// 			queryConfig: selectedRelationQueryConfig,
	// 			tableAlias: relationTableAlias,
	// 			joinOn,
	// 		});

	// 		const builtRelationSelectionField = sql`case when ${
	// 			sql.identifier(relationTableAlias)
	// 		} is null then '[]' else json_agg(json_build_array(${
	// 			sql.join(
	// 				builtRelationJoin.selection.map(({ field }) =>
	// 					is(field, SQL.Aliased)
	// 						? sql`${sql.identifier(relationTableAlias)}.${sql.identifier(field.fieldAlias)}`
	// 						: is(field, Column)
	// 						? aliasedTableColumn(field, relationTableAlias)
	// 						: field
	// 				),
	// 				sql`, `,
	// 			)
	// 		})) over (partition by ${sql.join(distinct.on, sql`, `)}) end`.as(selectedRelationTsKey);
	// 		const isLateralJoin = is(builtRelationJoin.sql, SQL);
	// 		joins.push({
	// 			on: isLateralJoin ? sql`true` : joinOn,
	// 			table: isLateralJoin
	// 				? new Subquery(builtRelationJoin.sql as SQL, {}, relationTableAlias)
	// 				: aliasedTable(builtRelationJoin.sql as PgTable, relationTableAlias),
	// 			alias: relationTableAlias,
	// 			joinType: 'left',
	// 			lateral: isLateralJoin,
	// 		});

	// 		// Build the "from" subquery with the remaining Many relations
	// 		const builtTableFrom = this.buildRelationalQueryWithPK({
	// 			fullSchema,
	// 			schema,
	// 			tableNamesMap,
	// 			table,
	// 			tableConfig,
	// 			queryConfig: {
	// 				...config,
	// 				where: undefined,
	// 				orderBy: undefined,
	// 				limit: undefined,
	// 				offset: undefined,
	// 				with: manyRelations.slice(1).reduce<NonNullable<typeof config['with']>>(
	// 					(result, { tsKey, queryConfig: configValue }) => {
	// 						result[tsKey] = configValue;
	// 						return result;
	// 					},
	// 					{},
	// 				),
	// 			},
	// 			tableAlias,
	// 		});

	// 		selectedRelations.push({
	// 			dbKey: selectedRelationTsKey,
	// 			tsKey: selectedRelationTsKey,
	// 			field: builtRelationSelectionField,
	// 			relationTableTsKey: relationTableTsName,
	// 			isJson: true,
	// 			selection: builtRelationJoin.selection,
	// 		});

	// 		// selection = builtTableFrom.selection.map((item) =>
	// 		// 	is(item.field, SQL.Aliased)
	// 		// 		? { ...item, field: sql`${sql.identifier(tableAlias)}.${sql.identifier(item.field.fieldAlias)}` }
	// 		// 		: item
	// 		// );
	// 		// selectionForBuild = [{
	// 		// 	dbKey: '*',
	// 		// 	tsKey: '*',
	// 		// 	field: sql`${sql.identifier(tableAlias)}.*`,
	// 		// 	selection: [],
	// 		// 	isJson: false,
	// 		// 	relationTableTsKey: undefined,
	// 		// }];
	// 		// const newSelectionItem: (typeof selection)[number] = {
	// 		// 	dbKey: selectedRelationTsKey,
	// 		// 	tsKey: selectedRelationTsKey,
	// 		// 	field,
	// 		// 	relationTableTsKey: relationTableTsName,
	// 		// 	isJson: true,
	// 		// 	selection: builtRelationJoin.selection,
	// 		// };
	// 		// selection.push(newSelectionItem);
	// 		// selectionForBuild.push(newSelectionItem);

	// 		tableFrom = is(builtTableFrom.sql, PgTable)
	// 			? builtTableFrom.sql
	// 			: new Subquery(builtTableFrom.sql, {}, tableAlias);
	// 	}

	// 	if (selectedColumns.length === 0 && selectedRelations.length === 0 && selectedExtras.length === 0) {
	// 		throw new DrizzleError(`No fields selected for table "${tableConfig.tsName}" ("${tableAlias}")`);
	// 	}

	// 	let selection: BuildRelationalQueryResult<PgTable, PgColumn>['selection'];

	// 	function prepareSelectedColumns() {
	// 		return selectedColumns.map((key) => ({
	// 			dbKey: tableConfig.columns[key]!.name,
	// 			tsKey: key,
	// 			field: tableConfig.columns[key] as PgColumn,
	// 			relationTableTsKey: undefined,
	// 			isJson: false,
	// 			selection: [],
	// 		}));
	// 	}

	// 	function prepareSelectedExtras() {
	// 		return selectedExtras.map((item) => ({
	// 			dbKey: item.value.fieldAlias,
	// 			tsKey: item.tsKey,
	// 			field: item.value,
	// 			relationTableTsKey: undefined,
	// 			isJson: false,
	// 			selection: [],
	// 		}));
	// 	}

	// 	if (isRoot) {
	// 		selection = [
	// 			...prepareSelectedColumns(),
	// 			...prepareSelectedExtras(),
	// 		];
	// 	}

	// 	if (hasUserDefinedWhere || orderBy.length > 0) {
	// 		tableFrom = new Subquery(
	// 			this.buildSelectQuery({
	// 				table: is(tableFrom, PgTable) ? aliasedTable(tableFrom, tableAlias) : tableFrom,
	// 				fields: {},
	// 				fieldsFlat: selectionForBuild.map(({ field }) => ({
	// 					path: [],
	// 					field: is(field, Column) ? aliasedTableColumn(field, tableAlias) : field,
	// 				})),
	// 				joins,
	// 				distinct,
	// 			}),
	// 			{},
	// 			tableAlias,
	// 		);
	// 		selectionForBuild = selection.map((item) =>
	// 			is(item.field, SQL.Aliased)
	// 				? { ...item, field: sql`${sql.identifier(tableAlias)}.${sql.identifier(item.field.fieldAlias)}` }
	// 				: item
	// 		);
	// 		joins = [];
	// 		distinct = undefined;
	// 	}

	// 	const result = this.buildSelectQuery({
	// 		table: is(tableFrom, PgTable) ? aliasedTable(tableFrom, tableAlias) : tableFrom,
	// 		fields: {},
	// 		fieldsFlat: selectionForBuild.map(({ field }) => ({
	// 			path: [],
	// 			field: is(field, Column) ? aliasedTableColumn(field, tableAlias) : field,
	// 		})),
	// 		where,
	// 		limit,
	// 		offset,
	// 		joins,
	// 		orderBy,
	// 		distinct,
	// 	});

	// 	return {
	// 		tableTsKey: tableConfig.tsName,
	// 		sql: result,
	// 		selection,
	// 	};
	// }

	buildRelationalQueryWithoutPK({
		fullSchema,
		schema,
		tableNamesMap,
		table,
		tableConfig,
		queryConfig: config,
		tableAlias,
		nestedQueryRelation,
		joinOn,
	}: {
		fullSchema: Record<string, unknown>;
		schema: TablesRelationalConfig;
		tableNamesMap: Record<string, string>;
		table: PgTable;
		tableConfig: TableRelationalConfig;
		queryConfig: true | DBQueryConfig<'many', true>;
		tableAlias: string;
		nestedQueryRelation?: Relation;
		joinOn?: SQL;
	}): BuildRelationalQueryResult<PgTable, PgColumn> {
		let selection: BuildRelationalQueryResult<PgTable, PgColumn>['selection'] = [];
		let limit, offset, orderBy: NonNullable<PgSelectConfig['orderBy']> = [], where;
		const joins: PgSelectJoinConfig[] = [];

		if (config === true) {
			const selectionEntries = Object.entries(tableConfig.columns);
			selection = selectionEntries.map((
				[key, value],
			) => ({
				dbKey: value.name,
				tsKey: key,
				field: aliasedTableColumn(value as PgColumn, tableAlias),
				relationTableTsKey: undefined,
				isJson: false,
				selection: [],
			}));
		} else {
			const aliasedColumns = Object.fromEntries(
				Object.entries(tableConfig.columns).map((
					[key, value],
				) => [key, aliasedTableColumn(value, tableAlias)]),
			);

			if (config.where) {
				const whereSql = typeof config.where === 'function'
					? config.where(aliasedColumns, getOperators())
					: config.where;
				where = whereSql && mapColumnsInSQLToAlias(whereSql, tableAlias);
			}

			const fieldsSelection: { tsKey: string; value: PgColumn | SQL.Aliased }[] = [];
			let selectedColumns: string[] = [];

			// Figure out which columns to select
			if (config.columns) {
				let isIncludeMode = false;

				for (const [field, value] of Object.entries(config.columns)) {
					if (value === undefined) {
						continue;
					}

					if (field in tableConfig.columns) {
						if (!isIncludeMode && value === true) {
							isIncludeMode = true;
						}
						selectedColumns.push(field);
					}
				}

				if (selectedColumns.length > 0) {
					selectedColumns = isIncludeMode
						? selectedColumns.filter((c) => config.columns?.[c] === true)
						: Object.keys(tableConfig.columns).filter((key) => !selectedColumns.includes(key));
				}
			} else {
				// Select all columns if selection is not specified
				selectedColumns = Object.keys(tableConfig.columns);
			}

			for (const field of selectedColumns) {
				const column = tableConfig.columns[field]! as PgColumn;
				fieldsSelection.push({ tsKey: field, value: column });
			}

			let selectedRelations: {
				tsKey: string;
				queryConfig: true | DBQueryConfig<'many', false>;
				relation: Relation;
			}[] = [];

			// Figure out which relations to select
			if (config.with) {
				selectedRelations = Object.entries(config.with)
					.filter((entry): entry is [typeof entry[0], NonNullable<typeof entry[1]>] => !!entry[1])
					.map(([tsKey, queryConfig]) => ({ tsKey, queryConfig, relation: tableConfig.relations[tsKey]! }));
			}

			let extras;

			// Figure out which extras to select
			if (config.extras) {
				extras = typeof config.extras === 'function'
					? config.extras(aliasedColumns, { sql })
					: config.extras;
				for (const [tsKey, value] of Object.entries(extras)) {
					fieldsSelection.push({
						tsKey,
						value: mapColumnsInAliasedSQLToAlias(value, tableAlias),
					});
				}
			}

			// Transform `fieldsSelection` into `selection`
			// `fieldsSelection` shouldn't be used after this point
			for (const { tsKey, value } of fieldsSelection) {
				selection.push({
					dbKey: is(value, SQL.Aliased) ? value.fieldAlias : tableConfig.columns[tsKey]!.name,
					tsKey,
					field: is(value, Column) ? aliasedTableColumn(value, tableAlias) : value,
					relationTableTsKey: undefined,
					isJson: false,
					selection: [],
				});
			}

			let orderByOrig = typeof config.orderBy === 'function'
				? config.orderBy(aliasedColumns, getOrderByOperators())
				: config.orderBy ?? [];
			if (!Array.isArray(orderByOrig)) {
				orderByOrig = [orderByOrig];
			}
			orderBy = orderByOrig.map((orderByValue) => {
				if (is(orderByValue, Column)) {
					return aliasedTableColumn(orderByValue, tableAlias) as PgColumn;
				}
				return mapColumnsInSQLToAlias(orderByValue, tableAlias);
			});

			limit = config.limit;
			offset = config.offset;

			// Process all relations
			for (
				const {
					tsKey: selectedRelationTsKey,
					queryConfig: selectedRelationConfigValue,
					relation,
				} of selectedRelations
			) {
				const normalizedRelation = normalizeRelation(schema, tableNamesMap, relation);
				const relationTableName = getTableUniqueName(relation.referencedTable);
				const relationTableTsName = tableNamesMap[relationTableName]!;
				const relationTableAlias = `${tableAlias}_${selectedRelationTsKey}`;
				const joinOn = and(
					...normalizedRelation.fields.map((field, i) =>
						eq(
							aliasedTableColumn(normalizedRelation.references[i]!, relationTableAlias),
							aliasedTableColumn(field, tableAlias),
						)
					),
				);
				const builtRelation = this.buildRelationalQueryWithoutPK({
					fullSchema,
					schema,
					tableNamesMap,
					table: fullSchema[relationTableTsName] as PgTable,
					tableConfig: schema[relationTableTsName]!,
					queryConfig: is(relation, One)
						? (selectedRelationConfigValue === true
							? { limit: 1 }
							: { ...selectedRelationConfigValue, limit: 1 })
						: selectedRelationConfigValue,
					tableAlias: relationTableAlias,
					joinOn,
					nestedQueryRelation: relation,
				});
				const field = sql`${sql.identifier(relationTableAlias)}.${sql.identifier('data')}`.as(selectedRelationTsKey);
				joins.push({
					on: sql`true`,
					table: new Subquery(builtRelation.sql as SQL, {}, relationTableAlias),
					alias: relationTableAlias,
					joinType: 'left',
					lateral: true,
				});
				selection.push({
					dbKey: selectedRelationTsKey,
					tsKey: selectedRelationTsKey,
					field,
					relationTableTsKey: relationTableTsName,
					isJson: true,
					selection: builtRelation.selection,
				});
			}
		}

		if (selection.length === 0) {
			throw new DrizzleError({ message: `No fields selected for table "${tableConfig.tsName}" ("${tableAlias}")` });
		}

		let result;

		where = and(joinOn, where);

		if (nestedQueryRelation) {
			let field = sql`json_build_array(${
				sql.join(
					selection.map(({ field, tsKey, isJson }) =>
						isJson
							? sql`${sql.identifier(`${tableAlias}_${tsKey}`)}.${sql.identifier('data')}`
							: is(field, SQL.Aliased)
							? field.sql
							: field
					),
					sql`, `,
				)
			})`;
			if (is(nestedQueryRelation, Many)) {
				field = sql`coalesce(json_agg(${field}${
					orderBy.length > 0 ? sql` order by ${sql.join(orderBy, sql`, `)}` : undefined
				}), '[]'::json)`;
				// orderBy = [];
			}
			const nestedSelection = [{
				dbKey: 'data',
				tsKey: 'data',
				field: field.as('data'),
				isJson: true,
				relationTableTsKey: tableConfig.tsName,
				selection,
			}];

			const needsSubquery = limit !== undefined || offset !== undefined || orderBy.length > 0;

			if (needsSubquery) {
				result = this.buildSelectQuery({
					table: aliasedTable(table, tableAlias),
					fields: {},
					fieldsFlat: [{
						path: [],
						field: sql.raw('*'),
					}],
					where,
					limit,
					offset,
					orderBy,
					setOperators: [],
				});

				where = undefined;
				limit = undefined;
				offset = undefined;
				orderBy = [];
			} else {
				result = aliasedTable(table, tableAlias);
			}

			result = this.buildSelectQuery({
				table: is(result, PgTable) ? result : new Subquery(result, {}, tableAlias),
				fields: {},
				fieldsFlat: nestedSelection.map(({ field }) => ({
					path: [],
					field: is(field, Column) ? aliasedTableColumn(field, tableAlias) : field,
				})),
				joins,
				where,
				limit,
				offset,
				orderBy,
				setOperators: [],
			});
		} else {
			result = this.buildSelectQuery({
				table: aliasedTable(table, tableAlias),
				fields: {},
				fieldsFlat: selection.map(({ field }) => ({
					path: [],
					field: is(field, Column) ? aliasedTableColumn(field, tableAlias) : field,
				})),
				joins,
				where,
				limit,
				offset,
				orderBy,
				setOperators: [],
			});
		}

		return {
			tableTsKey: tableConfig.tsName,
			sql: result,
			selection,
		};
	}
}<|MERGE_RESOLUTION|>--- conflicted
+++ resolved
@@ -271,6 +271,7 @@
 			}
 			const table = joinMeta.table;
 			const lateralSql = joinMeta.lateral ? sql` lateral` : undefined;
+			const onSql = joinMeta.on ? sql` on ${joinMeta.on}` : undefined;
 
 			if (is(table, PgTable)) {
 				const tableName = table[PgTable.Symbol.Name];
@@ -280,7 +281,7 @@
 				joinsArray.push(
 					sql`${sql.raw(joinMeta.joinType)} join${lateralSql} ${
 						tableSchema ? sql`${sql.identifier(tableSchema)}.` : undefined
-					}${sql.identifier(origTableName)}${alias && sql` ${sql.identifier(alias)}`} on ${joinMeta.on}`,
+					}${sql.identifier(origTableName)}${alias && sql` ${sql.identifier(alias)}`}${onSql}`,
 				);
 			} else if (is(table, View)) {
 				const viewName = table[ViewBaseConfig].name;
@@ -290,11 +291,11 @@
 				joinsArray.push(
 					sql`${sql.raw(joinMeta.joinType)} join${lateralSql} ${
 						viewSchema ? sql`${sql.identifier(viewSchema)}.` : undefined
-					}${sql.identifier(origViewName)}${alias && sql` ${sql.identifier(alias)}`} on ${joinMeta.on}`,
+					}${sql.identifier(origViewName)}${alias && sql` ${sql.identifier(alias)}`}${onSql}`,
 				);
 			} else {
 				joinsArray.push(
-					sql`${sql.raw(joinMeta.joinType)} join${lateralSql} ${table} on ${joinMeta.on}`,
+					sql`${sql.raw(joinMeta.joinType)} join${lateralSql} ${table}${onSql}`,
 				);
 			}
 			if (index < joins.length - 1) {
@@ -374,63 +375,7 @@
 
 		const selection = this.buildSelection(fieldsList, { isSingleTable });
 
-<<<<<<< HEAD
-		const tableSql = (() => {
-			if (is(table, Table) && table[Table.Symbol.OriginalName] !== table[Table.Symbol.Name]) {
-				let fullName = sql`${sql.identifier(table[Table.Symbol.OriginalName])}`;
-				if (table[Table.Symbol.Schema]) {
-					fullName = sql`${sql.identifier(table[Table.Symbol.Schema]!)}.${fullName}`;
-				}
-				return sql`${fullName} ${sql.identifier(table[Table.Symbol.Name])}`;
-			}
-
-			return table;
-		})();
-
-		const joinsArray: SQL[] = [];
-
-		if (joins) {
-			for (const [index, joinMeta] of joins.entries()) {
-				if (index === 0) {
-					joinsArray.push(sql` `);
-				}
-				const table = joinMeta.table;
-				const lateralSql = joinMeta.lateral ? sql` lateral` : undefined;
-				const onSql = joinMeta.on ? sql` on ${joinMeta.on}` : undefined;
-
-				if (is(table, PgTable)) {
-					const tableName = table[PgTable.Symbol.Name];
-					const tableSchema = table[PgTable.Symbol.Schema];
-					const origTableName = table[PgTable.Symbol.OriginalName];
-					const alias = tableName === origTableName ? undefined : joinMeta.alias;
-					joinsArray.push(
-						sql`${sql.raw(joinMeta.joinType)} join${lateralSql} ${
-							tableSchema ? sql`${sql.identifier(tableSchema)}.` : undefined
-						}${sql.identifier(origTableName)}${alias && sql` ${sql.identifier(alias)}`}${onSql}`,
-					);
-				} else if (is(table, View)) {
-					const viewName = table[ViewBaseConfig].name;
-					const viewSchema = table[ViewBaseConfig].schema;
-					const origViewName = table[ViewBaseConfig].originalName;
-					const alias = viewName === origViewName ? undefined : joinMeta.alias;
-					joinsArray.push(
-						sql`${sql.raw(joinMeta.joinType)} join${lateralSql} ${
-							viewSchema ? sql`${sql.identifier(viewSchema)}.` : undefined
-						}${sql.identifier(origViewName)}${alias && sql` ${sql.identifier(alias)}`}${onSql}`,
-					);
-				} else {
-					joinsArray.push(
-						sql`${sql.raw(joinMeta.joinType)} join${lateralSql} ${table}${onSql}`,
-					);
-				}
-				if (index < joins.length - 1) {
-					joinsArray.push(sql` `);
-				}
-			}
-		}
-=======
 		const tableSql = this.buildFromTable(table);
->>>>>>> 6ab1bbea
 
 		const joinsSql = this.buildJoins(joins);
 
