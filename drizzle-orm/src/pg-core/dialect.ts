--- conflicted
+++ resolved
@@ -55,13 +55,10 @@
 import type { PgSession } from './session.ts';
 import { PgViewBase } from './view-base.ts';
 import type { PgMaterializedView } from './view.ts';
-<<<<<<< HEAD
-=======
 
 export interface PgDialectConfig {
 	casing?: Casing;
 }
->>>>>>> ce85ad2b
 
 export class PgDialect {
 	static readonly [entityKind]: string = 'PgDialect';
@@ -250,7 +247,7 @@
 						chunk.push(field);
 					}
 				} else if (is(field, Subquery)) {
-					const entries = Object.entries(field[SubqueryConfig].selection) as [string, SQL.Aliased | Column | SQL][];
+					const entries = Object.entries(field._.selectedFields) as [string, SQL.Aliased | Column | SQL][];
 
 					if (entries.length === 1) {
 						const entry = entries[0]![1];
@@ -258,11 +255,11 @@
 						const fieldDecoder = is(entry, SQL)
 							? entry.decoder
 							: is(entry, Column)
-							? { mapFromDriverValue: entry.mapFromDriverValue }
+							? { mapFromDriverValue: (v: any) => entry.mapFromDriverValue(v) }
 							: entry.sql.decoder;
 
 						if (fieldDecoder) {
-							field[SubqueryConfig].sql.decoder = fieldDecoder;
+							field._.sql.decoder = fieldDecoder;
 						}
 					}
 					chunk.push(field);
