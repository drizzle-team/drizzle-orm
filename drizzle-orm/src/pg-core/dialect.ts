--- conflicted
+++ resolved
@@ -430,11 +430,7 @@
 		return sql`${leftChunk}${operatorChunk}${rightChunk}${orderBySql}${limitSql}${offsetSql}`;
 	}
 
-<<<<<<< HEAD
-	buildInsertQuery({ table, values, onConflict, returning, selectConfig }: PgInsertConfig): SQL {
-=======
-	buildInsertQuery({ table, values, onConflict, returning, withList }: PgInsertConfig): SQL {
->>>>>>> 6d706c17
+	buildInsertQuery({ table, values, onConflict, returning, withList, selectConfig }: PgInsertConfig): SQL {
 		const valuesSqlList: ((SQLChunk | SQL)[] | SQL)[] = [];
 		let colEntries: [string, PgColumn][] = [];
 
@@ -512,13 +508,8 @@
 			valuesSql = sql.join(valuesSqlList);
 		}
 
-<<<<<<< HEAD
 		const insertOrder = colEntries.map(([, column]) => sql.identifier(column.name));
-=======
 		const withSql = this.buildWithCTE(withList);
-
-		const valuesSql = sql.join(valuesSqlList);
->>>>>>> 6d706c17
 
 		const returningSql = returning
 			? sql` returning ${this.buildSelection(returning, { isSingleTable: true })}`
@@ -526,16 +517,12 @@
 
 		const onConflictSql = onConflict ? sql` on conflict ${onConflict}` : undefined;
 
-<<<<<<< HEAD
 		return sql.join([
-			sql`insert into ${table} ${insertOrder} `,
+			sql`${withSql}insert into ${table} ${insertOrder} `,
 			selectConfig ? selectSql : sql`values ${valuesSql}`,
 			onConflictSql,
 			returningSql
 		]);
-=======
-		return sql`${withSql}insert into ${table} ${insertOrder} values ${valuesSql}${onConflictSql}${returningSql}`;
->>>>>>> 6d706c17
 	}
 
 	buildRefreshMaterializedViewQuery(
