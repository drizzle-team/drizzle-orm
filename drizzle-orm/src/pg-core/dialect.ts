import { aliasedTable, aliasedTableColumn, mapColumnsInAliasedSQLToAlias, mapColumnsInSQLToAlias } from '~/alias.ts';
import { CasingCache } from '~/casing.ts';
import { Column } from '~/column.ts';
import { entityKind, is } from '~/entity.ts';
import { DrizzleError } from '~/errors.ts';
import type { MigrationConfig, MigrationMeta } from '~/migrator.ts';
import {
	PgColumn,
	PgDate,
	PgDateString,
	PgJson,
	PgJsonb,
	PgNumeric,
	PgTime,
	PgTimestamp,
	PgTimestampString,
	PgUUID,
} from '~/pg-core/columns/index.ts';
import type {
	AnyPgSelectQueryBuilder,
	PgDeleteConfig,
	PgInsertConfig,
	PgSelectJoinConfig,
	PgUpdateConfig,
} from '~/pg-core/query-builders/index.ts';
import type { PgSelectConfig, SelectedFieldsOrdered } from '~/pg-core/query-builders/select.types.ts';
import { PgTable } from '~/pg-core/table.ts';
import {
	type BuildRelationalQueryResult,
	type DBQueryConfig,
	getOperators,
	getOrderByOperators,
	Many,
	normalizeRelation,
	One,
	type Relation,
	type TableRelationalConfig,
	type TablesRelationalConfig,
} from '~/relations.ts';
import { and, eq, View } from '~/sql/index.ts';
import {
	type DriverValueEncoder,
	type Name,
	Param,
	type QueryTypingsValue,
	type QueryWithTypings,
	SQL,
	sql,
	type SQLChunk,
} from '~/sql/sql.ts';
import { Subquery } from '~/subquery.ts';
import { getTableName, getTableUniqueName, Table } from '~/table.ts';
import { type Casing, orderSelectedFields, type UpdateSet } from '~/utils.ts';
import { ViewBaseConfig } from '~/view-common.ts';
import type { PgSession } from './session.ts';
import { PgViewBase } from './view-base.ts';
import type { PgMaterializedView } from './view.ts';

export interface PgDialectConfig {
	casing?: Casing;
}

export class PgDialect {
	static readonly [entityKind]: string = 'PgDialect';

	/** @internal */
	readonly casing: CasingCache;

	constructor(config?: PgDialectConfig) {
		this.casing = new CasingCache(config?.casing);
	}

	async migrate(migrations: MigrationMeta[], session: PgSession, config: string | MigrationConfig): Promise<void> {
		const migrationsTable = typeof config === 'string'
			? '__drizzle_migrations'
			: config.migrationsTable ?? '__drizzle_migrations';
		const migrationsSchema = typeof config === 'string' ? 'drizzle' : config.migrationsSchema ?? 'drizzle';
		const migrationTableCreate = sql`
			CREATE TABLE IF NOT EXISTS ${sql.identifier(migrationsSchema)}.${sql.identifier(migrationsTable)} (
				id SERIAL PRIMARY KEY,
				hash text NOT NULL,
				created_at bigint
			)
		`;
		await session.execute(sql`CREATE SCHEMA IF NOT EXISTS ${sql.identifier(migrationsSchema)}`);
		await session.execute(migrationTableCreate);

		const dbMigrations = await session.all<{ id: number; hash: string; created_at: string }>(
			sql`select id, hash, created_at from ${sql.identifier(migrationsSchema)}.${
				sql.identifier(migrationsTable)
			} order by created_at desc limit 1`,
		);

		const lastDbMigration = dbMigrations[0];
		await session.transaction(async (tx) => {
			for await (const migration of migrations) {
				if (
					!lastDbMigration
					|| Number(lastDbMigration.created_at) < migration.folderMillis
				) {
					for (const stmt of migration.sql) {
						await tx.execute(sql.raw(stmt));
					}
					await tx.execute(
						sql`insert into ${sql.identifier(migrationsSchema)}.${
							sql.identifier(migrationsTable)
						} ("hash", "created_at") values(${migration.hash}, ${migration.folderMillis})`,
					);
				}
			}
		});
	}

	escapeName(name: string): string {
		return `"${name}"`;
	}

	escapeParam(num: number): string {
		return `$${num + 1}`;
	}

	escapeString(str: string): string {
		return `'${str.replace(/'/g, "''")}'`;
	}

	private buildWithCTE(queries: Subquery[] | undefined): SQL | undefined {
		if (!queries?.length) return undefined;

		const withSqlChunks = [sql`with `];
		for (const [i, w] of queries.entries()) {
			withSqlChunks.push(sql`${sql.identifier(w._.alias)} as (${w._.sql})`);
			if (i < queries.length - 1) {
				withSqlChunks.push(sql`, `);
			}
		}
		withSqlChunks.push(sql` `);
		return sql.join(withSqlChunks);
	}

	buildDeleteQuery({ table, where, returning, withList }: PgDeleteConfig): SQL {
		const withSql = this.buildWithCTE(withList);

		const returningSql = returning
			? sql` returning ${this.buildSelection(returning, { isSingleTable: true })}`
			: undefined;

		const whereSql = where ? sql` where ${where}` : undefined;

		return sql`${withSql}delete from ${table}${whereSql}${returningSql}`;
	}

	buildUpdateSet(table: PgTable, set: UpdateSet): SQL {
		const tableColumns = table[Table.Symbol.Columns];

		const columnNames = Object.keys(tableColumns).filter((colName) =>
			set[colName] !== undefined || tableColumns[colName]?.onUpdateFn !== undefined
		);

		const setSize = columnNames.length;
		return sql.join(columnNames.flatMap((colName, i) => {
			const col = tableColumns[colName]!;

			const value = set[colName] ?? sql.param(col.onUpdateFn!(), col);
			const res = sql`${sql.identifier(this.casing.getColumnCasing(col))} = ${value}`;

			if (i < setSize - 1) {
				return [res, sql.raw(', ')];
			}
			return [res];
		}));
	}

	buildUpdateQuery({ table, set, where, returning, withList, from, joins }: PgUpdateConfig): SQL {
		const withSql = this.buildWithCTE(withList);

		const tableName = table[PgTable.Symbol.Name];
		const tableSchema = table[PgTable.Symbol.Schema];
		const origTableName = table[PgTable.Symbol.OriginalName];
		const alias = tableName === origTableName ? undefined : tableName;
		const tableSql = sql`${tableSchema ? sql`${sql.identifier(tableSchema)}.` : undefined}${
			sql.identifier(origTableName)
		}${alias && sql` ${sql.identifier(alias)}`}`;

		const setSql = this.buildUpdateSet(table, set);

		const fromSql = from && sql.join([sql.raw(' from '), this.buildFromTable(from)]);

		const joinsSql = this.buildJoins(joins);

		const returningSql = returning
			? sql` returning ${this.buildSelection(returning, { isSingleTable: !from })}`
			: undefined;

		const whereSql = where ? sql` where ${where}` : undefined;

		return sql`${withSql}update ${tableSql} set ${setSql}${fromSql}${joinsSql}${whereSql}${returningSql}`;
	}

	/**
	 * Builds selection SQL with provided fields/expressions
	 *
	 * Examples:
	 *
	 * `select <selection> from`
	 *
	 * `insert ... returning <selection>`
	 *
	 * If `isSingleTable` is true, then columns won't be prefixed with table name
	 */
	private buildSelection(
		fields: SelectedFieldsOrdered,
		{ isSingleTable = false }: { isSingleTable?: boolean } = {},
	): SQL {
		const columnsLen = fields.length;

		const chunks = fields
			.flatMap(({ field }, i) => {
				const chunk: SQLChunk[] = [];

				if (is(field, SQL.Aliased) && field.isSelectionField) {
					chunk.push(sql.identifier(field.fieldAlias));
				} else if (is(field, SQL.Aliased) || is(field, SQL)) {
					const query = is(field, SQL.Aliased) ? field.sql : field;

					if (isSingleTable) {
						chunk.push(
							new SQL(
								query.queryChunks.map((c) => {
									if (is(c, PgColumn)) {
										return sql.identifier(this.casing.getColumnCasing(c));
									}
									return c;
								}),
							),
						);
					} else {
						chunk.push(query);
					}

					if (is(field, SQL.Aliased)) {
						chunk.push(sql` as ${sql.identifier(field.fieldAlias)}`);
					}
				} else if (is(field, Column)) {
					if (isSingleTable) {
						chunk.push(sql.identifier(this.casing.getColumnCasing(field)));
					} else {
						chunk.push(field);
					}
				}

				if (i < columnsLen - 1) {
					chunk.push(sql`, `);
				}

				return chunk;
			});

		return sql.join(chunks);
	}

	private buildJoins(joins: PgSelectJoinConfig[] | undefined): SQL | undefined {
		if (!joins || joins.length === 0) {
			return undefined;
		}

		const joinsArray: SQL[] = [];

		for (const [index, joinMeta] of joins.entries()) {
			if (index === 0) {
				joinsArray.push(sql` `);
			}
			const table = joinMeta.table;
			const lateralSql = joinMeta.lateral ? sql` lateral` : undefined;

			if (is(table, PgTable)) {
				const tableName = table[PgTable.Symbol.Name];
				const tableSchema = table[PgTable.Symbol.Schema];
				const origTableName = table[PgTable.Symbol.OriginalName];
				const alias = tableName === origTableName ? undefined : joinMeta.alias;
				joinsArray.push(
					sql`${sql.raw(joinMeta.joinType)} join${lateralSql} ${
						tableSchema ? sql`${sql.identifier(tableSchema)}.` : undefined
					}${sql.identifier(origTableName)}${alias && sql` ${sql.identifier(alias)}`} on ${joinMeta.on}`,
				);
			} else if (is(table, View)) {
				const viewName = table[ViewBaseConfig].name;
				const viewSchema = table[ViewBaseConfig].schema;
				const origViewName = table[ViewBaseConfig].originalName;
				const alias = viewName === origViewName ? undefined : joinMeta.alias;
				joinsArray.push(
					sql`${sql.raw(joinMeta.joinType)} join${lateralSql} ${
						viewSchema ? sql`${sql.identifier(viewSchema)}.` : undefined
					}${sql.identifier(origViewName)}${alias && sql` ${sql.identifier(alias)}`} on ${joinMeta.on}`,
				);
			} else {
				joinsArray.push(
					sql`${sql.raw(joinMeta.joinType)} join${lateralSql} ${table} on ${joinMeta.on}`,
				);
			}
			if (index < joins.length - 1) {
				joinsArray.push(sql` `);
			}
		}

		return sql.join(joinsArray);
	}

	private buildFromTable(
		table: SQL | Subquery | PgViewBase | PgTable | undefined,
	): SQL | Subquery | PgViewBase | PgTable | undefined {
		if (is(table, Table) && table[Table.Symbol.OriginalName] !== table[Table.Symbol.Name]) {
			let fullName = sql`${sql.identifier(table[Table.Symbol.OriginalName])}`;
			if (table[Table.Symbol.Schema]) {
				fullName = sql`${sql.identifier(table[Table.Symbol.Schema]!)}.${fullName}`;
			}
			return sql`${fullName} ${sql.identifier(table[Table.Symbol.Name])}`;
		}

		return table;
	}

	buildSelectQuery(
		{
			withList,
			fields,
			fieldsFlat,
			where,
			having,
			table,
			joins,
			orderBy,
			groupBy,
			limit,
			offset,
			lockingClause,
			distinct,
			setOperators,
		}: PgSelectConfig,
	): SQL {
		const fieldsList = fieldsFlat ?? orderSelectedFields<PgColumn>(fields);
		for (const f of fieldsList) {
			if (
				is(f.field, Column)
				&& getTableName(f.field.table)
					!== (is(table, Subquery)
						? table._.alias
						: is(table, PgViewBase)
						? table[ViewBaseConfig].name
						: is(table, SQL)
						? undefined
						: getTableName(table))
				&& !((table) =>
					joins?.some(({ alias }) =>
						alias === (table[Table.Symbol.IsAlias] ? getTableName(table) : table[Table.Symbol.BaseName])
					))(f.field.table)
			) {
				const tableName = getTableName(f.field.table);
				throw new Error(
					`Your "${
						f.path.join('->')
					}" field references a column "${tableName}"."${f.field.name}", but the table "${tableName}" is not part of the query! Did you forget to join it?`,
				);
			}
		}

		const isSingleTable = !joins || joins.length === 0;

		const withSql = this.buildWithCTE(withList);

		let distinctSql: SQL | undefined;
		if (distinct) {
			distinctSql = distinct === true ? sql` distinct` : sql` distinct on (${sql.join(distinct.on, sql`, `)})`;
		}

		const selection = this.buildSelection(fieldsList, { isSingleTable });

		const tableSql = this.buildFromTable(table);

		const joinsSql = this.buildJoins(joins);

		const whereSql = where ? sql` where ${where}` : undefined;

		const havingSql = having ? sql` having ${having}` : undefined;

		let orderBySql;
		if (orderBy && orderBy.length > 0) {
			orderBySql = sql` order by ${sql.join(orderBy, sql`, `)}`;
		}

		let groupBySql;
		if (groupBy && groupBy.length > 0) {
			groupBySql = sql` group by ${sql.join(groupBy, sql`, `)}`;
		}

		const limitSql = typeof limit === 'object' || (typeof limit === 'number' && limit >= 0)
			? sql` limit ${limit}`
			: undefined;

		const offsetSql = offset ? sql` offset ${offset}` : undefined;

		const lockingClauseSql = sql.empty();
		if (lockingClause) {
			const clauseSql = sql` for ${sql.raw(lockingClause.strength)}`;
			if (lockingClause.config.of) {
				clauseSql.append(
					sql` of ${
						sql.join(
							Array.isArray(lockingClause.config.of) ? lockingClause.config.of : [lockingClause.config.of],
							sql`, `,
						)
					}`,
				);
			}
			if (lockingClause.config.noWait) {
				clauseSql.append(sql` no wait`);
			} else if (lockingClause.config.skipLocked) {
				clauseSql.append(sql` skip locked`);
			}
			lockingClauseSql.append(clauseSql);
		}
		const finalQuery =
			sql`${withSql}select${distinctSql} ${selection} from ${tableSql}${joinsSql}${whereSql}${groupBySql}${havingSql}${orderBySql}${limitSql}${offsetSql}${lockingClauseSql}`;

		if (setOperators.length > 0) {
			return this.buildSetOperations(finalQuery, setOperators);
		}

		return finalQuery;
	}

	buildSetOperations(leftSelect: SQL, setOperators: PgSelectConfig['setOperators']): SQL {
		const [setOperator, ...rest] = setOperators;

		if (!setOperator) {
			throw new Error('Cannot pass undefined values to any set operator');
		}

		if (rest.length === 0) {
			return this.buildSetOperationQuery({ leftSelect, setOperator });
		}

		// Some recursive magic here
		return this.buildSetOperations(
			this.buildSetOperationQuery({ leftSelect, setOperator }),
			rest,
		);
	}

	buildSetOperationQuery({
		leftSelect,
		setOperator: { type, isAll, rightSelect, limit, orderBy, offset },
	}: { leftSelect: SQL; setOperator: PgSelectConfig['setOperators'][number] }): SQL {
		const leftChunk = sql`(${leftSelect.getSQL()}) `;
		const rightChunk = sql`(${rightSelect.getSQL()})`;

		let orderBySql;
		if (orderBy && orderBy.length > 0) {
			const orderByValues: (SQL<unknown> | Name)[] = [];

			// The next bit is necessary because the sql operator replaces ${table.column} with `table`.`column`
			// which is invalid Sql syntax, Table from one of the SELECTs cannot be used in global ORDER clause
			for (const singleOrderBy of orderBy) {
				if (is(singleOrderBy, PgColumn)) {
					orderByValues.push(sql.identifier(singleOrderBy.name));
				} else if (is(singleOrderBy, SQL)) {
					for (let i = 0; i < singleOrderBy.queryChunks.length; i++) {
						const chunk = singleOrderBy.queryChunks[i];

						if (is(chunk, PgColumn)) {
							singleOrderBy.queryChunks[i] = sql.identifier(chunk.name);
						}
					}

					orderByValues.push(sql`${singleOrderBy}`);
				} else {
					orderByValues.push(sql`${singleOrderBy}`);
				}
			}

			orderBySql = sql` order by ${sql.join(orderByValues, sql`, `)} `;
		}

		const limitSql = typeof limit === 'object' || (typeof limit === 'number' && limit >= 0)
			? sql` limit ${limit}`
			: undefined;

		const operatorChunk = sql.raw(`${type} ${isAll ? 'all ' : ''}`);

		const offsetSql = offset ? sql` offset ${offset}` : undefined;

		return sql`${leftChunk}${operatorChunk}${rightChunk}${orderBySql}${limitSql}${offsetSql}`;
	}

<<<<<<< HEAD
	buildInsertQuery({ table, values, onConflict, returning, withList, overridingSystemValue_ }: PgInsertConfig): SQL {
=======
	buildInsertQuery({ table, values: valuesOrSelect, onConflict, returning, withList, select }: PgInsertConfig): SQL {
>>>>>>> d1bdce0c
		const valuesSqlList: ((SQLChunk | SQL)[] | SQL)[] = [];
		const columns: Record<string, PgColumn> = table[Table.Symbol.Columns];

		const colEntries: [string, PgColumn][] = Object.entries(columns).filter(([_, col]) => !col.shouldDisableInsert());

		const insertOrder = colEntries.map(
			([, column]) => sql.identifier(this.casing.getColumnCasing(column)),
		);

		if (select) {
			const select = valuesOrSelect as AnyPgSelectQueryBuilder | SQL;

			if (is(select, SQL)) {
				valuesSqlList.push(select);
			} else {
				valuesSqlList.push(select.getSQL());
			}
		} else {
			const values = valuesOrSelect as Record<string, Param | SQL>[];
			valuesSqlList.push(sql.raw('values '));

			for (const [valueIndex, value] of values.entries()) {
				const valueList: (SQLChunk | SQL)[] = [];
				for (const [fieldName, col] of colEntries) {
					const colValue = value[fieldName];
					if (colValue === undefined || (is(colValue, Param) && colValue.value === undefined)) {
						// eslint-disable-next-line unicorn/no-negated-condition
						if (col.defaultFn !== undefined) {
							const defaultFnResult = col.defaultFn();
							const defaultValue = is(defaultFnResult, SQL) ? defaultFnResult : sql.param(defaultFnResult, col);
							valueList.push(defaultValue);
							// eslint-disable-next-line unicorn/no-negated-condition
						} else if (!col.default && col.onUpdateFn !== undefined) {
							const onUpdateFnResult = col.onUpdateFn();
							const newValue = is(onUpdateFnResult, SQL) ? onUpdateFnResult : sql.param(onUpdateFnResult, col);
							valueList.push(newValue);
						} else {
							valueList.push(sql`default`);
						}
					} else {
						valueList.push(colValue);
					}
				}

				valuesSqlList.push(valueList);
				if (valueIndex < values.length - 1) {
					valuesSqlList.push(sql`, `);
				}
			}
		}

		const withSql = this.buildWithCTE(withList);

		const valuesSql = sql.join(valuesSqlList);

		const returningSql = returning
			? sql` returning ${this.buildSelection(returning, { isSingleTable: true })}`
			: undefined;

		const onConflictSql = onConflict ? sql` on conflict ${onConflict}` : undefined;

<<<<<<< HEAD
		const overridingSql = overridingSystemValue_ === true ? sql`overriding system value ` : undefined;

		return sql`${withSql}insert into ${table} ${insertOrder} ${overridingSql}values ${valuesSql}${onConflictSql}${returningSql}`;
=======
		return sql`${withSql}insert into ${table} ${insertOrder} ${valuesSql}${onConflictSql}${returningSql}`;
>>>>>>> d1bdce0c
	}

	buildRefreshMaterializedViewQuery(
		{ view, concurrently, withNoData }: { view: PgMaterializedView; concurrently?: boolean; withNoData?: boolean },
	): SQL {
		const concurrentlySql = concurrently ? sql` concurrently` : undefined;
		const withNoDataSql = withNoData ? sql` with no data` : undefined;

		return sql`refresh materialized view${concurrentlySql} ${view}${withNoDataSql}`;
	}

	prepareTyping(encoder: DriverValueEncoder<unknown, unknown>): QueryTypingsValue {
		if (is(encoder, PgJsonb) || is(encoder, PgJson)) {
			return 'json';
		} else if (is(encoder, PgNumeric)) {
			return 'decimal';
		} else if (is(encoder, PgTime)) {
			return 'time';
		} else if (is(encoder, PgTimestamp) || is(encoder, PgTimestampString)) {
			return 'timestamp';
		} else if (is(encoder, PgDate) || is(encoder, PgDateString)) {
			return 'date';
		} else if (is(encoder, PgUUID)) {
			return 'uuid';
		} else {
			return 'none';
		}
	}

	sqlToQuery(sql: SQL, invokeSource?: 'indexes' | undefined): QueryWithTypings {
		return sql.toQuery({
			casing: this.casing,
			escapeName: this.escapeName,
			escapeParam: this.escapeParam,
			escapeString: this.escapeString,
			prepareTyping: this.prepareTyping,
			invokeSource,
		});
	}

	// buildRelationalQueryWithPK({
	// 	fullSchema,
	// 	schema,
	// 	tableNamesMap,
	// 	table,
	// 	tableConfig,
	// 	queryConfig: config,
	// 	tableAlias,
	// 	isRoot = false,
	// 	joinOn,
	// }: {
	// 	fullSchema: Record<string, unknown>;
	// 	schema: TablesRelationalConfig;
	// 	tableNamesMap: Record<string, string>;
	// 	table: PgTable;
	// 	tableConfig: TableRelationalConfig;
	// 	queryConfig: true | DBQueryConfig<'many', true>;
	// 	tableAlias: string;
	// 	isRoot?: boolean;
	// 	joinOn?: SQL;
	// }): BuildRelationalQueryResult<PgTable, PgColumn> {
	// 	// For { "<relation>": true }, return a table with selection of all columns
	// 	if (config === true) {
	// 		const selectionEntries = Object.entries(tableConfig.columns);
	// 		const selection: BuildRelationalQueryResult<PgTable, PgColumn>['selection'] = selectionEntries.map((
	// 			[key, value],
	// 		) => ({
	// 			dbKey: value.name,
	// 			tsKey: key,
	// 			field: value as PgColumn,
	// 			relationTableTsKey: undefined,
	// 			isJson: false,
	// 			selection: [],
	// 		}));

	// 		return {
	// 			tableTsKey: tableConfig.tsName,
	// 			sql: table,
	// 			selection,
	// 		};
	// 	}

	// 	// let selection: BuildRelationalQueryResult<PgTable, PgColumn>['selection'] = [];
	// 	// let selectionForBuild = selection;

	// 	const aliasedColumns = Object.fromEntries(
	// 		Object.entries(tableConfig.columns).map(([key, value]) => [key, aliasedTableColumn(value, tableAlias)]),
	// 	);

	// 	const aliasedRelations = Object.fromEntries(
	// 		Object.entries(tableConfig.relations).map(([key, value]) => [key, aliasedRelation(value, tableAlias)]),
	// 	);

	// 	const aliasedFields = Object.assign({}, aliasedColumns, aliasedRelations);

	// 	let where, hasUserDefinedWhere;
	// 	if (config.where) {
	// 		const whereSql = typeof config.where === 'function' ? config.where(aliasedFields, operators) : config.where;
	// 		where = whereSql && mapColumnsInSQLToAlias(whereSql, tableAlias);
	// 		hasUserDefinedWhere = !!where;
	// 	}
	// 	where = and(joinOn, where);

	// 	// const fieldsSelection: { tsKey: string; value: PgColumn | SQL.Aliased; isExtra?: boolean }[] = [];
	// 	let joins: Join[] = [];
	// 	let selectedColumns: string[] = [];

	// 	// Figure out which columns to select
	// 	if (config.columns) {
	// 		let isIncludeMode = false;

	// 		for (const [field, value] of Object.entries(config.columns)) {
	// 			if (value === undefined) {
	// 				continue;
	// 			}

	// 			if (field in tableConfig.columns) {
	// 				if (!isIncludeMode && value === true) {
	// 					isIncludeMode = true;
	// 				}
	// 				selectedColumns.push(field);
	// 			}
	// 		}

	// 		if (selectedColumns.length > 0) {
	// 			selectedColumns = isIncludeMode
	// 				? selectedColumns.filter((c) => config.columns?.[c] === true)
	// 				: Object.keys(tableConfig.columns).filter((key) => !selectedColumns.includes(key));
	// 		}
	// 	} else {
	// 		// Select all columns if selection is not specified
	// 		selectedColumns = Object.keys(tableConfig.columns);
	// 	}

	// 	// for (const field of selectedColumns) {
	// 	// 	const column = tableConfig.columns[field]! as PgColumn;
	// 	// 	fieldsSelection.push({ tsKey: field, value: column });
	// 	// }

	// 	let initiallySelectedRelations: {
	// 		tsKey: string;
	// 		queryConfig: true | DBQueryConfig<'many', false>;
	// 		relation: Relation;
	// 	}[] = [];

	// 	// let selectedRelations: BuildRelationalQueryResult<PgTable, PgColumn>['selection'] = [];

	// 	// Figure out which relations to select
	// 	if (config.with) {
	// 		initiallySelectedRelations = Object.entries(config.with)
	// 			.filter((entry): entry is [typeof entry[0], NonNullable<typeof entry[1]>] => !!entry[1])
	// 			.map(([tsKey, queryConfig]) => ({ tsKey, queryConfig, relation: tableConfig.relations[tsKey]! }));
	// 	}

	// 	const manyRelations = initiallySelectedRelations.filter((r) =>
	// 		is(r.relation, Many)
	// 		&& (schema[tableNamesMap[r.relation.referencedTable[Table.Symbol.Name]]!]?.primaryKey.length ?? 0) > 0
	// 	);
	// 	// If this is the last Many relation (or there are no Many relations), we are on the innermost subquery level
	// 	const isInnermostQuery = manyRelations.length < 2;

	// 	const selectedExtras: {
	// 		tsKey: string;
	// 		value: SQL.Aliased;
	// 	}[] = [];

	// 	// Figure out which extras to select
	// 	if (isInnermostQuery && config.extras) {
	// 		const extras = typeof config.extras === 'function'
	// 			? config.extras(aliasedFields, { sql })
	// 			: config.extras;
	// 		for (const [tsKey, value] of Object.entries(extras)) {
	// 			selectedExtras.push({
	// 				tsKey,
	// 				value: mapColumnsInAliasedSQLToAlias(value, tableAlias),
	// 			});
	// 		}
	// 	}

	// 	// Transform `fieldsSelection` into `selection`
	// 	// `fieldsSelection` shouldn't be used after this point
	// 	// for (const { tsKey, value, isExtra } of fieldsSelection) {
	// 	// 	selection.push({
	// 	// 		dbKey: is(value, SQL.Aliased) ? value.fieldAlias : tableConfig.columns[tsKey]!.name,
	// 	// 		tsKey,
	// 	// 		field: is(value, Column) ? aliasedTableColumn(value, tableAlias) : value,
	// 	// 		relationTableTsKey: undefined,
	// 	// 		isJson: false,
	// 	// 		isExtra,
	// 	// 		selection: [],
	// 	// 	});
	// 	// }

	// 	let orderByOrig = typeof config.orderBy === 'function'
	// 		? config.orderBy(aliasedFields, orderByOperators)
	// 		: config.orderBy ?? [];
	// 	if (!Array.isArray(orderByOrig)) {
	// 		orderByOrig = [orderByOrig];
	// 	}
	// 	const orderBy = orderByOrig.map((orderByValue) => {
	// 		if (is(orderByValue, Column)) {
	// 			return aliasedTableColumn(orderByValue, tableAlias) as PgColumn;
	// 		}
	// 		return mapColumnsInSQLToAlias(orderByValue, tableAlias);
	// 	});

	// 	const limit = isInnermostQuery ? config.limit : undefined;
	// 	const offset = isInnermostQuery ? config.offset : undefined;

	// 	// For non-root queries without additional config except columns, return a table with selection
	// 	if (
	// 		!isRoot
	// 		&& initiallySelectedRelations.length === 0
	// 		&& selectedExtras.length === 0
	// 		&& !where
	// 		&& orderBy.length === 0
	// 		&& limit === undefined
	// 		&& offset === undefined
	// 	) {
	// 		return {
	// 			tableTsKey: tableConfig.tsName,
	// 			sql: table,
	// 			selection: selectedColumns.map((key) => ({
	// 				dbKey: tableConfig.columns[key]!.name,
	// 				tsKey: key,
	// 				field: tableConfig.columns[key] as PgColumn,
	// 				relationTableTsKey: undefined,
	// 				isJson: false,
	// 				selection: [],
	// 			})),
	// 		};
	// 	}

	// 	const selectedRelationsWithoutPK:

	// 	// Process all relations without primary keys, because they need to be joined differently and will all be on the same query level
	// 	for (
	// 		const {
	// 			tsKey: selectedRelationTsKey,
	// 			queryConfig: selectedRelationConfigValue,
	// 			relation,
	// 		} of initiallySelectedRelations
	// 	) {
	// 		const normalizedRelation = normalizeRelation(schema, tableNamesMap, relation);
	// 		const relationTableName = relation.referencedTable[Table.Symbol.Name];
	// 		const relationTableTsName = tableNamesMap[relationTableName]!;
	// 		const relationTable = schema[relationTableTsName]!;

	// 		if (relationTable.primaryKey.length > 0) {
	// 			continue;
	// 		}

	// 		const relationTableAlias = `${tableAlias}_${selectedRelationTsKey}`;
	// 		const joinOn = and(
	// 			...normalizedRelation.fields.map((field, i) =>
	// 				eq(
	// 					aliasedTableColumn(normalizedRelation.references[i]!, relationTableAlias),
	// 					aliasedTableColumn(field, tableAlias),
	// 				)
	// 			),
	// 		);
	// 		const builtRelation = this.buildRelationalQueryWithoutPK({
	// 			fullSchema,
	// 			schema,
	// 			tableNamesMap,
	// 			table: fullSchema[relationTableTsName] as PgTable,
	// 			tableConfig: schema[relationTableTsName]!,
	// 			queryConfig: selectedRelationConfigValue,
	// 			tableAlias: relationTableAlias,
	// 			joinOn,
	// 			nestedQueryRelation: relation,
	// 		});
	// 		const field = sql`${sql.identifier(relationTableAlias)}.${sql.identifier('data')}`.as(selectedRelationTsKey);
	// 		joins.push({
	// 			on: sql`true`,
	// 			table: new Subquery(builtRelation.sql as SQL, {}, relationTableAlias),
	// 			alias: relationTableAlias,
	// 			joinType: 'left',
	// 			lateral: true,
	// 		});
	// 		selectedRelations.push({
	// 			dbKey: selectedRelationTsKey,
	// 			tsKey: selectedRelationTsKey,
	// 			field,
	// 			relationTableTsKey: relationTableTsName,
	// 			isJson: true,
	// 			selection: builtRelation.selection,
	// 		});
	// 	}

	// 	const oneRelations = initiallySelectedRelations.filter((r): r is typeof r & { relation: One } =>
	// 		is(r.relation, One)
	// 	);

	// 	// Process all One relations with PKs, because they can all be joined on the same level
	// 	for (
	// 		const {
	// 			tsKey: selectedRelationTsKey,
	// 			queryConfig: selectedRelationConfigValue,
	// 			relation,
	// 		} of oneRelations
	// 	) {
	// 		const normalizedRelation = normalizeRelation(schema, tableNamesMap, relation);
	// 		const relationTableName = relation.referencedTable[Table.Symbol.Name];
	// 		const relationTableTsName = tableNamesMap[relationTableName]!;
	// 		const relationTableAlias = `${tableAlias}_${selectedRelationTsKey}`;
	// 		const relationTable = schema[relationTableTsName]!;

	// 		if (relationTable.primaryKey.length === 0) {
	// 			continue;
	// 		}

	// 		const joinOn = and(
	// 			...normalizedRelation.fields.map((field, i) =>
	// 				eq(
	// 					aliasedTableColumn(normalizedRelation.references[i]!, relationTableAlias),
	// 					aliasedTableColumn(field, tableAlias),
	// 				)
	// 			),
	// 		);
	// 		const builtRelation = this.buildRelationalQueryWithPK({
	// 			fullSchema,
	// 			schema,
	// 			tableNamesMap,
	// 			table: fullSchema[relationTableTsName] as PgTable,
	// 			tableConfig: schema[relationTableTsName]!,
	// 			queryConfig: selectedRelationConfigValue,
	// 			tableAlias: relationTableAlias,
	// 			joinOn,
	// 		});
	// 		const field = sql`case when ${sql.identifier(relationTableAlias)} is null then null else json_build_array(${
	// 			sql.join(
	// 				builtRelation.selection.map(({ field }) =>
	// 					is(field, SQL.Aliased)
	// 						? sql`${sql.identifier(relationTableAlias)}.${sql.identifier(field.fieldAlias)}`
	// 						: is(field, Column)
	// 						? aliasedTableColumn(field, relationTableAlias)
	// 						: field
	// 				),
	// 				sql`, `,
	// 			)
	// 		}) end`.as(selectedRelationTsKey);
	// 		const isLateralJoin = is(builtRelation.sql, SQL);
	// 		joins.push({
	// 			on: isLateralJoin ? sql`true` : joinOn,
	// 			table: is(builtRelation.sql, SQL)
	// 				? new Subquery(builtRelation.sql, {}, relationTableAlias)
	// 				: aliasedTable(builtRelation.sql, relationTableAlias),
	// 			alias: relationTableAlias,
	// 			joinType: 'left',
	// 			lateral: is(builtRelation.sql, SQL),
	// 		});
	// 		selectedRelations.push({
	// 			dbKey: selectedRelationTsKey,
	// 			tsKey: selectedRelationTsKey,
	// 			field,
	// 			relationTableTsKey: relationTableTsName,
	// 			isJson: true,
	// 			selection: builtRelation.selection,
	// 		});
	// 	}

	// 	let distinct: PgSelectConfig['distinct'];
	// 	let tableFrom: PgTable | Subquery = table;

	// 	// Process first Many relation - each one requires a nested subquery
	// 	const manyRelation = manyRelations[0];
	// 	if (manyRelation) {
	// 		const {
	// 			tsKey: selectedRelationTsKey,
	// 			queryConfig: selectedRelationQueryConfig,
	// 			relation,
	// 		} = manyRelation;

	// 		distinct = {
	// 			on: tableConfig.primaryKey.map((c) => aliasedTableColumn(c as PgColumn, tableAlias)),
	// 		};

	// 		const normalizedRelation = normalizeRelation(schema, tableNamesMap, relation);
	// 		const relationTableName = relation.referencedTable[Table.Symbol.Name];
	// 		const relationTableTsName = tableNamesMap[relationTableName]!;
	// 		const relationTableAlias = `${tableAlias}_${selectedRelationTsKey}`;
	// 		const joinOn = and(
	// 			...normalizedRelation.fields.map((field, i) =>
	// 				eq(
	// 					aliasedTableColumn(normalizedRelation.references[i]!, relationTableAlias),
	// 					aliasedTableColumn(field, tableAlias),
	// 				)
	// 			),
	// 		);

	// 		const builtRelationJoin = this.buildRelationalQueryWithPK({
	// 			fullSchema,
	// 			schema,
	// 			tableNamesMap,
	// 			table: fullSchema[relationTableTsName] as PgTable,
	// 			tableConfig: schema[relationTableTsName]!,
	// 			queryConfig: selectedRelationQueryConfig,
	// 			tableAlias: relationTableAlias,
	// 			joinOn,
	// 		});

	// 		const builtRelationSelectionField = sql`case when ${
	// 			sql.identifier(relationTableAlias)
	// 		} is null then '[]' else json_agg(json_build_array(${
	// 			sql.join(
	// 				builtRelationJoin.selection.map(({ field }) =>
	// 					is(field, SQL.Aliased)
	// 						? sql`${sql.identifier(relationTableAlias)}.${sql.identifier(field.fieldAlias)}`
	// 						: is(field, Column)
	// 						? aliasedTableColumn(field, relationTableAlias)
	// 						: field
	// 				),
	// 				sql`, `,
	// 			)
	// 		})) over (partition by ${sql.join(distinct.on, sql`, `)}) end`.as(selectedRelationTsKey);
	// 		const isLateralJoin = is(builtRelationJoin.sql, SQL);
	// 		joins.push({
	// 			on: isLateralJoin ? sql`true` : joinOn,
	// 			table: isLateralJoin
	// 				? new Subquery(builtRelationJoin.sql as SQL, {}, relationTableAlias)
	// 				: aliasedTable(builtRelationJoin.sql as PgTable, relationTableAlias),
	// 			alias: relationTableAlias,
	// 			joinType: 'left',
	// 			lateral: isLateralJoin,
	// 		});

	// 		// Build the "from" subquery with the remaining Many relations
	// 		const builtTableFrom = this.buildRelationalQueryWithPK({
	// 			fullSchema,
	// 			schema,
	// 			tableNamesMap,
	// 			table,
	// 			tableConfig,
	// 			queryConfig: {
	// 				...config,
	// 				where: undefined,
	// 				orderBy: undefined,
	// 				limit: undefined,
	// 				offset: undefined,
	// 				with: manyRelations.slice(1).reduce<NonNullable<typeof config['with']>>(
	// 					(result, { tsKey, queryConfig: configValue }) => {
	// 						result[tsKey] = configValue;
	// 						return result;
	// 					},
	// 					{},
	// 				),
	// 			},
	// 			tableAlias,
	// 		});

	// 		selectedRelations.push({
	// 			dbKey: selectedRelationTsKey,
	// 			tsKey: selectedRelationTsKey,
	// 			field: builtRelationSelectionField,
	// 			relationTableTsKey: relationTableTsName,
	// 			isJson: true,
	// 			selection: builtRelationJoin.selection,
	// 		});

	// 		// selection = builtTableFrom.selection.map((item) =>
	// 		// 	is(item.field, SQL.Aliased)
	// 		// 		? { ...item, field: sql`${sql.identifier(tableAlias)}.${sql.identifier(item.field.fieldAlias)}` }
	// 		// 		: item
	// 		// );
	// 		// selectionForBuild = [{
	// 		// 	dbKey: '*',
	// 		// 	tsKey: '*',
	// 		// 	field: sql`${sql.identifier(tableAlias)}.*`,
	// 		// 	selection: [],
	// 		// 	isJson: false,
	// 		// 	relationTableTsKey: undefined,
	// 		// }];
	// 		// const newSelectionItem: (typeof selection)[number] = {
	// 		// 	dbKey: selectedRelationTsKey,
	// 		// 	tsKey: selectedRelationTsKey,
	// 		// 	field,
	// 		// 	relationTableTsKey: relationTableTsName,
	// 		// 	isJson: true,
	// 		// 	selection: builtRelationJoin.selection,
	// 		// };
	// 		// selection.push(newSelectionItem);
	// 		// selectionForBuild.push(newSelectionItem);

	// 		tableFrom = is(builtTableFrom.sql, PgTable)
	// 			? builtTableFrom.sql
	// 			: new Subquery(builtTableFrom.sql, {}, tableAlias);
	// 	}

	// 	if (selectedColumns.length === 0 && selectedRelations.length === 0 && selectedExtras.length === 0) {
	// 		throw new DrizzleError(`No fields selected for table "${tableConfig.tsName}" ("${tableAlias}")`);
	// 	}

	// 	let selection: BuildRelationalQueryResult<PgTable, PgColumn>['selection'];

	// 	function prepareSelectedColumns() {
	// 		return selectedColumns.map((key) => ({
	// 			dbKey: tableConfig.columns[key]!.name,
	// 			tsKey: key,
	// 			field: tableConfig.columns[key] as PgColumn,
	// 			relationTableTsKey: undefined,
	// 			isJson: false,
	// 			selection: [],
	// 		}));
	// 	}

	// 	function prepareSelectedExtras() {
	// 		return selectedExtras.map((item) => ({
	// 			dbKey: item.value.fieldAlias,
	// 			tsKey: item.tsKey,
	// 			field: item.value,
	// 			relationTableTsKey: undefined,
	// 			isJson: false,
	// 			selection: [],
	// 		}));
	// 	}

	// 	if (isRoot) {
	// 		selection = [
	// 			...prepareSelectedColumns(),
	// 			...prepareSelectedExtras(),
	// 		];
	// 	}

	// 	if (hasUserDefinedWhere || orderBy.length > 0) {
	// 		tableFrom = new Subquery(
	// 			this.buildSelectQuery({
	// 				table: is(tableFrom, PgTable) ? aliasedTable(tableFrom, tableAlias) : tableFrom,
	// 				fields: {},
	// 				fieldsFlat: selectionForBuild.map(({ field }) => ({
	// 					path: [],
	// 					field: is(field, Column) ? aliasedTableColumn(field, tableAlias) : field,
	// 				})),
	// 				joins,
	// 				distinct,
	// 			}),
	// 			{},
	// 			tableAlias,
	// 		);
	// 		selectionForBuild = selection.map((item) =>
	// 			is(item.field, SQL.Aliased)
	// 				? { ...item, field: sql`${sql.identifier(tableAlias)}.${sql.identifier(item.field.fieldAlias)}` }
	// 				: item
	// 		);
	// 		joins = [];
	// 		distinct = undefined;
	// 	}

	// 	const result = this.buildSelectQuery({
	// 		table: is(tableFrom, PgTable) ? aliasedTable(tableFrom, tableAlias) : tableFrom,
	// 		fields: {},
	// 		fieldsFlat: selectionForBuild.map(({ field }) => ({
	// 			path: [],
	// 			field: is(field, Column) ? aliasedTableColumn(field, tableAlias) : field,
	// 		})),
	// 		where,
	// 		limit,
	// 		offset,
	// 		joins,
	// 		orderBy,
	// 		distinct,
	// 	});

	// 	return {
	// 		tableTsKey: tableConfig.tsName,
	// 		sql: result,
	// 		selection,
	// 	};
	// }

	buildRelationalQueryWithoutPK({
		fullSchema,
		schema,
		tableNamesMap,
		table,
		tableConfig,
		queryConfig: config,
		tableAlias,
		nestedQueryRelation,
		joinOn,
	}: {
		fullSchema: Record<string, unknown>;
		schema: TablesRelationalConfig;
		tableNamesMap: Record<string, string>;
		table: PgTable;
		tableConfig: TableRelationalConfig;
		queryConfig: true | DBQueryConfig<'many', true>;
		tableAlias: string;
		nestedQueryRelation?: Relation;
		joinOn?: SQL;
	}): BuildRelationalQueryResult<PgTable, PgColumn> {
		let selection: BuildRelationalQueryResult<PgTable, PgColumn>['selection'] = [];
		let limit, offset, orderBy: NonNullable<PgSelectConfig['orderBy']> = [], where;
		const joins: PgSelectJoinConfig[] = [];

		if (config === true) {
			const selectionEntries = Object.entries(tableConfig.columns);
			selection = selectionEntries.map((
				[key, value],
			) => ({
				dbKey: value.name,
				tsKey: key,
				field: aliasedTableColumn(value as PgColumn, tableAlias),
				relationTableTsKey: undefined,
				isJson: false,
				selection: [],
			}));
		} else {
			const aliasedColumns = Object.fromEntries(
				Object.entries(tableConfig.columns).map((
					[key, value],
				) => [key, aliasedTableColumn(value, tableAlias)]),
			);

			if (config.where) {
				const whereSql = typeof config.where === 'function'
					? config.where(aliasedColumns, getOperators())
					: config.where;
				where = whereSql && mapColumnsInSQLToAlias(whereSql, tableAlias);
			}

			const fieldsSelection: { tsKey: string; value: PgColumn | SQL.Aliased }[] = [];
			let selectedColumns: string[] = [];

			// Figure out which columns to select
			if (config.columns) {
				let isIncludeMode = false;

				for (const [field, value] of Object.entries(config.columns)) {
					if (value === undefined) {
						continue;
					}

					if (field in tableConfig.columns) {
						if (!isIncludeMode && value === true) {
							isIncludeMode = true;
						}
						selectedColumns.push(field);
					}
				}

				if (selectedColumns.length > 0) {
					selectedColumns = isIncludeMode
						? selectedColumns.filter((c) => config.columns?.[c] === true)
						: Object.keys(tableConfig.columns).filter((key) => !selectedColumns.includes(key));
				}
			} else {
				// Select all columns if selection is not specified
				selectedColumns = Object.keys(tableConfig.columns);
			}

			for (const field of selectedColumns) {
				const column = tableConfig.columns[field]! as PgColumn;
				fieldsSelection.push({ tsKey: field, value: column });
			}

			let selectedRelations: {
				tsKey: string;
				queryConfig: true | DBQueryConfig<'many', false>;
				relation: Relation;
			}[] = [];

			// Figure out which relations to select
			if (config.with) {
				selectedRelations = Object.entries(config.with)
					.filter((entry): entry is [typeof entry[0], NonNullable<typeof entry[1]>] => !!entry[1])
					.map(([tsKey, queryConfig]) => ({ tsKey, queryConfig, relation: tableConfig.relations[tsKey]! }));
			}

			let extras;

			// Figure out which extras to select
			if (config.extras) {
				extras = typeof config.extras === 'function'
					? config.extras(aliasedColumns, { sql })
					: config.extras;
				for (const [tsKey, value] of Object.entries(extras)) {
					fieldsSelection.push({
						tsKey,
						value: mapColumnsInAliasedSQLToAlias(value, tableAlias),
					});
				}
			}

			// Transform `fieldsSelection` into `selection`
			// `fieldsSelection` shouldn't be used after this point
			for (const { tsKey, value } of fieldsSelection) {
				selection.push({
					dbKey: is(value, SQL.Aliased) ? value.fieldAlias : tableConfig.columns[tsKey]!.name,
					tsKey,
					field: is(value, Column) ? aliasedTableColumn(value, tableAlias) : value,
					relationTableTsKey: undefined,
					isJson: false,
					selection: [],
				});
			}

			let orderByOrig = typeof config.orderBy === 'function'
				? config.orderBy(aliasedColumns, getOrderByOperators())
				: config.orderBy ?? [];
			if (!Array.isArray(orderByOrig)) {
				orderByOrig = [orderByOrig];
			}
			orderBy = orderByOrig.map((orderByValue) => {
				if (is(orderByValue, Column)) {
					return aliasedTableColumn(orderByValue, tableAlias) as PgColumn;
				}
				return mapColumnsInSQLToAlias(orderByValue, tableAlias);
			});

			limit = config.limit;
			offset = config.offset;

			// Process all relations
			for (
				const {
					tsKey: selectedRelationTsKey,
					queryConfig: selectedRelationConfigValue,
					relation,
				} of selectedRelations
			) {
				const normalizedRelation = normalizeRelation(schema, tableNamesMap, relation);
				const relationTableName = getTableUniqueName(relation.referencedTable);
				const relationTableTsName = tableNamesMap[relationTableName]!;
				const relationTableAlias = `${tableAlias}_${selectedRelationTsKey}`;
				const joinOn = and(
					...normalizedRelation.fields.map((field, i) =>
						eq(
							aliasedTableColumn(normalizedRelation.references[i]!, relationTableAlias),
							aliasedTableColumn(field, tableAlias),
						)
					),
				);
				const builtRelation = this.buildRelationalQueryWithoutPK({
					fullSchema,
					schema,
					tableNamesMap,
					table: fullSchema[relationTableTsName] as PgTable,
					tableConfig: schema[relationTableTsName]!,
					queryConfig: is(relation, One)
						? (selectedRelationConfigValue === true
							? { limit: 1 }
							: { ...selectedRelationConfigValue, limit: 1 })
						: selectedRelationConfigValue,
					tableAlias: relationTableAlias,
					joinOn,
					nestedQueryRelation: relation,
				});
				const field = sql`${sql.identifier(relationTableAlias)}.${sql.identifier('data')}`.as(selectedRelationTsKey);
				joins.push({
					on: sql`true`,
					table: new Subquery(builtRelation.sql as SQL, {}, relationTableAlias),
					alias: relationTableAlias,
					joinType: 'left',
					lateral: true,
				});
				selection.push({
					dbKey: selectedRelationTsKey,
					tsKey: selectedRelationTsKey,
					field,
					relationTableTsKey: relationTableTsName,
					isJson: true,
					selection: builtRelation.selection,
				});
			}
		}

		if (selection.length === 0) {
			throw new DrizzleError({ message: `No fields selected for table "${tableConfig.tsName}" ("${tableAlias}")` });
		}

		let result;

		where = and(joinOn, where);

		if (nestedQueryRelation) {
			let field = sql`json_build_array(${
				sql.join(
					selection.map(({ field, tsKey, isJson }) =>
						isJson
							? sql`${sql.identifier(`${tableAlias}_${tsKey}`)}.${sql.identifier('data')}`
							: is(field, SQL.Aliased)
							? field.sql
							: field
					),
					sql`, `,
				)
			})`;
			if (is(nestedQueryRelation, Many)) {
				field = sql`coalesce(json_agg(${field}${
					orderBy.length > 0 ? sql` order by ${sql.join(orderBy, sql`, `)}` : undefined
				}), '[]'::json)`;
				// orderBy = [];
			}
			const nestedSelection = [{
				dbKey: 'data',
				tsKey: 'data',
				field: field.as('data'),
				isJson: true,
				relationTableTsKey: tableConfig.tsName,
				selection,
			}];

			const needsSubquery = limit !== undefined || offset !== undefined || orderBy.length > 0;

			if (needsSubquery) {
				result = this.buildSelectQuery({
					table: aliasedTable(table, tableAlias),
					fields: {},
					fieldsFlat: [{
						path: [],
						field: sql.raw('*'),
					}],
					where,
					limit,
					offset,
					orderBy,
					setOperators: [],
				});

				where = undefined;
				limit = undefined;
				offset = undefined;
				orderBy = [];
			} else {
				result = aliasedTable(table, tableAlias);
			}

			result = this.buildSelectQuery({
				table: is(result, PgTable) ? result : new Subquery(result, {}, tableAlias),
				fields: {},
				fieldsFlat: nestedSelection.map(({ field }) => ({
					path: [],
					field: is(field, Column) ? aliasedTableColumn(field, tableAlias) : field,
				})),
				joins,
				where,
				limit,
				offset,
				orderBy,
				setOperators: [],
			});
		} else {
			result = this.buildSelectQuery({
				table: aliasedTable(table, tableAlias),
				fields: {},
				fieldsFlat: selection.map(({ field }) => ({
					path: [],
					field: is(field, Column) ? aliasedTableColumn(field, tableAlias) : field,
				})),
				joins,
				where,
				limit,
				offset,
				orderBy,
				setOperators: [],
			});
		}

		return {
			tableTsKey: tableConfig.tsName,
			sql: result,
			selection,
		};
	}
}<|MERGE_RESOLUTION|>--- conflicted
+++ resolved
@@ -491,11 +491,7 @@
 		return sql`${leftChunk}${operatorChunk}${rightChunk}${orderBySql}${limitSql}${offsetSql}`;
 	}
 
-<<<<<<< HEAD
-	buildInsertQuery({ table, values, onConflict, returning, withList, overridingSystemValue_ }: PgInsertConfig): SQL {
-=======
-	buildInsertQuery({ table, values: valuesOrSelect, onConflict, returning, withList, select }: PgInsertConfig): SQL {
->>>>>>> d1bdce0c
+	buildInsertQuery({ table, values: valuesOrSelect, onConflict, returning, withList, select, overridingSystemValue_ }: PgInsertConfig): SQL {
 		const valuesSqlList: ((SQLChunk | SQL)[] | SQL)[] = [];
 		const columns: Record<string, PgColumn> = table[Table.Symbol.Columns];
 
@@ -557,13 +553,9 @@
 
 		const onConflictSql = onConflict ? sql` on conflict ${onConflict}` : undefined;
 
-<<<<<<< HEAD
 		const overridingSql = overridingSystemValue_ === true ? sql`overriding system value ` : undefined;
 
 		return sql`${withSql}insert into ${table} ${insertOrder} ${overridingSql}values ${valuesSql}${onConflictSql}${returningSql}`;
-=======
-		return sql`${withSql}insert into ${table} ${insertOrder} ${valuesSql}${onConflictSql}${returningSql}`;
->>>>>>> d1bdce0c
 	}
 
 	buildRefreshMaterializedViewQuery(
