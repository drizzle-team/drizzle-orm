--- conflicted
+++ resolved
@@ -247,19 +247,24 @@
 				PreparedQueryConfig & {
 					execute: TReturning extends undefined ? PgQueryResultKind<TQueryResult, never> : TReturning[];
 				}
-<<<<<<< HEAD
-			>(this.dialect.sqlToQuery(this.getSQL()), this.config.returning, name, true, {
-				query: 'delete',
-				config: this.config,
-				session: this.session,
-				dialect: this.dialect,
-			});
-=======
-			>(this.dialect.sqlToQuery(this.getSQL()), this.config.returning, name, true, undefined, {
-				type: 'delete',
-				tables: extractUsedTable(this.config.table),
-			}, this.cacheConfig);
->>>>>>> 50a8b163
+			>(
+				this.dialect.sqlToQuery(this.getSQL()),
+				this.config.returning,
+				name,
+				true,
+				undefined,
+				{
+					type: 'delete',
+					tables: extractUsedTable(this.config.table),
+				},
+				this.cacheConfig,
+				{
+					query: 'delete',
+					config: this.config,
+					session: this.session,
+					dialect: this.dialect,
+				},
+			);
 		});
 	}
 
