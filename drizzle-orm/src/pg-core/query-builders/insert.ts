--- conflicted
+++ resolved
@@ -18,11 +18,7 @@
 import { Param, SQL, sql } from '~/sql/sql.ts';
 import type { Subquery } from '~/subquery.ts';
 import type { InferInsertModel } from '~/table.ts';
-<<<<<<< HEAD
-import { Table } from '~/table.ts';
-=======
-import { Columns, getTableName, Table } from '~/table.ts';
->>>>>>> a3464322
+import { getTableName, Table } from '~/table.ts';
 import { tracer } from '~/tracing.ts';
 import { type DrizzleTypeError, mapUpdateSet, type NeonAuthToken, orderSelectedFields } from '~/utils.ts';
 import type { AnyPgColumn, PgColumn } from '../columns/common.ts';
