--- conflicted
+++ resolved
@@ -8,24 +8,16 @@
 	PgSession,
 	PreparedQueryConfig,
 } from '~/pg-core/session.ts';
-<<<<<<< HEAD
 import type { PgTable, TableConfig } from '~/pg-core/table.ts';
-=======
-import type { PgTable } from '~/pg-core/table.ts';
 import type { TypedQueryBuilder } from '~/query-builders/query-builder.ts';
->>>>>>> d1bdce0c
 import type { SelectResultFields } from '~/query-builders/select.types.ts';
 import { QueryPromise } from '~/query-promise.ts';
 import type { RunnableQuery } from '~/runnable-query.ts';
 import type { Placeholder, Query, SQLWrapper } from '~/sql/sql.ts';
 import { Param, SQL, sql } from '~/sql/sql.ts';
 import type { Subquery } from '~/subquery.ts';
-<<<<<<< HEAD
 import type { InferInsertModel } from '~/table.ts';
-import { Table } from '~/table.ts';
-=======
 import { Columns, Table } from '~/table.ts';
->>>>>>> d1bdce0c
 import { tracer } from '~/tracing.ts';
 import { haveSameKeys, mapUpdateSet, orderSelectedFields } from '~/utils.ts';
 import type { AnyPgColumn, PgColumn } from '../columns/common.ts';
@@ -39,11 +31,8 @@
 	withList?: Subquery[];
 	onConflict?: SQL;
 	returning?: SelectedFieldsOrdered;
-<<<<<<< HEAD
+	select?: boolean;
 	overridingSystemValue_?: boolean;
-=======
-	select?: boolean;
->>>>>>> d1bdce0c
 }
 
 export type PgInsertValue<TTable extends PgTable<TableConfig>, OverrideT extends boolean = false> =
@@ -55,19 +44,15 @@
 	}
 	& {};
 
-<<<<<<< HEAD
+export type PgInsertSelectQueryBuilder<TTable extends PgTable> = TypedQueryBuilder<
+	{ [K in keyof TTable['$inferInsert']]: AnyPgColumn | SQL | SQL.Aliased | TTable['$inferInsert'][K] }
+>;
+
 export class PgInsertBuilder<
 	TTable extends PgTable,
 	TQueryResult extends PgQueryResultHKT,
 	OverrideT extends boolean = false,
 > {
-=======
-export type PgInsertSelectQueryBuilder<TTable extends PgTable> = TypedQueryBuilder<
-	{ [K in keyof TTable['$inferInsert']]: AnyPgColumn | SQL | SQL.Aliased | TTable['$inferInsert'][K] }
->;
-
-export class PgInsertBuilder<TTable extends PgTable, TQueryResult extends PgQueryResultHKT> {
->>>>>>> d1bdce0c
 	static readonly [entityKind]: string = 'PgInsertBuilder';
 
 	constructor(
@@ -246,17 +231,11 @@
 		private session: PgSession,
 		private dialect: PgDialect,
 		withList?: Subquery[],
-<<<<<<< HEAD
+		select?: boolean,
 		overridingSystemValue_?: boolean,
 	) {
 		super();
-		this.config = { table, values, withList, overridingSystemValue_ };
-=======
-		select?: boolean,
-	) {
-		super();
-		this.config = { table, values: values as any, withList, select };
->>>>>>> d1bdce0c
+		this.config = { table, values: values as any, withList, select, overridingSystemValue_ };
 	}
 
 	/**
