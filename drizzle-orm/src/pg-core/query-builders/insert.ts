--- conflicted
+++ resolved
@@ -64,7 +64,6 @@
 			return result;
 		});
 
-<<<<<<< HEAD
 		return new PgInsertBase({
 			table: this.table,
 			values: mappedValues,
@@ -109,9 +108,6 @@
 			insertTable: this.table,
 			distinct: { on },
 		});
-=======
-		return new PgInsertBase(this.table, mappedValues, this.session, this.dialect, this.withList);
->>>>>>> 6d706c17
 	}
 }
 
@@ -211,7 +207,6 @@
 	constructor(config: {
 		table: TTable,
 		values: PgInsertConfig['values'],
-<<<<<<< HEAD
 		session: PgSession,
 		dialect: PgDialect,
 	}) {
@@ -222,14 +217,6 @@
 			table: config.table,
 			values: config.values
 		};
-=======
-		private session: PgSession,
-		private dialect: PgDialect,
-		withList?: Subquery[],
-	) {
-		super();
-		this.config = { table, values, withList };
->>>>>>> 6d706c17
 	}
 
 	/**
