--- conflicted
+++ resolved
@@ -42,12 +42,8 @@
 	LockConfig,
 	LockStrength,
 	PgCreateSetOperatorFn,
-<<<<<<< HEAD
-	PgCrossJoinFn,
-	PgJoinFn,
-=======
->>>>>>> 6ab1bbea
 	PgSelectConfig,
+	PgSelectCrossJoinFn,
 	PgSelectDynamic,
 	PgSelectHKT,
 	PgSelectHKTBase,
@@ -219,11 +215,9 @@
 
 	private createJoin<TJoinType extends JoinType>(
 		joinType: TJoinType,
-<<<<<<< HEAD
-	): TJoinType extends 'cross' ? PgCrossJoinFn<this, TDynamic, TJoinType> : PgJoinFn<this, TDynamic, TJoinType> {
-=======
-	): PgSelectJoinFn<this, TDynamic, TJoinType> {
->>>>>>> 6ab1bbea
+	): TJoinType extends 'cross' ? PgSelectCrossJoinFn<this, TDynamic, TJoinType>
+		: PgSelectJoinFn<this, TDynamic, TJoinType>
+	{
 		return ((
 			table: PgTable | Subquery | PgViewBase | SQL,
 			on: ((aliases: TSelection) => SQL | undefined) | SQL | undefined,
@@ -417,21 +411,21 @@
 
 	/**
 	 * Executes a `cross join` operation by combining rows from two tables into a new table.
-	 * 
+	 *
 	 * Calling this method retrieves all rows from both main and joined tables, merging all rows from each table.
-	 * 
+	 *
 	 * See docs: {@link https://orm.drizzle.team/docs/joins#full-join}
-	 * 
+	 *
 	 * @param table the table to join.
-	 * 
-	 * @example
-	 * 
+	 *
+	 * @example
+	 *
 	 * ```ts
 	 * // Select all users, each user with every pet
 	 * const usersWithPets: { user: User; pets: Pet; }[] = await db.select()
 	 *   .from(users)
 	 *   .crossJoin(pets)
-	 * 
+	 *
 	 * // Select userId and petId
 	 * const usersIdsAndPetIds: { userId: number; petId: number; }[] = await db.select({
 	 *   userId: users.id,
