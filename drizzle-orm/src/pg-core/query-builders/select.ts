import type { CacheConfig, WithCacheConfig } from '~/cache/core/types.ts';
import { entityKind, is } from '~/entity.ts';
import type { PgColumn } from '~/pg-core/columns/index.ts';
import type { PgDialect } from '~/pg-core/dialect.ts';
import type { PgSession, PreparedQueryConfig } from '~/pg-core/session.ts';
import type { SubqueryWithSelection } from '~/pg-core/subquery.ts';
import type { PgTable } from '~/pg-core/table.ts';
import { PgViewBase } from '~/pg-core/view-base.ts';
import { TypedQueryBuilder } from '~/query-builders/query-builder.ts';
import type {
	BuildSubquerySelection,
	GetSelectTableName,
	GetSelectTableSelection,
	JoinNullability,
	JoinType,
	SelectMode,
	SelectResult,
	SetOperator,
} from '~/query-builders/select.types.ts';
import { QueryPromise } from '~/query-promise.ts';
import type { RunnableQuery } from '~/runnable-query.ts';
import { SelectionProxyHandler } from '~/selection-proxy.ts';
import { SQL, View } from '~/sql/sql.ts';
import type { ColumnsSelection, Placeholder, Query, SQLWrapper } from '~/sql/sql.ts';
import { Subquery } from '~/subquery.ts';
import { Table } from '~/table.ts';
import { tracer } from '~/tracing.ts';
import {
	applyMixins,
	type DrizzleTypeError,
	getTableColumns,
	getTableLikeName,
	haveSameKeys,
	type NeonAuthToken,
	type ValueOrArray,
} from '~/utils.ts';
import { orderSelectedFields } from '~/utils.ts';
import { ViewBaseConfig } from '~/view-common.ts';
import { extractUsedTable } from '../utils.ts';
import type {
	AnyPgSelect,
	CreatePgSelectFromBuilderMode,
	GetPgSetOperators,
	LockConfig,
	LockStrength,
	PgCreateSetOperatorFn,
	PgSelectConfig,
	PgSelectCrossJoinFn,
	PgSelectDynamic,
	PgSelectHKT,
	PgSelectHKTBase,
	PgSelectJoinFn,
	PgSelectPrepare,
	PgSelectWithout,
	PgSetOperatorExcludedMethods,
	PgSetOperatorWithResult,
	SelectedFields,
	SetOperatorRightSelect,
	TableLikeHasEmptySelection,
} from './select.types.ts';

export class PgSelectBuilder<
	TSelection extends SelectedFields | undefined,
	TBuilderMode extends 'db' | 'qb' = 'db',
> {
	static readonly [entityKind]: string = 'PgSelectBuilder';

	private fields: TSelection;
	private session: PgSession | undefined;
	private dialect: PgDialect;
	private withList: Subquery[] = [];
	private distinct: boolean | {
		on: (PgColumn | SQLWrapper)[];
	} | undefined;

	constructor(
		config: {
			fields: TSelection;
			session: PgSession | undefined;
			dialect: PgDialect;
			withList?: Subquery[];
			distinct?: boolean | {
				on: (PgColumn | SQLWrapper)[];
			};
		},
	) {
		this.fields = config.fields;
		this.session = config.session;
		this.dialect = config.dialect;
		if (config.withList) {
			this.withList = config.withList;
		}
		this.distinct = config.distinct;
	}

	private authToken?: NeonAuthToken;
	/** @internal */
	setToken(token?: NeonAuthToken) {
		this.authToken = token;
		return this;
	}

	/**
	 * Specify the table, subquery, or other target that you're
	 * building a select query against.
	 *
	 * {@link https://www.postgresql.org/docs/current/sql-select.html#SQL-FROM | Postgres from documentation}
	 */
	from<TFrom extends PgTable | Subquery | PgViewBase | SQL>(
		source: TableLikeHasEmptySelection<TFrom> extends true ? DrizzleTypeError<
				"Cannot reference a data-modifying statement subquery if it doesn't contain a `returning` clause"
			>
			: TFrom,
	): CreatePgSelectFromBuilderMode<
		TBuilderMode,
		GetSelectTableName<TFrom>,
		TSelection extends undefined ? GetSelectTableSelection<TFrom> : TSelection,
		TSelection extends undefined ? 'single' : 'partial'
	> {
		const isPartialSelect = !!this.fields;
		const src = source as TFrom;

		let fields: SelectedFields;
		if (this.fields) {
			fields = this.fields;
		} else if (is(src, Subquery)) {
			// This is required to use the proxy handler to get the correct field values from the subquery
			fields = Object.fromEntries(
				Object.keys(src._.selectedFields).map((
					key,
				) => [key, src[key as unknown as keyof typeof src] as unknown as SelectedFields[string]]),
			);
		} else if (is(src, PgViewBase)) {
			fields = src[ViewBaseConfig].selectedFields as SelectedFields;
		} else if (is(src, SQL)) {
			fields = {};
		} else {
			fields = getTableColumns<PgTable>(src);
		}

		return (new PgSelectBase({
			table: src,
			fields,
			isPartialSelect,
			session: this.session,
			dialect: this.dialect,
			withList: this.withList,
			distinct: this.distinct,
		}).setToken(this.authToken)) as any;
	}
}

export abstract class PgSelectQueryBuilderBase<
	THKT extends PgSelectHKTBase,
	TTableName extends string | undefined,
	TSelection extends ColumnsSelection,
	TSelectMode extends SelectMode,
	TNullabilityMap extends Record<string, JoinNullability> = TTableName extends string ? Record<TTableName, 'not-null'>
		: {},
	TDynamic extends boolean = false,
	TExcludedMethods extends string = never,
	TResult extends any[] = SelectResult<TSelection, TSelectMode, TNullabilityMap>[],
	TSelectedFields extends ColumnsSelection = BuildSubquerySelection<TSelection, TNullabilityMap>,
> extends TypedQueryBuilder<TSelectedFields, TResult> {
	static override readonly [entityKind]: string = 'PgSelectQueryBuilder';

	override readonly _: {
		readonly dialect: 'pg';
		readonly hkt: THKT;
		readonly tableName: TTableName;
		readonly selection: TSelection;
		readonly selectMode: TSelectMode;
		readonly nullabilityMap: TNullabilityMap;
		readonly dynamic: TDynamic;
		readonly excludedMethods: TExcludedMethods;
		readonly result: TResult;
		readonly selectedFields: TSelectedFields;
		readonly config: PgSelectConfig;
	};

	protected config: PgSelectConfig;
	protected joinsNotNullableMap: Record<string, boolean>;
	protected tableName: string | undefined;
	private isPartialSelect: boolean;
	protected session: PgSession | undefined;
	protected dialect: PgDialect;
	protected cacheConfig?: WithCacheConfig = undefined;
	protected usedTables: Set<string> = new Set();

	constructor(
		{ table, fields, isPartialSelect, session, dialect, withList, distinct }: {
			table: PgSelectConfig['table'];
			fields: PgSelectConfig['fields'];
			isPartialSelect: boolean;
			session: PgSession | undefined;
			dialect: PgDialect;
			withList: Subquery[];
			distinct: boolean | {
				on: (PgColumn | SQLWrapper)[];
			} | undefined;
		},
	) {
		super();
		this.config = {
			withList,
			table,
			fields: { ...fields },
			distinct,
			setOperators: [],
		};
		this.isPartialSelect = isPartialSelect;
		this.session = session;
		this.dialect = dialect;
		this._ = {
			selectedFields: fields as TSelectedFields,
			config: this.config,
		} as this['_'];
		this.tableName = getTableLikeName(table);
		this.joinsNotNullableMap = typeof this.tableName === 'string' ? { [this.tableName]: true } : {};

		for (const item of extractUsedTable(table)) this.usedTables.add(item);
	}

	/** @internal */
	getUsedTables() {
		return [...this.usedTables];
	}

	private createJoin<
		TJoinType extends JoinType,
		TIsLateral extends (TJoinType extends 'full' | 'right' ? false : boolean),
	>(
		joinType: TJoinType,
		lateral: TIsLateral,
	): 'cross' extends TJoinType ? PgSelectCrossJoinFn<this, TDynamic, TIsLateral>
		: PgSelectJoinFn<this, TDynamic, TJoinType, TIsLateral>
	{
		return ((
			table: TIsLateral extends true ? Subquery | SQL : PgTable | Subquery | PgViewBase | SQL,
			on?: ((aliases: TSelection) => SQL | undefined) | SQL | undefined,
		) => {
			const baseTableName = this.tableName;
			const tableName = getTableLikeName(table);

			// store all tables used in a query
			for (const item of extractUsedTable(table)) this.usedTables.add(item);

			if (typeof tableName === 'string' && this.config.joins?.some((join) => join.alias === tableName)) {
				throw new Error(`Alias "${tableName}" is already used in this query`);
			}

			if (!this.isPartialSelect) {
				// If this is the first join and this is not a partial select and we're not selecting from raw SQL, "move" the fields from the main table to the nested object
				if (Object.keys(this.joinsNotNullableMap).length === 1 && typeof baseTableName === 'string') {
					this.config.fields = {
						[baseTableName]: this.config.fields,
					};
				}
				if (typeof tableName === 'string' && !is(table, SQL)) {
					const selection = is(table, Subquery)
						? table._.selectedFields
						: is(table, View)
						? table[ViewBaseConfig].selectedFields
						: table[Table.Symbol.Columns];
					this.config.fields[tableName] = selection;
				}
			}

			if (typeof on === 'function') {
				on = on(
					new Proxy(
						this.config.fields,
						new SelectionProxyHandler({ sqlAliasedBehavior: 'sql', sqlBehavior: 'sql' }),
					) as TSelection,
				);
			}

			if (!this.config.joins) {
				this.config.joins = [];
			}

			this.config.joins.push({ on, table, joinType, alias: tableName, lateral });

			if (typeof tableName === 'string') {
				switch (joinType) {
					case 'left': {
						this.joinsNotNullableMap[tableName] = false;
						break;
					}
					case 'right': {
						this.joinsNotNullableMap = Object.fromEntries(
							Object.entries(this.joinsNotNullableMap).map(([key]) => [key, false]),
						);
						this.joinsNotNullableMap[tableName] = true;
						break;
					}
					case 'cross':
					case 'inner': {
						this.joinsNotNullableMap[tableName] = true;
						break;
					}
					case 'full': {
						this.joinsNotNullableMap = Object.fromEntries(
							Object.entries(this.joinsNotNullableMap).map(([key]) => [key, false]),
						);
						this.joinsNotNullableMap[tableName] = false;
						break;
					}
				}
			}

			return this as any;
		}) as any;
	}

	/**
	 * Executes a `left join` operation by adding another table to the current query.
	 *
	 * Calling this method associates each row of the table with the corresponding row from the joined table, if a match is found. If no matching row exists, it sets all columns of the joined table to null.
	 *
	 * See docs: {@link https://orm.drizzle.team/docs/joins#left-join}
	 *
	 * @param table the table to join.
	 * @param on the `on` clause.
	 *
	 * @example
	 *
	 * ```ts
	 * // Select all users and their pets
	 * const usersWithPets: { user: User; pets: Pet | null; }[] = await db.select()
	 *   .from(users)
	 *   .leftJoin(pets, eq(users.id, pets.ownerId))
	 *
	 * // Select userId and petId
	 * const usersIdsAndPetIds: { userId: number; petId: number | null; }[] = await db.select({
	 *   userId: users.id,
	 *   petId: pets.id,
	 * })
	 *   .from(users)
	 *   .leftJoin(pets, eq(users.id, pets.ownerId))
	 * ```
	 */
	leftJoin = this.createJoin('left', false);

	/**
	 * Executes a `left join lateral` operation by adding subquery to the current query.
	 *
	 * A `lateral` join allows the right-hand expression to refer to columns from the left-hand side.
	 *
	 * Calling this method associates each row of the table with the corresponding row from the joined table, if a match is found. If no matching row exists, it sets all columns of the joined table to null.
	 *
	 * See docs: {@link https://orm.drizzle.team/docs/joins#left-join-lateral}
	 *
	 * @param table the subquery to join.
	 * @param on the `on` clause.
	 */
	leftJoinLateral = this.createJoin('left', true);

	/**
	 * Executes a `right join` operation by adding another table to the current query.
	 *
	 * Calling this method associates each row of the joined table with the corresponding row from the main table, if a match is found. If no matching row exists, it sets all columns of the main table to null.
	 *
	 * See docs: {@link https://orm.drizzle.team/docs/joins#right-join}
	 *
	 * @param table the table to join.
	 * @param on the `on` clause.
	 *
	 * @example
	 *
	 * ```ts
	 * // Select all users and their pets
	 * const usersWithPets: { user: User | null; pets: Pet; }[] = await db.select()
	 *   .from(users)
	 *   .rightJoin(pets, eq(users.id, pets.ownerId))
	 *
	 * // Select userId and petId
	 * const usersIdsAndPetIds: { userId: number | null; petId: number; }[] = await db.select({
	 *   userId: users.id,
	 *   petId: pets.id,
	 * })
	 *   .from(users)
	 *   .rightJoin(pets, eq(users.id, pets.ownerId))
	 * ```
	 */
	rightJoin = this.createJoin('right', false);

	/**
	 * Executes an `inner join` operation, creating a new table by combining rows from two tables that have matching values.
	 *
	 * Calling this method retrieves rows that have corresponding entries in both joined tables. Rows without matching entries in either table are excluded, resulting in a table that includes only matching pairs.
	 *
	 * See docs: {@link https://orm.drizzle.team/docs/joins#inner-join}
	 *
	 * @param table the table to join.
	 * @param on the `on` clause.
	 *
	 * @example
	 *
	 * ```ts
	 * // Select all users and their pets
	 * const usersWithPets: { user: User; pets: Pet; }[] = await db.select()
	 *   .from(users)
	 *   .innerJoin(pets, eq(users.id, pets.ownerId))
	 *
	 * // Select userId and petId
	 * const usersIdsAndPetIds: { userId: number; petId: number; }[] = await db.select({
	 *   userId: users.id,
	 *   petId: pets.id,
	 * })
	 *   .from(users)
	 *   .innerJoin(pets, eq(users.id, pets.ownerId))
	 * ```
	 */
	innerJoin = this.createJoin('inner', false);

	/**
	 * Executes an `inner join lateral` operation, creating a new table by combining rows from two queries that have matching values.
	 *
	 * A `lateral` join allows the right-hand expression to refer to columns from the left-hand side.
	 *
	 * Calling this method retrieves rows that have corresponding entries in both joined tables. Rows without matching entries in either table are excluded, resulting in a table that includes only matching pairs.
	 *
	 * See docs: {@link https://orm.drizzle.team/docs/joins#inner-join-lateral}
	 *
	 * @param table the subquery to join.
	 * @param on the `on` clause.
	 */
	innerJoinLateral = this.createJoin('inner', true);

	/**
	 * Executes a `full join` operation by combining rows from two tables into a new table.
	 *
	 * Calling this method retrieves all rows from both main and joined tables, merging rows with matching values and filling in `null` for non-matching columns.
	 *
	 * See docs: {@link https://orm.drizzle.team/docs/joins#full-join}
	 *
	 * @param table the table to join.
	 * @param on the `on` clause.
	 *
	 * @example
	 *
	 * ```ts
	 * // Select all users and their pets
	 * const usersWithPets: { user: User | null; pets: Pet | null; }[] = await db.select()
	 *   .from(users)
	 *   .fullJoin(pets, eq(users.id, pets.ownerId))
	 *
	 * // Select userId and petId
	 * const usersIdsAndPetIds: { userId: number | null; petId: number | null; }[] = await db.select({
	 *   userId: users.id,
	 *   petId: pets.id,
	 * })
	 *   .from(users)
	 *   .fullJoin(pets, eq(users.id, pets.ownerId))
	 * ```
	 */
	fullJoin = this.createJoin('full', false);

	/**
	 * Executes a `cross join` operation by combining rows from two tables into a new table.
	 *
	 * Calling this method retrieves all rows from both main and joined tables, merging all rows from each table.
	 *
	 * See docs: {@link https://orm.drizzle.team/docs/joins#cross-join}
	 *
	 * @param table the table to join.
	 *
	 * @example
	 *
	 * ```ts
	 * // Select all users, each user with every pet
	 * const usersWithPets: { user: User; pets: Pet; }[] = await db.select()
	 *   .from(users)
	 *   .crossJoin(pets)
	 *
	 * // Select userId and petId
	 * const usersIdsAndPetIds: { userId: number; petId: number; }[] = await db.select({
	 *   userId: users.id,
	 *   petId: pets.id,
	 * })
	 *   .from(users)
	 *   .crossJoin(pets)
	 * ```
	 */
	crossJoin = this.createJoin('cross', false);

	/**
	 * Executes a `cross join lateral` operation by combining rows from two queries into a new table.
	 *
	 * A `lateral` join allows the right-hand expression to refer to columns from the left-hand side.
	 *
	 * Calling this method retrieves all rows from both main and joined queries, merging all rows from each query.
	 *
	 * See docs: {@link https://orm.drizzle.team/docs/joins#cross-join-lateral}
	 *
	 * @param table the query to join.
	 */
	crossJoinLateral = this.createJoin('cross', true);

	private createSetOperator(
		type: SetOperator,
		isAll: boolean,
	): <TValue extends PgSetOperatorWithResult<TResult>>(
		rightSelection:
			| ((setOperators: GetPgSetOperators) => SetOperatorRightSelect<TValue, TResult>)
			| SetOperatorRightSelect<TValue, TResult>,
	) => PgSelectWithout<
		this,
		TDynamic,
		PgSetOperatorExcludedMethods,
		true
	> {
		return (rightSelection) => {
			const rightSelect = (typeof rightSelection === 'function'
				? rightSelection(getPgSetOperators())
				: rightSelection) as TypedQueryBuilder<
					any,
					TResult
				>;

			if (!haveSameKeys(this.getSelectedFields(), rightSelect.getSelectedFields())) {
				throw new Error(
					'Set operator error (union / intersect / except): selected fields are not the same or are in a different order',
				);
			}

			this.config.setOperators.push({ type, isAll, rightSelect });
			return this as any;
		};
	}

	/**
	 * Adds `union` set operator to the query.
	 *
	 * Calling this method will combine the result sets of the `select` statements and remove any duplicate rows that appear across them.
	 *
	 * See docs: {@link https://orm.drizzle.team/docs/set-operations#union}
	 *
	 * @example
	 *
	 * ```ts
	 * // Select all unique names from customers and users tables
	 * await db.select({ name: users.name })
	 *   .from(users)
	 *   .union(
	 *     db.select({ name: customers.name }).from(customers)
	 *   );
	 * // or
	 * import { union } from 'drizzle-orm/pg-core'
	 *
	 * await union(
	 *   db.select({ name: users.name }).from(users),
	 *   db.select({ name: customers.name }).from(customers)
	 * );
	 * ```
	 */
	union = this.createSetOperator('union', false);

	/**
	 * Adds `union all` set operator to the query.
	 *
	 * Calling this method will combine the result-set of the `select` statements and keep all duplicate rows that appear across them.
	 *
	 * See docs: {@link https://orm.drizzle.team/docs/set-operations#union-all}
	 *
	 * @example
	 *
	 * ```ts
	 * // Select all transaction ids from both online and in-store sales
	 * await db.select({ transaction: onlineSales.transactionId })
	 *   .from(onlineSales)
	 *   .unionAll(
	 *     db.select({ transaction: inStoreSales.transactionId }).from(inStoreSales)
	 *   );
	 * // or
	 * import { unionAll } from 'drizzle-orm/pg-core'
	 *
	 * await unionAll(
	 *   db.select({ transaction: onlineSales.transactionId }).from(onlineSales),
	 *   db.select({ transaction: inStoreSales.transactionId }).from(inStoreSales)
	 * );
	 * ```
	 */
	unionAll = this.createSetOperator('union', true);

	/**
	 * Adds `intersect` set operator to the query.
	 *
	 * Calling this method will retain only the rows that are present in both result sets and eliminate duplicates.
	 *
	 * See docs: {@link https://orm.drizzle.team/docs/set-operations#intersect}
	 *
	 * @example
	 *
	 * ```ts
	 * // Select course names that are offered in both departments A and B
	 * await db.select({ courseName: depA.courseName })
	 *   .from(depA)
	 *   .intersect(
	 *     db.select({ courseName: depB.courseName }).from(depB)
	 *   );
	 * // or
	 * import { intersect } from 'drizzle-orm/pg-core'
	 *
	 * await intersect(
	 *   db.select({ courseName: depA.courseName }).from(depA),
	 *   db.select({ courseName: depB.courseName }).from(depB)
	 * );
	 * ```
	 */
	intersect = this.createSetOperator('intersect', false);

	/**
	 * Adds `intersect all` set operator to the query.
	 *
	 * Calling this method will retain only the rows that are present in both result sets including all duplicates.
	 *
	 * See docs: {@link https://orm.drizzle.team/docs/set-operations#intersect-all}
	 *
	 * @example
	 *
	 * ```ts
	 * // Select all products and quantities that are ordered by both regular and VIP customers
	 * await db.select({
	 *   productId: regularCustomerOrders.productId,
	 *   quantityOrdered: regularCustomerOrders.quantityOrdered
	 * })
	 * .from(regularCustomerOrders)
	 * .intersectAll(
	 *   db.select({
	 *     productId: vipCustomerOrders.productId,
	 *     quantityOrdered: vipCustomerOrders.quantityOrdered
	 *   })
	 *   .from(vipCustomerOrders)
	 * );
	 * // or
	 * import { intersectAll } from 'drizzle-orm/pg-core'
	 *
	 * await intersectAll(
	 *   db.select({
	 *     productId: regularCustomerOrders.productId,
	 *     quantityOrdered: regularCustomerOrders.quantityOrdered
	 *   })
	 *   .from(regularCustomerOrders),
	 *   db.select({
	 *     productId: vipCustomerOrders.productId,
	 *     quantityOrdered: vipCustomerOrders.quantityOrdered
	 *   })
	 *   .from(vipCustomerOrders)
	 * );
	 * ```
	 */
	intersectAll = this.createSetOperator('intersect', true);

	/**
	 * Adds `except` set operator to the query.
	 *
	 * Calling this method will retrieve all unique rows from the left query, except for the rows that are present in the result set of the right query.
	 *
	 * See docs: {@link https://orm.drizzle.team/docs/set-operations#except}
	 *
	 * @example
	 *
	 * ```ts
	 * // Select all courses offered in department A but not in department B
	 * await db.select({ courseName: depA.courseName })
	 *   .from(depA)
	 *   .except(
	 *     db.select({ courseName: depB.courseName }).from(depB)
	 *   );
	 * // or
	 * import { except } from 'drizzle-orm/pg-core'
	 *
	 * await except(
	 *   db.select({ courseName: depA.courseName }).from(depA),
	 *   db.select({ courseName: depB.courseName }).from(depB)
	 * );
	 * ```
	 */
	except = this.createSetOperator('except', false);

	/**
	 * Adds `except all` set operator to the query.
	 *
	 * Calling this method will retrieve all rows from the left query, except for the rows that are present in the result set of the right query.
	 *
	 * See docs: {@link https://orm.drizzle.team/docs/set-operations#except-all}
	 *
	 * @example
	 *
	 * ```ts
	 * // Select all products that are ordered by regular customers but not by VIP customers
	 * await db.select({
	 *   productId: regularCustomerOrders.productId,
	 *   quantityOrdered: regularCustomerOrders.quantityOrdered,
	 * })
	 * .from(regularCustomerOrders)
	 * .exceptAll(
	 *   db.select({
	 *     productId: vipCustomerOrders.productId,
	 *     quantityOrdered: vipCustomerOrders.quantityOrdered,
	 *   })
	 *   .from(vipCustomerOrders)
	 * );
	 * // or
	 * import { exceptAll } from 'drizzle-orm/pg-core'
	 *
	 * await exceptAll(
	 *   db.select({
	 *     productId: regularCustomerOrders.productId,
	 *     quantityOrdered: regularCustomerOrders.quantityOrdered
	 *   })
	 *   .from(regularCustomerOrders),
	 *   db.select({
	 *     productId: vipCustomerOrders.productId,
	 *     quantityOrdered: vipCustomerOrders.quantityOrdered
	 *   })
	 *   .from(vipCustomerOrders)
	 * );
	 * ```
	 */
	exceptAll = this.createSetOperator('except', true);

	/** @internal */
	addSetOperators(setOperators: PgSelectConfig['setOperators']): PgSelectWithout<
		this,
		TDynamic,
		PgSetOperatorExcludedMethods,
		true
	> {
		this.config.setOperators.push(...setOperators);
		return this as any;
	}

	/**
	 * Adds a `where` clause to the query.
	 *
	 * Calling this method will select only those rows that fulfill a specified condition.
	 *
	 * See docs: {@link https://orm.drizzle.team/docs/select#filtering}
	 *
	 * @param where the `where` clause.
	 *
	 * @example
	 * You can use conditional operators and `sql function` to filter the rows to be selected.
	 *
	 * ```ts
	 * // Select all cars with green color
	 * await db.select().from(cars).where(eq(cars.color, 'green'));
	 * // or
	 * await db.select().from(cars).where(sql`${cars.color} = 'green'`)
	 * ```
	 *
	 * You can logically combine conditional operators with `and()` and `or()` operators:
	 *
	 * ```ts
	 * // Select all BMW cars with a green color
	 * await db.select().from(cars).where(and(eq(cars.color, 'green'), eq(cars.brand, 'BMW')));
	 *
	 * // Select all cars with the green or blue color
	 * await db.select().from(cars).where(or(eq(cars.color, 'green'), eq(cars.color, 'blue')));
	 * ```
	 */
	where(
		where: ((aliases: this['_']['selection']) => SQL | undefined) | SQL | undefined,
	): PgSelectWithout<this, TDynamic, 'where'> {
		if (typeof where === 'function') {
			where = where(
				new Proxy(
					this.config.fields,
					new SelectionProxyHandler({ sqlAliasedBehavior: 'sql', sqlBehavior: 'sql' }),
				) as TSelection,
			);
		}
		this.config.where = where;
		return this as any;
	}

	/**
	 * Adds a `having` clause to the query.
	 *
	 * Calling this method will select only those rows that fulfill a specified condition. It is typically used with aggregate functions to filter the aggregated data based on a specified condition.
	 *
	 * See docs: {@link https://orm.drizzle.team/docs/select#aggregations}
	 *
	 * @param having the `having` clause.
	 *
	 * @example
	 *
	 * ```ts
	 * // Select all brands with more than one car
	 * await db.select({
	 * 	brand: cars.brand,
	 * 	count: sql<number>`cast(count(${cars.id}) as int)`,
	 * })
	 *   .from(cars)
	 *   .groupBy(cars.brand)
	 *   .having(({ count }) => gt(count, 1));
	 * ```
	 */
	having(
		having: ((aliases: this['_']['selection']) => SQL | undefined) | SQL | undefined,
	): PgSelectWithout<this, TDynamic, 'having'> {
		if (typeof having === 'function') {
			having = having(
				new Proxy(
					this.config.fields,
					new SelectionProxyHandler({ sqlAliasedBehavior: 'sql', sqlBehavior: 'sql' }),
				) as TSelection,
			);
		}
		this.config.having = having;
		return this as any;
	}

	/**
	 * Adds a `group by` clause to the query.
	 *
	 * Calling this method will group rows that have the same values into summary rows, often used for aggregation purposes.
	 *
	 * See docs: {@link https://orm.drizzle.team/docs/select#aggregations}
	 *
	 * @example
	 *
	 * ```ts
	 * // Group and count people by their last names
	 * await db.select({
	 *    lastName: people.lastName,
	 *    count: sql<number>`cast(count(*) as int)`
	 * })
	 *   .from(people)
	 *   .groupBy(people.lastName);
	 * ```
	 */
	groupBy(
		builder: (aliases: this['_']['selection']) => ValueOrArray<PgColumn | SQL | SQL.Aliased>,
	): PgSelectWithout<this, TDynamic, 'groupBy'>;
	groupBy(...columns: (PgColumn | SQL | SQL.Aliased)[]): PgSelectWithout<this, TDynamic, 'groupBy'>;
	groupBy(
		...columns:
			| [(aliases: this['_']['selection']) => ValueOrArray<PgColumn | SQL | SQL.Aliased>]
			| (PgColumn | SQL | SQL.Aliased)[]
	): PgSelectWithout<this, TDynamic, 'groupBy'> {
		if (typeof columns[0] === 'function') {
			const groupBy = columns[0](
				new Proxy(
					this.config.fields,
					new SelectionProxyHandler({ sqlAliasedBehavior: 'alias', sqlBehavior: 'sql' }),
				) as TSelection,
			);
			this.config.groupBy = Array.isArray(groupBy) ? groupBy : [groupBy];
		} else {
			this.config.groupBy = columns as (PgColumn | SQL | SQL.Aliased)[];
		}
		return this as any;
	}

	/**
	 * Adds an `order by` clause to the query.
	 *
	 * Calling this method will sort the result-set in ascending or descending order. By default, the sort order is ascending.
	 *
	 * See docs: {@link https://orm.drizzle.team/docs/select#order-by}
	 *
	 * @example
	 *
	 * ```
	 * // Select cars ordered by year
	 * await db.select().from(cars).orderBy(cars.year);
	 * ```
	 *
	 * You can specify whether results are in ascending or descending order with the `asc()` and `desc()` operators.
	 *
	 * ```ts
	 * // Select cars ordered by year in descending order
	 * await db.select().from(cars).orderBy(desc(cars.year));
	 *
	 * // Select cars ordered by year and price
	 * await db.select().from(cars).orderBy(asc(cars.year), desc(cars.price));
	 * ```
	 */
	orderBy(
		builder: (aliases: this['_']['selection']) => ValueOrArray<PgColumn | SQL | SQL.Aliased>,
	): PgSelectWithout<this, TDynamic, 'orderBy'>;
	orderBy(...columns: (PgColumn | SQL | SQL.Aliased)[]): PgSelectWithout<this, TDynamic, 'orderBy'>;
	orderBy(
		...columns:
			| [(aliases: this['_']['selection']) => ValueOrArray<PgColumn | SQL | SQL.Aliased>]
			| (PgColumn | SQL | SQL.Aliased)[]
	): PgSelectWithout<this, TDynamic, 'orderBy'> {
		if (typeof columns[0] === 'function') {
			const orderBy = columns[0](
				new Proxy(
					this.config.fields,
					new SelectionProxyHandler({ sqlAliasedBehavior: 'alias', sqlBehavior: 'sql' }),
				) as TSelection,
			);

			const orderByArray = Array.isArray(orderBy) ? orderBy : [orderBy];

			if (this.config.setOperators.length > 0) {
				this.config.setOperators.at(-1)!.orderBy = orderByArray;
			} else {
				this.config.orderBy = orderByArray;
			}
		} else {
			const orderByArray = columns as (PgColumn | SQL | SQL.Aliased)[];

			if (this.config.setOperators.length > 0) {
				this.config.setOperators.at(-1)!.orderBy = orderByArray;
			} else {
				this.config.orderBy = orderByArray;
			}
		}
		return this as any;
	}

	/**
	 * Adds a `limit` clause to the query.
	 *
	 * Calling this method will set the maximum number of rows that will be returned by this query.
	 *
	 * See docs: {@link https://orm.drizzle.team/docs/select#limit--offset}
	 *
	 * @param limit the `limit` clause.
	 *
	 * @example
	 *
	 * ```ts
	 * // Get the first 10 people from this query.
	 * await db.select().from(people).limit(10);
	 * ```
	 */
	limit(limit: number | Placeholder): PgSelectWithout<this, TDynamic, 'limit'> {
		if (this.config.setOperators.length > 0) {
			this.config.setOperators.at(-1)!.limit = limit;
		} else {
			this.config.limit = limit;
		}
		return this as any;
	}

	/**
	 * Adds an `offset` clause to the query.
	 *
	 * Calling this method will skip a number of rows when returning results from this query.
	 *
	 * See docs: {@link https://orm.drizzle.team/docs/select#limit--offset}
	 *
	 * @param offset the `offset` clause.
	 *
	 * @example
	 *
	 * ```ts
	 * // Get the 10th-20th people from this query.
	 * await db.select().from(people).offset(10).limit(10);
	 * ```
	 */
	offset(offset: number | Placeholder): PgSelectWithout<this, TDynamic, 'offset'> {
		if (this.config.setOperators.length > 0) {
			this.config.setOperators.at(-1)!.offset = offset;
		} else {
			this.config.offset = offset;
		}
		return this as any;
	}

	/**
	 * Adds a `for` clause to the query.
	 *
	 * Calling this method will specify a lock strength for this query that controls how strictly it acquires exclusive access to the rows being queried.
	 *
	 * See docs: {@link https://www.postgresql.org/docs/current/sql-select.html#SQL-FOR-UPDATE-SHARE}
	 *
	 * @param strength the lock strength.
	 * @param config the lock configuration.
	 */
	for(strength: LockStrength, config: LockConfig = {}): PgSelectWithout<this, TDynamic, 'for'> {
		this.config.lockingClause = { strength, config };
		return this as any;
	}

	/** @internal */
	getSQL(): SQL {
		return this.dialect.buildSelectQuery(this.config, this.session?.extensions);
	}

	toSQL(): Query {
		const { typings: _typings, ...rest } = this.dialect.sqlToQuery(this.getSQL());
		return rest;
	}
	as<TAlias extends string>(
		alias: TAlias,
	): SubqueryWithSelection<this['_']['selectedFields'], TAlias> {
		const usedTables: string[] = [];
		usedTables.push(...extractUsedTable(this.config.table));
		if (this.config.joins) { for (const it of this.config.joins) usedTables.push(...extractUsedTable(it.table)); }

		return new Proxy(
			new Subquery(this.getSQL(), this.config.fields, alias, false, [...new Set(usedTables)]),
			new SelectionProxyHandler({ alias, sqlAliasedBehavior: 'alias', sqlBehavior: 'error' }),
		) as SubqueryWithSelection<this['_']['selectedFields'], TAlias>;
	}

	/** @internal */
	override getSelectedFields(): this['_']['selectedFields'] {
		return new Proxy(
			this.config.fields,
			new SelectionProxyHandler({ alias: this.tableName, sqlAliasedBehavior: 'alias', sqlBehavior: 'error' }),
		) as this['_']['selectedFields'];
	}

	$dynamic(): PgSelectDynamic<this> {
		return this;
	}

	$withCache(config?: { config?: CacheConfig; tag?: string; autoInvalidate?: boolean } | false) {
		this.cacheConfig = config === undefined
			? { config: {}, enable: true, autoInvalidate: true }
			: config === false
			? { enable: false }
			: { enable: true, autoInvalidate: true, ...config };
		return this;
	}
}

export interface PgSelectBase<
	TTableName extends string | undefined,
	TSelection extends ColumnsSelection,
	TSelectMode extends SelectMode,
	TNullabilityMap extends Record<string, JoinNullability> = TTableName extends string ? Record<TTableName, 'not-null'>
		: {},
	TDynamic extends boolean = false,
	TExcludedMethods extends string = never,
	TResult extends any[] = SelectResult<TSelection, TSelectMode, TNullabilityMap>[],
	TSelectedFields extends ColumnsSelection = BuildSubquerySelection<TSelection, TNullabilityMap>,
> extends
	PgSelectQueryBuilderBase<
		PgSelectHKT,
		TTableName,
		TSelection,
		TSelectMode,
		TNullabilityMap,
		TDynamic,
		TExcludedMethods,
		TResult,
		TSelectedFields
	>,
	QueryPromise<TResult>,
	SQLWrapper
{}

export class PgSelectBase<
	TTableName extends string | undefined,
	TSelection extends ColumnsSelection,
	TSelectMode extends SelectMode,
	TNullabilityMap extends Record<string, JoinNullability> = TTableName extends string ? Record<TTableName, 'not-null'>
		: {},
	TDynamic extends boolean = false,
	TExcludedMethods extends string = never,
	TResult = SelectResult<TSelection, TSelectMode, TNullabilityMap>[],
	TSelectedFields = BuildSubquerySelection<TSelection, TNullabilityMap>,
> extends PgSelectQueryBuilderBase<
	PgSelectHKT,
	TTableName,
	TSelection,
	TSelectMode,
	TNullabilityMap,
	TDynamic,
	TExcludedMethods,
	TResult,
	TSelectedFields
> implements RunnableQuery<TResult, 'pg'>, SQLWrapper {
	static override readonly [entityKind]: string = 'PgSelect';

	/** @internal */
	_prepare(name?: string): PgSelectPrepare<this> {
<<<<<<< HEAD
		if (!this.session) {
			throw new Error('Cannot execute a query on a query builder. Please use a database instance instead.');
		}

		const { session, config, dialect, joinsNotNullableMap, authToken } = this;
=======
		const { session, config, dialect, joinsNotNullableMap, authToken, cacheConfig, usedTables } = this;
		if (!session) {
			throw new Error('Cannot execute a query on a query builder. Please use a database instance instead.');
		}

		const { fields } = config;

>>>>>>> 50a8b163
		return tracer.startActiveSpan('drizzle.prepareQuery', () => {
			const fieldsList = orderSelectedFields<PgColumn>(fields);
			const query = session.prepareQuery<
				PreparedQueryConfig & { execute: TResult }
<<<<<<< HEAD
			>(dialect.sqlToQuery(this.getSQL()), fieldsList, name, true, {
				query: 'select',
				joinsNotNullableMap,
				dialect,
				session,
				config,
				fieldsOrdered: fieldsList,
			});
=======
			>(dialect.sqlToQuery(this.getSQL()), fieldsList, name, true, undefined, {
				type: 'select',
				tables: [...usedTables],
			}, cacheConfig);
>>>>>>> 50a8b163
			query.joinsNotNullableMap = joinsNotNullableMap;

			return query.setToken(authToken);
		});
	}

	/**
	 * Create a prepared statement for this query. This allows
	 * the database to remember this query for the given session
	 * and call it by name, rather than specifying the full query.
	 *
	 * {@link https://www.postgresql.org/docs/current/sql-prepare.html | Postgres prepare documentation}
	 */
	prepare(name: string): PgSelectPrepare<this> {
		return this._prepare(name);
	}

	private authToken?: NeonAuthToken;
	/** @internal */
	setToken(token?: NeonAuthToken) {
		this.authToken = token;
		return this;
	}

	execute: ReturnType<this['prepare']>['execute'] = (placeholderValues) => {
		return tracer.startActiveSpan('drizzle.operation', () => {
			return this._prepare().execute(placeholderValues, this.authToken);
		});
	};
}

applyMixins(PgSelectBase, [QueryPromise]);

function createSetOperator(type: SetOperator, isAll: boolean): PgCreateSetOperatorFn {
	return (leftSelect, rightSelect, ...restSelects) => {
		const setOperators = [rightSelect, ...restSelects].map((select) => ({
			type,
			isAll,
			rightSelect: select as AnyPgSelect,
		}));

		for (const setOperator of setOperators) {
			if (!haveSameKeys((leftSelect as any).getSelectedFields(), setOperator.rightSelect.getSelectedFields())) {
				throw new Error(
					'Set operator error (union / intersect / except): selected fields are not the same or are in a different order',
				);
			}
		}

		return (leftSelect as AnyPgSelect).addSetOperators(setOperators) as any;
	};
}

const getPgSetOperators = () => ({
	union,
	unionAll,
	intersect,
	intersectAll,
	except,
	exceptAll,
});

/**
 * Adds `union` set operator to the query.
 *
 * Calling this method will combine the result sets of the `select` statements and remove any duplicate rows that appear across them.
 *
 * See docs: {@link https://orm.drizzle.team/docs/set-operations#union}
 *
 * @example
 *
 * ```ts
 * // Select all unique names from customers and users tables
 * import { union } from 'drizzle-orm/pg-core'
 *
 * await union(
 *   db.select({ name: users.name }).from(users),
 *   db.select({ name: customers.name }).from(customers)
 * );
 * // or
 * await db.select({ name: users.name })
 *   .from(users)
 *   .union(
 *     db.select({ name: customers.name }).from(customers)
 *   );
 * ```
 */
export const union = createSetOperator('union', false);

/**
 * Adds `union all` set operator to the query.
 *
 * Calling this method will combine the result-set of the `select` statements and keep all duplicate rows that appear across them.
 *
 * See docs: {@link https://orm.drizzle.team/docs/set-operations#union-all}
 *
 * @example
 *
 * ```ts
 * // Select all transaction ids from both online and in-store sales
 * import { unionAll } from 'drizzle-orm/pg-core'
 *
 * await unionAll(
 *   db.select({ transaction: onlineSales.transactionId }).from(onlineSales),
 *   db.select({ transaction: inStoreSales.transactionId }).from(inStoreSales)
 * );
 * // or
 * await db.select({ transaction: onlineSales.transactionId })
 *   .from(onlineSales)
 *   .unionAll(
 *     db.select({ transaction: inStoreSales.transactionId }).from(inStoreSales)
 *   );
 * ```
 */
export const unionAll = createSetOperator('union', true);

/**
 * Adds `intersect` set operator to the query.
 *
 * Calling this method will retain only the rows that are present in both result sets and eliminate duplicates.
 *
 * See docs: {@link https://orm.drizzle.team/docs/set-operations#intersect}
 *
 * @example
 *
 * ```ts
 * // Select course names that are offered in both departments A and B
 * import { intersect } from 'drizzle-orm/pg-core'
 *
 * await intersect(
 *   db.select({ courseName: depA.courseName }).from(depA),
 *   db.select({ courseName: depB.courseName }).from(depB)
 * );
 * // or
 * await db.select({ courseName: depA.courseName })
 *   .from(depA)
 *   .intersect(
 *     db.select({ courseName: depB.courseName }).from(depB)
 *   );
 * ```
 */
export const intersect = createSetOperator('intersect', false);

/**
 * Adds `intersect all` set operator to the query.
 *
 * Calling this method will retain only the rows that are present in both result sets including all duplicates.
 *
 * See docs: {@link https://orm.drizzle.team/docs/set-operations#intersect-all}
 *
 * @example
 *
 * ```ts
 * // Select all products and quantities that are ordered by both regular and VIP customers
 * import { intersectAll } from 'drizzle-orm/pg-core'
 *
 * await intersectAll(
 *   db.select({
 *     productId: regularCustomerOrders.productId,
 *     quantityOrdered: regularCustomerOrders.quantityOrdered
 *   })
 *   .from(regularCustomerOrders),
 *   db.select({
 *     productId: vipCustomerOrders.productId,
 *     quantityOrdered: vipCustomerOrders.quantityOrdered
 *   })
 *   .from(vipCustomerOrders)
 * );
 * // or
 * await db.select({
 *   productId: regularCustomerOrders.productId,
 *   quantityOrdered: regularCustomerOrders.quantityOrdered
 * })
 * .from(regularCustomerOrders)
 * .intersectAll(
 *   db.select({
 *     productId: vipCustomerOrders.productId,
 *     quantityOrdered: vipCustomerOrders.quantityOrdered
 *   })
 *   .from(vipCustomerOrders)
 * );
 * ```
 */
export const intersectAll = createSetOperator('intersect', true);

/**
 * Adds `except` set operator to the query.
 *
 * Calling this method will retrieve all unique rows from the left query, except for the rows that are present in the result set of the right query.
 *
 * See docs: {@link https://orm.drizzle.team/docs/set-operations#except}
 *
 * @example
 *
 * ```ts
 * // Select all courses offered in department A but not in department B
 * import { except } from 'drizzle-orm/pg-core'
 *
 * await except(
 *   db.select({ courseName: depA.courseName }).from(depA),
 *   db.select({ courseName: depB.courseName }).from(depB)
 * );
 * // or
 * await db.select({ courseName: depA.courseName })
 *   .from(depA)
 *   .except(
 *     db.select({ courseName: depB.courseName }).from(depB)
 *   );
 * ```
 */
export const except = createSetOperator('except', false);

/**
 * Adds `except all` set operator to the query.
 *
 * Calling this method will retrieve all rows from the left query, except for the rows that are present in the result set of the right query.
 *
 * See docs: {@link https://orm.drizzle.team/docs/set-operations#except-all}
 *
 * @example
 *
 * ```ts
 * // Select all products that are ordered by regular customers but not by VIP customers
 * import { exceptAll } from 'drizzle-orm/pg-core'
 *
 * await exceptAll(
 *   db.select({
 *     productId: regularCustomerOrders.productId,
 *     quantityOrdered: regularCustomerOrders.quantityOrdered
 *   })
 *   .from(regularCustomerOrders),
 *   db.select({
 *     productId: vipCustomerOrders.productId,
 *     quantityOrdered: vipCustomerOrders.quantityOrdered
 *   })
 *   .from(vipCustomerOrders)
 * );
 * // or
 * await db.select({
 *   productId: regularCustomerOrders.productId,
 *   quantityOrdered: regularCustomerOrders.quantityOrdered,
 * })
 * .from(regularCustomerOrders)
 * .exceptAll(
 *   db.select({
 *     productId: vipCustomerOrders.productId,
 *     quantityOrdered: vipCustomerOrders.quantityOrdered,
 *   })
 *   .from(vipCustomerOrders)
 * );
 * ```
 */
export const exceptAll = createSetOperator('except', true);<|MERGE_RESOLUTION|>--- conflicted
+++ resolved
@@ -1076,40 +1076,37 @@
 
 	/** @internal */
 	_prepare(name?: string): PgSelectPrepare<this> {
-<<<<<<< HEAD
 		if (!this.session) {
 			throw new Error('Cannot execute a query on a query builder. Please use a database instance instead.');
 		}
 
-		const { session, config, dialect, joinsNotNullableMap, authToken } = this;
-=======
 		const { session, config, dialect, joinsNotNullableMap, authToken, cacheConfig, usedTables } = this;
-		if (!session) {
-			throw new Error('Cannot execute a query on a query builder. Please use a database instance instead.');
-		}
-
 		const { fields } = config;
 
->>>>>>> 50a8b163
 		return tracer.startActiveSpan('drizzle.prepareQuery', () => {
 			const fieldsList = orderSelectedFields<PgColumn>(fields);
 			const query = session.prepareQuery<
 				PreparedQueryConfig & { execute: TResult }
-<<<<<<< HEAD
-			>(dialect.sqlToQuery(this.getSQL()), fieldsList, name, true, {
-				query: 'select',
-				joinsNotNullableMap,
-				dialect,
-				session,
-				config,
-				fieldsOrdered: fieldsList,
-			});
-=======
-			>(dialect.sqlToQuery(this.getSQL()), fieldsList, name, true, undefined, {
-				type: 'select',
-				tables: [...usedTables],
-			}, cacheConfig);
->>>>>>> 50a8b163
+			>(
+				dialect.sqlToQuery(this.getSQL()),
+				fieldsList,
+				name,
+				true,
+				undefined,
+				{
+					type: 'select',
+					tables: [...usedTables],
+				},
+				cacheConfig,
+				{
+					query: 'select',
+					joinsNotNullableMap,
+					dialect,
+					session,
+					config,
+					fieldsOrdered: fieldsList,
+				},
+			);
 			query.joinsNotNullableMap = joinsNotNullableMap;
 
 			return query.setToken(authToken);
