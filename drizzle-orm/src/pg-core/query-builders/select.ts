import { entityKind, is } from '~/entity.ts';
import type { PgColumn } from '~/pg-core/columns/index.ts';
import type { PgDialect } from '~/pg-core/dialect.ts';
import type { PgSession, PreparedQueryConfig } from '~/pg-core/session.ts';
import type { SubqueryWithSelection } from '~/pg-core/subquery.ts';
import type { PgTable } from '~/pg-core/table.ts';
import { PgViewBase } from '~/pg-core/view-base.ts';
import { TypedQueryBuilder } from '~/query-builders/query-builder.ts';
import type {
	BuildSubquerySelection,
	GetSelectTableName,
	GetSelectTableSelection,
	JoinNullability,
	JoinType,
	SelectMode,
	SelectResult,
	SetOperator,
} from '~/query-builders/select.types.ts';
import { QueryPromise } from '~/query-promise.ts';
import type { RunnableQuery } from '~/runnable-query.ts';
import { SelectionProxyHandler } from '~/selection-proxy.ts';
import { SQL, View } from '~/sql/sql.ts';
import type { ColumnsSelection, Placeholder, Query, SQLWrapper } from '~/sql/sql.ts';
import { Subquery } from '~/subquery.ts';
import { Table } from '~/table.ts';
import { tracer } from '~/tracing.ts';
import {
	applyMixins,
	type DrizzleTypeError,
	getTableColumns,
	getTableLikeName,
	haveSameKeys,
	type NeonAuthToken,
	type ValueOrArray,
} from '~/utils.ts';
import { orderSelectedFields } from '~/utils.ts';
import { ViewBaseConfig } from '~/view-common.ts';
import type {
	AnyPgSelect,
	CreatePgSelectFromBuilderMode,
	GetPgSetOperators,
	LockConfig,
	LockStrength,
	PgCreateSetOperatorFn,
	PgSelectConfig,
	PgSelectDynamic,
	PgSelectHKT,
	PgSelectHKTBase,
	PgSelectJoinFn,
	PgSelectPrepare,
	PgSelectWithout,
	PgSetOperatorExcludedMethods,
	PgSetOperatorWithResult,
	SelectedFields,
	SetOperatorRightSelect,
	TableLikeHasEmptySelection,
} from './select.types.ts';

export class PgSelectBuilder<
	TSelection extends SelectedFields | undefined,
	TBuilderMode extends 'db' | 'qb' = 'db',
> {
	static readonly [entityKind]: string = 'PgSelectBuilder';

	private fields: TSelection;
	private session: PgSession | undefined;
	private dialect: PgDialect;
	private withList: Subquery[] = [];
	private distinct: boolean | {
		on: (PgColumn | SQLWrapper)[];
	} | undefined;

	constructor(
		config: {
			fields: TSelection;
			session: PgSession | undefined;
			dialect: PgDialect;
			withList?: Subquery[];
			distinct?: boolean | {
				on: (PgColumn | SQLWrapper)[];
			};
		},
	) {
		this.fields = config.fields;
		this.session = config.session;
		this.dialect = config.dialect;
		if (config.withList) {
			this.withList = config.withList;
		}
		this.distinct = config.distinct;
	}

	private authToken?: NeonAuthToken;
	/** @internal */
	setToken(token?: NeonAuthToken) {
		this.authToken = token;
		return this;
	}

	/**
	 * Specify the table, subquery, or other target that you're
	 * building a select query against.
	 *
	 * {@link https://www.postgresql.org/docs/current/sql-select.html#SQL-FROM | Postgres from documentation}
	 */
	from<TFrom extends PgTable | Subquery | PgViewBase | SQL>(
		source: TableLikeHasEmptySelection<TFrom> extends true ? DrizzleTypeError<
				"Cannot reference a data-modifying statement subquery if it doesn't contain a `returning` clause"
			>
			: TFrom,
	): CreatePgSelectFromBuilderMode<
		TBuilderMode,
		GetSelectTableName<TFrom>,
		TSelection extends undefined ? GetSelectTableSelection<TFrom> : TSelection,
		TSelection extends undefined ? 'single' : 'partial'
	> {
		const isPartialSelect = !!this.fields;
		const src = source as TFrom;

		let fields: SelectedFields;
		if (this.fields) {
			fields = this.fields;
		} else if (is(src, Subquery)) {
			// This is required to use the proxy handler to get the correct field values from the subquery
			fields = Object.fromEntries(
				Object.keys(src._.selectedFields).map((
					key,
				) => [key, src[key as unknown as keyof typeof src] as unknown as SelectedFields[string]]),
			);
		} else if (is(src, PgViewBase)) {
			fields = src[ViewBaseConfig].selectedFields as SelectedFields;
		} else if (is(src, SQL)) {
			fields = {};
		} else {
			fields = getTableColumns<PgTable>(src);
		}

		return (new PgSelectBase({
			table: src,
			fields,
			isPartialSelect,
			session: this.session,
			dialect: this.dialect,
			withList: this.withList,
			distinct: this.distinct,
		}).setToken(this.authToken)) as any;
	}
}

export abstract class PgSelectQueryBuilderBase<
	THKT extends PgSelectHKTBase,
	TTableName extends string | undefined,
	TSelection extends ColumnsSelection,
	TSelectMode extends SelectMode,
	TNullabilityMap extends Record<string, JoinNullability> = TTableName extends string ? Record<TTableName, 'not-null'>
		: {},
	TDynamic extends boolean = false,
	TExcludedMethods extends string = never,
	TResult extends any[] = SelectResult<TSelection, TSelectMode, TNullabilityMap>[],
	TSelectedFields extends ColumnsSelection = BuildSubquerySelection<TSelection, TNullabilityMap>,
> extends TypedQueryBuilder<TSelectedFields, TResult> {
	static override readonly [entityKind]: string = 'PgSelectQueryBuilder';

	override readonly _: {
		readonly dialect: 'pg';
		readonly hkt: THKT;
		readonly tableName: TTableName;
		readonly selection: TSelection;
		readonly selectMode: TSelectMode;
		readonly nullabilityMap: TNullabilityMap;
		readonly dynamic: TDynamic;
		readonly excludedMethods: TExcludedMethods;
		readonly result: TResult;
		readonly selectedFields: TSelectedFields;
	};

	protected config: PgSelectConfig;
	protected joinsNotNullableMap: Record<string, boolean>;
	private tableName: string | undefined;
	private isPartialSelect: boolean;
	protected session: PgSession | undefined;
	protected dialect: PgDialect;

	constructor(
		{ table, fields, isPartialSelect, session, dialect, withList, distinct }: {
			table: PgSelectConfig['table'];
			fields: PgSelectConfig['fields'];
			isPartialSelect: boolean;
			session: PgSession | undefined;
			dialect: PgDialect;
			withList: Subquery[];
			distinct: boolean | {
				on: (PgColumn | SQLWrapper)[];
			} | undefined;
		},
	) {
		super();
		this.config = {
			withList,
			table,
			fields: { ...fields },
			distinct,
			setOperators: [],
		};
		this.isPartialSelect = isPartialSelect;
		this.session = session;
		this.dialect = dialect;
		this._ = {
			selectedFields: fields as TSelectedFields,
		} as this['_'];
		this.tableName = getTableLikeName(table);
		this.joinsNotNullableMap = typeof this.tableName === 'string' ? { [this.tableName]: true } : {};
	}

	private createJoin<TJoinType extends JoinType, TIsLateral extends (TJoinType extends 'left' | 'inner' ? boolean : false)>(
		joinType: TJoinType,
<<<<<<< HEAD
		lateral: TIsLateral,
	): PgJoinFn<this, TDynamic, TJoinType, TIsLateral> {
		return (
			table: TIsLateral extends true ? Subquery | SQL : PgTable | Subquery | PgViewBase | SQL,
=======
	): PgSelectJoinFn<this, TDynamic, TJoinType> {
		return ((
			table: PgTable | Subquery | PgViewBase | SQL,
>>>>>>> 6ab1bbea
			on: ((aliases: TSelection) => SQL | undefined) | SQL | undefined,
		) => {
			const baseTableName = this.tableName;
			const tableName = getTableLikeName(table);

			if (typeof tableName === 'string' && this.config.joins?.some((join) => join.alias === tableName)) {
				throw new Error(`Alias "${tableName}" is already used in this query`);
			}

			if (!this.isPartialSelect) {
				// If this is the first join and this is not a partial select and we're not selecting from raw SQL, "move" the fields from the main table to the nested object
				if (Object.keys(this.joinsNotNullableMap).length === 1 && typeof baseTableName === 'string') {
					this.config.fields = {
						[baseTableName]: this.config.fields,
					};
				}
				if (typeof tableName === 'string' && !is(table, SQL)) {
					const selection = is(table, Subquery)
						? table._.selectedFields
						: is(table, View)
						? table[ViewBaseConfig].selectedFields
						: table[Table.Symbol.Columns];
					this.config.fields[tableName] = selection;
				}
			}

			if (typeof on === 'function') {
				on = on(
					new Proxy(
						this.config.fields,
						new SelectionProxyHandler({ sqlAliasedBehavior: 'sql', sqlBehavior: 'sql' }),
					) as TSelection,
				);
			}

			if (!this.config.joins) {
				this.config.joins = [];
			}

			this.config.joins.push({ on, table, joinType, alias: tableName, lateral });

			if (typeof tableName === 'string') {
				switch (joinType) {
					case 'left': {
						this.joinsNotNullableMap[tableName] = false;
						break;
					}
					case 'right': {
						this.joinsNotNullableMap = Object.fromEntries(
							Object.entries(this.joinsNotNullableMap).map(([key]) => [key, false]),
						);
						this.joinsNotNullableMap[tableName] = true;
						break;
					}
					case 'inner': {
						this.joinsNotNullableMap[tableName] = true;
						break;
					}
					case 'full': {
						this.joinsNotNullableMap = Object.fromEntries(
							Object.entries(this.joinsNotNullableMap).map(([key]) => [key, false]),
						);
						this.joinsNotNullableMap[tableName] = false;
						break;
					}
				}
			}

			return this as any;
		}) as any;
	}

	/**
	 * Executes a `left join` operation by adding another table to the current query.
	 *
	 * Calling this method associates each row of the table with the corresponding row from the joined table, if a match is found. If no matching row exists, it sets all columns of the joined table to null.
	 *
	 * See docs: {@link https://orm.drizzle.team/docs/joins#left-join}
	 *
	 * @param table the table to join.
	 * @param on the `on` clause.
	 *
	 * @example
	 *
	 * ```ts
	 * // Select all users and their pets
	 * const usersWithPets: { user: User; pets: Pet | null }[] = await db.select()
	 *   .from(users)
	 *   .leftJoin(pets, eq(users.id, pets.ownerId))
	 *
	 * // Select userId and petId
	 * const usersIdsAndPetIds: { userId: number; petId: number | null }[] = await db.select({
	 *   userId: users.id,
	 *   petId: pets.id,
	 * })
	 *   .from(users)
	 *   .leftJoin(pets, eq(users.id, pets.ownerId))
	 * ```
	 */
	leftJoin = this.createJoin('left', false);

	/**
	 * For each row of the table, include
	 * values from a matching row of the joined
	 * subquery, if there is a matching row. If not,
	 * all of the columns of the joined subquery
	 * will be set to null. The lateral keyword allows
	 * access to columns after the FROM statement.
	 */
	leftJoinLateral = this.createJoin('left', true);

	/**
	 * Executes a `right join` operation by adding another table to the current query.
	 *
	 * Calling this method associates each row of the joined table with the corresponding row from the main table, if a match is found. If no matching row exists, it sets all columns of the main table to null.
	 *
	 * See docs: {@link https://orm.drizzle.team/docs/joins#right-join}
	 *
	 * @param table the table to join.
	 * @param on the `on` clause.
	 *
	 * @example
	 *
	 * ```ts
	 * // Select all users and their pets
	 * const usersWithPets: { user: User | null; pets: Pet }[] = await db.select()
	 *   .from(users)
	 *   .rightJoin(pets, eq(users.id, pets.ownerId))
	 *
	 * // Select userId and petId
	 * const usersIdsAndPetIds: { userId: number | null; petId: number }[] = await db.select({
	 *   userId: users.id,
	 *   petId: pets.id,
	 * })
	 *   .from(users)
	 *   .rightJoin(pets, eq(users.id, pets.ownerId))
	 * ```
	 */
	rightJoin = this.createJoin('right', false);

	/**
	 * Executes an `inner join` operation, creating a new table by combining rows from two tables that have matching values.
	 *
	 * Calling this method retrieves rows that have corresponding entries in both joined tables. Rows without matching entries in either table are excluded, resulting in a table that includes only matching pairs.
	 *
	 * See docs: {@link https://orm.drizzle.team/docs/joins#inner-join}
	 *
	 * @param table the table to join.
	 * @param on the `on` clause.
	 *
	 * @example
	 *
	 * ```ts
	 * // Select all users and their pets
	 * const usersWithPets: { user: User; pets: Pet }[] = await db.select()
	 *   .from(users)
	 *   .innerJoin(pets, eq(users.id, pets.ownerId))
	 *
	 * // Select userId and petId
	 * const usersIdsAndPetIds: { userId: number; petId: number }[] = await db.select({
	 *   userId: users.id,
	 *   petId: pets.id,
	 * })
	 *   .from(users)
	 *   .innerJoin(pets, eq(users.id, pets.ownerId))
	 * ```
	 */
	innerJoin = this.createJoin('inner', false);

	/**
	 * For each row of the table, the joined subquery
	 * needs to have a matching row, or it will
	 * be excluded from results. The lateral keyword allows
	 * access to columns after the FROM statement.
	 */
	innerJoinLateral = this.createJoin('inner', true);

	/**
	 * Executes a `full join` operation by combining rows from two tables into a new table.
	 *
	 * Calling this method retrieves all rows from both main and joined tables, merging rows with matching values and filling in `null` for non-matching columns.
	 *
	 * See docs: {@link https://orm.drizzle.team/docs/joins#full-join}
	 *
	 * @param table the table to join.
	 * @param on the `on` clause.
	 *
	 * @example
	 *
	 * ```ts
	 * // Select all users and their pets
	 * const usersWithPets: { user: User | null; pets: Pet | null }[] = await db.select()
	 *   .from(users)
	 *   .fullJoin(pets, eq(users.id, pets.ownerId))
	 *
	 * // Select userId and petId
	 * const usersIdsAndPetIds: { userId: number | null; petId: number | null }[] = await db.select({
	 *   userId: users.id,
	 *   petId: pets.id,
	 * })
	 *   .from(users)
	 *   .fullJoin(pets, eq(users.id, pets.ownerId))
	 * ```
	 */
	fullJoin = this.createJoin('full', false);

	private createSetOperator(
		type: SetOperator,
		isAll: boolean,
	): <TValue extends PgSetOperatorWithResult<TResult>>(
		rightSelection:
			| ((setOperators: GetPgSetOperators) => SetOperatorRightSelect<TValue, TResult>)
			| SetOperatorRightSelect<TValue, TResult>,
	) => PgSelectWithout<
		this,
		TDynamic,
		PgSetOperatorExcludedMethods,
		true
	> {
		return (rightSelection) => {
			const rightSelect = (typeof rightSelection === 'function'
				? rightSelection(getPgSetOperators())
				: rightSelection) as TypedQueryBuilder<
					any,
					TResult
				>;

			if (!haveSameKeys(this.getSelectedFields(), rightSelect.getSelectedFields())) {
				throw new Error(
					'Set operator error (union / intersect / except): selected fields are not the same or are in a different order',
				);
			}

			this.config.setOperators.push({ type, isAll, rightSelect });
			return this as any;
		};
	}

	/**
	 * Adds `union` set operator to the query.
	 *
	 * Calling this method will combine the result sets of the `select` statements and remove any duplicate rows that appear across them.
	 *
	 * See docs: {@link https://orm.drizzle.team/docs/set-operations#union}
	 *
	 * @example
	 *
	 * ```ts
	 * // Select all unique names from customers and users tables
	 * await db.select({ name: users.name })
	 *   .from(users)
	 *   .union(
	 *     db.select({ name: customers.name }).from(customers)
	 *   );
	 * // or
	 * import { union } from 'drizzle-orm/pg-core'
	 *
	 * await union(
	 *   db.select({ name: users.name }).from(users),
	 *   db.select({ name: customers.name }).from(customers)
	 * );
	 * ```
	 */
	union = this.createSetOperator('union', false);

	/**
	 * Adds `union all` set operator to the query.
	 *
	 * Calling this method will combine the result-set of the `select` statements and keep all duplicate rows that appear across them.
	 *
	 * See docs: {@link https://orm.drizzle.team/docs/set-operations#union-all}
	 *
	 * @example
	 *
	 * ```ts
	 * // Select all transaction ids from both online and in-store sales
	 * await db.select({ transaction: onlineSales.transactionId })
	 *   .from(onlineSales)
	 *   .unionAll(
	 *     db.select({ transaction: inStoreSales.transactionId }).from(inStoreSales)
	 *   );
	 * // or
	 * import { unionAll } from 'drizzle-orm/pg-core'
	 *
	 * await unionAll(
	 *   db.select({ transaction: onlineSales.transactionId }).from(onlineSales),
	 *   db.select({ transaction: inStoreSales.transactionId }).from(inStoreSales)
	 * );
	 * ```
	 */
	unionAll = this.createSetOperator('union', true);

	/**
	 * Adds `intersect` set operator to the query.
	 *
	 * Calling this method will retain only the rows that are present in both result sets and eliminate duplicates.
	 *
	 * See docs: {@link https://orm.drizzle.team/docs/set-operations#intersect}
	 *
	 * @example
	 *
	 * ```ts
	 * // Select course names that are offered in both departments A and B
	 * await db.select({ courseName: depA.courseName })
	 *   .from(depA)
	 *   .intersect(
	 *     db.select({ courseName: depB.courseName }).from(depB)
	 *   );
	 * // or
	 * import { intersect } from 'drizzle-orm/pg-core'
	 *
	 * await intersect(
	 *   db.select({ courseName: depA.courseName }).from(depA),
	 *   db.select({ courseName: depB.courseName }).from(depB)
	 * );
	 * ```
	 */
	intersect = this.createSetOperator('intersect', false);

	/**
	 * Adds `intersect all` set operator to the query.
	 *
	 * Calling this method will retain only the rows that are present in both result sets including all duplicates.
	 *
	 * See docs: {@link https://orm.drizzle.team/docs/set-operations#intersect-all}
	 *
	 * @example
	 *
	 * ```ts
	 * // Select all products and quantities that are ordered by both regular and VIP customers
	 * await db.select({
	 *   productId: regularCustomerOrders.productId,
	 *   quantityOrdered: regularCustomerOrders.quantityOrdered
	 * })
	 * .from(regularCustomerOrders)
	 * .intersectAll(
	 *   db.select({
	 *     productId: vipCustomerOrders.productId,
	 *     quantityOrdered: vipCustomerOrders.quantityOrdered
	 *   })
	 *   .from(vipCustomerOrders)
	 * );
	 * // or
	 * import { intersectAll } from 'drizzle-orm/pg-core'
	 *
	 * await intersectAll(
	 *   db.select({
	 *     productId: regularCustomerOrders.productId,
	 *     quantityOrdered: regularCustomerOrders.quantityOrdered
	 *   })
	 *   .from(regularCustomerOrders),
	 *   db.select({
	 *     productId: vipCustomerOrders.productId,
	 *     quantityOrdered: vipCustomerOrders.quantityOrdered
	 *   })
	 *   .from(vipCustomerOrders)
	 * );
	 * ```
	 */
	intersectAll = this.createSetOperator('intersect', true);

	/**
	 * Adds `except` set operator to the query.
	 *
	 * Calling this method will retrieve all unique rows from the left query, except for the rows that are present in the result set of the right query.
	 *
	 * See docs: {@link https://orm.drizzle.team/docs/set-operations#except}
	 *
	 * @example
	 *
	 * ```ts
	 * // Select all courses offered in department A but not in department B
	 * await db.select({ courseName: depA.courseName })
	 *   .from(depA)
	 *   .except(
	 *     db.select({ courseName: depB.courseName }).from(depB)
	 *   );
	 * // or
	 * import { except } from 'drizzle-orm/pg-core'
	 *
	 * await except(
	 *   db.select({ courseName: depA.courseName }).from(depA),
	 *   db.select({ courseName: depB.courseName }).from(depB)
	 * );
	 * ```
	 */
	except = this.createSetOperator('except', false);

	/**
	 * Adds `except all` set operator to the query.
	 *
	 * Calling this method will retrieve all rows from the left query, except for the rows that are present in the result set of the right query.
	 *
	 * See docs: {@link https://orm.drizzle.team/docs/set-operations#except-all}
	 *
	 * @example
	 *
	 * ```ts
	 * // Select all products that are ordered by regular customers but not by VIP customers
	 * await db.select({
	 *   productId: regularCustomerOrders.productId,
	 *   quantityOrdered: regularCustomerOrders.quantityOrdered,
	 * })
	 * .from(regularCustomerOrders)
	 * .exceptAll(
	 *   db.select({
	 *     productId: vipCustomerOrders.productId,
	 *     quantityOrdered: vipCustomerOrders.quantityOrdered,
	 *   })
	 *   .from(vipCustomerOrders)
	 * );
	 * // or
	 * import { exceptAll } from 'drizzle-orm/pg-core'
	 *
	 * await exceptAll(
	 *   db.select({
	 *     productId: regularCustomerOrders.productId,
	 *     quantityOrdered: regularCustomerOrders.quantityOrdered
	 *   })
	 *   .from(regularCustomerOrders),
	 *   db.select({
	 *     productId: vipCustomerOrders.productId,
	 *     quantityOrdered: vipCustomerOrders.quantityOrdered
	 *   })
	 *   .from(vipCustomerOrders)
	 * );
	 * ```
	 */
	exceptAll = this.createSetOperator('except', true);

	/** @internal */
	addSetOperators(setOperators: PgSelectConfig['setOperators']): PgSelectWithout<
		this,
		TDynamic,
		PgSetOperatorExcludedMethods,
		true
	> {
		this.config.setOperators.push(...setOperators);
		return this as any;
	}

	/**
	 * Adds a `where` clause to the query.
	 *
	 * Calling this method will select only those rows that fulfill a specified condition.
	 *
	 * See docs: {@link https://orm.drizzle.team/docs/select#filtering}
	 *
	 * @param where the `where` clause.
	 *
	 * @example
	 * You can use conditional operators and `sql function` to filter the rows to be selected.
	 *
	 * ```ts
	 * // Select all cars with green color
	 * await db.select().from(cars).where(eq(cars.color, 'green'));
	 * // or
	 * await db.select().from(cars).where(sql`${cars.color} = 'green'`)
	 * ```
	 *
	 * You can logically combine conditional operators with `and()` and `or()` operators:
	 *
	 * ```ts
	 * // Select all BMW cars with a green color
	 * await db.select().from(cars).where(and(eq(cars.color, 'green'), eq(cars.brand, 'BMW')));
	 *
	 * // Select all cars with the green or blue color
	 * await db.select().from(cars).where(or(eq(cars.color, 'green'), eq(cars.color, 'blue')));
	 * ```
	 */
	where(
		where: ((aliases: this['_']['selection']) => SQL | undefined) | SQL | undefined,
	): PgSelectWithout<this, TDynamic, 'where'> {
		if (typeof where === 'function') {
			where = where(
				new Proxy(
					this.config.fields,
					new SelectionProxyHandler({ sqlAliasedBehavior: 'sql', sqlBehavior: 'sql' }),
				) as TSelection,
			);
		}
		this.config.where = where;
		return this as any;
	}

	/**
	 * Adds a `having` clause to the query.
	 *
	 * Calling this method will select only those rows that fulfill a specified condition. It is typically used with aggregate functions to filter the aggregated data based on a specified condition.
	 *
	 * See docs: {@link https://orm.drizzle.team/docs/select#aggregations}
	 *
	 * @param having the `having` clause.
	 *
	 * @example
	 *
	 * ```ts
	 * // Select all brands with more than one car
	 * await db.select({
	 * 	brand: cars.brand,
	 * 	count: sql<number>`cast(count(${cars.id}) as int)`,
	 * })
	 *   .from(cars)
	 *   .groupBy(cars.brand)
	 *   .having(({ count }) => gt(count, 1));
	 * ```
	 */
	having(
		having: ((aliases: this['_']['selection']) => SQL | undefined) | SQL | undefined,
	): PgSelectWithout<this, TDynamic, 'having'> {
		if (typeof having === 'function') {
			having = having(
				new Proxy(
					this.config.fields,
					new SelectionProxyHandler({ sqlAliasedBehavior: 'sql', sqlBehavior: 'sql' }),
				) as TSelection,
			);
		}
		this.config.having = having;
		return this as any;
	}

	/**
	 * Adds a `group by` clause to the query.
	 *
	 * Calling this method will group rows that have the same values into summary rows, often used for aggregation purposes.
	 *
	 * See docs: {@link https://orm.drizzle.team/docs/select#aggregations}
	 *
	 * @example
	 *
	 * ```ts
	 * // Group and count people by their last names
	 * await db.select({
	 *    lastName: people.lastName,
	 *    count: sql<number>`cast(count(*) as int)`
	 * })
	 *   .from(people)
	 *   .groupBy(people.lastName);
	 * ```
	 */
	groupBy(
		builder: (aliases: this['_']['selection']) => ValueOrArray<PgColumn | SQL | SQL.Aliased>,
	): PgSelectWithout<this, TDynamic, 'groupBy'>;
	groupBy(...columns: (PgColumn | SQL | SQL.Aliased)[]): PgSelectWithout<this, TDynamic, 'groupBy'>;
	groupBy(
		...columns:
			| [(aliases: this['_']['selection']) => ValueOrArray<PgColumn | SQL | SQL.Aliased>]
			| (PgColumn | SQL | SQL.Aliased)[]
	): PgSelectWithout<this, TDynamic, 'groupBy'> {
		if (typeof columns[0] === 'function') {
			const groupBy = columns[0](
				new Proxy(
					this.config.fields,
					new SelectionProxyHandler({ sqlAliasedBehavior: 'alias', sqlBehavior: 'sql' }),
				) as TSelection,
			);
			this.config.groupBy = Array.isArray(groupBy) ? groupBy : [groupBy];
		} else {
			this.config.groupBy = columns as (PgColumn | SQL | SQL.Aliased)[];
		}
		return this as any;
	}

	/**
	 * Adds an `order by` clause to the query.
	 *
	 * Calling this method will sort the result-set in ascending or descending order. By default, the sort order is ascending.
	 *
	 * See docs: {@link https://orm.drizzle.team/docs/select#order-by}
	 *
	 * @example
	 *
	 * ```
	 * // Select cars ordered by year
	 * await db.select().from(cars).orderBy(cars.year);
	 * ```
	 *
	 * You can specify whether results are in ascending or descending order with the `asc()` and `desc()` operators.
	 *
	 * ```ts
	 * // Select cars ordered by year in descending order
	 * await db.select().from(cars).orderBy(desc(cars.year));
	 *
	 * // Select cars ordered by year and price
	 * await db.select().from(cars).orderBy(asc(cars.year), desc(cars.price));
	 * ```
	 */
	orderBy(
		builder: (aliases: this['_']['selection']) => ValueOrArray<PgColumn | SQL | SQL.Aliased>,
	): PgSelectWithout<this, TDynamic, 'orderBy'>;
	orderBy(...columns: (PgColumn | SQL | SQL.Aliased)[]): PgSelectWithout<this, TDynamic, 'orderBy'>;
	orderBy(
		...columns:
			| [(aliases: this['_']['selection']) => ValueOrArray<PgColumn | SQL | SQL.Aliased>]
			| (PgColumn | SQL | SQL.Aliased)[]
	): PgSelectWithout<this, TDynamic, 'orderBy'> {
		if (typeof columns[0] === 'function') {
			const orderBy = columns[0](
				new Proxy(
					this.config.fields,
					new SelectionProxyHandler({ sqlAliasedBehavior: 'alias', sqlBehavior: 'sql' }),
				) as TSelection,
			);

			const orderByArray = Array.isArray(orderBy) ? orderBy : [orderBy];

			if (this.config.setOperators.length > 0) {
				this.config.setOperators.at(-1)!.orderBy = orderByArray;
			} else {
				this.config.orderBy = orderByArray;
			}
		} else {
			const orderByArray = columns as (PgColumn | SQL | SQL.Aliased)[];

			if (this.config.setOperators.length > 0) {
				this.config.setOperators.at(-1)!.orderBy = orderByArray;
			} else {
				this.config.orderBy = orderByArray;
			}
		}
		return this as any;
	}

	/**
	 * Adds a `limit` clause to the query.
	 *
	 * Calling this method will set the maximum number of rows that will be returned by this query.
	 *
	 * See docs: {@link https://orm.drizzle.team/docs/select#limit--offset}
	 *
	 * @param limit the `limit` clause.
	 *
	 * @example
	 *
	 * ```ts
	 * // Get the first 10 people from this query.
	 * await db.select().from(people).limit(10);
	 * ```
	 */
	limit(limit: number | Placeholder): PgSelectWithout<this, TDynamic, 'limit'> {
		if (this.config.setOperators.length > 0) {
			this.config.setOperators.at(-1)!.limit = limit;
		} else {
			this.config.limit = limit;
		}
		return this as any;
	}

	/**
	 * Adds an `offset` clause to the query.
	 *
	 * Calling this method will skip a number of rows when returning results from this query.
	 *
	 * See docs: {@link https://orm.drizzle.team/docs/select#limit--offset}
	 *
	 * @param offset the `offset` clause.
	 *
	 * @example
	 *
	 * ```ts
	 * // Get the 10th-20th people from this query.
	 * await db.select().from(people).offset(10).limit(10);
	 * ```
	 */
	offset(offset: number | Placeholder): PgSelectWithout<this, TDynamic, 'offset'> {
		if (this.config.setOperators.length > 0) {
			this.config.setOperators.at(-1)!.offset = offset;
		} else {
			this.config.offset = offset;
		}
		return this as any;
	}

	/**
	 * Adds a `for` clause to the query.
	 *
	 * Calling this method will specify a lock strength for this query that controls how strictly it acquires exclusive access to the rows being queried.
	 *
	 * See docs: {@link https://www.postgresql.org/docs/current/sql-select.html#SQL-FOR-UPDATE-SHARE}
	 *
	 * @param strength the lock strength.
	 * @param config the lock configuration.
	 */
	for(strength: LockStrength, config: LockConfig = {}): PgSelectWithout<this, TDynamic, 'for'> {
		this.config.lockingClause = { strength, config };
		return this as any;
	}

	/** @internal */
	getSQL(): SQL {
		return this.dialect.buildSelectQuery(this.config);
	}

	toSQL(): Query {
		const { typings: _typings, ...rest } = this.dialect.sqlToQuery(this.getSQL());
		return rest;
	}

	as<TAlias extends string>(
		alias: TAlias,
	): SubqueryWithSelection<this['_']['selectedFields'], TAlias> {
		return new Proxy(
			new Subquery(this.getSQL(), this.config.fields, alias),
			new SelectionProxyHandler({ alias, sqlAliasedBehavior: 'alias', sqlBehavior: 'error' }),
		) as SubqueryWithSelection<this['_']['selectedFields'], TAlias>;
	}

	/** @internal */
	override getSelectedFields(): this['_']['selectedFields'] {
		return new Proxy(
			this.config.fields,
			new SelectionProxyHandler({ alias: this.tableName, sqlAliasedBehavior: 'alias', sqlBehavior: 'error' }),
		) as this['_']['selectedFields'];
	}

	$dynamic(): PgSelectDynamic<this> {
		return this;
	}
}

export interface PgSelectBase<
	TTableName extends string | undefined,
	TSelection extends ColumnsSelection,
	TSelectMode extends SelectMode,
	TNullabilityMap extends Record<string, JoinNullability> = TTableName extends string ? Record<TTableName, 'not-null'>
		: {},
	TDynamic extends boolean = false,
	TExcludedMethods extends string = never,
	TResult extends any[] = SelectResult<TSelection, TSelectMode, TNullabilityMap>[],
	TSelectedFields extends ColumnsSelection = BuildSubquerySelection<TSelection, TNullabilityMap>,
> extends
	PgSelectQueryBuilderBase<
		PgSelectHKT,
		TTableName,
		TSelection,
		TSelectMode,
		TNullabilityMap,
		TDynamic,
		TExcludedMethods,
		TResult,
		TSelectedFields
	>,
	QueryPromise<TResult>,
	SQLWrapper
{}

export class PgSelectBase<
	TTableName extends string | undefined,
	TSelection extends ColumnsSelection,
	TSelectMode extends SelectMode,
	TNullabilityMap extends Record<string, JoinNullability> = TTableName extends string ? Record<TTableName, 'not-null'>
		: {},
	TDynamic extends boolean = false,
	TExcludedMethods extends string = never,
	TResult = SelectResult<TSelection, TSelectMode, TNullabilityMap>[],
	TSelectedFields = BuildSubquerySelection<TSelection, TNullabilityMap>,
> extends PgSelectQueryBuilderBase<
	PgSelectHKT,
	TTableName,
	TSelection,
	TSelectMode,
	TNullabilityMap,
	TDynamic,
	TExcludedMethods,
	TResult,
	TSelectedFields
> implements RunnableQuery<TResult, 'pg'>, SQLWrapper {
	static override readonly [entityKind]: string = 'PgSelect';

	/** @internal */
	_prepare(name?: string): PgSelectPrepare<this> {
		const { session, config, dialect, joinsNotNullableMap, authToken } = this;
		if (!session) {
			throw new Error('Cannot execute a query on a query builder. Please use a database instance instead.');
		}
		return tracer.startActiveSpan('drizzle.prepareQuery', () => {
			const fieldsList = orderSelectedFields<PgColumn>(config.fields);
			const query = session.prepareQuery<
				PreparedQueryConfig & { execute: TResult }
			>(dialect.sqlToQuery(this.getSQL()), fieldsList, name, true);
			query.joinsNotNullableMap = joinsNotNullableMap;

			return query.setToken(authToken);
		});
	}

	/**
	 * Create a prepared statement for this query. This allows
	 * the database to remember this query for the given session
	 * and call it by name, rather than specifying the full query.
	 *
	 * {@link https://www.postgresql.org/docs/current/sql-prepare.html | Postgres prepare documentation}
	 */
	prepare(name: string): PgSelectPrepare<this> {
		return this._prepare(name);
	}

	private authToken?: NeonAuthToken;
	/** @internal */
	setToken(token?: NeonAuthToken) {
		this.authToken = token;
		return this;
	}

	execute: ReturnType<this['prepare']>['execute'] = (placeholderValues) => {
		return tracer.startActiveSpan('drizzle.operation', () => {
			return this._prepare().execute(placeholderValues, this.authToken);
		});
	};
}

applyMixins(PgSelectBase, [QueryPromise]);

function createSetOperator(type: SetOperator, isAll: boolean): PgCreateSetOperatorFn {
	return (leftSelect, rightSelect, ...restSelects) => {
		const setOperators = [rightSelect, ...restSelects].map((select) => ({
			type,
			isAll,
			rightSelect: select as AnyPgSelect,
		}));

		for (const setOperator of setOperators) {
			if (!haveSameKeys((leftSelect as any).getSelectedFields(), setOperator.rightSelect.getSelectedFields())) {
				throw new Error(
					'Set operator error (union / intersect / except): selected fields are not the same or are in a different order',
				);
			}
		}

		return (leftSelect as AnyPgSelect).addSetOperators(setOperators) as any;
	};
}

const getPgSetOperators = () => ({
	union,
	unionAll,
	intersect,
	intersectAll,
	except,
	exceptAll,
});

/**
 * Adds `union` set operator to the query.
 *
 * Calling this method will combine the result sets of the `select` statements and remove any duplicate rows that appear across them.
 *
 * See docs: {@link https://orm.drizzle.team/docs/set-operations#union}
 *
 * @example
 *
 * ```ts
 * // Select all unique names from customers and users tables
 * import { union } from 'drizzle-orm/pg-core'
 *
 * await union(
 *   db.select({ name: users.name }).from(users),
 *   db.select({ name: customers.name }).from(customers)
 * );
 * // or
 * await db.select({ name: users.name })
 *   .from(users)
 *   .union(
 *     db.select({ name: customers.name }).from(customers)
 *   );
 * ```
 */
export const union = createSetOperator('union', false);

/**
 * Adds `union all` set operator to the query.
 *
 * Calling this method will combine the result-set of the `select` statements and keep all duplicate rows that appear across them.
 *
 * See docs: {@link https://orm.drizzle.team/docs/set-operations#union-all}
 *
 * @example
 *
 * ```ts
 * // Select all transaction ids from both online and in-store sales
 * import { unionAll } from 'drizzle-orm/pg-core'
 *
 * await unionAll(
 *   db.select({ transaction: onlineSales.transactionId }).from(onlineSales),
 *   db.select({ transaction: inStoreSales.transactionId }).from(inStoreSales)
 * );
 * // or
 * await db.select({ transaction: onlineSales.transactionId })
 *   .from(onlineSales)
 *   .unionAll(
 *     db.select({ transaction: inStoreSales.transactionId }).from(inStoreSales)
 *   );
 * ```
 */
export const unionAll = createSetOperator('union', true);

/**
 * Adds `intersect` set operator to the query.
 *
 * Calling this method will retain only the rows that are present in both result sets and eliminate duplicates.
 *
 * See docs: {@link https://orm.drizzle.team/docs/set-operations#intersect}
 *
 * @example
 *
 * ```ts
 * // Select course names that are offered in both departments A and B
 * import { intersect } from 'drizzle-orm/pg-core'
 *
 * await intersect(
 *   db.select({ courseName: depA.courseName }).from(depA),
 *   db.select({ courseName: depB.courseName }).from(depB)
 * );
 * // or
 * await db.select({ courseName: depA.courseName })
 *   .from(depA)
 *   .intersect(
 *     db.select({ courseName: depB.courseName }).from(depB)
 *   );
 * ```
 */
export const intersect = createSetOperator('intersect', false);

/**
 * Adds `intersect all` set operator to the query.
 *
 * Calling this method will retain only the rows that are present in both result sets including all duplicates.
 *
 * See docs: {@link https://orm.drizzle.team/docs/set-operations#intersect-all}
 *
 * @example
 *
 * ```ts
 * // Select all products and quantities that are ordered by both regular and VIP customers
 * import { intersectAll } from 'drizzle-orm/pg-core'
 *
 * await intersectAll(
 *   db.select({
 *     productId: regularCustomerOrders.productId,
 *     quantityOrdered: regularCustomerOrders.quantityOrdered
 *   })
 *   .from(regularCustomerOrders),
 *   db.select({
 *     productId: vipCustomerOrders.productId,
 *     quantityOrdered: vipCustomerOrders.quantityOrdered
 *   })
 *   .from(vipCustomerOrders)
 * );
 * // or
 * await db.select({
 *   productId: regularCustomerOrders.productId,
 *   quantityOrdered: regularCustomerOrders.quantityOrdered
 * })
 * .from(regularCustomerOrders)
 * .intersectAll(
 *   db.select({
 *     productId: vipCustomerOrders.productId,
 *     quantityOrdered: vipCustomerOrders.quantityOrdered
 *   })
 *   .from(vipCustomerOrders)
 * );
 * ```
 */
export const intersectAll = createSetOperator('intersect', true);

/**
 * Adds `except` set operator to the query.
 *
 * Calling this method will retrieve all unique rows from the left query, except for the rows that are present in the result set of the right query.
 *
 * See docs: {@link https://orm.drizzle.team/docs/set-operations#except}
 *
 * @example
 *
 * ```ts
 * // Select all courses offered in department A but not in department B
 * import { except } from 'drizzle-orm/pg-core'
 *
 * await except(
 *   db.select({ courseName: depA.courseName }).from(depA),
 *   db.select({ courseName: depB.courseName }).from(depB)
 * );
 * // or
 * await db.select({ courseName: depA.courseName })
 *   .from(depA)
 *   .except(
 *     db.select({ courseName: depB.courseName }).from(depB)
 *   );
 * ```
 */
export const except = createSetOperator('except', false);

/**
 * Adds `except all` set operator to the query.
 *
 * Calling this method will retrieve all rows from the left query, except for the rows that are present in the result set of the right query.
 *
 * See docs: {@link https://orm.drizzle.team/docs/set-operations#except-all}
 *
 * @example
 *
 * ```ts
 * // Select all products that are ordered by regular customers but not by VIP customers
 * import { exceptAll } from 'drizzle-orm/pg-core'
 *
 * await exceptAll(
 *   db.select({
 *     productId: regularCustomerOrders.productId,
 *     quantityOrdered: regularCustomerOrders.quantityOrdered
 *   })
 *   .from(regularCustomerOrders),
 *   db.select({
 *     productId: vipCustomerOrders.productId,
 *     quantityOrdered: vipCustomerOrders.quantityOrdered
 *   })
 *   .from(vipCustomerOrders)
 * );
 * // or
 * await db.select({
 *   productId: regularCustomerOrders.productId,
 *   quantityOrdered: regularCustomerOrders.quantityOrdered,
 * })
 * .from(regularCustomerOrders)
 * .exceptAll(
 *   db.select({
 *     productId: vipCustomerOrders.productId,
 *     quantityOrdered: vipCustomerOrders.quantityOrdered,
 *   })
 *   .from(vipCustomerOrders)
 * );
 * ```
 */
export const exceptAll = createSetOperator('except', true);<|MERGE_RESOLUTION|>--- conflicted
+++ resolved
@@ -212,18 +212,15 @@
 		this.joinsNotNullableMap = typeof this.tableName === 'string' ? { [this.tableName]: true } : {};
 	}
 
-	private createJoin<TJoinType extends JoinType, TIsLateral extends (TJoinType extends 'left' | 'inner' ? boolean : false)>(
+	private createJoin<
+		TJoinType extends JoinType,
+		TIsLateral extends (TJoinType extends 'left' | 'inner' ? boolean : false),
+	>(
 		joinType: TJoinType,
-<<<<<<< HEAD
 		lateral: TIsLateral,
-	): PgJoinFn<this, TDynamic, TJoinType, TIsLateral> {
-		return (
+	): PgSelectJoinFn<this, TDynamic, TJoinType, TIsLateral> {
+		return ((
 			table: TIsLateral extends true ? Subquery | SQL : PgTable | Subquery | PgViewBase | SQL,
-=======
-	): PgSelectJoinFn<this, TDynamic, TJoinType> {
-		return ((
-			table: PgTable | Subquery | PgViewBase | SQL,
->>>>>>> 6ab1bbea
 			on: ((aliases: TSelection) => SQL | undefined) | SQL | undefined,
 		) => {
 			const baseTableName = this.tableName;
