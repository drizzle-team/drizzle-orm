--- conflicted
+++ resolved
@@ -641,11 +641,7 @@
 	}
 }
 
-<<<<<<< HEAD
-export type PgWithReplicas<Q> = Q & { $primary: Q, $replicas: Q[] };
-=======
 export type PgWithReplicas<Q> = Q & { $primary: Q; $replicas: Q[] };
->>>>>>> b529598c
 
 export const withReplicas = <
 	HKT extends PgQueryResultHKT,
