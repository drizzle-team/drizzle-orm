import type { ColumnBuilderBaseConfig, ColumnBuilderRuntimeConfig, MakeColumnConfig } from '~/column-builder.ts';
import type { ColumnBaseConfig } from '~/column.ts';
import { entityKind } from '~/entity.ts';
import type { AnyPgTable } from '../table.ts';
import { PgColumn } from './common.ts';
import { PgIntColumnBaseBuilder } from './int.common.ts';

<<<<<<< HEAD
type PgIntegerBuilderInitial<TName extends string> = PgIntegerBuilder<
	{
		name: TName;
		dataType: 'number';
		columnType: 'PgInteger';
		data: number;
		driverParam: number | string;
		enumValues: undefined;
		generated: undefined;
	}
>;
=======
type PgIntegerBuilderInitial<TName extends string> = PgIntegerBuilder<{
	name: TName;
	dataType: 'number';
	columnType: 'PgInteger';
	data: number;
	driverParam: number | string;
	enumValues: undefined;
	generated: undefined;
}>;
>>>>>>> 526996bd

export class PgIntegerBuilder<T extends ColumnBuilderBaseConfig<'number', 'PgInteger'>>
	extends PgIntColumnBaseBuilder<T>
{
	static override readonly [entityKind]: string = 'PgIntegerBuilder';

	constructor(name: T['name']) {
		super(name, 'number', 'PgInteger');
	}

	/** @internal */
	override build<TTableName extends string>(
		table: AnyPgTable<{ name: TTableName }>,
	): PgInteger<MakeColumnConfig<T, TTableName>> {
		return new PgInteger<MakeColumnConfig<T, TTableName>>(table, this.config as ColumnBuilderRuntimeConfig<any, any>);
	}
}

export class PgInteger<T extends ColumnBaseConfig<'number', 'PgInteger'>> extends PgColumn<T> {
	static override readonly [entityKind]: string = 'PgInteger';

	getSQLType(): string {
		return 'integer';
	}

	override mapFromDriverValue(value: number | string): number {
		if (typeof value === 'string') {
			return Number.parseInt(value);
		}
		return value;
	}
}

export function integer(): PgIntegerBuilderInitial<''>;
export function integer<TName extends string>(name: TName): PgIntegerBuilderInitial<TName>;
export function integer(name?: string) {
	return new PgIntegerBuilder(name ?? '');
}<|MERGE_RESOLUTION|>--- conflicted
+++ resolved
@@ -5,19 +5,6 @@
 import { PgColumn } from './common.ts';
 import { PgIntColumnBaseBuilder } from './int.common.ts';
 
-<<<<<<< HEAD
-type PgIntegerBuilderInitial<TName extends string> = PgIntegerBuilder<
-	{
-		name: TName;
-		dataType: 'number';
-		columnType: 'PgInteger';
-		data: number;
-		driverParam: number | string;
-		enumValues: undefined;
-		generated: undefined;
-	}
->;
-=======
 type PgIntegerBuilderInitial<TName extends string> = PgIntegerBuilder<{
 	name: TName;
 	dataType: 'number';
@@ -27,7 +14,6 @@
 	enumValues: undefined;
 	generated: undefined;
 }>;
->>>>>>> 526996bd
 
 export class PgIntegerBuilder<T extends ColumnBuilderBaseConfig<'number', 'PgInteger'>>
 	extends PgIntColumnBaseBuilder<T>
