import type { ColumnBuilderBaseConfig, ColumnBuilderRuntimeConfig, MakeColumnConfig } from '~/column-builder.ts';
import type { ColumnBaseConfig } from '~/column.ts';
import { entityKind } from '~/entity.ts';
import type { AnyPgTable } from '~/pg-core/table.ts';
import { PgColumn, PgColumnBuilder } from './common.ts';

<<<<<<< HEAD
export type PgDoublePrecisionBuilderInitial<TName extends string> = PgDoublePrecisionBuilder<
	{
		name: TName;
		dataType: 'number';
		columnType: 'PgDoublePrecision';
		data: number;
		driverParam: string | number;
		enumValues: undefined;
		generated: undefined;
	}
>;
=======
export type PgDoublePrecisionBuilderInitial<TName extends string> = PgDoublePrecisionBuilder<{
	name: TName;
	dataType: 'number';
	columnType: 'PgDoublePrecision';
	data: number;
	driverParam: string | number;
	enumValues: undefined;
	generated: undefined;
}>;
>>>>>>> 526996bd

export class PgDoublePrecisionBuilder<T extends ColumnBuilderBaseConfig<'number', 'PgDoublePrecision'>>
	extends PgColumnBuilder<T>
{
	static override readonly [entityKind]: string = 'PgDoublePrecisionBuilder';

	constructor(name: T['name']) {
		super(name, 'number', 'PgDoublePrecision');
	}

	/** @internal */
	override build<TTableName extends string>(
		table: AnyPgTable<{ name: TTableName }>,
	): PgDoublePrecision<MakeColumnConfig<T, TTableName>> {
		return new PgDoublePrecision<MakeColumnConfig<T, TTableName>>(
			table,
			this.config as ColumnBuilderRuntimeConfig<any, any>,
		);
	}
}

export class PgDoublePrecision<T extends ColumnBaseConfig<'number', 'PgDoublePrecision'>> extends PgColumn<T> {
	static override readonly [entityKind]: string = 'PgDoublePrecision';

	getSQLType(): string {
		return 'double precision';
	}

	override mapFromDriverValue(value: string | number): number {
		if (typeof value === 'string') {
			return Number.parseFloat(value);
		}
		return value;
	}
}

export function doublePrecision(): PgDoublePrecisionBuilderInitial<''>;
export function doublePrecision<TName extends string>(name: TName): PgDoublePrecisionBuilderInitial<TName>;
export function doublePrecision(name?: string) {
	return new PgDoublePrecisionBuilder(name ?? '');
}<|MERGE_RESOLUTION|>--- conflicted
+++ resolved
@@ -4,19 +4,6 @@
 import type { AnyPgTable } from '~/pg-core/table.ts';
 import { PgColumn, PgColumnBuilder } from './common.ts';
 
-<<<<<<< HEAD
-export type PgDoublePrecisionBuilderInitial<TName extends string> = PgDoublePrecisionBuilder<
-	{
-		name: TName;
-		dataType: 'number';
-		columnType: 'PgDoublePrecision';
-		data: number;
-		driverParam: string | number;
-		enumValues: undefined;
-		generated: undefined;
-	}
->;
-=======
 export type PgDoublePrecisionBuilderInitial<TName extends string> = PgDoublePrecisionBuilder<{
 	name: TName;
 	dataType: 'number';
@@ -26,7 +13,6 @@
 	enumValues: undefined;
 	generated: undefined;
 }>;
->>>>>>> 526996bd
 
 export class PgDoublePrecisionBuilder<T extends ColumnBuilderBaseConfig<'number', 'PgDoublePrecision'>>
 	extends PgColumnBuilder<T>
