--- conflicted
+++ resolved
@@ -4,19 +4,6 @@
 import type { AnyPgTable } from '../table.ts';
 import { PgColumn, PgColumnBuilder } from './common.ts';
 
-<<<<<<< HEAD
-export type PgCidrBuilderInitial<TName extends string> = PgCidrBuilder<
-	{
-		name: TName;
-		dataType: 'string';
-		columnType: 'PgCidr';
-		data: string;
-		driverParam: string;
-		enumValues: undefined;
-		generated: undefined;
-	}
->;
-=======
 export type PgCidrBuilderInitial<TName extends string> = PgCidrBuilder<{
 	name: TName;
 	dataType: 'string';
@@ -26,7 +13,6 @@
 	enumValues: undefined;
 	generated: undefined;
 }>;
->>>>>>> 526996bd
 
 export class PgCidrBuilder<T extends ColumnBuilderBaseConfig<'string', 'PgCidr'>> extends PgColumnBuilder<T> {
 	static override readonly [entityKind]: string = 'PgCidrBuilder';
