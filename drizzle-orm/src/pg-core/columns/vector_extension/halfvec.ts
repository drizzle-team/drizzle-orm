import type { ColumnBuilderBaseConfig, ColumnBuilderRuntimeConfig, MakeColumnConfig } from '~/column-builder.ts';
import type { ColumnBaseConfig } from '~/column.ts';
import { entityKind } from '~/entity.ts';
import type { AnyPgTable } from '~/pg-core/table.ts';
import { getColumnNameAndConfig } from '~/utils.ts';
import { PgColumn, PgColumnBuilder } from '../common.ts';

export type PgHalfVectorBuilderInitial<TName extends string, TDimensions extends number> = PgHalfVectorBuilder<{
	name: TName;
	dataType: 'array';
	columnType: 'PgHalfVector';
	data: number[];
	driverParam: string;
	enumValues: undefined;
<<<<<<< HEAD
	generated: undefined;
	dimensions: TDimensions;
=======
>>>>>>> a96956ea
}>;

export class PgHalfVectorBuilder<T extends ColumnBuilderBaseConfig<'array', 'PgHalfVector'> & { dimensions: number }>
	extends PgColumnBuilder<
		T,
		{ dimensions: T['dimensions'] },
		{ dimensions: T['dimensions'] }
	>
{
	static override readonly [entityKind]: string = 'PgHalfVectorBuilder';

	constructor(name: string, config: PgHalfVectorConfig<T['dimensions']>) {
		super(name, 'array', 'PgHalfVector');
		this.config.dimensions = config.dimensions;
	}

	/** @internal */
	override build<TTableName extends string>(
		table: AnyPgTable<{ name: TTableName }>,
	): PgHalfVector<MakeColumnConfig<T, TTableName> & { dimensions: T['dimensions'] }> {
		return new PgHalfVector<MakeColumnConfig<T, TTableName> & { dimensions: T['dimensions'] }>(
			table,
			this.config as ColumnBuilderRuntimeConfig<any, any>,
		);
	}
}

export class PgHalfVector<T extends ColumnBaseConfig<'array', 'PgHalfVector'> & { dimensions: number }>
	extends PgColumn<T, { dimensions: T['dimensions'] }, { dimensions: T['dimensions'] }>
{
	static override readonly [entityKind]: string = 'PgHalfVector';

	readonly dimensions: T['dimensions'] = this.config.dimensions;

	getSQLType(): string {
		return `halfvec(${this.dimensions})`;
	}

	override mapToDriverValue(value: unknown): unknown {
		return JSON.stringify(value);
	}

	override mapFromDriverValue(value: string): unknown {
		return value
			.slice(1, -1)
			.split(',')
			.map((v) => Number.parseFloat(v));
	}
}

export interface PgHalfVectorConfig<TDimensions extends number = number> {
	dimensions: TDimensions;
}

export function halfvec<D extends number>(
	config: PgHalfVectorConfig<D>,
): PgHalfVectorBuilderInitial<'', D>;
export function halfvec<TName extends string, D extends number>(
	name: TName,
	config: PgHalfVectorConfig,
): PgHalfVectorBuilderInitial<TName, D>;
export function halfvec(a: string | PgHalfVectorConfig, b?: PgHalfVectorConfig) {
	const { name, config } = getColumnNameAndConfig<PgHalfVectorConfig>(a, b);
	return new PgHalfVectorBuilder(name, config);
}<|MERGE_RESOLUTION|>--- conflicted
+++ resolved
@@ -12,11 +12,7 @@
 	data: number[];
 	driverParam: string;
 	enumValues: undefined;
-<<<<<<< HEAD
-	generated: undefined;
 	dimensions: TDimensions;
-=======
->>>>>>> a96956ea
 }>;
 
 export class PgHalfVectorBuilder<T extends ColumnBuilderBaseConfig<'array', 'PgHalfVector'> & { dimensions: number }>
