--- conflicted
+++ resolved
@@ -12,11 +12,7 @@
 	data: string;
 	driverParam: string;
 	enumValues: undefined;
-<<<<<<< HEAD
-	generated: undefined;
 	dimensions: TDimensions;
-=======
->>>>>>> a96956ea
 }>;
 
 export class PgBinaryVectorBuilder<
