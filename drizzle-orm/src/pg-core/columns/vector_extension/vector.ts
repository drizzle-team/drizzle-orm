--- conflicted
+++ resolved
@@ -2,11 +2,8 @@
 import type { ColumnBaseConfig } from '~/column.ts';
 import { entityKind, is } from '~/entity.ts';
 import type { AnyPgTable } from '~/pg-core/table.ts';
-<<<<<<< HEAD
 import { Placeholder, SQL } from '~/sql/sql.ts';
-=======
 import { getColumnNameAndConfig } from '~/utils.ts';
->>>>>>> 9927cf17
 import { PgColumn, PgColumnBuilder } from '../common.ts';
 
 export type PgVectorBuilderInitial<TName extends string, TDimensions extends number> = PgVectorBuilder<{
