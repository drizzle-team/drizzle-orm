import type { ColumnBuilderBaseConfig, ColumnBuilderRuntimeConfig, MakeColumnConfig } from '~/column-builder.ts';
import type { ColumnBaseConfig } from '~/column.ts';
import { entityKind } from '~/entity.ts';
import type { AnyPgTable } from '~/pg-core/table.ts';
import { type Equal, getColumnNameAndConfig } from '~/utils.ts';
import { PgColumn } from './common.ts';
import { PgDateColumnBaseBuilder } from './date.common.ts';

<<<<<<< HEAD
export type PgTimestampBuilderInitial<TName extends string> = PgTimestampBuilder<
	{
		name: TName;
		dataType: 'date';
		columnType: 'PgTimestamp';
		data: Date;
		driverParam: string;
		enumValues: undefined;
		generated: undefined;
	}
>;
=======
export type PgTimestampBuilderInitial<TName extends string> = PgTimestampBuilder<{
	name: TName;
	dataType: 'date';
	columnType: 'PgTimestamp';
	data: Date;
	driverParam: string;
	enumValues: undefined;
	generated: undefined;
}>;
>>>>>>> 526996bd

export class PgTimestampBuilder<T extends ColumnBuilderBaseConfig<'date', 'PgTimestamp'>>
	extends PgDateColumnBaseBuilder<
		T,
		{ withTimezone: boolean; precision: number | undefined }
	>
{
	static override readonly [entityKind]: string = 'PgTimestampBuilder';

	constructor(
		name: T['name'],
		withTimezone: boolean,
		precision: number | undefined,
	) {
		super(name, 'date', 'PgTimestamp');
		this.config.withTimezone = withTimezone;
		this.config.precision = precision;
	}

	/** @internal */
	override build<TTableName extends string>(
		table: AnyPgTable<{ name: TTableName }>,
	): PgTimestamp<MakeColumnConfig<T, TTableName>> {
		return new PgTimestamp<MakeColumnConfig<T, TTableName>>(table, this.config as ColumnBuilderRuntimeConfig<any, any>);
	}
}

export class PgTimestamp<T extends ColumnBaseConfig<'date', 'PgTimestamp'>> extends PgColumn<T> {
	static override readonly [entityKind]: string = 'PgTimestamp';

	readonly withTimezone: boolean;
	readonly precision: number | undefined;

	constructor(table: AnyPgTable<{ name: T['tableName'] }>, config: PgTimestampBuilder<T>['config']) {
		super(table, config);
		this.withTimezone = config.withTimezone;
		this.precision = config.precision;
	}

	getSQLType(): string {
		const precision = this.precision === undefined ? '' : ` (${this.precision})`;
		return `timestamp${precision}${this.withTimezone ? ' with time zone' : ''}`;
	}

	override mapFromDriverValue = (value: string): Date | null => {
		return new Date(this.withTimezone ? value : value + '+0000');
	};

	override mapToDriverValue = (value: Date): string => {
		return value.toISOString();
	};
}

<<<<<<< HEAD
export type PgTimestampStringBuilderInitial<TName extends string> = PgTimestampStringBuilder<
	{
		name: TName;
		dataType: 'string';
		columnType: 'PgTimestampString';
		data: string;
		driverParam: string;
		enumValues: undefined;
		generated: undefined;
	}
>;
=======
export type PgTimestampStringBuilderInitial<TName extends string> = PgTimestampStringBuilder<{
	name: TName;
	dataType: 'string';
	columnType: 'PgTimestampString';
	data: string;
	driverParam: string;
	enumValues: undefined;
	generated: undefined;
}>;
>>>>>>> 526996bd

export class PgTimestampStringBuilder<T extends ColumnBuilderBaseConfig<'string', 'PgTimestampString'>>
	extends PgDateColumnBaseBuilder<
		T,
		{ withTimezone: boolean; precision: number | undefined }
	>
{
	static override readonly [entityKind]: string = 'PgTimestampStringBuilder';

	constructor(
		name: T['name'],
		withTimezone: boolean,
		precision: number | undefined,
	) {
		super(name, 'string', 'PgTimestampString');
		this.config.withTimezone = withTimezone;
		this.config.precision = precision;
	}

	/** @internal */
	override build<TTableName extends string>(
		table: AnyPgTable<{ name: TTableName }>,
	): PgTimestampString<MakeColumnConfig<T, TTableName>> {
		return new PgTimestampString<MakeColumnConfig<T, TTableName>>(
			table,
			this.config as ColumnBuilderRuntimeConfig<any, any>,
		);
	}
}

export class PgTimestampString<T extends ColumnBaseConfig<'string', 'PgTimestampString'>> extends PgColumn<T> {
	static override readonly [entityKind]: string = 'PgTimestampString';

	readonly withTimezone: boolean;
	readonly precision: number | undefined;

	constructor(table: AnyPgTable<{ name: T['tableName'] }>, config: PgTimestampStringBuilder<T>['config']) {
		super(table, config);
		this.withTimezone = config.withTimezone;
		this.precision = config.precision;
	}

	getSQLType(): string {
		const precision = this.precision === undefined ? '' : `(${this.precision})`;
		return `timestamp${precision}${this.withTimezone ? ' with time zone' : ''}`;
	}
}

export type Precision = 0 | 1 | 2 | 3 | 4 | 5 | 6;

export interface PgTimestampConfig<TMode extends 'date' | 'string' = 'date' | 'string'> {
	mode?: TMode;
	precision?: Precision;
	withTimezone?: boolean;
}

export function timestamp(): PgTimestampBuilderInitial<''>;
export function timestamp<TMode extends PgTimestampConfig['mode'] & {}>(
	config?: PgTimestampConfig<TMode>,
): Equal<TMode, 'string'> extends true ? PgTimestampStringBuilderInitial<''> : PgTimestampBuilderInitial<''>;
export function timestamp<TName extends string, TMode extends PgTimestampConfig['mode'] & {}>(
	name: TName,
	config?: PgTimestampConfig<TMode>,
): Equal<TMode, 'string'> extends true ? PgTimestampStringBuilderInitial<TName> : PgTimestampBuilderInitial<TName>;
export function timestamp(a?: string | PgTimestampConfig, b: PgTimestampConfig = {}) {
	const { name, config } = getColumnNameAndConfig<PgTimestampConfig | undefined>(a, b);
	if (config?.mode === 'string') {
		return new PgTimestampStringBuilder(name, config.withTimezone ?? false, config.precision);
	}
	return new PgTimestampBuilder(name, config?.withTimezone ?? false, config?.precision);
}<|MERGE_RESOLUTION|>--- conflicted
+++ resolved
@@ -6,19 +6,6 @@
 import { PgColumn } from './common.ts';
 import { PgDateColumnBaseBuilder } from './date.common.ts';
 
-<<<<<<< HEAD
-export type PgTimestampBuilderInitial<TName extends string> = PgTimestampBuilder<
-	{
-		name: TName;
-		dataType: 'date';
-		columnType: 'PgTimestamp';
-		data: Date;
-		driverParam: string;
-		enumValues: undefined;
-		generated: undefined;
-	}
->;
-=======
 export type PgTimestampBuilderInitial<TName extends string> = PgTimestampBuilder<{
 	name: TName;
 	dataType: 'date';
@@ -28,7 +15,6 @@
 	enumValues: undefined;
 	generated: undefined;
 }>;
->>>>>>> 526996bd
 
 export class PgTimestampBuilder<T extends ColumnBuilderBaseConfig<'date', 'PgTimestamp'>>
 	extends PgDateColumnBaseBuilder<
@@ -82,19 +68,6 @@
 	};
 }
 
-<<<<<<< HEAD
-export type PgTimestampStringBuilderInitial<TName extends string> = PgTimestampStringBuilder<
-	{
-		name: TName;
-		dataType: 'string';
-		columnType: 'PgTimestampString';
-		data: string;
-		driverParam: string;
-		enumValues: undefined;
-		generated: undefined;
-	}
->;
-=======
 export type PgTimestampStringBuilderInitial<TName extends string> = PgTimestampStringBuilder<{
 	name: TName;
 	dataType: 'string';
@@ -104,7 +77,6 @@
 	enumValues: undefined;
 	generated: undefined;
 }>;
->>>>>>> 526996bd
 
 export class PgTimestampStringBuilder<T extends ColumnBuilderBaseConfig<'string', 'PgTimestampString'>>
 	extends PgDateColumnBaseBuilder<
