--- conflicted
+++ resolved
@@ -17,15 +17,11 @@
 	generated: undefined;
 }>;
 
-<<<<<<< HEAD
-export class PgGeometryBuilder<
-	T extends ColumnBuilderBaseConfig<'array', 'PgGeometry'>,
-> extends PgColumnBuilder<T, { srid?: number }> {
-	static readonly [entityKind]: string = 'PgGeometryBuilder';
-=======
-export class PgGeometryBuilder<T extends ColumnBuilderBaseConfig<'array', 'PgGeometry'>> extends PgColumnBuilder<T> {
+export class PgGeometryBuilder<T extends ColumnBuilderBaseConfig<'array', 'PgGeometry'>> extends PgColumnBuilder<
+	T,
+	{ srid?: number }
+> {
 	static override readonly [entityKind]: string = 'PgGeometryBuilder';
->>>>>>> 526996bd
 
 	constructor(name: T['name'], config: { srid?: number } = {}) {
 		super(name, 'array', 'PgGeometry');
@@ -82,17 +78,10 @@
 	generated: undefined;
 }>;
 
-<<<<<<< HEAD
 export class PgGeometryObjectBuilder<
 	T extends ColumnBuilderBaseConfig<'json', 'PgGeometryObject'>,
 > extends PgColumnBuilder<T, { srid?: number }> {
-	static readonly [entityKind]: string = 'PgGeometryObjectBuilder';
-=======
-export class PgGeometryObjectBuilder<T extends ColumnBuilderBaseConfig<'json', 'PgGeometryObject'>>
-	extends PgColumnBuilder<T>
-{
 	static override readonly [entityKind]: string = 'PgGeometryObjectBuilder';
->>>>>>> 526996bd
 
 	constructor(name: T['name'], config: { srid?: number } = {}) {
 		super(name, 'json', 'PgGeometryObject');
