import type {
	ColumnBuilderBase,
	ColumnBuilderBaseConfig,
	ColumnBuilderExtraConfig,
	ColumnBuilderRuntimeConfig,
	ColumnDataType,
	HasGenerated,
	MakeColumnConfig,
} from '~/column-builder.ts';
import { ColumnBuilder } from '~/column-builder.ts';
import type { ColumnBaseConfig } from '~/column.ts';
import { Column } from '~/column.ts';
import { entityKind, is } from '~/entity.ts';
import type { Simplify, Update } from '~/utils.ts';

import type { ForeignKey, UpdateDeleteAction } from '~/pg-core/foreign-keys.ts';
import { ForeignKeyBuilder } from '~/pg-core/foreign-keys.ts';
import type { AnyPgTable, PgTable } from '~/pg-core/table.ts';
import type { SQL } from '~/sql/sql.ts';
import { iife } from '~/tracing-utils.ts';
import type { PgIndexOpClass } from '../indexes.ts';
import { uniqueKeyName } from '../unique-constraint.ts';
import { makePgArray, parsePgArray } from '../utils/array.ts';

export interface ReferenceConfig {
	ref: () => PgColumn;
	actions: {
		onUpdate?: UpdateDeleteAction;
		onDelete?: UpdateDeleteAction;
	};
}

export interface PgColumnBuilderBase<
	T extends ColumnBuilderBaseConfig<ColumnDataType, string> = ColumnBuilderBaseConfig<ColumnDataType, string>,
	TTypeConfig extends object = object,
> extends ColumnBuilderBase<T, TTypeConfig & { dialect: 'pg' }> {}

export abstract class PgColumnBuilder<
	T extends ColumnBuilderBaseConfig<ColumnDataType, string> = ColumnBuilderBaseConfig<ColumnDataType, string>,
	TRuntimeConfig extends object = object,
	TTypeConfig extends object = object,
	TExtraConfig extends ColumnBuilderExtraConfig = ColumnBuilderExtraConfig,
> extends ColumnBuilder<T, TRuntimeConfig, TTypeConfig & { dialect: 'pg' }, TExtraConfig>
	implements PgColumnBuilderBase<T, TTypeConfig>
{
	private foreignKeyConfigs: ReferenceConfig[] = [];

	static override readonly [entityKind]: string = 'PgColumnBuilder';

	array<TSize extends number | undefined = undefined>(size?: TSize): PgArrayBuilder<
		& {
			name: T['name'];
			dataType: 'array';
			columnType: 'PgArray';
			data: T['data'][];
			driverParam: T['driverParam'][] | string;
			enumValues: T['enumValues'];
<<<<<<< HEAD
			size: TSize;
			generated: GeneratedColumnConfig<T['data']>;
			baseBuilder: T;
=======
>>>>>>> a96956ea
		}
		& (T extends { notNull: true } ? { notNull: true } : {})
		& (T extends { hasDefault: true } ? { hasDefault: true } : {}),
		T
	> {
		return new PgArrayBuilder(this.config.name, this as PgColumnBuilder<any, any>, size as any);
	}

	references(
		ref: ReferenceConfig['ref'],
		actions: ReferenceConfig['actions'] = {},
	): this {
		this.foreignKeyConfigs.push({ ref, actions });
		return this;
	}

	unique(
		name?: string,
		config?: { nulls: 'distinct' | 'not distinct' },
	): this {
		this.config.isUnique = true;
		this.config.uniqueName = name;
		this.config.uniqueType = config?.nulls;
		return this;
	}

	generatedAlwaysAs(as: SQL | T['data'] | (() => SQL)): HasGenerated<this, {
		type: 'always';
	}> {
		this.config.generated = {
			as,
			type: 'always',
			mode: 'stored',
		};
		return this as HasGenerated<this, {
			type: 'always';
		}>;
	}

	/** @internal */
	buildForeignKeys(column: PgColumn, table: PgTable): ForeignKey[] {
		return this.foreignKeyConfigs.map(({ ref, actions }) => {
			return iife(
				(ref, actions) => {
					const builder = new ForeignKeyBuilder(() => {
						const foreignColumn = ref();
						return { columns: [column], foreignColumns: [foreignColumn] };
					});
					if (actions.onUpdate) {
						builder.onUpdate(actions.onUpdate);
					}
					if (actions.onDelete) {
						builder.onDelete(actions.onDelete);
					}
					return builder.build(table);
				},
				ref,
				actions,
			);
		});
	}

	/** @internal */
	abstract build<TTableName extends string>(
		table: AnyPgTable<{ name: TTableName }>,
	): PgColumn<MakeColumnConfig<T, TTableName>>;

	/** @internal */
	buildExtraConfigColumn<TTableName extends string>(
		table: AnyPgTable<{ name: TTableName }>,
	): ExtraConfigColumn {
		return new ExtraConfigColumn(table, this.config);
	}
}

// To understand how to use `PgColumn` and `PgColumn`, see `Column` and `AnyColumn` documentation.
export abstract class PgColumn<
	T extends ColumnBaseConfig<ColumnDataType, string> = ColumnBaseConfig<ColumnDataType, string>,
	TRuntimeConfig extends object = {},
	TTypeConfig extends object = {},
> extends Column<T, TRuntimeConfig, TTypeConfig & { dialect: 'pg' }> {
	static override readonly [entityKind]: string = 'PgColumn';

	constructor(
		override readonly table: PgTable,
		config: ColumnBuilderRuntimeConfig<T['data'], TRuntimeConfig>,
	) {
		if (!config.uniqueName) {
			config.uniqueName = uniqueKeyName(table, [config.name]);
		}
		super(table, config);
	}
}

export type IndexedExtraConfigType = { order?: 'asc' | 'desc'; nulls?: 'first' | 'last'; opClass?: string };

export class ExtraConfigColumn<
	T extends ColumnBaseConfig<ColumnDataType, string> = ColumnBaseConfig<ColumnDataType, string>,
> extends PgColumn<T, IndexedExtraConfigType> {
	static override readonly [entityKind]: string = 'ExtraConfigColumn';

	override getSQLType(): string {
		return this.getSQLType();
	}

	indexConfig: IndexedExtraConfigType = {
		order: this.config.order ?? 'asc',
		nulls: this.config.nulls ?? 'last',
		opClass: this.config.opClass,
	};
	defaultConfig: IndexedExtraConfigType = {
		order: 'asc',
		nulls: 'last',
		opClass: undefined,
	};

	asc(): Omit<this, 'asc' | 'desc'> {
		this.indexConfig.order = 'asc';
		return this;
	}

	desc(): Omit<this, 'asc' | 'desc'> {
		this.indexConfig.order = 'desc';
		return this;
	}

	nullsFirst(): Omit<this, 'nullsFirst' | 'nullsLast'> {
		this.indexConfig.nulls = 'first';
		return this;
	}

	nullsLast(): Omit<this, 'nullsFirst' | 'nullsLast'> {
		this.indexConfig.nulls = 'last';
		return this;
	}

	/**
	 * ### PostgreSQL documentation quote
	 *
	 * > An operator class with optional parameters can be specified for each column of an index.
	 * The operator class identifies the operators to be used by the index for that column.
	 * For example, a B-tree index on four-byte integers would use the int4_ops class;
	 * this operator class includes comparison functions for four-byte integers.
	 * In practice the default operator class for the column's data type is usually sufficient.
	 * The main point of having operator classes is that for some data types, there could be more than one meaningful ordering.
	 * For example, we might want to sort a complex-number data type either by absolute value or by real part.
	 * We could do this by defining two operator classes for the data type and then selecting the proper class when creating an index.
	 * More information about operator classes check:
	 *
	 * ### Useful links
	 * https://www.postgresql.org/docs/current/sql-createindex.html
	 *
	 * https://www.postgresql.org/docs/current/indexes-opclass.html
	 *
	 * https://www.postgresql.org/docs/current/xindex.html
	 *
	 * ### Additional types
	 * If you have the `pg_vector` extension installed in your database, you can use the
	 * `vector_l2_ops`, `vector_ip_ops`, `vector_cosine_ops`, `vector_l1_ops`, `bit_hamming_ops`, `bit_jaccard_ops`, `halfvec_l2_ops`, `sparsevec_l2_ops` options, which are predefined types.
	 *
	 * **You can always specify any string you want in the operator class, in case Drizzle doesn't have it natively in its types**
	 *
	 * @param opClass
	 * @returns
	 */
	op(opClass: PgIndexOpClass): Omit<this, 'op'> {
		this.indexConfig.opClass = opClass;
		return this;
	}
}

export class IndexedColumn {
	static readonly [entityKind]: string = 'IndexedColumn';
	constructor(
		name: string | undefined,
		keyAsName: boolean,
		type: string,
		indexConfig: IndexedExtraConfigType,
	) {
		this.name = name;
		this.keyAsName = keyAsName;
		this.type = type;
		this.indexConfig = indexConfig;
	}

	name: string | undefined;
	keyAsName: boolean;
	type: string;
	indexConfig: IndexedExtraConfigType;
}

export type AnyPgColumn<TPartial extends Partial<ColumnBaseConfig<ColumnDataType, string>> = {}> = PgColumn<
	Required<Update<ColumnBaseConfig<ColumnDataType, string>, TPartial>>
>;

export type PgArrayColumnBuilderBaseConfig = ColumnBuilderBaseConfig<'array', 'PgArray'> & {
	size: number | undefined;
	baseBuilder: ColumnBuilderBaseConfig<ColumnDataType, string>;
};

export class PgArrayBuilder<
	T extends PgArrayColumnBuilderBaseConfig,
	TBase extends ColumnBuilderBaseConfig<ColumnDataType, string> | PgArrayColumnBuilderBaseConfig,
> extends PgColumnBuilder<
	T,
	{
		baseBuilder: TBase extends PgArrayColumnBuilderBaseConfig ? PgArrayBuilder<
				TBase,
				TBase extends { baseBuilder: infer TBaseBuilder extends ColumnBuilderBaseConfig<any, any> } ? TBaseBuilder
					: never
			>
			: PgColumnBuilder<TBase, {}, Simplify<Omit<TBase, keyof ColumnBuilderBaseConfig<any, any>>>>;
		size: T['size'];
	},
	{
		baseBuilder: TBase extends PgArrayColumnBuilderBaseConfig ? PgArrayBuilder<
				TBase,
				TBase extends { baseBuilder: infer TBaseBuilder extends ColumnBuilderBaseConfig<any, any> } ? TBaseBuilder
					: never
			>
			: PgColumnBuilder<TBase, {}, Simplify<Omit<TBase, keyof ColumnBuilderBaseConfig<any, any>>>>;
		size: T['size'];
	}
> {
	static override readonly [entityKind] = 'PgArrayBuilder';

	constructor(
		name: string,
		baseBuilder: PgArrayBuilder<T, TBase>['config']['baseBuilder'],
		size: T['size'],
	) {
		super(name, 'array', 'PgArray');
		this.config.baseBuilder = baseBuilder;
		this.config.size = size;
	}

	/** @internal */
	override build<TTableName extends string>(
		table: AnyPgTable<{ name: TTableName }>,
	): PgArray<MakeColumnConfig<T, TTableName> & { size: T['size']; baseBuilder: T['baseBuilder'] }, TBase> {
		const baseColumn = this.config.baseBuilder.build(table);
		return new PgArray<MakeColumnConfig<T, TTableName> & { size: T['size']; baseBuilder: T['baseBuilder'] }, TBase>(
			table as AnyPgTable<{ name: MakeColumnConfig<T, TTableName>['tableName'] }>,
			this.config as ColumnBuilderRuntimeConfig<any, any>,
			baseColumn,
		);
	}
}

export class PgArray<
	T extends ColumnBaseConfig<'array', 'PgArray'> & {
		size: number | undefined;
		baseBuilder: ColumnBuilderBaseConfig<ColumnDataType, string>;
	},
	TBase extends ColumnBuilderBaseConfig<ColumnDataType, string>,
> extends PgColumn<T, {}, { size: T['size']; baseBuilder: T['baseBuilder'] }> {
	readonly size: T['size'];

	static override readonly [entityKind]: string = 'PgArray';

	constructor(
		table: AnyPgTable<{ name: T['tableName'] }>,
		config: PgArrayBuilder<T, TBase>['config'],
		readonly baseColumn: PgColumn,
		readonly range?: [number | undefined, number | undefined],
	) {
		super(table, config);
		this.size = config.size;
	}

	getSQLType(): string {
		return `${this.baseColumn.getSQLType()}[${typeof this.size === 'number' ? this.size : ''}]`;
	}

	override mapFromDriverValue(value: unknown[] | string): T['data'] {
		if (typeof value === 'string') {
			// Thank you node-postgres for not parsing enum arrays
			value = parsePgArray(value);
		}
		return value.map((v) => this.baseColumn.mapFromDriverValue(v));
	}

	override mapToDriverValue(value: unknown[], isNestedArray = false): unknown[] | string {
		const a = value.map((v) =>
			v === null
				? null
				: is(this.baseColumn, PgArray)
				? this.baseColumn.mapToDriverValue(v as unknown[], true)
				: this.baseColumn.mapToDriverValue(v)
		);
		if (isNestedArray) return a;
		return makePgArray(a);
	}
}<|MERGE_RESOLUTION|>--- conflicted
+++ resolved
@@ -4,6 +4,7 @@
 	ColumnBuilderExtraConfig,
 	ColumnBuilderRuntimeConfig,
 	ColumnDataType,
+	GeneratedColumnConfig,
 	HasGenerated,
 	MakeColumnConfig,
 } from '~/column-builder.ts';
@@ -55,12 +56,9 @@
 			data: T['data'][];
 			driverParam: T['driverParam'][] | string;
 			enumValues: T['enumValues'];
-<<<<<<< HEAD
 			size: TSize;
 			generated: GeneratedColumnConfig<T['data']>;
 			baseBuilder: T;
-=======
->>>>>>> a96956ea
 		}
 		& (T extends { notNull: true } ? { notNull: true } : {})
 		& (T extends { hasDefault: true } ? { hasDefault: true } : {}),
