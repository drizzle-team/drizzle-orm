--- conflicted
+++ resolved
@@ -11,11 +11,7 @@
 import type { ColumnBaseConfig } from '~/column.ts';
 import { Column } from '~/column.ts';
 import { entityKind, is } from '~/entity.ts';
-<<<<<<< HEAD
-import type { Casing, Update } from '~/utils.ts';
-=======
-import type { Simplify, Update } from '~/utils.ts';
->>>>>>> 7525e495
+import type { Casing, Simplify, Update } from '~/utils.ts';
 
 import type { ForeignKey, UpdateDeleteAction } from '~/pg-core/foreign-keys.ts';
 import { ForeignKeyBuilder } from '~/pg-core/foreign-keys.ts';
@@ -52,8 +48,7 @@
 
 	static override readonly [entityKind]: string = 'PgColumnBuilder';
 
-<<<<<<< HEAD
-	array(size?: number): this extends infer TThis ? PgArrayBuilder<
+	array<TSize extends number | undefined = undefined>(size?: TSize): this extends infer TThis ? PgArrayBuilder<
 			& {
 				name: T['name'];
 				dataType: 'array';
@@ -61,6 +56,8 @@
 				data: TThis extends { _: { $type: infer U } } ? U[] : T['data'][];
 				driverParam: T['driverParam'][] | string;
 				enumValues: T['enumValues'];
+				size: TSize;
+				baseBuilder: T;
 			}
 			& (T extends { notNull: true } ? { notNull: true } : {})
 			& (T extends { hasDefault: true } ? { hasDefault: true } : {}),
@@ -68,25 +65,7 @@
 		>
 		: never
 	{
-		return new PgArrayBuilder(this.config.name, this as PgColumnBuilder<any, any>, size) as any;
-=======
-	array<TSize extends number | undefined = undefined>(size?: TSize): PgArrayBuilder<
-		& {
-			name: T['name'];
-			dataType: 'array';
-			columnType: 'PgArray';
-			data: T['data'][];
-			driverParam: T['driverParam'][] | string;
-			enumValues: T['enumValues'];
-			size: TSize;
-			baseBuilder: T;
-		}
-		& (T extends { notNull: true } ? { notNull: true } : {})
-		& (T extends { hasDefault: true } ? { hasDefault: true } : {}),
-		T
-	> {
-		return new PgArrayBuilder(this.config.name, this as PgColumnBuilder<any, any>, size as any);
->>>>>>> 7525e495
+		return new PgArrayBuilder(this.config.name, this as PgColumnBuilder<any, any>, size as any) as any;
 	}
 
 	references(
