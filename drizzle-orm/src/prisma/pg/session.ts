--- conflicted
+++ resolved
@@ -1,5 +1,5 @@
 import type { PrismaClient } from '@prisma/client/extension';
-
+import type { WithCacheConfig } from '~/cache/core/types.ts';
 import { entityKind } from '~/entity.ts';
 import type { BlankPgHookContext, DrizzlePgExtension } from '~/extension-core/pg/index.ts';
 import { type Logger, NoopLogger } from '~/logger.ts';
@@ -25,11 +25,7 @@
 		extensions?: DrizzlePgExtension[],
 		hookContext?: BlankPgHookContext,
 	) {
-<<<<<<< HEAD
-		super(query, extensions, hookContext);
-=======
-		super(query, undefined, undefined, undefined);
->>>>>>> 50a8b163
+		super(query, undefined, undefined, undefined, extensions, hookContext);
 	}
 
 	override _execute(placeholderValues?: Record<string, unknown>): Promise<T> {
@@ -75,6 +71,12 @@
 		fields?: SelectedFieldsOrdered | undefined,
 		name?: string | undefined,
 		isResponseInArrayMode?: boolean,
+		customResultMapper?: (rows: unknown[][]) => T['execute'],
+		queryMetadata?: {
+			type: 'select' | 'update' | 'delete' | 'insert';
+			tables: string[];
+		},
+		cacheConfig?: WithCacheConfig,
 		hookContext?: BlankPgHookContext,
 	): PgPreparedQuery<T> {
 		return new PrismaPgPreparedQuery(this.prisma, query, this.logger, this.extensions, hookContext);
