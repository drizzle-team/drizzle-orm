--- conflicted
+++ resolved
@@ -1,10 +1,9 @@
 import type { PrismaClient } from '@prisma/client/extension';
-
+import type { WithCacheConfig } from '~/cache/core/types.ts';
 import { entityKind } from '~/entity.ts';
 import type { BlankMySqlHookContext, DrizzleMySqlExtension } from '~/extension-core/mysql/index.ts';
 import { type Logger, NoopLogger } from '~/logger.ts';
 import type {
-	MySqlColumn,
 	MySqlDialect,
 	MySqlPreparedQueryConfig,
 	MySqlPreparedQueryHKT,
@@ -13,7 +12,7 @@
 	MySqlTransactionConfig,
 } from '~/mysql-core/index.ts';
 import { MySqlPreparedQuery, MySqlSession } from '~/mysql-core/index.ts';
-import type { SelectedFieldsOrdered } from '~/operations.ts';
+import type { SelectedFieldsOrdered } from '~/mysql-core/query-builders/select.types.ts';
 import { fillPlaceholders } from '~/sql/sql.ts';
 import type { Query, SQL } from '~/sql/sql.ts';
 import type { Assume } from '~/utils.ts';
@@ -31,11 +30,7 @@
 		extensions?: DrizzleMySqlExtension[],
 		hookContext?: BlankMySqlHookContext,
 	) {
-<<<<<<< HEAD
-		super(query.sql, query.params, extensions, hookContext);
-=======
-		super(undefined, undefined, undefined);
->>>>>>> 50a8b163
+		super(query.sql, query.params, undefined, undefined, undefined, extensions, hookContext);
 	}
 
 	override _execute(placeholderValues?: Record<string, unknown>): Promise<T> {
@@ -74,7 +69,15 @@
 
 	override prepareQuery<T extends MySqlPreparedQueryConfig = MySqlPreparedQueryConfig>(
 		query: Query,
-		returning?: SelectedFieldsOrdered<MySqlColumn>,
+		fields?: SelectedFieldsOrdered,
+		customResultMapper?: (rows: unknown[][]) => T['execute'],
+		generatedIds?: Record<string, unknown>[],
+		returningIds?: SelectedFieldsOrdered,
+		queryMetadata?: {
+			type: 'select' | 'update' | 'delete' | 'insert';
+			tables: string[];
+		},
+		cacheConfig?: WithCacheConfig,
 		hookContext?: BlankMySqlHookContext,
 	): MySqlPreparedQuery<T> {
 		return new PrismaMySqlPreparedQuery(this.prisma, query, this.logger, this.extensions, hookContext);
