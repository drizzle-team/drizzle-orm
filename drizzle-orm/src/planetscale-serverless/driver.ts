import type { Config } from '@planetscale/database';
import { Client } from '@planetscale/database';
import { entityKind } from '~/entity.ts';
import type { DrizzleMySqlExtension } from '~/extension-core/mysql/index.ts';
import type { Logger } from '~/logger.ts';
import { DefaultLogger } from '~/logger.ts';
import { MySqlDatabase } from '~/mysql-core/db.ts';
import { MySqlDialect } from '~/mysql-core/dialect.ts';
import {
	createTableRelationsHelpers,
	extractTablesRelationalConfig,
	type RelationalSchemaConfig,
	type TablesRelationalConfig,
} from '~/relations.ts';
import { type DrizzleConfig, isConfig } from '~/utils.ts';
import type { PlanetScalePreparedQueryHKT, PlanetscaleQueryResultHKT } from './session.ts';
import { PlanetscaleSession } from './session.ts';

export interface PlanetscaleSDriverOptions {
	logger?: Logger;
	cache?: Cache;
}

export class PlanetScaleDatabase<
	TSchema extends Record<string, unknown> = Record<string, never>,
> extends MySqlDatabase<PlanetscaleQueryResultHKT, PlanetScalePreparedQueryHKT, TSchema> {
	static override readonly [entityKind]: string = 'PlanetScaleDatabase';
}

function construct<
	TSchema extends Record<string, unknown> = Record<string, never>,
	TClient extends Client = Client,
>(
	client: TClient,
	config: DrizzleConfig<TSchema, DrizzleMySqlExtension> = {},
): PlanetScaleDatabase<TSchema> & {
	$client: TClient;
} {
	// Client is not Drizzle Object, so we can ignore this rule here
	// eslint-disable-next-line no-instanceof/no-instanceof
	if (!(client instanceof Client)) {
		throw new Error(`Warning: You need to pass an instance of Client:

import { Client } from "@planetscale/database";

const client = new Client({
  host: process.env["DATABASE_HOST"],
  username: process.env["DATABASE_USERNAME"],
  password: process.env["DATABASE_PASSWORD"],
});

const db = drizzle(client);
		`);
	}

	const dialect = new MySqlDialect({ casing: config.casing });
	let logger;
	if (config.logger === true) {
		logger = new DefaultLogger();
	} else if (config.logger !== false) {
		logger = config.logger;
	}

	let schema: RelationalSchemaConfig<TablesRelationalConfig> | undefined;
	if (config.schema) {
		const tablesConfig = extractTablesRelationalConfig(
			config.schema,
			createTableRelationsHelpers,
		);
		schema = {
			fullSchema: config.schema,
			schema: tablesConfig.tables,
			tableNamesMap: tablesConfig.tableNamesMap,
		};
	}

<<<<<<< HEAD
	const extensions = config.extensions;
	const session = new PlanetscaleSession(client, dialect, undefined, schema, { logger }, extensions);
	const db = new PlanetScaleDatabase(dialect, session, schema as any, 'planetscale', extensions) as PlanetScaleDatabase<
		TSchema
	>;
=======
	const session = new PlanetscaleSession(client, dialect, undefined, schema, { logger, cache: config.cache });
	const db = new PlanetScaleDatabase(dialect, session, schema as any, 'planetscale') as PlanetScaleDatabase<TSchema>;
>>>>>>> 50a8b163
	(<any> db).$client = client;
	(<any> db).$cache = config.cache;
	if ((<any> db).$cache) {
		(<any> db).$cache['invalidate'] = config.cache?.onMutate;
	}

	return db as any;
}

export function drizzle<
	TSchema extends Record<string, unknown> = Record<string, never>,
	TClient extends Client = Client,
>(
	...params: [
		TClient | string,
	] | [
		TClient | string,
		DrizzleConfig<TSchema, DrizzleMySqlExtension>,
	] | [
		(
			& DrizzleConfig<TSchema, DrizzleMySqlExtension>
			& ({
				connection: string | Config;
			} | {
				client: TClient;
			})
		),
	]
): PlanetScaleDatabase<TSchema> & {
	$client: TClient;
} {
	if (typeof params[0] === 'string') {
		const instance = new Client({
			url: params[0],
		});

		return construct(instance, params[1]) as any;
	}

	if (isConfig(params[0])) {
		const { connection, client, ...drizzleConfig } = params[0] as
			& { connection?: Config | string; client?: TClient }
			& DrizzleConfig;

		if (client) return construct(client, drizzleConfig) as any;

		const instance = typeof connection === 'string'
			? new Client({
				url: connection,
			})
			: new Client(
				connection!,
			);

		return construct(instance, drizzleConfig) as any;
	}

	return construct(params[0] as TClient, params[1] as DrizzleConfig<TSchema, DrizzleMySqlExtension> | undefined) as any;
}

export namespace drizzle {
	export function mock<TSchema extends Record<string, unknown> = Record<string, never>>(
		config?: DrizzleConfig<TSchema, DrizzleMySqlExtension>,
	): PlanetScaleDatabase<TSchema> & {
		$client: '$client is not available on drizzle.mock()';
	} {
		return construct({} as any, config) as any;
	}
}<|MERGE_RESOLUTION|>--- conflicted
+++ resolved
@@ -74,16 +74,18 @@
 		};
 	}
 
-<<<<<<< HEAD
 	const extensions = config.extensions;
-	const session = new PlanetscaleSession(client, dialect, undefined, schema, { logger }, extensions);
+	const session = new PlanetscaleSession(
+		client,
+		dialect,
+		undefined,
+		schema,
+		{ logger, cache: config.cache },
+		extensions,
+	);
 	const db = new PlanetScaleDatabase(dialect, session, schema as any, 'planetscale', extensions) as PlanetScaleDatabase<
 		TSchema
 	>;
-=======
-	const session = new PlanetscaleSession(client, dialect, undefined, schema, { logger, cache: config.cache });
-	const db = new PlanetScaleDatabase(dialect, session, schema as any, 'planetscale') as PlanetScaleDatabase<TSchema>;
->>>>>>> 50a8b163
 	(<any> db).$client = client;
 	(<any> db).$cache = config.cache;
 	if ((<any> db).$cache) {
