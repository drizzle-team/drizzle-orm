--- conflicted
+++ resolved
@@ -120,17 +120,13 @@
 		};
 	}
 
-<<<<<<< HEAD
 	const relations = config.relations;
 	const session = new AwsDataApiSession(client, dialect, relations, schema, {
 		...config,
 		logger,
+		cache: config.cache,
 	}, undefined);
 	const db = new AwsDataApiPgDatabase(dialect, session, relations, schema as V1.RelationalSchemaConfig<any>);
-=======
-	const session = new AwsDataApiSession(client, dialect, schema, { ...config, logger, cache: config.cache }, undefined);
-	const db = new AwsDataApiPgDatabase(dialect, session, schema as any);
->>>>>>> 8b8d78ec
 	(<any> db).$client = client;
 	(<any> db).$cache = config.cache;
 	if ((<any> db).$cache) {
