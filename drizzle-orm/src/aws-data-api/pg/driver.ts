--- conflicted
+++ resolved
@@ -125,14 +125,16 @@
 		};
 	}
 
-<<<<<<< HEAD
 	const extensions = config.extensions;
-	const session = new AwsDataApiSession(client, dialect, schema, { ...config, logger }, undefined, extensions);
+	const session = new AwsDataApiSession(
+		client,
+		dialect,
+		schema,
+		{ ...config, logger, cache: config.cache },
+		undefined,
+		extensions,
+	);
 	const db = new AwsDataApiPgDatabase(dialect, session, schema as any, extensions);
-=======
-	const session = new AwsDataApiSession(client, dialect, schema, { ...config, logger, cache: config.cache }, undefined);
-	const db = new AwsDataApiPgDatabase(dialect, session, schema as any);
->>>>>>> 50a8b163
 	(<any> db).$client = client;
 	(<any> db).$cache = config.cache;
 	if ((<any> db).$cache) {
