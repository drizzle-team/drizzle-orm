import type { ColumnMetadata, ExecuteStatementCommandOutput, Field, RDSDataClient } from '@aws-sdk/client-rds-data';
import {
	BeginTransactionCommand,
	CommitTransactionCommand,
	ExecuteStatementCommand,
	RollbackTransactionCommand,
} from '@aws-sdk/client-rds-data';
<<<<<<< HEAD
import type * as V1 from '~/_relations.ts';
=======
import type { Cache } from '~/cache/core/cache.ts';
import { NoopCache } from '~/cache/core/cache.ts';
import type { WithCacheConfig } from '~/cache/core/types.ts';
>>>>>>> 8b8d78ec
import { entityKind } from '~/entity.ts';
import type { Logger } from '~/logger.ts';
import {
	type PgDialect,
	PgPreparedQuery,
	type PgQueryResultHKT,
	PgSession,
	PgTransaction,
	type PgTransactionConfig,
	type PreparedQueryConfig,
} from '~/pg-core/index.ts';
import type { SelectedFieldsOrdered } from '~/pg-core/query-builders/select.types.ts';
import type { AnyRelations, TablesRelationalConfig } from '~/relations.ts';
import { fillPlaceholders, type QueryTypingsValue, type QueryWithTypings, type SQL, sql } from '~/sql/sql.ts';
import { mapResultRow } from '~/utils.ts';
import { getValueFromDataApi, toValueParam } from '../common/index.ts';

export type AwsDataApiClient = RDSDataClient;

export class AwsDataApiPreparedQuery<
	T extends PreparedQueryConfig & { values: AwsDataApiPgQueryResult<unknown[]> },
	TIsRqbV2 extends boolean = false,
> extends PgPreparedQuery<T> {
	static override readonly [entityKind]: string = 'AwsDataApiPreparedQuery';

	private rawQuery: ExecuteStatementCommand;

	constructor(
		private client: AwsDataApiClient,
		private queryString: string,
		private params: unknown[],
		private typings: QueryTypingsValue[],
		private options: AwsDataApiSessionOptions,
		cache: Cache,
		queryMetadata: {
			type: 'select' | 'update' | 'delete' | 'insert';
			tables: string[];
		} | undefined,
		cacheConfig: WithCacheConfig | undefined,
		private fields: SelectedFieldsOrdered | undefined,
		/** @internal */
		readonly transactionId: string | undefined,
		private _isResponseInArrayMode: boolean,
		private customResultMapper?: (
			rows: TIsRqbV2 extends true ? Record<string, unknown>[] : unknown[][],
		) => T['execute'],
		private isRqbV2Query?: TIsRqbV2,
	) {
		super({ sql: queryString, params }, cache, queryMetadata, cacheConfig);
		this.rawQuery = new ExecuteStatementCommand({
			sql: queryString,
			parameters: [],
			secretArn: options.secretArn,
			resourceArn: options.resourceArn,
			database: options.database,
			transactionId,
			includeResultMetadata: !fields && !customResultMapper,
		});
	}

	async execute(placeholderValues: Record<string, unknown> | undefined = {}): Promise<T['execute']> {
		if (this.isRqbV2Query) return this.executeRqbV2(placeholderValues);

		const { fields, joinsNotNullableMap, customResultMapper } = this;

		const result = await this.values(placeholderValues);
		if (!fields && !customResultMapper) {
			const { columnMetadata, rows } = result;
			if (!columnMetadata) {
				return result;
			}
			const mappedRows = rows.map((sourceRow) => {
				const row: Record<string, unknown> = {};
				for (const [index, value] of sourceRow.entries()) {
					const metadata = columnMetadata[index];
					if (!metadata) {
						throw new Error(
							`Unexpected state: no column metadata found for index ${index}. Please report this issue on GitHub: https://github.com/drizzle-team/drizzle-orm/issues/new/choose`,
						);
					}
					if (!metadata.name) {
						throw new Error(
							`Unexpected state: no column name for index ${index} found in the column metadata. Please report this issue on GitHub: https://github.com/drizzle-team/drizzle-orm/issues/new/choose`,
						);
					}
					row[metadata.name] = value;
				}
				return row;
			});
			return Object.assign(result, { rows: mappedRows });
		}

		return customResultMapper
			? (customResultMapper as (rows: unknown[][]) => T['execute'])(result.rows!)
			: result.rows!.map((row) => mapResultRow(fields!, row, joinsNotNullableMap));
	}

	private async executeRqbV2(placeholderValues: Record<string, unknown> | undefined = {}): Promise<T['execute']> {
		const { customResultMapper } = this;

		const result = await this.values(placeholderValues);
		const { columnMetadata, rows } = result;
		if (!columnMetadata) {
			return (customResultMapper as (rows: Record<string, unknown>[]) => T['execute'])(
				rows as any as Record<string, unknown>[],
			);
		}
		const mappedRows = rows.map((sourceRow) => {
			const row: Record<string, unknown> = {};
			for (const [index, value] of sourceRow.entries()) {
				const metadata = columnMetadata[index];
				if (!metadata) {
					throw new Error(
						`Unexpected state: no column metadata found for index ${index}. Please report this issue on GitHub: https://github.com/drizzle-team/drizzle-orm/issues/new/choose`,
					);
				}
				if (!metadata.name) {
					throw new Error(
						`Unexpected state: no column name for index ${index} found in the column metadata. Please report this issue on GitHub: https://github.com/drizzle-team/drizzle-orm/issues/new/choose`,
					);
				}
				row[metadata.name] = value;
			}
			return row;
		});

		Object.assign(result, { rows: mappedRows });

		return (customResultMapper as (rows: Record<string, unknown>[]) => T['execute'])(
			mappedRows,
		);
	}

	async all(placeholderValues?: Record<string, unknown> | undefined): Promise<T['all']> {
		const result = await this.execute(placeholderValues);
		if (!this.fields && !this.customResultMapper) {
			return (result as AwsDataApiPgQueryResult<unknown>).rows;
		}
		return result;
	}

	async values(placeholderValues: Record<string, unknown> = {}): Promise<T['values']> {
		const params = fillPlaceholders(this.params, placeholderValues ?? {});

		this.rawQuery.input.parameters = params.map((param, index) => ({
			name: `${index + 1}`,
			...toValueParam(param, this.typings[index]),
		}));

		this.options.logger?.logQuery(this.rawQuery.input.sql!, this.rawQuery.input.parameters);

		const result = await this.queryWithCache(this.queryString, params, async () => {
			return await this.client.send(this.rawQuery);
		});
		const rows = result.records?.map((row) => {
			return row.map((field) => getValueFromDataApi(field));
		}) ?? [];

		return {
			...result,
			rows,
		};
	}

	/** @internal */
	mapResultRows(records: Field[][], columnMetadata: ColumnMetadata[]) {
		return records.map((record) => {
			const row: Record<string, unknown> = {};
			for (const [index, field] of record.entries()) {
				const { name } = columnMetadata[index]!;
				row[name ?? index] = getValueFromDataApi(field); // not what to default if name is undefined
			}
			return row;
		});
	}

	/** @internal */
	isResponseInArrayMode(): boolean {
		return this._isResponseInArrayMode;
	}
}

export interface AwsDataApiSessionOptions {
	logger?: Logger;
	cache?: Cache;
	database: string;
	resourceArn: string;
	secretArn: string;
}

interface AwsDataApiQueryBase {
	resourceArn: string;
	secretArn: string;
	database: string;
}

export class AwsDataApiSession<
	TFullSchema extends Record<string, unknown>,
	TRelations extends AnyRelations,
	TTablesConfig extends TablesRelationalConfig,
	TSchema extends V1.TablesRelationalConfig,
> extends PgSession<AwsDataApiPgQueryResultHKT, TFullSchema, TRelations, TTablesConfig, TSchema> {
	static override readonly [entityKind]: string = 'AwsDataApiSession';

	/** @internal */
	readonly rawQuery: AwsDataApiQueryBase;
	private cache: Cache;

	constructor(
		/** @internal */
		readonly client: AwsDataApiClient,
		dialect: PgDialect,
		private relations: AnyRelations | undefined,
		private schema: V1.RelationalSchemaConfig<TSchema> | undefined,
		private options: AwsDataApiSessionOptions,
		/** @internal */
		readonly transactionId: string | undefined,
	) {
		super(dialect);
		this.rawQuery = {
			secretArn: options.secretArn,
			resourceArn: options.resourceArn,
			database: options.database,
		};
		this.cache = options.cache ?? new NoopCache();
	}

	prepareQuery<
		T extends PreparedQueryConfig & {
			values: AwsDataApiPgQueryResult<unknown[]>;
		} = PreparedQueryConfig & {
			values: AwsDataApiPgQueryResult<unknown[]>;
		},
	>(
		query: QueryWithTypings,
		fields: SelectedFieldsOrdered | undefined,
		name: string | undefined,
		isResponseInArrayMode: boolean,
		customResultMapper?: (rows: unknown[][]) => T['execute'],
		queryMetadata?: { type: 'select' | 'update' | 'delete' | 'insert'; tables: string[] },
		cacheConfig?: WithCacheConfig,
		transactionId?: string,
	): AwsDataApiPreparedQuery<T> {
		return new AwsDataApiPreparedQuery(
			this.client,
			query.sql,
			query.params,
			query.typings ?? [],
			this.options,
			this.cache,
			queryMetadata,
			cacheConfig,
			fields,
			transactionId ?? this.transactionId,
			isResponseInArrayMode,
			customResultMapper,
		);
	}

	prepareRelationalQuery<T extends PreparedQueryConfig = PreparedQueryConfig>(
		query: QueryWithTypings,
		fields: SelectedFieldsOrdered | undefined,
		name: string | undefined,
		customResultMapper: (rows: Record<string, unknown>[]) => T['execute'],
		transactionId?: string,
	): PgPreparedQuery<T> {
		return new AwsDataApiPreparedQuery(
			this.client,
			query.sql,
			query.params,
			query.typings ?? [],
			this.options,
			fields,
			transactionId ?? this.transactionId,
			false,
			customResultMapper,
			true,
		);
	}

	override execute<T>(query: SQL): Promise<T> {
		return this.prepareQuery<PreparedQueryConfig & { execute: T; values: AwsDataApiPgQueryResult<unknown[]> }>(
			this.dialect.sqlToQuery(query),
			undefined,
			undefined,
			false,
			undefined,
			undefined,
			undefined,
			this.transactionId,
		).execute();
	}

	override async transaction<T>(
		transaction: (tx: AwsDataApiTransaction<TFullSchema, TRelations, TTablesConfig, TSchema>) => Promise<T>,
		config?: PgTransactionConfig | undefined,
	): Promise<T> {
		const { transactionId } = await this.client.send(new BeginTransactionCommand(this.rawQuery));
		const session = new AwsDataApiSession(
			this.client,
			this.dialect,
			this.relations,
			this.schema,
			this.options,
			transactionId,
		);
		const tx = new AwsDataApiTransaction<TFullSchema, TRelations, TTablesConfig, TSchema>(
			this.dialect,
			session,
			this.relations,
			this.schema,
		);
		if (config) {
			await tx.setTransaction(config);
		}
		try {
			const result = await transaction(tx);
			await this.client.send(new CommitTransactionCommand({ ...this.rawQuery, transactionId }));
			return result;
		} catch (e) {
			await this.client.send(new RollbackTransactionCommand({ ...this.rawQuery, transactionId }));
			throw e;
		}
	}
}

export class AwsDataApiTransaction<
	TFullSchema extends Record<string, unknown>,
	TRelations extends AnyRelations,
	TTablesConfig extends TablesRelationalConfig,
	TSchema extends V1.TablesRelationalConfig,
> extends PgTransaction<AwsDataApiPgQueryResultHKT, TFullSchema, TRelations, TTablesConfig, TSchema> {
	static override readonly [entityKind]: string = 'AwsDataApiTransaction';

	override async transaction<T>(
		transaction: (tx: AwsDataApiTransaction<TFullSchema, TRelations, TTablesConfig, TSchema>) => Promise<T>,
	): Promise<T> {
		const savepointName = `sp${this.nestedIndex + 1}`;
		const tx = new AwsDataApiTransaction<TFullSchema, TRelations, TTablesConfig, TSchema>(
			this.dialect,
			this.session,
			this.relations,
			this.schema,
			this.nestedIndex + 1,
		);
		await this.session.execute(sql.raw(`savepoint ${savepointName}`));
		try {
			const result = await transaction(tx);
			await this.session.execute(sql.raw(`release savepoint ${savepointName}`));
			return result;
		} catch (e) {
			await this.session.execute(sql.raw(`rollback to savepoint ${savepointName}`));
			throw e;
		}
	}
}

export type AwsDataApiPgQueryResult<T> = ExecuteStatementCommandOutput & { rows: T[] };

export interface AwsDataApiPgQueryResultHKT extends PgQueryResultHKT {
	type: AwsDataApiPgQueryResult<any>;
}<|MERGE_RESOLUTION|>--- conflicted
+++ resolved
@@ -5,13 +5,10 @@
 	ExecuteStatementCommand,
 	RollbackTransactionCommand,
 } from '@aws-sdk/client-rds-data';
-<<<<<<< HEAD
 import type * as V1 from '~/_relations.ts';
-=======
 import type { Cache } from '~/cache/core/cache.ts';
 import { NoopCache } from '~/cache/core/cache.ts';
 import type { WithCacheConfig } from '~/cache/core/types.ts';
->>>>>>> 8b8d78ec
 import { entityKind } from '~/entity.ts';
 import type { Logger } from '~/logger.ts';
 import {
@@ -284,6 +281,9 @@
 			query.params,
 			query.typings ?? [],
 			this.options,
+			this.cache,
+			undefined,
+			undefined,
 			fields,
 			transactionId ?? this.transactionId,
 			false,
