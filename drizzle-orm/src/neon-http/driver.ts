--- conflicted
+++ resolved
@@ -35,19 +35,12 @@
 	}
 
 	createSession(
-<<<<<<< HEAD
 		relations: Relations | undefined,
 		schema: V1.RelationalSchemaConfig<V1.TablesRelationalConfig> | undefined,
 	): NeonHttpSession<Record<string, unknown>, EmptyRelations, TablesRelationalConfig, V1.TablesRelationalConfig> {
 		return new NeonHttpSession(this.client, this.dialect, relations ?? {} as EmptyRelations, schema, {
 			logger: this.options.logger,
-=======
-		schema: RelationalSchemaConfig<TablesRelationalConfig> | undefined,
-	): NeonHttpSession<Record<string, unknown>, TablesRelationalConfig> {
-		return new NeonHttpSession(this.client, this.dialect, schema, {
-			logger: this.options.logger,
 			cache: this.options.cache,
->>>>>>> 8b8d78ec
 		});
 	}
 
@@ -173,15 +166,10 @@
 		};
 	}
 
-<<<<<<< HEAD
 	const relations = config.relations;
 
-	const driver = new NeonHttpDriver(client, dialect, { logger });
+	const driver = new NeonHttpDriver(client, dialect, { logger, cache: config.cache });
 	const session = driver.createSession(relations, schema);
-=======
-	const driver = new NeonHttpDriver(client, dialect, { logger, cache: config.cache });
-	const session = driver.createSession(schema);
->>>>>>> 8b8d78ec
 
 	const db = new NeonHttpDatabase(
 		dialect,
