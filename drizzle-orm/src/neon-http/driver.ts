--- conflicted
+++ resolved
@@ -8,11 +8,7 @@
 import { PgDialect } from '~/pg-core/dialect.ts';
 import { createTableRelationsHelpers, extractTablesRelationalConfig } from '~/relations.ts';
 import type { ExtractTablesWithRelations, RelationalSchemaConfig, TablesRelationalConfig } from '~/relations.ts';
-<<<<<<< HEAD
-import type { DrizzleConfig, IfNotImported, ImportTypeError } from '~/utils.ts';
-=======
 import { type DrizzleConfig, type IfNotImported, type ImportTypeError, isConfig } from '~/utils.ts';
->>>>>>> 526996bd
 import { type NeonHttpClient, type NeonHttpQueryResultHKT, NeonHttpSession } from './session.ts';
 
 export interface NeonDriverOptions {
@@ -128,21 +124,12 @@
 ): NeonHttpDatabase<TSchema> & {
 	$client: TClient;
 } {
-<<<<<<< HEAD
-	// eslint-disable-next-line no-instanceof/no-instanceof
-	if (typeof params[0] === 'function') {
-		return construct(params[0] as TClient, params[1] as DrizzleConfig<TSchema> | undefined) as any;
-	}
-
-	if (typeof params[0] === 'object') {
-=======
 	if (typeof params[0] === 'string') {
 		const instance = neon(params[0] as string);
 		return construct(instance, params[1]) as any;
 	}
 
 	if (isConfig(params[0])) {
->>>>>>> 526996bd
 		const { connection, client, ...drizzleConfig } = params[0] as
 			& {
 				connection?:
@@ -169,12 +156,7 @@
 		return construct(instance, drizzleConfig) as any;
 	}
 
-<<<<<<< HEAD
-	const instance = neon(params[0] as string);
-	return construct(instance, params[1]) as any;
-=======
 	return construct(params[0] as TClient, params[1] as DrizzleConfig<TSchema> | undefined) as any;
->>>>>>> 526996bd
 }
 
 export namespace drizzle {
