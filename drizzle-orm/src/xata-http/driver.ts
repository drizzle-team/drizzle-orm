import type { Cache } from '~/cache/core/cache.ts';
import { entityKind } from '~/entity.ts';
import type { DrizzlePgExtension } from '~/extension-core/pg/index.ts';
import type { Logger } from '~/logger.ts';
import { DefaultLogger } from '~/logger.ts';
import { PgDatabase } from '~/pg-core/db.ts';
import { PgDialect } from '~/pg-core/dialect.ts';
import type { ExtractTablesWithRelations, RelationalSchemaConfig, TablesRelationalConfig } from '~/relations.ts';
import { createTableRelationsHelpers, extractTablesRelationalConfig } from '~/relations.ts';
import type { DrizzleConfig } from '~/utils.ts';
import type { XataHttpClient, XataHttpQueryResultHKT } from './session.ts';
import { XataHttpSession } from './session.ts';

export interface XataDriverOptions {
	logger?: Logger;
	cache?: Cache;
}

export class XataHttpDriver {
	static readonly [entityKind]: string = 'XataDriver';

	constructor(
		private client: XataHttpClient,
		private dialect: PgDialect,
		private options: XataDriverOptions = {},
		private extensions?: DrizzlePgExtension[],
	) {
		this.initMappers();
	}

	createSession(
		schema: RelationalSchemaConfig<TablesRelationalConfig> | undefined,
	): XataHttpSession<Record<string, unknown>, TablesRelationalConfig> {
		return new XataHttpSession(this.client, this.dialect, schema, {
			logger: this.options.logger,
<<<<<<< HEAD
		}, this.extensions);
=======
			cache: this.options.cache,
		});
>>>>>>> 50a8b163
	}

	initMappers() {
		// TODO: Add custom type parsers
	}
}

export class XataHttpDatabase<TSchema extends Record<string, unknown> = Record<string, never>>
	extends PgDatabase<XataHttpQueryResultHKT, TSchema>
{
	static override readonly [entityKind]: string = 'XataHttpDatabase';

	/** @internal */
	declare readonly session: XataHttpSession<TSchema, ExtractTablesWithRelations<TSchema>>;
}

export function drizzle<TSchema extends Record<string, unknown> = Record<string, never>>(
	client: XataHttpClient,
	config: DrizzleConfig<TSchema, DrizzlePgExtension> = {},
): XataHttpDatabase<TSchema> & {
	$client: XataHttpClient;
} {
	const dialect = new PgDialect({ casing: config.casing });
	let logger;
	if (config.logger === true) {
		logger = new DefaultLogger();
	} else if (config.logger !== false) {
		logger = config.logger;
	}

	let schema: RelationalSchemaConfig<TablesRelationalConfig> | undefined;
	if (config.schema) {
		const tablesConfig = extractTablesRelationalConfig(config.schema, createTableRelationsHelpers);
		schema = {
			fullSchema: config.schema,
			schema: tablesConfig.tables,
			tableNamesMap: tablesConfig.tableNamesMap,
		};
	}

<<<<<<< HEAD
	const extensions = config.extensions;
	const driver = new XataHttpDriver(client, dialect, { logger }, extensions);
=======
	const driver = new XataHttpDriver(client, dialect, { logger, cache: config.cache });
>>>>>>> 50a8b163
	const session = driver.createSession(schema);

	const db = new XataHttpDatabase(
		dialect,
		session,
		schema as RelationalSchemaConfig<ExtractTablesWithRelations<TSchema>> | undefined,
		extensions,
	);
	(<any> db).$client = client;
	(<any> db).$cache = config.cache;
	if ((<any> db).$cache) {
		(<any> db).$cache['invalidate'] = config.cache?.onMutate;
	}

	return db as any;
}<|MERGE_RESOLUTION|>--- conflicted
+++ resolved
@@ -33,12 +33,8 @@
 	): XataHttpSession<Record<string, unknown>, TablesRelationalConfig> {
 		return new XataHttpSession(this.client, this.dialect, schema, {
 			logger: this.options.logger,
-<<<<<<< HEAD
+			cache: this.options.cache,
 		}, this.extensions);
-=======
-			cache: this.options.cache,
-		});
->>>>>>> 50a8b163
 	}
 
 	initMappers() {
@@ -79,12 +75,8 @@
 		};
 	}
 
-<<<<<<< HEAD
 	const extensions = config.extensions;
-	const driver = new XataHttpDriver(client, dialect, { logger }, extensions);
-=======
-	const driver = new XataHttpDriver(client, dialect, { logger, cache: config.cache });
->>>>>>> 50a8b163
+	const driver = new XataHttpDriver(client, dialect, { logger, cache: config.cache }, extensions);
 	const session = driver.createSession(schema);
 
 	const db = new XataHttpDatabase(
