import type { BatchItem, BatchResponse } from '~/batch.ts';
import { entityKind } from '~/entity.ts';
import type { DrizzleSQLiteExtension } from '~/extension-core/sqlite/index.ts';
import { DefaultLogger } from '~/logger.ts';
import { createTableRelationsHelpers, extractTablesRelationalConfig } from '~/relations.ts';
import type { ExtractTablesWithRelations, RelationalSchemaConfig, TablesRelationalConfig } from '~/relations.ts';
import { BaseSQLiteDatabase } from '~/sqlite-core/db.ts';
import { SQLiteAsyncDialect } from '~/sqlite-core/dialect.ts';
import type { DrizzleConfig } from '~/utils.ts';
import { SQLiteRemoteSession } from './session.ts';

export interface SqliteRemoteResult<T = unknown> {
	rows?: T[];
}

export class SqliteRemoteDatabase<
	TSchema extends Record<string, unknown> = Record<string, never>,
> extends BaseSQLiteDatabase<'async', SqliteRemoteResult, TSchema> {
	static override readonly [entityKind]: string = 'SqliteRemoteDatabase';

	/** @internal */
	declare readonly session: SQLiteRemoteSession<TSchema, ExtractTablesWithRelations<TSchema>>;

	async batch<U extends BatchItem<'sqlite'>, T extends Readonly<[U, ...U[]]>>(
		batch: T,
	): Promise<BatchResponse<T>> {
		return this.session.batch(batch) as Promise<BatchResponse<T>>;
	}
}

export type AsyncRemoteCallback = (
	sql: string,
	params: any[],
	method: 'run' | 'all' | 'values' | 'get',
) => Promise<{ rows: any[] }>;

export type AsyncBatchRemoteCallback = (batch: {
	sql: string;
	params: any[];
	method: 'run' | 'all' | 'values' | 'get';
}[]) => Promise<{ rows: any[] }[]>;

export type RemoteCallback = AsyncRemoteCallback;

export function drizzle<TSchema extends Record<string, unknown> = Record<string, never>>(
	callback: RemoteCallback,
	config?: DrizzleConfig<TSchema, DrizzleSQLiteExtension>,
): SqliteRemoteDatabase<TSchema>;
export function drizzle<TSchema extends Record<string, unknown> = Record<string, never>>(
	callback: RemoteCallback,
	batchCallback?: AsyncBatchRemoteCallback,
	config?: DrizzleConfig<TSchema, DrizzleSQLiteExtension>,
): SqliteRemoteDatabase<TSchema>;
export function drizzle<TSchema extends Record<string, unknown> = Record<string, never>>(
	callback: RemoteCallback,
	batchCallback?: AsyncBatchRemoteCallback | DrizzleConfig<TSchema, DrizzleSQLiteExtension>,
	config?: DrizzleConfig<TSchema, DrizzleSQLiteExtension>,
): SqliteRemoteDatabase<TSchema> {
	let logger;
	let cache;
	let _batchCallback: AsyncBatchRemoteCallback | undefined;
	let _config: DrizzleConfig<TSchema, DrizzleSQLiteExtension> = {};

	if (batchCallback) {
		if (typeof batchCallback === 'function') {
			_batchCallback = batchCallback as AsyncBatchRemoteCallback;
			_config = config ?? {};
		} else {
			_batchCallback = undefined;
			_config = batchCallback as DrizzleConfig<TSchema, DrizzleSQLiteExtension>;
		}

		if (_config.logger === true) {
			logger = new DefaultLogger();
		} else if (_config.logger !== false) {
			logger = _config.logger;
			cache = _config.cache;
		}
	}

	let schema: RelationalSchemaConfig<TablesRelationalConfig> | undefined;
	if (_config.schema) {
		const tablesConfig = extractTablesRelationalConfig(
			_config.schema,
			createTableRelationsHelpers,
		);
		schema = {
			fullSchema: _config.schema,
			schema: tablesConfig.tables,
			tableNamesMap: tablesConfig.tableNamesMap,
		};
	}

<<<<<<< HEAD
	const extensions = _config.extensions;
	const dialect = new SQLiteAsyncDialect({ casing: _config.casing });
	const session = new SQLiteRemoteSession(callback, dialect, schema, _batchCallback, { logger }, extensions);
	return new SqliteRemoteDatabase('async', dialect, session, schema, extensions) as SqliteRemoteDatabase<TSchema>;
=======
	const session = new SQLiteRemoteSession(callback, dialect, schema, _batchCallback, { logger, cache });
	const db = new SqliteRemoteDatabase('async', dialect, session, schema) as SqliteRemoteDatabase<TSchema>;
	(<any> db).$cache = cache;
	if ((<any> db).$cache) {
		(<any> db).$cache['invalidate'] = cache?.onMutate;
	}
	return db;
>>>>>>> 50a8b163
}<|MERGE_RESOLUTION|>--- conflicted
+++ resolved
@@ -91,18 +91,13 @@
 		};
 	}
 
-<<<<<<< HEAD
 	const extensions = _config.extensions;
 	const dialect = new SQLiteAsyncDialect({ casing: _config.casing });
-	const session = new SQLiteRemoteSession(callback, dialect, schema, _batchCallback, { logger }, extensions);
-	return new SqliteRemoteDatabase('async', dialect, session, schema, extensions) as SqliteRemoteDatabase<TSchema>;
-=======
-	const session = new SQLiteRemoteSession(callback, dialect, schema, _batchCallback, { logger, cache });
-	const db = new SqliteRemoteDatabase('async', dialect, session, schema) as SqliteRemoteDatabase<TSchema>;
+	const session = new SQLiteRemoteSession(callback, dialect, schema, _batchCallback, { logger, cache }, extensions);
+	const db = new SqliteRemoteDatabase('async', dialect, session, schema, extensions) as SqliteRemoteDatabase<TSchema>;
 	(<any> db).$cache = cache;
 	if ((<any> db).$cache) {
 		(<any> db).$cache['invalidate'] = cache?.onMutate;
 	}
 	return db;
->>>>>>> 50a8b163
 }