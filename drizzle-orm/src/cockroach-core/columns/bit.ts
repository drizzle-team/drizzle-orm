import type { AnyCockroachTable } from '~/cockroach-core/table.ts';
<<<<<<< HEAD
import type { ColumnBuilderBaseConfig, ColumnBuilderRuntimeConfig, MakeColumnConfig } from '~/column-builder.ts';
=======
>>>>>>> 9557d380
import type { ColumnBaseConfig } from '~/column.ts';
import { entityKind } from '~/entity.ts';
import { getColumnNameAndConfig } from '~/utils.ts';
import { CockroachColumn, CockroachColumnWithArrayBuilder } from './common.ts';

<<<<<<< HEAD
export type CockroachBitBuilderInitial<TName extends string, TLength extends number | undefined> = CockroachBitBuilder<{
	name: TName;
	dataType: 'string';
	columnType: 'CockroachBit';
	data: string;
	driverParam: string;
	enumValues: undefined;
	length: TLength;
}>;

export class CockroachBitBuilder<T extends ColumnBuilderBaseConfig<'string', 'CockroachBit'> & { length?: number }>
	extends CockroachColumnWithArrayBuilder<T, { length: T['length'] }>
{
	static override readonly [entityKind]: string = 'CockroachBitBuilder';

	constructor(name: string, config: CockroachBitConfig<T['length']>) {
		super(name, 'string', 'CockroachBit');
		this.config.length = config.length;
=======
export class CockroachBitBuilder extends CockroachColumnWithArrayBuilder<{
	dataType: 'string binary';
	data: string;
	driverParam: string;
}, { length: number | undefined; setLength: boolean; isLengthExact: true }> {
	static override readonly [entityKind]: string = 'CockroachBitBuilder';

	constructor(name: string, config: CockroachBitConfig) {
		super(name, 'string binary', 'CockroachBit');
		this.config.length = config.length ?? 1;
		this.config.setLength = config.length !== undefined;
		this.config.isLengthExact = true;
>>>>>>> 9557d380
	}

	/** @internal */
	override build<TTableName extends string>(
		table: AnyCockroachTable<{ name: TTableName }>,
<<<<<<< HEAD
	): CockroachBit<MakeColumnConfig<T, TTableName> & { length?: T['length'] }> {
		return new CockroachBit<MakeColumnConfig<T, TTableName> & { length?: T['length'] }>(
			table,
			this.config as ColumnBuilderRuntimeConfig<any, any>,
		);
	}
}

export class CockroachBit<T extends ColumnBaseConfig<'string', 'CockroachBit'> & { length?: number }>
	extends CockroachColumn<T, { length: T['length'] }>
{
	static override readonly [entityKind]: string = 'CockroachBit';

	readonly length = this.config.length;

	getSQLType(): string {
		return this.length ? `bit(${this.length})` : 'bit';
	}
}

export interface CockroachBitConfig<TLength extends number | undefined = number | undefined> {
	length?: TLength;
}

export function bit(): CockroachBitBuilderInitial<'', undefined>;
export function bit<D extends number | undefined>(config?: CockroachBitConfig<D>): CockroachBitBuilderInitial<'', D>;
export function bit<TName extends string, D extends number | undefined>(
	name: TName,
	config?: CockroachBitConfig<D>,
): CockroachBitBuilderInitial<TName, D>;
=======
	) {
		return new CockroachBit(
			table,
			this.config,
		);
	}
}

export class CockroachBit<T extends ColumnBaseConfig<'string binary'> & { length?: number }>
	extends CockroachColumn<T, { length: T['length']; setLength: boolean }>
{
	static override readonly [entityKind]: string = 'CockroachBit';

	getSQLType(): string {
		return this.config.setLength ? `bit(${this.length})` : 'bit';
	}
}

export interface CockroachBitConfig {
	length?: number | undefined;
}

export function bit(config?: CockroachBitConfig): CockroachBitBuilder;
export function bit(
	name: string,
	config?: CockroachBitConfig,
): CockroachBitBuilder;
>>>>>>> 9557d380
export function bit(a?: string | CockroachBitConfig, b: CockroachBitConfig = {}) {
	const { name, config } = getColumnNameAndConfig<CockroachBitConfig>(a, b);
	return new CockroachBitBuilder(name, config);
}<|MERGE_RESOLUTION|>--- conflicted
+++ resolved
@@ -1,33 +1,9 @@
 import type { AnyCockroachTable } from '~/cockroach-core/table.ts';
-<<<<<<< HEAD
-import type { ColumnBuilderBaseConfig, ColumnBuilderRuntimeConfig, MakeColumnConfig } from '~/column-builder.ts';
-=======
->>>>>>> 9557d380
 import type { ColumnBaseConfig } from '~/column.ts';
 import { entityKind } from '~/entity.ts';
 import { getColumnNameAndConfig } from '~/utils.ts';
 import { CockroachColumn, CockroachColumnWithArrayBuilder } from './common.ts';
 
-<<<<<<< HEAD
-export type CockroachBitBuilderInitial<TName extends string, TLength extends number | undefined> = CockroachBitBuilder<{
-	name: TName;
-	dataType: 'string';
-	columnType: 'CockroachBit';
-	data: string;
-	driverParam: string;
-	enumValues: undefined;
-	length: TLength;
-}>;
-
-export class CockroachBitBuilder<T extends ColumnBuilderBaseConfig<'string', 'CockroachBit'> & { length?: number }>
-	extends CockroachColumnWithArrayBuilder<T, { length: T['length'] }>
-{
-	static override readonly [entityKind]: string = 'CockroachBitBuilder';
-
-	constructor(name: string, config: CockroachBitConfig<T['length']>) {
-		super(name, 'string', 'CockroachBit');
-		this.config.length = config.length;
-=======
 export class CockroachBitBuilder extends CockroachColumnWithArrayBuilder<{
 	dataType: 'string binary';
 	data: string;
@@ -40,44 +16,11 @@
 		this.config.length = config.length ?? 1;
 		this.config.setLength = config.length !== undefined;
 		this.config.isLengthExact = true;
->>>>>>> 9557d380
 	}
 
 	/** @internal */
 	override build<TTableName extends string>(
 		table: AnyCockroachTable<{ name: TTableName }>,
-<<<<<<< HEAD
-	): CockroachBit<MakeColumnConfig<T, TTableName> & { length?: T['length'] }> {
-		return new CockroachBit<MakeColumnConfig<T, TTableName> & { length?: T['length'] }>(
-			table,
-			this.config as ColumnBuilderRuntimeConfig<any, any>,
-		);
-	}
-}
-
-export class CockroachBit<T extends ColumnBaseConfig<'string', 'CockroachBit'> & { length?: number }>
-	extends CockroachColumn<T, { length: T['length'] }>
-{
-	static override readonly [entityKind]: string = 'CockroachBit';
-
-	readonly length = this.config.length;
-
-	getSQLType(): string {
-		return this.length ? `bit(${this.length})` : 'bit';
-	}
-}
-
-export interface CockroachBitConfig<TLength extends number | undefined = number | undefined> {
-	length?: TLength;
-}
-
-export function bit(): CockroachBitBuilderInitial<'', undefined>;
-export function bit<D extends number | undefined>(config?: CockroachBitConfig<D>): CockroachBitBuilderInitial<'', D>;
-export function bit<TName extends string, D extends number | undefined>(
-	name: TName,
-	config?: CockroachBitConfig<D>,
-): CockroachBitBuilderInitial<TName, D>;
-=======
 	) {
 		return new CockroachBit(
 			table,
@@ -105,7 +48,6 @@
 	name: string,
 	config?: CockroachBitConfig,
 ): CockroachBitBuilder;
->>>>>>> 9557d380
 export function bit(a?: string | CockroachBitConfig, b: CockroachBitConfig = {}) {
 	const { name, config } = getColumnNameAndConfig<CockroachBitConfig>(a, b);
 	return new CockroachBitBuilder(name, config);
