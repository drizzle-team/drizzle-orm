import type { GetColumnData } from '~/column.ts';
import { entityKind } from '~/entity.ts';
import { QueryPromise } from '~/query-promise.ts';
import { SelectionProxyHandler } from '~/selection-proxy.ts';
import type { SingleStoreDialect } from '~/singlestore-core/dialect.ts';
import type {
	AnySingleStoreQueryResultHKT,
	PreparedQueryHKTBase,
	PreparedQueryKind,
	SingleStorePreparedQueryConfig,
	SingleStoreQueryResultHKT,
	SingleStoreQueryResultKind,
	SingleStoreSession,
} from '~/singlestore-core/session.ts';
import type { SingleStoreTable } from '~/singlestore-core/table.ts';
import type { Placeholder, Query, SQL, SQLWrapper } from '~/sql/sql.ts';
import type { Subquery } from '~/subquery.ts';
import { Table } from '~/table.ts';
import { mapUpdateSet, type UpdateSet, type ValueOrArray } from '~/utils.ts';
import type { SingleStoreColumn } from '../columns/common.ts';
import { extractUsedTable } from '../utils.ts';
import type { SelectedFieldsOrdered } from './select.types.ts';

export interface SingleStoreUpdateConfig {
	where?: SQL | undefined;
	limit?: number | Placeholder;
	orderBy?: (SingleStoreColumn | SQL | SQL.Aliased)[];
	set: UpdateSet;
	table: SingleStoreTable;
	returning?: SelectedFieldsOrdered;
	withList?: Subquery[];
}

export type SingleStoreUpdateSetSource<TTable extends SingleStoreTable> =
	& {
		[Key in keyof TTable['$inferInsert']]?:
			| GetColumnData<TTable['_']['columns'][Key], 'query'>
			| SQL
			| undefined;
	}
	& {};

export class SingleStoreUpdateBuilder<
	TTable extends SingleStoreTable,
	TQueryResult extends SingleStoreQueryResultHKT,
	TPreparedQueryHKT extends PreparedQueryHKTBase,
> {
	static readonly [entityKind]: string = 'SingleStoreUpdateBuilder';

	declare readonly _: {
		readonly table: TTable;
	};

	constructor(
		private table: TTable,
		private session: SingleStoreSession,
		private dialect: SingleStoreDialect,
		private withList?: Subquery[],
	) {}

	set(values: SingleStoreUpdateSetSource<TTable>): SingleStoreUpdateBase<TTable, TQueryResult, TPreparedQueryHKT> {
		return new SingleStoreUpdateBase(
			this.table,
			mapUpdateSet(this.table, values, this.session.extensions),
			this.session,
			this.dialect,
			this.withList,
		);
	}
}

export type SingleStoreUpdateWithout<
	T extends AnySingleStoreUpdateBase,
	TDynamic extends boolean,
	K extends keyof T & string,
> = TDynamic extends true ? T : Omit<
	SingleStoreUpdateBase<
		T['_']['table'],
		T['_']['queryResult'],
		T['_']['preparedQueryHKT'],
		TDynamic,
		T['_']['excludedMethods'] | K
	>,
	T['_']['excludedMethods'] | K
>;

export type SingleStoreUpdatePrepare<T extends AnySingleStoreUpdateBase> = PreparedQueryKind<
	T['_']['preparedQueryHKT'],
	SingleStorePreparedQueryConfig & {
		execute: SingleStoreQueryResultKind<T['_']['queryResult'], never>;
		iterator: never;
	},
	true
>;

export type SingleStoreUpdateDynamic<T extends AnySingleStoreUpdateBase> = SingleStoreUpdate<
	T['_']['table'],
	T['_']['queryResult'],
	T['_']['preparedQueryHKT']
>;

export type SingleStoreUpdate<
	TTable extends SingleStoreTable = SingleStoreTable,
	TQueryResult extends SingleStoreQueryResultHKT = AnySingleStoreQueryResultHKT,
	TPreparedQueryHKT extends PreparedQueryHKTBase = PreparedQueryHKTBase,
> = SingleStoreUpdateBase<TTable, TQueryResult, TPreparedQueryHKT, true, never>;

export type AnySingleStoreUpdateBase = SingleStoreUpdateBase<any, any, any, any, any>;

export interface SingleStoreUpdateBase<
	TTable extends SingleStoreTable,
	TQueryResult extends SingleStoreQueryResultHKT,
	TPreparedQueryHKT extends PreparedQueryHKTBase,
	TDynamic extends boolean = false,
	TExcludedMethods extends string = never,
> extends QueryPromise<SingleStoreQueryResultKind<TQueryResult, never>>, SQLWrapper {
	readonly _: {
		readonly table: TTable;
		readonly queryResult: TQueryResult;
		readonly preparedQueryHKT: TPreparedQueryHKT;
		readonly dynamic: TDynamic;
		readonly excludedMethods: TExcludedMethods;
	};
}

export class SingleStoreUpdateBase<
	TTable extends SingleStoreTable,
	TQueryResult extends SingleStoreQueryResultHKT,
	// eslint-disable-next-line @typescript-eslint/no-unused-vars
	TPreparedQueryHKT extends PreparedQueryHKTBase,
	// eslint-disable-next-line @typescript-eslint/no-unused-vars
	TDynamic extends boolean = false,
	// eslint-disable-next-line @typescript-eslint/no-unused-vars
	TExcludedMethods extends string = never,
> extends QueryPromise<SingleStoreQueryResultKind<TQueryResult, never>> implements SQLWrapper {
	static override readonly [entityKind]: string = 'SingleStoreUpdate';

	private config: SingleStoreUpdateConfig;

	constructor(
		table: TTable,
		set: UpdateSet,
		private session: SingleStoreSession,
		private dialect: SingleStoreDialect,
		withList?: Subquery[],
	) {
		super();
		this.config = { set, table, withList };
	}

	/**
	 * Adds a 'where' clause to the query.
	 *
	 * Calling this method will update only those rows that fulfill a specified condition.
	 *
	 * See docs: {@link https://orm.drizzle.team/docs/update}
	 *
	 * @param where the 'where' clause.
	 *
	 * @example
	 * You can use conditional operators and `sql function` to filter the rows to be updated.
	 *
	 * ```ts
	 * // Update all cars with green color
	 * db.update(cars).set({ color: 'red' })
	 *   .where(eq(cars.color, 'green'));
	 * // or
	 * db.update(cars).set({ color: 'red' })
	 *   .where(sql`${cars.color} = 'green'`)
	 * ```
	 *
	 * You can logically combine conditional operators with `and()` and `or()` operators:
	 *
	 * ```ts
	 * // Update all BMW cars with a green color
	 * db.update(cars).set({ color: 'red' })
	 *   .where(and(eq(cars.color, 'green'), eq(cars.brand, 'BMW')));
	 *
	 * // Update all cars with the green or blue color
	 * db.update(cars).set({ color: 'red' })
	 *   .where(or(eq(cars.color, 'green'), eq(cars.color, 'blue')));
	 * ```
	 */
	where(where: SQL | undefined): SingleStoreUpdateWithout<this, TDynamic, 'where'> {
		this.config.where = where;
		return this as any;
	}

	orderBy(
		builder: (updateTable: TTable) => ValueOrArray<SingleStoreColumn | SQL | SQL.Aliased>,
	): SingleStoreUpdateWithout<this, TDynamic, 'orderBy'>;
	orderBy(...columns: (SingleStoreColumn | SQL | SQL.Aliased)[]): SingleStoreUpdateWithout<this, TDynamic, 'orderBy'>;
	orderBy(
		...columns:
			| [(updateTable: TTable) => ValueOrArray<SingleStoreColumn | SQL | SQL.Aliased>]
			| (SingleStoreColumn | SQL | SQL.Aliased)[]
	): SingleStoreUpdateWithout<this, TDynamic, 'orderBy'> {
		if (typeof columns[0] === 'function') {
			const orderBy = columns[0](
				new Proxy(
					this.config.table[Table.Symbol.Columns],
					new SelectionProxyHandler({ sqlAliasedBehavior: 'alias', sqlBehavior: 'sql' }),
				) as any,
			);

			const orderByArray = Array.isArray(orderBy) ? orderBy : [orderBy];
			this.config.orderBy = orderByArray;
		} else {
			const orderByArray = columns as (SingleStoreColumn | SQL | SQL.Aliased)[];
			this.config.orderBy = orderByArray;
		}
		return this as any;
	}

	limit(limit: number | Placeholder): SingleStoreUpdateWithout<this, TDynamic, 'limit'> {
		this.config.limit = limit;
		return this as any;
	}

	/** @internal */
	getSQL(): SQL {
		return this.dialect.buildUpdateQuery(this.config, this.session.extensions);
	}

	toSQL(): Query {
		const { typings: _typings, ...rest } = this.dialect.sqlToQuery(this.getSQL());
		return rest;
	}

	prepare(): SingleStoreUpdatePrepare<this> {
		return this.session.prepareQuery(
			this.dialect.sqlToQuery(this.getSQL()),
			this.config.returning,
<<<<<<< HEAD
			{
				query: 'update',
				config: this.config,
				dialect: this.dialect,
				session: this.session,
=======
			undefined,
			undefined,
			undefined,
			{
				type: 'delete',
				tables: extractUsedTable(this.config.table),
>>>>>>> 50a8b163
			},
		) as SingleStoreUpdatePrepare<this>;
	}

	override execute: ReturnType<this['prepare']>['execute'] = (placeholderValues) => {
		return this.prepare().execute(placeholderValues);
	};

	private createIterator = (): ReturnType<this['prepare']>['iterator'] => {
		const self = this;
		return async function*(placeholderValues) {
			yield* self.prepare().iterator(placeholderValues);
		};
	};

	iterator = this.createIterator();

	$dynamic(): SingleStoreUpdateDynamic<this> {
		return this as any;
	}
}<|MERGE_RESOLUTION|>--- conflicted
+++ resolved
@@ -231,20 +231,19 @@
 		return this.session.prepareQuery(
 			this.dialect.sqlToQuery(this.getSQL()),
 			this.config.returning,
-<<<<<<< HEAD
+			undefined,
+			undefined,
+			undefined,
+			{
+				type: 'delete',
+				tables: extractUsedTable(this.config.table),
+			},
+			undefined,
 			{
 				query: 'update',
 				config: this.config,
 				dialect: this.dialect,
 				session: this.session,
-=======
-			undefined,
-			undefined,
-			undefined,
-			{
-				type: 'delete',
-				tables: extractUsedTable(this.config.table),
->>>>>>> 50a8b163
 			},
 		) as SingleStoreUpdatePrepare<this>;
 	}
