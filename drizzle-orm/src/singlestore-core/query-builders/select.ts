import type { CacheConfig, WithCacheConfig } from '~/cache/core/types.ts';
import { entityKind, is } from '~/entity.ts';
import { TypedQueryBuilder } from '~/query-builders/query-builder.ts';
import type {
	BuildSubquerySelection,
	GetSelectTableName,
	GetSelectTableSelection,
	JoinNullability,
	JoinType,
	SelectMode,
	SelectResult,
	SetOperator,
} from '~/query-builders/select.types.ts';
import { QueryPromise } from '~/query-promise.ts';
import { SelectionProxyHandler } from '~/selection-proxy.ts';
import type { SingleStoreColumn } from '~/singlestore-core/columns/index.ts';
import type { SingleStoreDialect } from '~/singlestore-core/dialect.ts';
import type {
	PreparedQueryHKTBase,
	SingleStorePreparedQueryConfig,
	SingleStoreSession,
} from '~/singlestore-core/session.ts';
import type { SubqueryWithSelection } from '~/singlestore-core/subquery.ts';
import type { SingleStoreTable } from '~/singlestore-core/table.ts';
import type { ColumnsSelection, Query } from '~/sql/sql.ts';
import { SQL } from '~/sql/sql.ts';
import { Subquery } from '~/subquery.ts';
import { Table } from '~/table.ts';
import {
	applyMixins,
	getTableColumns,
	getTableLikeName,
	haveSameKeys,
	orderSelectedFields,
	type ValueOrArray,
} from '~/utils.ts';
import { extractUsedTable } from '../utils.ts';
import type {
	AnySingleStoreSelect,
	CreateSingleStoreSelectFromBuilderMode,
	GetSingleStoreSetOperators,
	LockConfig,
	LockStrength,
	SelectedFields,
	SetOperatorRightSelect,
	SingleStoreCreateSetOperatorFn,
	SingleStoreCrossJoinFn,
	SingleStoreJoinFn,
	SingleStoreSelectConfig,
	SingleStoreSelectDynamic,
	SingleStoreSelectHKT,
	SingleStoreSelectHKTBase,
	SingleStoreSelectPrepare,
	SingleStoreSelectWithout,
	SingleStoreSetOperatorExcludedMethods,
	SingleStoreSetOperatorWithResult,
} from './select.types.ts';

export class SingleStoreSelectBuilder<
	TSelection extends SelectedFields | undefined,
	TPreparedQueryHKT extends PreparedQueryHKTBase,
	TBuilderMode extends 'db' | 'qb' = 'db',
> {
	static readonly [entityKind]: string = 'SingleStoreSelectBuilder';

	private fields: TSelection;
	private session: SingleStoreSession | undefined;
	private dialect: SingleStoreDialect;
	private withList: Subquery[] = [];
	private distinct: boolean | undefined;

	constructor(
		config: {
			fields: TSelection;
			session: SingleStoreSession | undefined;
			dialect: SingleStoreDialect;
			withList?: Subquery[];
			distinct?: boolean;
		},
	) {
		this.fields = config.fields;
		this.session = config.session;
		this.dialect = config.dialect;
		if (config.withList) {
			this.withList = config.withList;
		}
		this.distinct = config.distinct;
	}

	from<TFrom extends SingleStoreTable | Subquery | SQL>( // | SingleStoreViewBase
		source: TFrom,
	): CreateSingleStoreSelectFromBuilderMode<
		TBuilderMode,
		GetSelectTableName<TFrom>,
		TSelection extends undefined ? GetSelectTableSelection<TFrom> : TSelection,
		TSelection extends undefined ? 'single' : 'partial',
		TPreparedQueryHKT
	> {
		const isPartialSelect = !!this.fields;

		let fields: SelectedFields;
		if (this.fields) {
			fields = this.fields;
		} else if (is(source, Subquery)) {
			// This is required to use the proxy handler to get the correct field values from the subquery
			fields = Object.fromEntries(
				Object.keys(source._.selectedFields).map((
					key,
				) => [key, source[key as unknown as keyof typeof source] as unknown as SelectedFields[string]]),
			);
			/* } else if (is(source, SingleStoreViewBase)) {
			fields = source[ViewBaseConfig].selectedFields as SelectedFields; */
		} else if (is(source, SQL)) {
			fields = {};
		} else {
			fields = getTableColumns<SingleStoreTable>(source);
		}

		return new SingleStoreSelectBase(
			{
				table: source,
				fields,
				isPartialSelect,
				session: this.session,
				dialect: this.dialect,
				withList: this.withList,
				distinct: this.distinct,
			},
		) as any;
	}
}

export abstract class SingleStoreSelectQueryBuilderBase<
	THKT extends SingleStoreSelectHKTBase,
	TTableName extends string | undefined,
	TSelection extends ColumnsSelection,
	TSelectMode extends SelectMode,
	TPreparedQueryHKT extends PreparedQueryHKTBase,
	TNullabilityMap extends Record<string, JoinNullability> = TTableName extends string ? Record<TTableName, 'not-null'>
		: {},
	TDynamic extends boolean = false,
	TExcludedMethods extends string = never,
	TResult extends any[] = SelectResult<TSelection, TSelectMode, TNullabilityMap>[],
	TSelectedFields extends ColumnsSelection = BuildSubquerySelection<TSelection, TNullabilityMap>,
> extends TypedQueryBuilder<TSelectedFields, TResult> {
	static override readonly [entityKind]: string = 'SingleStoreSelectQueryBuilder';

	override readonly _: {
		readonly hkt: THKT;
		readonly tableName: TTableName;
		readonly selection: TSelection;
		readonly selectMode: TSelectMode;
		readonly preparedQueryHKT: TPreparedQueryHKT;
		readonly nullabilityMap: TNullabilityMap;
		readonly dynamic: TDynamic;
		readonly excludedMethods: TExcludedMethods;
		readonly result: TResult;
		readonly selectedFields: TSelectedFields;
		readonly config: SingleStoreSelectConfig;
	};

	protected config: SingleStoreSelectConfig;
	protected joinsNotNullableMap: Record<string, boolean>;
	private tableName: string | undefined;
	private isPartialSelect: boolean;
	/** @internal */
	readonly session: SingleStoreSession | undefined;
	protected dialect: SingleStoreDialect;
	protected cacheConfig?: WithCacheConfig = undefined;
	protected usedTables: Set<string> = new Set();

	constructor(
		{ table, fields, isPartialSelect, session, dialect, withList, distinct }: {
			table: SingleStoreSelectConfig['table'];
			fields: SingleStoreSelectConfig['fields'];
			isPartialSelect: boolean;
			session: SingleStoreSession | undefined;
			dialect: SingleStoreDialect;
			withList: Subquery[];
			distinct: boolean | undefined;
		},
	) {
		super();
		this.config = {
			withList,
			table,
			fields: { ...fields },
			distinct,
			setOperators: [],
		};
		this.isPartialSelect = isPartialSelect;
		this.session = session;
		this.dialect = dialect;
		this._ = {
			selectedFields: fields as TSelectedFields,
			config: this.config,
		} as this['_'];
		this.tableName = getTableLikeName(table);
		this.joinsNotNullableMap = typeof this.tableName === 'string' ? { [this.tableName]: true } : {};
		for (const item of extractUsedTable(table)) this.usedTables.add(item);
	}

	/** @internal */
	getUsedTables() {
		return [...this.usedTables];
	}

	private createJoin<
		TJoinType extends JoinType,
		TIsLateral extends (TJoinType extends 'full' | 'right' ? false : boolean),
	>(
		joinType: TJoinType,
		lateral: TIsLateral,
	): 'cross' extends TJoinType ? SingleStoreCrossJoinFn<this, TDynamic, TIsLateral>
		: SingleStoreJoinFn<this, TDynamic, TJoinType, TIsLateral>
	{
		return (
			table: SingleStoreTable | Subquery | SQL, // | SingleStoreViewBase
			on?: ((aliases: TSelection) => SQL | undefined) | SQL | undefined,
		) => {
			const baseTableName = this.tableName;
			const tableName = getTableLikeName(table);

			// store all tables used in a query
			for (const item of extractUsedTable(table)) this.usedTables.add(item);

			if (typeof tableName === 'string' && this.config.joins?.some((join) => join.alias === tableName)) {
				throw new Error(`Alias "${tableName}" is already used in this query`);
			}

			if (!this.isPartialSelect) {
				// If this is the first join and this is not a partial select and we're not selecting from raw SQL, "move" the fields from the main table to the nested object
				if (Object.keys(this.joinsNotNullableMap).length === 1 && typeof baseTableName === 'string') {
					this.config.fields = {
						[baseTableName]: this.config.fields,
					};
				}
				if (typeof tableName === 'string' && !is(table, SQL)) {
					const selection = is(table, Subquery)
						? table._.selectedFields
						/* : is(table, View)
						? table[ViewBaseConfig].selectedFields */
						: table[Table.Symbol.Columns];
					this.config.fields[tableName] = selection;
				}
			}

			if (typeof on === 'function') {
				on = on(
					new Proxy(
						this.config.fields,
						new SelectionProxyHandler({ sqlAliasedBehavior: 'sql', sqlBehavior: 'sql' }),
					) as TSelection,
				);
			}

			if (!this.config.joins) {
				this.config.joins = [];
			}

			this.config.joins.push({ on, table, joinType, alias: tableName, lateral });

			if (typeof tableName === 'string') {
				switch (joinType) {
					case 'left': {
						this.joinsNotNullableMap[tableName] = false;
						break;
					}
					case 'right': {
						this.joinsNotNullableMap = Object.fromEntries(
							Object.entries(this.joinsNotNullableMap).map(([key]) => [key, false]),
						);
						this.joinsNotNullableMap[tableName] = true;
						break;
					}
					case 'cross':
					case 'inner': {
						this.joinsNotNullableMap[tableName] = true;
						break;
					}
					case 'full': {
						this.joinsNotNullableMap = Object.fromEntries(
							Object.entries(this.joinsNotNullableMap).map(([key]) => [key, false]),
						);
						this.joinsNotNullableMap[tableName] = false;
						break;
					}
				}
			}

			return this as any;
		};
	}

	/**
	 * Executes a `left join` operation by adding another table to the current query.
	 *
	 * Calling this method associates each row of the table with the corresponding row from the joined table, if a match is found. If no matching row exists, it sets all columns of the joined table to null.
	 *
	 * See docs: {@link https://orm.drizzle.team/docs/joins#left-join}
	 *
	 * @param table the table to join.
	 * @param on the `on` clause.
	 *
	 * @example
	 *
	 * ```ts
	 * // Select all users and their pets
	 * const usersWithPets: { user: User; pets: Pet | null; }[] = await db.select()
	 *   .from(users)
	 *   .leftJoin(pets, eq(users.id, pets.ownerId))
	 *
	 * // Select userId and petId
	 * const usersIdsAndPetIds: { userId: number; petId: number | null; }[] = await db.select({
	 *   userId: users.id,
	 *   petId: pets.id,
	 * })
	 *   .from(users)
	 *   .leftJoin(pets, eq(users.id, pets.ownerId))
	 * ```
	 */
	leftJoin = this.createJoin('left', false);

	/**
	 * Executes a `left join lateral` operation by adding subquery to the current query.
	 *
	 * A `lateral` join allows the right-hand expression to refer to columns from the left-hand side.
	 *
	 * Calling this method associates each row of the table with the corresponding row from the joined table, if a match is found. If no matching row exists, it sets all columns of the joined table to null.
	 *
	 * See docs: {@link https://orm.drizzle.team/docs/joins#left-join-lateral}
	 *
	 * @param table the subquery to join.
	 * @param on the `on` clause.
	 */
	leftJoinLateral = this.createJoin('left', true);

	/**
	 * Executes a `right join` operation by adding another table to the current query.
	 *
	 * Calling this method associates each row of the joined table with the corresponding row from the main table, if a match is found. If no matching row exists, it sets all columns of the main table to null.
	 *
	 * See docs: {@link https://orm.drizzle.team/docs/joins#right-join}
	 *
	 * @param table the table to join.
	 * @param on the `on` clause.
	 *
	 * @example
	 *
	 * ```ts
	 * // Select all users and their pets
	 * const usersWithPets: { user: User | null; pets: Pet; }[] = await db.select()
	 *   .from(users)
	 *   .rightJoin(pets, eq(users.id, pets.ownerId))
	 *
	 * // Select userId and petId
	 * const usersIdsAndPetIds: { userId: number | null; petId: number; }[] = await db.select({
	 *   userId: users.id,
	 *   petId: pets.id,
	 * })
	 *   .from(users)
	 *   .rightJoin(pets, eq(users.id, pets.ownerId))
	 * ```
	 */
	rightJoin = this.createJoin('right', false);

	/**
	 * Executes an `inner join` operation, creating a new table by combining rows from two tables that have matching values.
	 *
	 * Calling this method retrieves rows that have corresponding entries in both joined tables. Rows without matching entries in either table are excluded, resulting in a table that includes only matching pairs.
	 *
	 * See docs: {@link https://orm.drizzle.team/docs/joins#inner-join}
	 *
	 * @param table the table to join.
	 * @param on the `on` clause.
	 *
	 * @example
	 *
	 * ```ts
	 * // Select all users and their pets
	 * const usersWithPets: { user: User; pets: Pet; }[] = await db.select()
	 *   .from(users)
	 *   .innerJoin(pets, eq(users.id, pets.ownerId))
	 *
	 * // Select userId and petId
	 * const usersIdsAndPetIds: { userId: number; petId: number; }[] = await db.select({
	 *   userId: users.id,
	 *   petId: pets.id,
	 * })
	 *   .from(users)
	 *   .innerJoin(pets, eq(users.id, pets.ownerId))
	 * ```
	 */
	innerJoin = this.createJoin('inner', false);

	/**
	 * Executes an `inner join lateral` operation, creating a new table by combining rows from two queries that have matching values.
	 *
	 * A `lateral` join allows the right-hand expression to refer to columns from the left-hand side.
	 *
	 * Calling this method retrieves rows that have corresponding entries in both joined tables. Rows without matching entries in either table are excluded, resulting in a table that includes only matching pairs.
	 *
	 * See docs: {@link https://orm.drizzle.team/docs/joins#inner-join-lateral}
	 *
	 * @param table the subquery to join.
	 * @param on the `on` clause.
	 */
	innerJoinLateral = this.createJoin('inner', true);

	/**
	 * Executes a `full join` operation by combining rows from two tables into a new table.
	 *
	 * Calling this method retrieves all rows from both main and joined tables, merging rows with matching values and filling in `null` for non-matching columns.
	 *
	 * See docs: {@link https://orm.drizzle.team/docs/joins#full-join}
	 *
	 * @param table the table to join.
	 * @param on the `on` clause.
	 *
	 * @example
	 *
	 * ```ts
	 * // Select all users and their pets
	 * const usersWithPets: { user: User | null; pets: Pet | null; }[] = await db.select()
	 *   .from(users)
	 *   .fullJoin(pets, eq(users.id, pets.ownerId))
	 *
	 * // Select userId and petId
	 * const usersIdsAndPetIds: { userId: number | null; petId: number | null; }[] = await db.select({
	 *   userId: users.id,
	 *   petId: pets.id,
	 * })
	 *   .from(users)
	 *   .fullJoin(pets, eq(users.id, pets.ownerId))
	 * ```
	 */
	fullJoin = this.createJoin('full', false);

	/**
	 * Executes a `cross join` operation by combining rows from two tables into a new table.
	 *
	 * Calling this method retrieves all rows from both main and joined tables, merging all rows from each table.
	 *
	 * See docs: {@link https://orm.drizzle.team/docs/joins#cross-join}
	 *
	 * @param table the table to join.
	 *
	 * @example
	 *
	 * ```ts
	 * // Select all users, each user with every pet
	 * const usersWithPets: { user: User; pets: Pet; }[] = await db.select()
	 *   .from(users)
	 *   .crossJoin(pets)
	 *
	 * // Select userId and petId
	 * const usersIdsAndPetIds: { userId: number; petId: number; }[] = await db.select({
	 *   userId: users.id,
	 *   petId: pets.id,
	 * })
	 *   .from(users)
	 *   .crossJoin(pets)
	 * ```
	 */
	crossJoin = this.createJoin('cross', false);

	/**
	 * Executes a `cross join lateral` operation by combining rows from two queries into a new table.
	 *
	 * A `lateral` join allows the right-hand expression to refer to columns from the left-hand side.
	 *
	 * Calling this method retrieves all rows from both main and joined queries, merging all rows from each query.
	 *
	 * See docs: {@link https://orm.drizzle.team/docs/joins#cross-join-lateral}
	 *
	 * @param table the query to join.
	 */
	crossJoinLateral = this.createJoin('cross', true);

	private createSetOperator(
		type: SetOperator,
		isAll: boolean,
	): <TValue extends SingleStoreSetOperatorWithResult<TResult>>(
		rightSelection:
			| ((setOperators: GetSingleStoreSetOperators) => SetOperatorRightSelect<TValue, TResult>)
			| SetOperatorRightSelect<TValue, TResult>,
	) => SingleStoreSelectWithout<
		this,
		TDynamic,
		SingleStoreSetOperatorExcludedMethods,
		true
	> {
		return (rightSelection) => {
			const rightSelect = (typeof rightSelection === 'function'
				? rightSelection(getSingleStoreSetOperators())
				: rightSelection) as TypedQueryBuilder<
					any,
					TResult
				>;

			if (!haveSameKeys(this.getSelectedFields(), rightSelect.getSelectedFields())) {
				throw new Error(
					'Set operator error (union / intersect / except): selected fields are not the same or are in a different order',
				);
			}

			this.config.setOperators.push({ type, isAll, rightSelect });
			return this as any;
		};
	}

	/**
	 * Adds `union` set operator to the query.
	 *
	 * Calling this method will combine the result sets of the `select` statements and remove any duplicate rows that appear across them.
	 *
	 * See docs: {@link https://orm.drizzle.team/docs/set-operations#union}
	 *
	 * @example
	 *
	 * ```ts
	 * // Select all unique names from customers and users tables
	 * await db.select({ name: users.name })
	 *   .from(users)
	 *   .union(
	 *     db.select({ name: customers.name }).from(customers)
	 *   );
	 * // or
	 * import { union } from 'drizzle-orm/singlestore-core'
	 *
	 * await union(
	 *   db.select({ name: users.name }).from(users),
	 *   db.select({ name: customers.name }).from(customers)
	 * );
	 * ```
	 */
	union = this.createSetOperator('union', false);

	/**
	 * Adds `union all` set operator to the query.
	 *
	 * Calling this method will combine the result-set of the `select` statements and keep all duplicate rows that appear across them.
	 *
	 * See docs: {@link https://orm.drizzle.team/docs/set-operations#union-all}
	 *
	 * @example
	 *
	 * ```ts
	 * // Select all transaction ids from both online and in-store sales
	 * await db.select({ transaction: onlineSales.transactionId })
	 *   .from(onlineSales)
	 *   .unionAll(
	 *     db.select({ transaction: inStoreSales.transactionId }).from(inStoreSales)
	 *   );
	 * // or
	 * import { unionAll } from 'drizzle-orm/singlestore-core'
	 *
	 * await unionAll(
	 *   db.select({ transaction: onlineSales.transactionId }).from(onlineSales),
	 *   db.select({ transaction: inStoreSales.transactionId }).from(inStoreSales)
	 * );
	 * ```
	 */
	unionAll = this.createSetOperator('union', true);

	/**
	 * Adds `intersect` set operator to the query.
	 *
	 * Calling this method will retain only the rows that are present in both result sets and eliminate duplicates.
	 *
	 * See docs: {@link https://orm.drizzle.team/docs/set-operations#intersect}
	 *
	 * @example
	 *
	 * ```ts
	 * // Select course names that are offered in both departments A and B
	 * await db.select({ courseName: depA.courseName })
	 *   .from(depA)
	 *   .intersect(
	 *     db.select({ courseName: depB.courseName }).from(depB)
	 *   );
	 * // or
	 * import { intersect } from 'drizzle-orm/singlestore-core'
	 *
	 * await intersect(
	 *   db.select({ courseName: depA.courseName }).from(depA),
	 *   db.select({ courseName: depB.courseName }).from(depB)
	 * );
	 * ```
	 */
	intersect = this.createSetOperator('intersect', false);

	/**
	 * Adds `except` set operator to the query.
	 *
	 * Calling this method will retrieve all unique rows from the left query, except for the rows that are present in the result set of the right query.
	 *
	 * See docs: {@link https://orm.drizzle.team/docs/set-operations#except}
	 *
	 * @example
	 *
	 * ```ts
	 * // Select all courses offered in department A but not in department B
	 * await db.select({ courseName: depA.courseName })
	 *   .from(depA)
	 *   .except(
	 *     db.select({ courseName: depB.courseName }).from(depB)
	 *   );
	 * // or
	 * import { except } from 'drizzle-orm/singlestore-core'
	 *
	 * await except(
	 *   db.select({ courseName: depA.courseName }).from(depA),
	 *   db.select({ courseName: depB.courseName }).from(depB)
	 * );
	 * ```
	 */
	except = this.createSetOperator('except', false);

	/**
	 * Adds `minus` set operator to the query.
	 *
	 * This is an alias of `except` supported by SingleStore.
	 *
	 * @example
	 *
	 * ```ts
	 * // Select all courses offered in department A but not in department B
	 * await db.select({ courseName: depA.courseName })
	 *   .from(depA)
	 *   .minus(
	 *     db.select({ courseName: depB.courseName }).from(depB)
	 *   );
	 * // or
	 * import { minus } from 'drizzle-orm/singlestore-core'
	 *
	 * await minus(
	 *   db.select({ courseName: depA.courseName }).from(depA),
	 *   db.select({ courseName: depB.courseName }).from(depB)
	 * );
	 * ```
	 */
	minus = this.createSetOperator('except', false);

	/** @internal */
	addSetOperators(setOperators: SingleStoreSelectConfig['setOperators']): SingleStoreSelectWithout<
		this,
		TDynamic,
		SingleStoreSetOperatorExcludedMethods,
		true
	> {
		this.config.setOperators.push(...setOperators);
		return this as any;
	}

	/**
	 * Adds a `where` clause to the query.
	 *
	 * Calling this method will select only those rows that fulfill a specified condition.
	 *
	 * See docs: {@link https://orm.drizzle.team/docs/select#filtering}
	 *
	 * @param where the `where` clause.
	 *
	 * @example
	 * You can use conditional operators and `sql function` to filter the rows to be selected.
	 *
	 * ```ts
	 * // Select all cars with green color
	 * await db.select().from(cars).where(eq(cars.color, 'green'));
	 * // or
	 * await db.select().from(cars).where(sql`${cars.color} = 'green'`)
	 * ```
	 *
	 * You can logically combine conditional operators with `and()` and `or()` operators:
	 *
	 * ```ts
	 * // Select all BMW cars with a green color
	 * await db.select().from(cars).where(and(eq(cars.color, 'green'), eq(cars.brand, 'BMW')));
	 *
	 * // Select all cars with the green or blue color
	 * await db.select().from(cars).where(or(eq(cars.color, 'green'), eq(cars.color, 'blue')));
	 * ```
	 */
	where(
		where: ((aliases: this['_']['selection']) => SQL | undefined) | SQL | undefined,
	): SingleStoreSelectWithout<this, TDynamic, 'where'> {
		if (typeof where === 'function') {
			where = where(
				new Proxy(
					this.config.fields,
					new SelectionProxyHandler({ sqlAliasedBehavior: 'sql', sqlBehavior: 'sql' }),
				) as TSelection,
			);
		}
		this.config.where = where;
		return this as any;
	}

	/**
	 * Adds a `having` clause to the query.
	 *
	 * Calling this method will select only those rows that fulfill a specified condition. It is typically used with aggregate functions to filter the aggregated data based on a specified condition.
	 *
	 * See docs: {@link https://orm.drizzle.team/docs/select#aggregations}
	 *
	 * @param having the `having` clause.
	 *
	 * @example
	 *
	 * ```ts
	 * // Select all brands with more than one car
	 * await db.select({
	 * 	brand: cars.brand,
	 * 	count: sql<number>`cast(count(${cars.id}) as int)`,
	 * })
	 *   .from(cars)
	 *   .groupBy(cars.brand)
	 *   .having(({ count }) => gt(count, 1));
	 * ```
	 */
	having(
		having: ((aliases: this['_']['selection']) => SQL | undefined) | SQL | undefined,
	): SingleStoreSelectWithout<this, TDynamic, 'having'> {
		if (typeof having === 'function') {
			having = having(
				new Proxy(
					this.config.fields,
					new SelectionProxyHandler({ sqlAliasedBehavior: 'sql', sqlBehavior: 'sql' }),
				) as TSelection,
			);
		}
		this.config.having = having;
		return this as any;
	}

	/**
	 * Adds a `group by` clause to the query.
	 *
	 * Calling this method will group rows that have the same values into summary rows, often used for aggregation purposes.
	 *
	 * See docs: {@link https://orm.drizzle.team/docs/select#aggregations}
	 *
	 * @example
	 *
	 * ```ts
	 * // Group and count people by their last names
	 * await db.select({
	 *    lastName: people.lastName,
	 *    count: sql<number>`cast(count(*) as int)`
	 * })
	 *   .from(people)
	 *   .groupBy(people.lastName);
	 * ```
	 */
	groupBy(
		builder: (aliases: this['_']['selection']) => ValueOrArray<SingleStoreColumn | SQL | SQL.Aliased>,
	): SingleStoreSelectWithout<this, TDynamic, 'groupBy'>;
	groupBy(...columns: (SingleStoreColumn | SQL | SQL.Aliased)[]): SingleStoreSelectWithout<this, TDynamic, 'groupBy'>;
	groupBy(
		...columns:
			| [(aliases: this['_']['selection']) => ValueOrArray<SingleStoreColumn | SQL | SQL.Aliased>]
			| (SingleStoreColumn | SQL | SQL.Aliased)[]
	): SingleStoreSelectWithout<this, TDynamic, 'groupBy'> {
		if (typeof columns[0] === 'function') {
			const groupBy = columns[0](
				new Proxy(
					this.config.fields,
					new SelectionProxyHandler({ sqlAliasedBehavior: 'alias', sqlBehavior: 'sql' }),
				) as TSelection,
			);
			this.config.groupBy = Array.isArray(groupBy) ? groupBy : [groupBy];
		} else {
			this.config.groupBy = columns as (SingleStoreColumn | SQL | SQL.Aliased)[];
		}
		return this as any;
	}

	/**
	 * Adds an `order by` clause to the query.
	 *
	 * Calling this method will sort the result-set in ascending or descending order. By default, the sort order is ascending.
	 *
	 * See docs: {@link https://orm.drizzle.team/docs/select#order-by}
	 *
	 * @example
	 *
	 * ```
	 * // Select cars ordered by year
	 * await db.select().from(cars).orderBy(cars.year);
	 * ```
	 *
	 * You can specify whether results are in ascending or descending order with the `asc()` and `desc()` operators.
	 *
	 * ```ts
	 * // Select cars ordered by year in descending order
	 * await db.select().from(cars).orderBy(desc(cars.year));
	 *
	 * // Select cars ordered by year and price
	 * await db.select().from(cars).orderBy(asc(cars.year), desc(cars.price));
	 * ```
	 */
	orderBy(
		builder: (aliases: this['_']['selection']) => ValueOrArray<SingleStoreColumn | SQL | SQL.Aliased>,
	): SingleStoreSelectWithout<this, TDynamic, 'orderBy'>;
	orderBy(...columns: (SingleStoreColumn | SQL | SQL.Aliased)[]): SingleStoreSelectWithout<this, TDynamic, 'orderBy'>;
	orderBy(
		...columns:
			| [(aliases: this['_']['selection']) => ValueOrArray<SingleStoreColumn | SQL | SQL.Aliased>]
			| (SingleStoreColumn | SQL | SQL.Aliased)[]
	): SingleStoreSelectWithout<this, TDynamic, 'orderBy'> {
		if (typeof columns[0] === 'function') {
			const orderBy = columns[0](
				new Proxy(
					this.config.fields,
					new SelectionProxyHandler({ sqlAliasedBehavior: 'alias', sqlBehavior: 'sql' }),
				) as TSelection,
			);

			const orderByArray = Array.isArray(orderBy) ? orderBy : [orderBy];

			if (this.config.setOperators.length > 0) {
				this.config.setOperators.at(-1)!.orderBy = orderByArray;
			} else {
				this.config.orderBy = orderByArray;
			}
		} else {
			const orderByArray = columns as (SingleStoreColumn | SQL | SQL.Aliased)[];

			if (this.config.setOperators.length > 0) {
				this.config.setOperators.at(-1)!.orderBy = orderByArray;
			} else {
				this.config.orderBy = orderByArray;
			}
		}
		return this as any;
	}

	/**
	 * Adds a `limit` clause to the query.
	 *
	 * Calling this method will set the maximum number of rows that will be returned by this query.
	 *
	 * See docs: {@link https://orm.drizzle.team/docs/select#limit--offset}
	 *
	 * @param limit the `limit` clause.
	 *
	 * @example
	 *
	 * ```ts
	 * // Get the first 10 people from this query.
	 * await db.select().from(people).limit(10);
	 * ```
	 */
	limit(limit: number): SingleStoreSelectWithout<this, TDynamic, 'limit'> {
		if (this.config.setOperators.length > 0) {
			this.config.setOperators.at(-1)!.limit = limit;
		} else {
			this.config.limit = limit;
		}
		return this as any;
	}

	/**
	 * Adds an `offset` clause to the query.
	 *
	 * Calling this method will skip a number of rows when returning results from this query.
	 *
	 * See docs: {@link https://orm.drizzle.team/docs/select#limit--offset}
	 *
	 * @param offset the `offset` clause.
	 *
	 * @example
	 *
	 * ```ts
	 * // Get the 10th-20th people from this query.
	 * await db.select().from(people).offset(10).limit(10);
	 * ```
	 */
	offset(offset: number): SingleStoreSelectWithout<this, TDynamic, 'offset'> {
		if (this.config.setOperators.length > 0) {
			this.config.setOperators.at(-1)!.offset = offset;
		} else {
			this.config.offset = offset;
		}
		return this as any;
	}

	/**
	 * Adds a `for` clause to the query.
	 *
	 * Calling this method will specify a lock strength for this query that controls how strictly it acquires exclusive access to the rows being queried.
	 *
	 * @param strength the lock strength.
	 * @param config the lock configuration.
	 */
	for(strength: LockStrength, config: LockConfig = {}): SingleStoreSelectWithout<this, TDynamic, 'for'> {
		this.config.lockingClause = { strength, config };
		return this as any;
	}

	/** @internal */
	getSQL(): SQL {
		return this.dialect.buildSelectQuery(this.config, this.session?.extensions);
	}

	toSQL(): Query {
		const { typings: _typings, ...rest } = this.dialect.sqlToQuery(this.getSQL());
		return rest;
	}

	as<TAlias extends string>(
		alias: TAlias,
	): SubqueryWithSelection<this['_']['selectedFields'], TAlias> {
		const usedTables: string[] = [];
		usedTables.push(...extractUsedTable(this.config.table));
		if (this.config.joins) { for (const it of this.config.joins) usedTables.push(...extractUsedTable(it.table)); }

		return new Proxy(
			new Subquery(this.getSQL(), this.config.fields, alias, false, [...new Set(usedTables)]),
			new SelectionProxyHandler({ alias, sqlAliasedBehavior: 'alias', sqlBehavior: 'error' }),
		) as SubqueryWithSelection<this['_']['selectedFields'], TAlias>;
	}

	/** @internal */
	override getSelectedFields(): this['_']['selectedFields'] {
		return new Proxy(
			this.config.fields,
			new SelectionProxyHandler({ alias: this.tableName, sqlAliasedBehavior: 'alias', sqlBehavior: 'error' }),
		) as this['_']['selectedFields'];
	}

	$dynamic(): SingleStoreSelectDynamic<this> {
		return this as any;
	}
}

export interface SingleStoreSelectBase<
	TTableName extends string | undefined,
	TSelection extends ColumnsSelection,
	TSelectMode extends SelectMode,
	TPreparedQueryHKT extends PreparedQueryHKTBase,
	TNullabilityMap extends Record<string, JoinNullability> = TTableName extends string ? Record<TTableName, 'not-null'>
		: {},
	TDynamic extends boolean = false,
	TExcludedMethods extends string = never,
	TResult extends any[] = SelectResult<TSelection, TSelectMode, TNullabilityMap>[],
	TSelectedFields extends ColumnsSelection = BuildSubquerySelection<TSelection, TNullabilityMap>,
> extends
	SingleStoreSelectQueryBuilderBase<
		SingleStoreSelectHKT,
		TTableName,
		TSelection,
		TSelectMode,
		TPreparedQueryHKT,
		TNullabilityMap,
		TDynamic,
		TExcludedMethods,
		TResult,
		TSelectedFields
	>,
	QueryPromise<TResult>
{}

export class SingleStoreSelectBase<
	TTableName extends string | undefined,
	TSelection,
	TSelectMode extends SelectMode,
	TPreparedQueryHKT extends PreparedQueryHKTBase,
	TNullabilityMap extends Record<string, JoinNullability> = TTableName extends string ? Record<TTableName, 'not-null'>
		: {},
	TDynamic extends boolean = false,
	TExcludedMethods extends string = never,
	TResult = SelectResult<TSelection, TSelectMode, TNullabilityMap>[],
	TSelectedFields = BuildSubquerySelection<TSelection, TNullabilityMap>,
> extends SingleStoreSelectQueryBuilderBase<
	SingleStoreSelectHKT,
	TTableName,
	TSelection,
	TSelectMode,
	TPreparedQueryHKT,
	TNullabilityMap,
	TDynamic,
	TExcludedMethods,
	TResult,
	TSelectedFields
> {
	static override readonly [entityKind]: string = 'SingleStoreSelect';

	prepare(): SingleStoreSelectPrepare<this> {
		if (!this.session) {
			throw new Error('Cannot execute a query on a query builder. Please use a database instance instead.');
		}
		const { joinsNotNullableMap, dialect, session, config } = this;

		const fieldsList = orderSelectedFields<SingleStoreColumn>(config.fields);
		const query = session.prepareQuery<
			SingleStorePreparedQueryConfig & { execute: SelectResult<TSelection, TSelectMode, TNullabilityMap>[] },
			TPreparedQueryHKT
<<<<<<< HEAD
		>(dialect.sqlToQuery(this.getSQL()), fieldsList, {
			query: 'select',
			joinsNotNullableMap,
			dialect,
			session,
			config,
			fieldsOrdered: fieldsList,
		});
		query.joinsNotNullableMap = joinsNotNullableMap;
=======
		>(this.dialect.sqlToQuery(this.getSQL()), fieldsList, undefined, undefined, undefined, {
			type: 'select',
			tables: [...this.usedTables],
		}, this.cacheConfig);
		query.joinsNotNullableMap = this.joinsNotNullableMap;
>>>>>>> 50a8b163
		return query as SingleStoreSelectPrepare<this>;
	}

	$withCache(config?: { config?: CacheConfig; tag?: string; autoInvalidate?: boolean } | false) {
		this.cacheConfig = config === undefined
			? { config: {}, enable: true, autoInvalidate: true }
			: config === false
			? { enable: false }
			: { enable: true, autoInvalidate: true, ...config };
		return this;
	}

	execute = ((placeholderValues) => {
		return this.prepare().execute(placeholderValues);
	}) as ReturnType<this['prepare']>['execute'];

	private createIterator = (): ReturnType<this['prepare']>['iterator'] => {
		const self = this;
		return async function*(placeholderValues) {
			yield* self.prepare().iterator(placeholderValues);
		};
	};

	iterator = this.createIterator();
}

applyMixins(SingleStoreSelectBase, [QueryPromise]);

function createSetOperator(type: SetOperator, isAll: boolean): SingleStoreCreateSetOperatorFn {
	return (leftSelect, rightSelect, ...restSelects) => {
		const setOperators = [rightSelect, ...restSelects].map((select) => ({
			type,
			isAll,
			rightSelect: select as AnySingleStoreSelect,
		}));

		for (const setOperator of setOperators) {
			if (!haveSameKeys((leftSelect as any).getSelectedFields(), setOperator.rightSelect.getSelectedFields())) {
				throw new Error(
					'Set operator error (union / intersect / except): selected fields are not the same or are in a different order',
				);
			}
		}

		return (leftSelect as AnySingleStoreSelect).addSetOperators(setOperators) as any;
	};
}

const getSingleStoreSetOperators = () => ({
	union,
	unionAll,
	intersect,
	except,
	minus,
});

/**
 * Adds `union` set operator to the query.
 *
 * Calling this method will combine the result sets of the `select` statements and remove any duplicate rows that appear across them.
 *
 * See docs: {@link https://orm.drizzle.team/docs/set-operations#union}
 *
 * @example
 *
 * ```ts
 * // Select all unique names from customers and users tables
 * import { union } from 'drizzle-orm/singlestore-core'
 *
 * await union(
 *   db.select({ name: users.name }).from(users),
 *   db.select({ name: customers.name }).from(customers)
 * );
 * // or
 * await db.select({ name: users.name })
 *   .from(users)
 *   .union(
 *     db.select({ name: customers.name }).from(customers)
 *   );
 * ```
 */
export const union = createSetOperator('union', false);

/**
 * Adds `union all` set operator to the query.
 *
 * Calling this method will combine the result-set of the `select` statements and keep all duplicate rows that appear across them.
 *
 * See docs: {@link https://orm.drizzle.team/docs/set-operations#union-all}
 *
 * @example
 *
 * ```ts
 * // Select all transaction ids from both online and in-store sales
 * import { unionAll } from 'drizzle-orm/singlestore-core'
 *
 * await unionAll(
 *   db.select({ transaction: onlineSales.transactionId }).from(onlineSales),
 *   db.select({ transaction: inStoreSales.transactionId }).from(inStoreSales)
 * );
 * // or
 * await db.select({ transaction: onlineSales.transactionId })
 *   .from(onlineSales)
 *   .unionAll(
 *     db.select({ transaction: inStoreSales.transactionId }).from(inStoreSales)
 *   );
 * ```
 */
export const unionAll = createSetOperator('union', true);

/**
 * Adds `intersect` set operator to the query.
 *
 * Calling this method will retain only the rows that are present in both result sets and eliminate duplicates.
 *
 * See docs: {@link https://orm.drizzle.team/docs/set-operations#intersect}
 *
 * @example
 *
 * ```ts
 * // Select course names that are offered in both departments A and B
 * import { intersect } from 'drizzle-orm/singlestore-core'
 *
 * await intersect(
 *   db.select({ courseName: depA.courseName }).from(depA),
 *   db.select({ courseName: depB.courseName }).from(depB)
 * );
 * // or
 * await db.select({ courseName: depA.courseName })
 *   .from(depA)
 *   .intersect(
 *     db.select({ courseName: depB.courseName }).from(depB)
 *   );
 * ```
 */
export const intersect = createSetOperator('intersect', false);

/**
 * Adds `except` set operator to the query.
 *
 * Calling this method will retrieve all unique rows from the left query, except for the rows that are present in the result set of the right query.
 *
 * See docs: {@link https://orm.drizzle.team/docs/set-operations#except}
 *
 * @example
 *
 * ```ts
 * // Select all courses offered in department A but not in department B
 * import { except } from 'drizzle-orm/singlestore-core'
 *
 * await except(
 *   db.select({ courseName: depA.courseName }).from(depA),
 *   db.select({ courseName: depB.courseName }).from(depB)
 * );
 * // or
 * await db.select({ courseName: depA.courseName })
 *   .from(depA)
 *   .except(
 *     db.select({ courseName: depB.courseName }).from(depB)
 *   );
 * ```
 */
export const except = createSetOperator('except', false);

/**
 * Adds `minus` set operator to the query.
 *
 * This is an alias of `except` supported by SingleStore.
 *
 * @example
 *
 * ```ts
 * // Select all courses offered in department A but not in department B
 * import { minus } from 'drizzle-orm/singlestore-core'
 *
 * await minus(
 *   db.select({ courseName: depA.courseName }).from(depA),
 *   db.select({ courseName: depB.courseName }).from(depB)
 * );
 * // or
 * await db.select({ courseName: depA.courseName })
 *   .from(depA)
 *   .minus(
 *     db.select({ courseName: depB.courseName }).from(depB)
 *   );
 * ```
 */
export const minus = createSetOperator('except', true);<|MERGE_RESOLUTION|>--- conflicted
+++ resolved
@@ -991,29 +991,33 @@
 		if (!this.session) {
 			throw new Error('Cannot execute a query on a query builder. Please use a database instance instead.');
 		}
-		const { joinsNotNullableMap, dialect, session, config } = this;
+		const { joinsNotNullableMap, dialect, session, config, cacheConfig, usedTables } = this;
 
 		const fieldsList = orderSelectedFields<SingleStoreColumn>(config.fields);
 		const query = session.prepareQuery<
 			SingleStorePreparedQueryConfig & { execute: SelectResult<TSelection, TSelectMode, TNullabilityMap>[] },
 			TPreparedQueryHKT
-<<<<<<< HEAD
-		>(dialect.sqlToQuery(this.getSQL()), fieldsList, {
-			query: 'select',
-			joinsNotNullableMap,
-			dialect,
-			session,
-			config,
-			fieldsOrdered: fieldsList,
-		});
+		>(
+			dialect.sqlToQuery(this.getSQL()),
+			fieldsList,
+			undefined,
+			undefined,
+			undefined,
+			{
+				type: 'select',
+				tables: [...usedTables],
+			},
+			cacheConfig,
+			{
+				query: 'select',
+				joinsNotNullableMap,
+				dialect,
+				session,
+				config,
+				fieldsOrdered: fieldsList,
+			},
+		);
 		query.joinsNotNullableMap = joinsNotNullableMap;
-=======
-		>(this.dialect.sqlToQuery(this.getSQL()), fieldsList, undefined, undefined, undefined, {
-			type: 'select',
-			tables: [...this.usedTables],
-		}, this.cacheConfig);
-		query.joinsNotNullableMap = this.joinsNotNullableMap;
->>>>>>> 50a8b163
 		return query as SingleStoreSelectPrepare<this>;
 	}
 
