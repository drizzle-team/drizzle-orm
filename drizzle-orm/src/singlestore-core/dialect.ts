import * as V1 from '~/_relations.ts';
import { aliasedTable, aliasedTableColumn, mapColumnsInAliasedSQLToAlias, mapColumnsInSQLToAlias } from '~/alias.ts';
import { CasingCache } from '~/casing.ts';
import { Column } from '~/column.ts';
import { entityKind, is } from '~/entity.ts';
import { DrizzleError } from '~/errors.ts';
import type { MigrationConfig, MigrationMeta } from '~/migrator.ts';
<<<<<<< HEAD
=======
import {
	type BuildRelationalQueryResult,
	type DBQueryConfig,
	getOperators,
	getOrderByOperators,
	Many,
	normalizeRelation,
	One,
	type Relation,
	type TableRelationalConfig,
	type TablesRelationalConfig,
} from '~/relations.ts';
import { and, eq } from '~/sql/expressions/index.ts';
>>>>>>> 9e81def6
import type { Name, Placeholder, QueryWithTypings, SQLChunk } from '~/sql/sql.ts';
import { Param, SQL, sql, View } from '~/sql/sql.ts';
import { Subquery } from '~/subquery.ts';
import { getTableName, getTableUniqueName, Table } from '~/table.ts';
import { type Casing, orderSelectedFields, type UpdateSet } from '~/utils.ts';
import { ViewBaseConfig } from '~/view-common.ts';
import { SingleStoreColumn } from './columns/common.ts';
import type { SingleStoreDeleteConfig } from './query-builders/delete.ts';
import type { SingleStoreInsertConfig } from './query-builders/insert.ts';
import type {
	SelectedFieldsOrdered,
	SingleStoreSelectConfig,
	SingleStoreSelectJoinConfig,
} from './query-builders/select.types.ts';
import type { SingleStoreUpdateConfig } from './query-builders/update.ts';
import type { SingleStoreSession } from './session.ts';
import { SingleStoreTable } from './table.ts';
/* import { SingleStoreViewBase } from './view-base.ts'; */

export interface SingleStoreDialectConfig {
	casing?: Casing;
}

export class SingleStoreDialect {
	static readonly [entityKind]: string = 'SingleStoreDialect';

	/** @internal */
	readonly casing: CasingCache;

	constructor(config?: SingleStoreDialectConfig) {
		this.casing = new CasingCache(config?.casing);
	}

	async migrate(
		migrations: MigrationMeta[],
		session: SingleStoreSession,
		config: Omit<MigrationConfig, 'migrationsSchema'>,
	): Promise<void> {
		const migrationsTable = config.migrationsTable ?? '__drizzle_migrations';
		const migrationTableCreate = sql`
			create table if not exists ${sql.identifier(migrationsTable)} (
				id serial primary key,
				hash text not null,
				created_at bigint
			)
		`;
		await session.execute(migrationTableCreate);

		const dbMigrations = await session.all<{ id: number; hash: string; created_at: string }>(
			sql`select id, hash, created_at from ${sql.identifier(migrationsTable)} order by created_at desc limit 1`,
		);

		const lastDbMigration = dbMigrations[0];

		await session.transaction(async (tx) => {
			for (const migration of migrations) {
				if (
					!lastDbMigration
					|| Number(lastDbMigration.created_at) < migration.folderMillis
				) {
					for (const stmt of migration.sql) {
						await tx.execute(sql.raw(stmt));
					}
					await tx.execute(
						sql`insert into ${
							sql.identifier(migrationsTable)
						} (\`hash\`, \`created_at\`) values(${migration.hash}, ${migration.folderMillis})`,
					);
				}
			}
		});
	}

	escapeName(name: string): string {
		return `\`${name}\``;
	}

	escapeParam(_num: number): string {
		return `?`;
	}

	escapeString(str: string): string {
		return `'${str.replace(/'/g, "''")}'`;
	}

	private buildWithCTE(queries: Subquery[] | undefined): SQL | undefined {
		if (!queries?.length) return undefined;

		const withSqlChunks = [sql`with `];
		for (const [i, w] of queries.entries()) {
			withSqlChunks.push(sql`${sql.identifier(w._.alias)} as (${w._.sql})`);
			if (i < queries.length - 1) {
				withSqlChunks.push(sql`, `);
			}
		}
		withSqlChunks.push(sql` `);
		return sql.join(withSqlChunks);
	}

	buildDeleteQuery({ table, where, returning, withList, limit, orderBy }: SingleStoreDeleteConfig): SQL {
		const withSql = this.buildWithCTE(withList);

		const returningSql = returning
			? sql` returning ${this.buildSelection(returning, { isSingleTable: true })}`
			: undefined;

		const whereSql = where ? sql` where ${where}` : undefined;

		const orderBySql = this.buildOrderBy(orderBy);

		const limitSql = this.buildLimit(limit);

		return sql`${withSql}delete from ${table}${whereSql}${orderBySql}${limitSql}${returningSql}`;
	}

	buildUpdateSet(table: SingleStoreTable, set: UpdateSet): SQL {
		const tableColumns = table[Table.Symbol.Columns];

		const columnNames = Object.keys(tableColumns).filter((colName) =>
			set[colName] !== undefined || tableColumns[colName]?.onUpdateFn !== undefined
		);

		const setSize = columnNames.length;
		return sql.join(columnNames.flatMap((colName, i) => {
			const col = tableColumns[colName]!;

			const value = set[colName] ?? sql.param(col.onUpdateFn!(), col);
			const res = sql`${sql.identifier(this.casing.getColumnCasing(col))} = ${value}`;

			if (i < setSize - 1) {
				return [res, sql.raw(', ')];
			}
			return [res];
		}));
	}

	buildUpdateQuery({ table, set, where, returning, withList, limit, orderBy }: SingleStoreUpdateConfig): SQL {
		const withSql = this.buildWithCTE(withList);

		const setSql = this.buildUpdateSet(table, set);

		const returningSql = returning
			? sql` returning ${this.buildSelection(returning, { isSingleTable: true })}`
			: undefined;

		const whereSql = where ? sql` where ${where}` : undefined;

		const orderBySql = this.buildOrderBy(orderBy);

		const limitSql = this.buildLimit(limit);

		return sql`${withSql}update ${table} set ${setSql}${whereSql}${orderBySql}${limitSql}${returningSql}`;
	}

	/**
	 * Builds selection SQL with provided fields/expressions
	 *
	 * Examples:
	 *
	 * `select <selection> from`
	 *
	 * `insert ... returning <selection>`
	 *
	 * If `isSingleTable` is true, then columns won't be prefixed with table name
	 */
	private buildSelection(
		fields: SelectedFieldsOrdered,
		{ isSingleTable = false }: { isSingleTable?: boolean } = {},
	): SQL {
		const columnsLen = fields.length;

		const chunks = fields
			.flatMap(({ field }, i) => {
				const chunk: SQLChunk[] = [];

				if (is(field, SQL.Aliased) && field.isSelectionField) {
					chunk.push(sql.identifier(field.fieldAlias));
				} else if (is(field, SQL.Aliased) || is(field, SQL)) {
					const query = is(field, SQL.Aliased) ? field.sql : field;

					if (isSingleTable) {
						chunk.push(
							new SQL(
								query.queryChunks.map((c) => {
									if (is(c, SingleStoreColumn)) {
										return sql.identifier(this.casing.getColumnCasing(c));
									}
									return c;
								}),
							),
						);
					} else {
						chunk.push(query);
					}

					if (is(field, SQL.Aliased)) {
						chunk.push(sql` as ${sql.identifier(field.fieldAlias)}`);
					}
				} else if (is(field, Column)) {
					if (isSingleTable) {
						chunk.push(sql.identifier(this.casing.getColumnCasing(field)));
					} else {
						chunk.push(field);
					}
				}

				if (i < columnsLen - 1) {
					chunk.push(sql`, `);
				}

				return chunk;
			});

		return sql.join(chunks);
	}

	private buildLimit(limit: number | Placeholder | undefined): SQL | undefined {
		return typeof limit === 'object' || (typeof limit === 'number' && limit >= 0)
			? sql` limit ${limit}`
			: undefined;
	}

	private buildOrderBy(orderBy: (SingleStoreColumn | SQL | SQL.Aliased)[] | undefined): SQL | undefined {
		return orderBy && orderBy.length > 0 ? sql` order by ${sql.join(orderBy, sql`, `)}` : undefined;
	}

	buildSelectQuery(
		{
			withList,
			fields,
			fieldsFlat,
			where,
			having,
			table,
			joins,
			orderBy,
			groupBy,
			limit,
			offset,
			lockingClause,
			distinct,
			setOperators,
		}: SingleStoreSelectConfig,
	): SQL {
		const fieldsList = fieldsFlat ?? orderSelectedFields<SingleStoreColumn>(fields);
		for (const f of fieldsList) {
			if (
				is(f.field, Column)
				&& getTableName(f.field.table)
					!== (is(table, Subquery)
						? table._.alias
						/* : is(table, SingleStoreViewBase)
						? table[ViewBaseConfig].name */
						: is(table, SQL)
						? undefined
						: getTableName(table))
				&& !((table) =>
					joins?.some(({ alias }) =>
						alias === (table[Table.Symbol.IsAlias] ? getTableName(table) : table[Table.Symbol.BaseName])
					))(f.field.table)
			) {
				const tableName = getTableName(f.field.table);
				throw new Error(
					`Your "${
						f.path.join('->')
					}" field references a column "${tableName}"."${f.field.name}", but the table "${tableName}" is not part of the query! Did you forget to join it?`,
				);
			}
		}

		const isSingleTable = !joins || joins.length === 0;

		const withSql = this.buildWithCTE(withList);

		const distinctSql = distinct ? sql` distinct` : undefined;

		const selection = this.buildSelection(fieldsList, { isSingleTable });

		const tableSql = (() => {
			if (is(table, Table) && table[Table.Symbol.IsAlias]) {
				return sql`${sql`${sql.identifier(table[Table.Symbol.Schema] ?? '')}.`.if(table[Table.Symbol.Schema])}${
					sql.identifier(table[Table.Symbol.OriginalName])
				} ${sql.identifier(table[Table.Symbol.Name])}`;
			}

			return table;
		})();

		const joinsArray: SQL[] = [];

		if (joins) {
			for (const [index, joinMeta] of joins.entries()) {
				if (index === 0) {
					joinsArray.push(sql` `);
				}
				const table = joinMeta.table;
				const lateralSql = joinMeta.lateral ? sql` lateral` : undefined;

				if (is(table, SingleStoreTable)) {
					const tableName = table[SingleStoreTable.Symbol.Name];
					const tableSchema = table[SingleStoreTable.Symbol.Schema];
					const origTableName = table[SingleStoreTable.Symbol.OriginalName];
					const alias = tableName === origTableName ? undefined : joinMeta.alias;
					joinsArray.push(
						sql`${sql.raw(joinMeta.joinType)} join${lateralSql} ${
							tableSchema ? sql`${sql.identifier(tableSchema)}.` : undefined
						}${sql.identifier(origTableName)}${alias && sql` ${sql.identifier(alias)}`} on ${joinMeta.on}`,
					);
				} else if (is(table, View)) {
					const viewName = table[ViewBaseConfig].name;
					const viewSchema = table[ViewBaseConfig].schema;
					const origViewName = table[ViewBaseConfig].originalName;
					const alias = viewName === origViewName ? undefined : joinMeta.alias;
					joinsArray.push(
						sql`${sql.raw(joinMeta.joinType)} join${lateralSql} ${
							viewSchema ? sql`${sql.identifier(viewSchema)}.` : undefined
						}${sql.identifier(origViewName)}${alias && sql` ${sql.identifier(alias)}`} on ${joinMeta.on}`,
					);
				} else {
					joinsArray.push(
						sql`${sql.raw(joinMeta.joinType)} join${lateralSql} ${table} on ${joinMeta.on}`,
					);
				}
				if (index < joins.length - 1) {
					joinsArray.push(sql` `);
				}
			}
		}

		const joinsSql = sql.join(joinsArray);

		const whereSql = where ? sql` where ${where}` : undefined;

		const havingSql = having ? sql` having ${having}` : undefined;

		const orderBySql = this.buildOrderBy(orderBy);

		const groupBySql = groupBy && groupBy.length > 0 ? sql` group by ${sql.join(groupBy, sql`, `)}` : undefined;

		const limitSql = this.buildLimit(limit);

		const offsetSql = offset ? sql` offset ${offset}` : undefined;

		let lockingClausesSql;
		if (lockingClause) {
			const { config, strength } = lockingClause;
			lockingClausesSql = sql` for ${sql.raw(strength)}`;
			if (config.noWait) {
				lockingClausesSql.append(sql` no wait`);
			} else if (config.skipLocked) {
				lockingClausesSql.append(sql` skip locked`);
			}
		}

		const finalQuery =
			sql`${withSql}select${distinctSql} ${selection} from ${tableSql}${joinsSql}${whereSql}${groupBySql}${havingSql}${orderBySql}${limitSql}${offsetSql}${lockingClausesSql}`;

		if (setOperators.length > 0) {
			return this.buildSetOperations(finalQuery, setOperators);
		}

		return finalQuery;
	}

	buildSetOperations(leftSelect: SQL, setOperators: SingleStoreSelectConfig['setOperators']): SQL {
		const [setOperator, ...rest] = setOperators;

		if (!setOperator) {
			throw new Error('Cannot pass undefined values to any set operator');
		}

		if (rest.length === 0) {
			return this.buildSetOperationQuery({ leftSelect, setOperator });
		}

		// Some recursive magic here
		return this.buildSetOperations(
			this.buildSetOperationQuery({ leftSelect, setOperator }),
			rest,
		);
	}

	buildSetOperationQuery({
		leftSelect,
		setOperator: { type, isAll, rightSelect, limit, orderBy, offset },
	}: { leftSelect: SQL; setOperator: SingleStoreSelectConfig['setOperators'][number] }): SQL {
		const leftChunk = sql`(${leftSelect.getSQL()}) `;
		const rightChunk = sql`(${rightSelect.getSQL()})`;

		let orderBySql;
		if (orderBy && orderBy.length > 0) {
			const orderByValues: (SQL<unknown> | Name)[] = [];

			// The next bit is necessary because the sql operator replaces ${table.column} with `table`.`column`
			// which is invalid SingleStore syntax, Table from one of the SELECTs cannot be used in global ORDER clause
			for (const orderByUnit of orderBy) {
				if (is(orderByUnit, SingleStoreColumn)) {
					orderByValues.push(sql.identifier(this.casing.getColumnCasing(orderByUnit)));
				} else if (is(orderByUnit, SQL)) {
					for (let i = 0; i < orderByUnit.queryChunks.length; i++) {
						const chunk = orderByUnit.queryChunks[i];

						if (is(chunk, SingleStoreColumn)) {
							orderByUnit.queryChunks[i] = sql.identifier(this.casing.getColumnCasing(chunk));
						}
					}

					orderByValues.push(sql`${orderByUnit}`);
				} else {
					orderByValues.push(sql`${orderByUnit}`);
				}
			}

			orderBySql = sql` order by ${sql.join(orderByValues, sql`, `)} `;
		}

		const limitSql = typeof limit === 'object' || (typeof limit === 'number' && limit >= 0)
			? sql` limit ${limit}`
			: undefined;

		const operatorChunk = sql.raw(`${type} ${isAll ? 'all ' : ''}`);

		const offsetSql = offset ? sql` offset ${offset}` : undefined;

		return sql`${leftChunk}${operatorChunk}${rightChunk}${orderBySql}${limitSql}${offsetSql}`;
	}

	buildInsertQuery(
		{ table, values, ignore, onConflict }: SingleStoreInsertConfig,
	): { sql: SQL; generatedIds: Record<string, unknown>[] } {
		// const isSingleValue = values.length === 1;
		const valuesSqlList: ((SQLChunk | SQL)[] | SQL)[] = [];
		const columns: Record<string, SingleStoreColumn> = table[Table.Symbol.Columns];
		const colEntries: [string, SingleStoreColumn][] = Object.entries(columns).filter(([_, col]) =>
			!col.shouldDisableInsert()
		);

		const insertOrder = colEntries.map(([, column]) => sql.identifier(this.casing.getColumnCasing(column)));
		const generatedIdsResponse: Record<string, unknown>[] = [];

		for (const [valueIndex, value] of values.entries()) {
			const generatedIds: Record<string, unknown> = {};

			const valueList: (SQLChunk | SQL)[] = [];
			for (const [fieldName, col] of colEntries) {
				const colValue = value[fieldName];
				if (colValue === undefined || (is(colValue, Param) && colValue.value === undefined)) {
					// eslint-disable-next-line unicorn/no-negated-condition
					if (col.defaultFn !== undefined) {
						const defaultFnResult = col.defaultFn();
						generatedIds[fieldName] = defaultFnResult;
						const defaultValue = is(defaultFnResult, SQL) ? defaultFnResult : sql.param(defaultFnResult, col);
						valueList.push(defaultValue);
						// eslint-disable-next-line unicorn/no-negated-condition
					} else if (!col.default && col.onUpdateFn !== undefined) {
						const onUpdateFnResult = col.onUpdateFn();
						const newValue = is(onUpdateFnResult, SQL) ? onUpdateFnResult : sql.param(onUpdateFnResult, col);
						valueList.push(newValue);
					} else {
						valueList.push(sql`default`);
					}
				} else {
					if (col.defaultFn && is(colValue, Param)) {
						generatedIds[fieldName] = colValue.value;
					}
					valueList.push(colValue);
				}
			}

			generatedIdsResponse.push(generatedIds);
			valuesSqlList.push(valueList);
			if (valueIndex < values.length - 1) {
				valuesSqlList.push(sql`, `);
			}
		}

		const valuesSql = sql.join(valuesSqlList);

		const ignoreSql = ignore ? sql` ignore` : undefined;

		const onConflictSql = onConflict ? sql` on duplicate key ${onConflict}` : undefined;

		return {
			sql: sql`insert${ignoreSql} into ${table} ${insertOrder} values ${valuesSql}${onConflictSql}`,
			generatedIds: generatedIdsResponse,
		};
	}

	sqlToQuery(sql: SQL, invokeSource?: 'indexes' | undefined): QueryWithTypings {
		return sql.toQuery({
			casing: this.casing,
			escapeName: this.escapeName,
			escapeParam: this.escapeParam,
			escapeString: this.escapeString,
			invokeSource,
		});
	}

	buildRelationalQuery({
		fullSchema,
		schema,
		tableNamesMap,
		table,
		tableConfig,
		queryConfig: config,
		tableAlias,
		nestedQueryRelation,
		joinOn,
	}: {
		fullSchema: Record<string, unknown>;
		schema: V1.TablesRelationalConfig;
		tableNamesMap: Record<string, string>;
		table: SingleStoreTable;
		tableConfig: V1.TableRelationalConfig;
		queryConfig: true | V1.DBQueryConfig<'many', true>;
		tableAlias: string;
		nestedQueryRelation?: V1.Relation;
		joinOn?: SQL;
	}): V1.BuildRelationalQueryResult<SingleStoreTable, SingleStoreColumn> {
		let selection: V1.BuildRelationalQueryResult<SingleStoreTable, SingleStoreColumn>['selection'] = [];
		let limit, offset, orderBy: SingleStoreSelectConfig['orderBy'], where;
		const joins: SingleStoreSelectJoinConfig[] = [];

		if (config === true) {
			const selectionEntries = Object.entries(tableConfig.columns);
			selection = selectionEntries.map((
				[key, value],
			) => ({
				dbKey: value.name,
				tsKey: key,
				field: aliasedTableColumn(value as SingleStoreColumn, tableAlias),
				relationTableTsKey: undefined,
				isJson: false,
				selection: [],
			}));
		} else {
			const aliasedColumns = Object.fromEntries(
				Object.entries(tableConfig.columns).map(([key, value]) => [key, aliasedTableColumn(value, tableAlias)]),
			);

			if (config.where) {
				const whereSql = typeof config.where === 'function'
					? config.where(aliasedColumns, V1.getOperators())
					: config.where;
				where = whereSql && mapColumnsInSQLToAlias(whereSql, tableAlias);
			}

			const fieldsSelection: { tsKey: string; value: SingleStoreColumn | SQL.Aliased }[] = [];
			let selectedColumns: string[] = [];

			// Figure out which columns to select
			if (config.columns) {
				let isIncludeMode = false;

				for (const [field, value] of Object.entries(config.columns)) {
					if (value === undefined) {
						continue;
					}

					if (field in tableConfig.columns) {
						if (!isIncludeMode && value === true) {
							isIncludeMode = true;
						}
						selectedColumns.push(field);
					}
				}

				if (selectedColumns.length > 0) {
					selectedColumns = isIncludeMode
						? selectedColumns.filter((c) => config.columns?.[c] === true)
						: Object.keys(tableConfig.columns).filter((key) => !selectedColumns.includes(key));
				}
			} else {
				// Select all columns if selection is not specified
				selectedColumns = Object.keys(tableConfig.columns);
			}

			for (const field of selectedColumns) {
				const column = tableConfig.columns[field]! as SingleStoreColumn;
				fieldsSelection.push({ tsKey: field, value: column });
			}

			let selectedRelations: {
				tsKey: string;
				queryConfig: true | V1.DBQueryConfig<'many', false>;
				relation: V1.Relation;
			}[] = [];

			// Figure out which V1.relations to select
			if (config.with) {
				selectedRelations = Object.entries(config.with)
					.filter((entry): entry is [typeof entry[0], NonNullable<typeof entry[1]>] => !!entry[1])
					.map(([tsKey, queryConfig]) => ({ tsKey, queryConfig, relation: tableConfig.relations[tsKey]! }));
			}

			let extras;

			// Figure out which extras to select
			if (config.extras) {
				extras = typeof config.extras === 'function'
					? config.extras(aliasedColumns, { sql })
					: config.extras;
				for (const [tsKey, value] of Object.entries(extras)) {
					fieldsSelection.push({
						tsKey,
						value: mapColumnsInAliasedSQLToAlias(value, tableAlias),
					});
				}
			}

			// Transform `fieldsSelection` into `selection`
			// `fieldsSelection` shouldn't be used after this point
			for (const { tsKey, value } of fieldsSelection) {
				selection.push({
					dbKey: is(value, SQL.Aliased) ? value.fieldAlias : tableConfig.columns[tsKey]!.name,
					tsKey,
					field: is(value, Column) ? aliasedTableColumn(value, tableAlias) : value,
					relationTableTsKey: undefined,
					isJson: false,
					selection: [],
				});
			}

			let orderByOrig = typeof config.orderBy === 'function'
				? config.orderBy(aliasedColumns, V1.getOrderByOperators())
				: config.orderBy ?? [];
			if (!Array.isArray(orderByOrig)) {
				orderByOrig = [orderByOrig];
			}
			orderBy = orderByOrig.map((orderByValue) => {
				if (is(orderByValue, Column)) {
					return aliasedTableColumn(orderByValue, tableAlias) as SingleStoreColumn;
				}
				return mapColumnsInSQLToAlias(orderByValue, tableAlias);
			});

			limit = config.limit;
			offset = config.offset;

			// Process all V1.relations
			for (
				const {
					tsKey: selectedRelationTsKey,
					queryConfig: selectedRelationConfigValue,
					relation,
				} of selectedRelations
			) {
				const normalizedRelation = V1.normalizeRelation(schema, tableNamesMap, relation);
				const relationTableName = getTableUniqueName(relation.referencedTable);
				const relationTableTsName = tableNamesMap[relationTableName]!;
				const relationTableAlias = `${tableAlias}_${selectedRelationTsKey}`;
				const joinOn = and(
					...normalizedRelation.fields.map((field, i) =>
						eq(
							aliasedTableColumn(normalizedRelation.references[i]!, relationTableAlias),
							aliasedTableColumn(field, tableAlias),
						)
					),
				);
				const builtRelation = this.buildRelationalQuery({
					fullSchema,
					schema,
					tableNamesMap,
					table: fullSchema[relationTableTsName] as SingleStoreTable,
					tableConfig: schema[relationTableTsName]!,
					queryConfig: is(relation, V1.One)
						? (selectedRelationConfigValue === true
							? { limit: 1 }
							: { ...selectedRelationConfigValue, limit: 1 })
						: selectedRelationConfigValue,
					tableAlias: relationTableAlias,
					joinOn,
					nestedQueryRelation: relation,
				});
				const field = sql`${sql.identifier(relationTableAlias)}.${sql.identifier('data')}`.as(selectedRelationTsKey);
				joins.push({
					on: sql`true`,
					table: new Subquery(builtRelation.sql as SQL, {}, relationTableAlias),
					alias: relationTableAlias,
					joinType: 'left',
					lateral: true,
				});
				selection.push({
					dbKey: selectedRelationTsKey,
					tsKey: selectedRelationTsKey,
					field,
					relationTableTsKey: relationTableTsName,
					isJson: true,
					selection: builtRelation.selection,
				});
			}
		}

		if (selection.length === 0) {
			throw new DrizzleError({ message: `No fields selected for table "${tableConfig.tsName}" ("${tableAlias}")` });
		}

		let result;

		where = and(joinOn, where);

		if (nestedQueryRelation) {
			let field = sql`JSON_TO_ARRAY(${
				sql.join(
					selection.map(({ field, tsKey, isJson }) =>
						isJson
							? sql`${sql.identifier(`${tableAlias}_${tsKey}`)}.${sql.identifier('data')}`
							: is(field, SQL.Aliased)
							? field.sql
							: field
					),
					sql`, `,
				)
			})`;
			if (is(nestedQueryRelation, V1.Many)) {
				field = sql`json_agg(${field})`;
			}
			const nestedSelection = [{
				dbKey: 'data',
				tsKey: 'data',
				field: field.as('data'),
				isJson: true,
				relationTableTsKey: tableConfig.tsName,
				selection,
			}];

			const needsSubquery = limit !== undefined || offset !== undefined || (orderBy?.length ?? 0) > 0;

			if (needsSubquery) {
				result = this.buildSelectQuery({
					table: aliasedTable(table, tableAlias),
					fields: {},
					fieldsFlat: [
						{
							path: [],
							field: sql.raw('*'),
						},
						...(((orderBy?.length ?? 0) > 0)
							? [{
								path: [],
								field: sql`row_number() over (order by ${sql.join(orderBy!, sql`, `)})`,
							}]
							: []),
					],
					where,
					limit,
					offset,
					setOperators: [],
				});

				where = undefined;
				limit = undefined;
				offset = undefined;
				orderBy = undefined;
			} else {
				result = aliasedTable(table, tableAlias);
			}

			result = this.buildSelectQuery({
				table: is(result, SingleStoreTable) ? result : new Subquery(result, {}, tableAlias),
				fields: {},
				fieldsFlat: nestedSelection.map(({ field }) => ({
					path: [],
					field: is(field, Column) ? aliasedTableColumn(field, tableAlias) : field,
				})),
				joins,
				where,
				limit,
				offset,
				orderBy,
				setOperators: [],
			});
		} else {
			result = this.buildSelectQuery({
				table: aliasedTable(table, tableAlias),
				fields: {},
				fieldsFlat: selection.map(({ field }) => ({
					path: [],
					field: is(field, Column) ? aliasedTableColumn(field, tableAlias) : field,
				})),
				joins,
				where,
				limit,
				offset,
				orderBy,
				setOperators: [],
			});
		}

		return {
			tableTsKey: tableConfig.tsName,
			sql: result,
			selection,
		};
	}
}<|MERGE_RESOLUTION|>--- conflicted
+++ resolved
@@ -5,22 +5,7 @@
 import { entityKind, is } from '~/entity.ts';
 import { DrizzleError } from '~/errors.ts';
 import type { MigrationConfig, MigrationMeta } from '~/migrator.ts';
-<<<<<<< HEAD
-=======
-import {
-	type BuildRelationalQueryResult,
-	type DBQueryConfig,
-	getOperators,
-	getOrderByOperators,
-	Many,
-	normalizeRelation,
-	One,
-	type Relation,
-	type TableRelationalConfig,
-	type TablesRelationalConfig,
-} from '~/relations.ts';
 import { and, eq } from '~/sql/expressions/index.ts';
->>>>>>> 9e81def6
 import type { Name, Placeholder, QueryWithTypings, SQLChunk } from '~/sql/sql.ts';
 import { Param, SQL, sql, View } from '~/sql/sql.ts';
 import { Subquery } from '~/subquery.ts';
