--- conflicted
+++ resolved
@@ -22,8 +22,6 @@
 	bps: boolean;
 }
 
-<<<<<<< HEAD
-=======
 /** Only gets returned if migrator failed with `init: true` used by `drizzle-kit pull --init`*/
 export interface MigratorInitFailResponse {
 	exitCode: 'databaseMigrations' | 'localMigrations';
@@ -34,7 +32,6 @@
 	exitCode: 'databaseMigrations' | 'localMigrations';
 }
 
->>>>>>> f5cec4f7
 export function formatToMillis(dateStr: string): number {
 	const year = parseInt(dateStr.slice(0, 4), 10);
 	const month = parseInt(dateStr.slice(4, 6), 10) - 1;
