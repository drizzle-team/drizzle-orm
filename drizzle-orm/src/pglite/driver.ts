import { PGlite, type PGliteOptions } from '@electric-sql/pglite';
import type { Cache } from '~/cache/core/cache.ts';
import { entityKind } from '~/entity.ts';
import type { DrizzlePgExtension } from '~/extension-core/pg/index.ts';
import type { Logger } from '~/logger.ts';
import { DefaultLogger } from '~/logger.ts';
import { PgDatabase } from '~/pg-core/db.ts';
import { PgDialect } from '~/pg-core/dialect.ts';
import {
	createTableRelationsHelpers,
	extractTablesRelationalConfig,
	type RelationalSchemaConfig,
	type TablesRelationalConfig,
} from '~/relations.ts';
import { type DrizzleConfig, isConfig } from '~/utils.ts';
import type { PgliteClient, PgliteQueryResultHKT } from './session.ts';
import { PgliteSession } from './session.ts';

export interface PgDriverOptions {
	logger?: Logger;
	cache?: Cache;
}

export class PgliteDriver {
	static readonly [entityKind]: string = 'PgliteDriver';

	constructor(
		private client: PgliteClient,
		private dialect: PgDialect,
		private options: PgDriverOptions = {},
		private extensions?: DrizzlePgExtension[],
	) {
	}

	createSession(
		schema: RelationalSchemaConfig<TablesRelationalConfig> | undefined,
	): PgliteSession<Record<string, unknown>, TablesRelationalConfig> {
<<<<<<< HEAD
		return new PgliteSession(this.client, this.dialect, schema, { logger: this.options.logger }, this.extensions);
=======
		return new PgliteSession(this.client, this.dialect, schema, {
			logger: this.options.logger,
			cache: this.options.cache,
		});
>>>>>>> 50a8b163
	}
}

export class PgliteDatabase<
	TSchema extends Record<string, unknown> = Record<string, never>,
> extends PgDatabase<PgliteQueryResultHKT, TSchema> {
	static override readonly [entityKind]: string = 'PgliteDatabase';
}

function construct<TSchema extends Record<string, unknown> = Record<string, never>>(
	client: PgliteClient,
	config: DrizzleConfig<TSchema, DrizzlePgExtension> = {},
): PgliteDatabase<TSchema> & {
	$client: PgliteClient;
} {
	const dialect = new PgDialect({ casing: config.casing });
	let logger;
	if (config.logger === true) {
		logger = new DefaultLogger();
	} else if (config.logger !== false) {
		logger = config.logger;
	}

	let schema: RelationalSchemaConfig<TablesRelationalConfig> | undefined;
	if (config.schema) {
		const tablesConfig = extractTablesRelationalConfig(
			config.schema,
			createTableRelationsHelpers,
		);
		schema = {
			fullSchema: config.schema,
			schema: tablesConfig.tables,
			tableNamesMap: tablesConfig.tableNamesMap,
		};
	}

<<<<<<< HEAD
	const extensions = config.extensions;
	const driver = new PgliteDriver(client, dialect, { logger }, extensions);
=======
	const driver = new PgliteDriver(client, dialect, { logger, cache: config.cache });
>>>>>>> 50a8b163
	const session = driver.createSession(schema);
	const db = new PgliteDatabase(dialect, session, schema as any, extensions) as PgliteDatabase<TSchema>;
	(<any> db).$client = client;
	(<any> db).$cache = config.cache;
	if ((<any> db).$cache) {
		(<any> db).$cache['invalidate'] = config.cache?.onMutate;
	}
	// (<any> db).$cache = { invalidate: (<any> config).cache?.onMutate };
	// if (config.cache) {
	// 	for (
	// 		const key of Object.getOwnPropertyNames(Object.getPrototypeOf(config.cache)).filter((key) =>
	// 			key !== 'constructor'
	// 		)
	// 	) {
	// 		(<any> db).$cache[key as keyof typeof config.cache] = (<any> config).cache[key];
	// 	}
	// }

	return db as any;
}

export function drizzle<
	TSchema extends Record<string, unknown> = Record<string, never>,
	TClient extends PGlite = PGlite,
>(
	...params:
		| []
		| [
			TClient | string,
		]
		| [
			TClient | string,
			DrizzleConfig<TSchema, DrizzlePgExtension>,
		]
		| [
			(
				& DrizzleConfig<TSchema, DrizzlePgExtension>
				& ({
					connection?: (PGliteOptions & { dataDir?: string }) | string;
				} | {
					client: TClient;
				})
			),
		]
): PgliteDatabase<TSchema> & {
	$client: TClient;
} {
	if (params[0] === undefined || typeof params[0] === 'string') {
		const instance = new PGlite(params[0]);
		return construct(instance, params[1]) as any;
	}

	if (isConfig(params[0])) {
		const { connection, client, ...drizzleConfig } = params[0] as {
			connection?: PGliteOptions & { dataDir: string };
			client?: TClient;
		} & DrizzleConfig<TSchema, DrizzlePgExtension>;

		if (client) return construct(client, drizzleConfig) as any;

		if (typeof connection === 'object') {
			const { dataDir, ...options } = connection;

			const instance = new PGlite(dataDir, options);

			return construct(instance, drizzleConfig) as any;
		}

		const instance = new PGlite(connection);

		return construct(instance, drizzleConfig) as any;
	}

	return construct(params[0] as TClient, params[1] as DrizzleConfig<TSchema, DrizzlePgExtension> | undefined) as any;
}

export namespace drizzle {
	export function mock<TSchema extends Record<string, unknown> = Record<string, never>>(
		config?: DrizzleConfig<TSchema, DrizzlePgExtension>,
	): PgliteDatabase<TSchema> & {
		$client: '$client is not available on drizzle.mock()';
	} {
		return construct({} as any, config) as any;
	}
}<|MERGE_RESOLUTION|>--- conflicted
+++ resolved
@@ -35,14 +35,10 @@
 	createSession(
 		schema: RelationalSchemaConfig<TablesRelationalConfig> | undefined,
 	): PgliteSession<Record<string, unknown>, TablesRelationalConfig> {
-<<<<<<< HEAD
-		return new PgliteSession(this.client, this.dialect, schema, { logger: this.options.logger }, this.extensions);
-=======
 		return new PgliteSession(this.client, this.dialect, schema, {
 			logger: this.options.logger,
 			cache: this.options.cache,
-		});
->>>>>>> 50a8b163
+		}, this.extensions);
 	}
 }
 
@@ -79,12 +75,8 @@
 		};
 	}
 
-<<<<<<< HEAD
 	const extensions = config.extensions;
-	const driver = new PgliteDriver(client, dialect, { logger }, extensions);
-=======
-	const driver = new PgliteDriver(client, dialect, { logger, cache: config.cache });
->>>>>>> 50a8b163
+	const driver = new PgliteDriver(client, dialect, { logger, cache: config.cache }, extensions);
 	const session = driver.createSession(schema);
 	const db = new PgliteDatabase(dialect, session, schema as any, extensions) as PgliteDatabase<TSchema>;
 	(<any> db).$client = client;
