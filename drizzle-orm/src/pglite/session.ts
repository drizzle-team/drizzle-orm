import type { PGlite, QueryOptions, Results, Row, Transaction } from '@electric-sql/pglite';
import type * as V1 from '~/_relations.ts';
import { entityKind } from '~/entity.ts';
import { type Logger, NoopLogger } from '~/logger.ts';
import type { PgDialect } from '~/pg-core/dialect.ts';
import { PgTransaction } from '~/pg-core/index.ts';
import type { SelectedFieldsOrdered } from '~/pg-core/query-builders/select.types.ts';
import type { PgQueryResultHKT, PgTransactionConfig, PreparedQueryConfig } from '~/pg-core/session.ts';
import { PgPreparedQuery, PgSession } from '~/pg-core/session.ts';
import { fillPlaceholders, type Query, type SQL, sql } from '~/sql/sql.ts';
import { type Assume, mapResultRow } from '~/utils.ts';

import { types } from '@electric-sql/pglite';
<<<<<<< HEAD
import type { AnyRelations, TablesRelationalConfig } from '~/relations.ts';
=======
import { type Cache, NoopCache } from '~/cache/core/cache.ts';
import type { WithCacheConfig } from '~/cache/core/types.ts';
>>>>>>> 8b8d78ec

export type PgliteClient = PGlite;

export class PglitePreparedQuery<T extends PreparedQueryConfig, TIsRqbV2 extends boolean = false>
	extends PgPreparedQuery<T>
{
	static override readonly [entityKind]: string = 'PglitePreparedQuery';

	private rawQueryConfig: QueryOptions;
	private queryConfig: QueryOptions;

	constructor(
		private client: PgliteClient | Transaction,
		private queryString: string,
		private params: unknown[],
		private logger: Logger,
		cache: Cache,
		queryMetadata: {
			type: 'select' | 'update' | 'delete' | 'insert';
			tables: string[];
		} | undefined,
		cacheConfig: WithCacheConfig | undefined,
		private fields: SelectedFieldsOrdered | undefined,
		name: string | undefined,
		private _isResponseInArrayMode: boolean,
		private customResultMapper?: (
			rows: TIsRqbV2 extends true ? Record<string, unknown>[] : unknown[][],
		) => T['execute'],
		private isRqbV2Query?: TIsRqbV2,
	) {
		super({ sql: queryString, params }, cache, queryMetadata, cacheConfig);
		this.rawQueryConfig = {
			rowMode: 'object',
			parsers: {
				[types.TIMESTAMP]: (value) => value,
				[types.TIMESTAMPTZ]: (value) => value,
				[types.INTERVAL]: (value) => value,
				[types.DATE]: (value) => value,
				// numeric[]
				[1231]: (value) => value,
				// timestamp[]
				[1115]: (value) => value,
				// timestamp with timezone[]
				[1185]: (value) => value,
				// interval[]
				[1187]: (value) => value,
				// date[]
				[1182]: (value) => value,
			},
		};
		this.queryConfig = {
			rowMode: 'array',
			parsers: {
				[types.TIMESTAMP]: (value) => value,
				[types.TIMESTAMPTZ]: (value) => value,
				[types.INTERVAL]: (value) => value,
				[types.DATE]: (value) => value,
				// numeric[]
				[1231]: (value) => value,
				// timestamp[]
				[1115]: (value) => value,
				// timestamp with timezone[]
				[1185]: (value) => value,
				// interval[]
				[1187]: (value) => value,
				// date[]
				[1182]: (value) => value,
			},
		};
	}

	async execute(placeholderValues: Record<string, unknown> | undefined = {}): Promise<T['execute']> {
		if (this.isRqbV2Query) return this.executeRqbV2(placeholderValues);

		const params = fillPlaceholders(this.params, placeholderValues);

		this.logger.logQuery(this.queryString, params);

		const { fields, client, queryConfig, joinsNotNullableMap, customResultMapper, queryString, rawQueryConfig } = this;

		if (!fields && !customResultMapper) {
			return this.queryWithCache(queryString, params, async () => {
				return await client.query<any[]>(queryString, params, rawQueryConfig);
			});
		}

<<<<<<< HEAD
		const result = await client.query<any[]>(queryString, params, queryConfig);
=======
		const result = await this.queryWithCache(queryString, params, async () => {
			return await client.query<any[]>(queryString, params, queryConfig);
		});
>>>>>>> 8b8d78ec

		return customResultMapper
			? (customResultMapper as (rows: unknown[][]) => T['execute'])(result.rows)
			: result.rows.map((row) => mapResultRow<T['execute']>(fields!, row, joinsNotNullableMap));
	}

	private async executeRqbV2(placeholderValues: Record<string, unknown> | undefined = {}): Promise<T['execute']> {
		const params = fillPlaceholders(this.params, placeholderValues);

		this.logger.logQuery(this.queryString, params);

		const { rawQueryConfig, client, customResultMapper, queryString } = this;

		const result = await client.query<Record<string, unknown>>(queryString, params, rawQueryConfig);

		return (customResultMapper as (rows: Record<string, unknown>[]) => T['execute'])(result.rows);
	}

	all(placeholderValues: Record<string, unknown> | undefined = {}): Promise<T['all']> {
		const params = fillPlaceholders(this.params, placeholderValues);
		this.logger.logQuery(this.queryString, params);
		return this.queryWithCache(this.queryString, params, async () => {
			return await this.client.query<any[]>(this.queryString, params, this.rawQueryConfig);
		}).then((result) => result.rows);
	}

	/** @internal */
	isResponseInArrayMode(): boolean {
		return this._isResponseInArrayMode;
	}
}

export interface PgliteSessionOptions {
	logger?: Logger;
	cache?: Cache;
}

export class PgliteSession<
	TFullSchema extends Record<string, unknown>,
	TRelations extends AnyRelations,
	TTablesConfig extends TablesRelationalConfig,
	TSchema extends V1.TablesRelationalConfig,
> extends PgSession<PgliteQueryResultHKT, TFullSchema, TRelations, TTablesConfig, TSchema> {
	static override readonly [entityKind]: string = 'PgliteSession';

	private logger: Logger;
	private cache: Cache;

	constructor(
		private client: PgliteClient | Transaction,
		dialect: PgDialect,
		private relations: AnyRelations | undefined,
		private schema: V1.RelationalSchemaConfig<TSchema> | undefined,
		private options: PgliteSessionOptions = {},
	) {
		super(dialect);
		this.logger = options.logger ?? new NoopLogger();
		this.cache = options.cache ?? new NoopCache();
	}

	prepareQuery<T extends PreparedQueryConfig = PreparedQueryConfig>(
		query: Query,
		fields: SelectedFieldsOrdered | undefined,
		name: string | undefined,
		isResponseInArrayMode: boolean,
		customResultMapper?: (rows: unknown[][]) => T['execute'],
		queryMetadata?: {
			type: 'select' | 'update' | 'delete' | 'insert';
			tables: string[];
		},
		cacheConfig?: WithCacheConfig,
	): PgPreparedQuery<T> {
		return new PglitePreparedQuery(
			this.client,
			query.sql,
			query.params,
			this.logger,
			this.cache,
			queryMetadata,
			cacheConfig,
			fields,
			name,
			isResponseInArrayMode,
			customResultMapper,
		);
	}

	prepareRelationalQuery<T extends PreparedQueryConfig = PreparedQueryConfig>(
		query: Query,
		fields: SelectedFieldsOrdered | undefined,
		name: string | undefined,
		customResultMapper: (rows: Record<string, unknown>[]) => T['execute'],
	): PgPreparedQuery<T> {
		return new PglitePreparedQuery(
			this.client,
			query.sql,
			query.params,
			this.logger,
			fields,
			name,
			false,
			customResultMapper,
			true,
		);
	}

	override async transaction<T>(
		transaction: (tx: PgliteTransaction<TFullSchema, TRelations, TTablesConfig, TSchema>) => Promise<T>,
		config?: PgTransactionConfig | undefined,
	): Promise<T> {
		return (this.client as PgliteClient).transaction(async (client) => {
			const session = new PgliteSession<TFullSchema, TRelations, TTablesConfig, TSchema>(
				client,
				this.dialect,
				this.relations,
				this.schema,
				this.options,
			);
			const tx = new PgliteTransaction<TFullSchema, TRelations, TTablesConfig, TSchema>(
				this.dialect,
				session,
				this.relations,
				this.schema,
			);
			if (config) {
				await tx.setTransaction(config);
			}
			return transaction(tx);
		}) as Promise<T>;
	}

	override async count(sql: SQL): Promise<number> {
		const res = await this.execute<{ rows: [{ count: string }] }>(sql);
		return Number(
			res['rows'][0]['count'],
		);
	}
}

export class PgliteTransaction<
	TFullSchema extends Record<string, unknown>,
	TRelations extends AnyRelations,
	TTablesConfig extends TablesRelationalConfig,
	TSchema extends V1.TablesRelationalConfig,
> extends PgTransaction<PgliteQueryResultHKT, TFullSchema, TRelations, TTablesConfig, TSchema> {
	static override readonly [entityKind]: string = 'PgliteTransaction';

	override async transaction<T>(
		transaction: (tx: PgliteTransaction<TFullSchema, TRelations, TTablesConfig, TSchema>) => Promise<T>,
	): Promise<T> {
		const savepointName = `sp${this.nestedIndex + 1}`;
		const tx = new PgliteTransaction<TFullSchema, TRelations, TTablesConfig, TSchema>(
			this.dialect,
			this.session,
			this.relations,
			this.schema,
			this.nestedIndex + 1,
		);
		await tx.execute(sql.raw(`savepoint ${savepointName}`));
		try {
			const result = await transaction(tx);
			await tx.execute(sql.raw(`release savepoint ${savepointName}`));
			return result;
		} catch (err) {
			await tx.execute(sql.raw(`rollback to savepoint ${savepointName}`));
			throw err;
		}
	}
}

export interface PgliteQueryResultHKT extends PgQueryResultHKT {
	type: Results<Assume<this['row'], Row>>;
}<|MERGE_RESOLUTION|>--- conflicted
+++ resolved
@@ -11,12 +11,9 @@
 import { type Assume, mapResultRow } from '~/utils.ts';
 
 import { types } from '@electric-sql/pglite';
-<<<<<<< HEAD
-import type { AnyRelations, TablesRelationalConfig } from '~/relations.ts';
-=======
 import { type Cache, NoopCache } from '~/cache/core/cache.ts';
 import type { WithCacheConfig } from '~/cache/core/types.ts';
->>>>>>> 8b8d78ec
+import type { AnyRelations, TablesRelationalConfig } from '~/relations.ts';
 
 export type PgliteClient = PGlite;
 
@@ -103,13 +100,9 @@
 			});
 		}
 
-<<<<<<< HEAD
-		const result = await client.query<any[]>(queryString, params, queryConfig);
-=======
 		const result = await this.queryWithCache(queryString, params, async () => {
 			return await client.query<any[]>(queryString, params, queryConfig);
 		});
->>>>>>> 8b8d78ec
 
 		return customResultMapper
 			? (customResultMapper as (rows: unknown[][]) => T['execute'])(result.rows)
@@ -208,6 +201,9 @@
 			query.sql,
 			query.params,
 			this.logger,
+			this.cache,
+			undefined,
+			undefined,
 			fields,
 			name,
 			false,
