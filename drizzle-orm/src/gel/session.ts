--- conflicted
+++ resolved
@@ -1,11 +1,8 @@
 import type { Client } from 'gel';
 import type { Transaction } from 'gel/dist/transaction';
-<<<<<<< HEAD
 import type * as V1 from '~/_relations.ts';
-=======
 import { type Cache, NoopCache } from '~/cache/core/index.ts';
 import type { WithCacheConfig } from '~/cache/core/types.ts';
->>>>>>> 8b8d78ec
 import { entityKind } from '~/entity.ts';
 import type { GelDialect } from '~/gel-core/dialect.ts';
 import type { SelectedFieldsOrdered } from '~/gel-core/query-builders/select.types.ts';
@@ -85,7 +82,6 @@
 		});
 	}
 
-<<<<<<< HEAD
 	async executeRqbV2(placeholderValues: Record<string, unknown> | undefined = {}): Promise<T['execute']> {
 		return tracer.startActiveSpan('drizzle.execute', async () => {
 			const params = fillPlaceholders(this.params, placeholderValues);
@@ -111,12 +107,8 @@
 		});
 	}
 
-	all(placeholderValues: Record<string, unknown> | undefined = {}): Promise<T['all']> {
-		return tracer.startActiveSpan('drizzle.execute', () => {
-=======
 	async all(placeholderValues: Record<string, unknown> | undefined = {}): Promise<T['all']> {
 		return await tracer.startActiveSpan('drizzle.execute', async () => {
->>>>>>> 8b8d78ec
 			const params = fillPlaceholders(this.params, placeholderValues);
 			this.logger.logQuery(this.queryString, params);
 			return await tracer.startActiveSpan('drizzle.driver.execute', async (span) => {
@@ -207,6 +199,9 @@
 			query.sql,
 			query.params,
 			this.logger,
+			this.cache,
+			undefined,
+			undefined,
 			fields,
 			false,
 			customResultMapper,
