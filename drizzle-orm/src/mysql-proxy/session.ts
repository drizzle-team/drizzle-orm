--- conflicted
+++ resolved
@@ -1,10 +1,7 @@
 import type { FieldPacket, ResultSetHeader } from 'mysql2/promise';
-<<<<<<< HEAD
 import type * as V1 from '~/_relations.ts';
-=======
 import { type Cache, NoopCache } from '~/cache/core/index.ts';
 import type { WithCacheConfig } from '~/cache/core/types.ts';
->>>>>>> 8b8d78ec
 import { Column } from '~/column.ts';
 import { entityKind, is } from '~/entity.ts';
 import type { Logger } from '~/logger.ts';
@@ -102,6 +99,9 @@
 			query.sql,
 			query.params,
 			this.logger,
+			this.cache,
+			undefined,
+			undefined,
 			fields,
 			customResultMapper,
 			generatedIds,
