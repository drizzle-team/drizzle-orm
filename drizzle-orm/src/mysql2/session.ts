--- conflicted
+++ resolved
@@ -69,11 +69,7 @@
 		// Keys that should be returned, it has the column with all properries + key from object
 		private returningIds?: SelectedFieldsOrdered,
 	) {
-<<<<<<< HEAD
-		super(queryString, params, extensions, hookContext);
-=======
-		super(cache, queryMetadata, cacheConfig);
->>>>>>> 50a8b163
+		super(queryString, params, cache, queryMetadata, cacheConfig, extensions, hookContext);
 		this.rawQuery = {
 			sql: queryString,
 			// rowsAsArray: true,
@@ -234,7 +230,6 @@
 	prepareQuery<T extends MySqlPreparedQueryConfig>(
 		query: Query,
 		fields: SelectedFieldsOrdered | undefined,
-		hookContext: BlankMySqlHookContext,
 		customResultMapper?: (rows: unknown[][]) => T['execute'],
 		generatedIds?: Record<string, unknown>[],
 		returningIds?: SelectedFieldsOrdered,
@@ -243,6 +238,7 @@
 			tables: string[];
 		},
 		cacheConfig?: WithCacheConfig,
+		hookContext?: BlankMySqlHookContext,
 	): PreparedQueryKind<MySql2PreparedQueryHKT, T> {
 		// Add returningId fields
 		// Each driver gets them from response from database
