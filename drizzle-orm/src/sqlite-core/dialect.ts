import { aliasedTable, aliasedTableColumn, mapColumnsInAliasedSQLToAlias, mapColumnsInSQLToAlias } from '~/alias.ts';
import { CasingCache } from '~/casing.ts';
import type { AnyColumn } from '~/column.ts';
import { Column } from '~/column.ts';
import { entityKind, is } from '~/entity.ts';
import { DrizzleError } from '~/errors.ts';
import type { MigrationConfig, MigrationMeta } from '~/migrator.ts';
import {
	type BuildRelationalQueryResult,
	type DBQueryConfig,
	getOperators,
	getOrderByOperators,
	Many,
	normalizeRelation,
	One,
	type Relation,
	type TableRelationalConfig,
	type TablesRelationalConfig,
} from '~/relations.ts';
import type { Name, Placeholder } from '~/sql/index.ts';
import { and, eq } from '~/sql/index.ts';
import { Param, type QueryWithTypings, SQL, sql, type SQLChunk } from '~/sql/sql.ts';
import { SQLiteColumn } from '~/sqlite-core/columns/index.ts';
import type {
	AnySQLiteSelectQueryBuilder,
	SQLiteDeleteConfig,
	SQLiteInsertConfig,
	SQLiteUpdateConfig,
} from '~/sqlite-core/query-builders/index.ts';
import { SQLiteTable } from '~/sqlite-core/table.ts';
import { Subquery } from '~/subquery.ts';
import { getTableName, getTableUniqueName, Table } from '~/table.ts';
import { type Casing, orderSelectedFields, type UpdateSet } from '~/utils.ts';
import { ViewBaseConfig } from '~/view-common.ts';
import type {
	SelectedFieldsOrdered,
	SQLiteSelectConfig,
	SQLiteSelectJoinConfig,
} from './query-builders/select.types.ts';
import type { SQLiteSession } from './session.ts';
import { SQLiteViewBase } from './view-base.ts';

export interface SQLiteDialectConfig {
	casing?: Casing;
}

export abstract class SQLiteDialect {
	static readonly [entityKind]: string = 'SQLiteDialect';

	/** @internal */
	readonly casing: CasingCache;

	constructor(config?: SQLiteDialectConfig) {
		this.casing = new CasingCache(config?.casing);
	}

	escapeName(name: string): string {
		return `"${name}"`;
	}

	escapeParam(_num: number): string {
		return '?';
	}

	escapeString(str: string): string {
		return `'${str.replace(/'/g, "''")}'`;
	}

	private buildWithCTE(queries: Subquery[] | undefined): SQL | undefined {
		if (!queries?.length) return undefined;

		const withSqlChunks = [sql`with `];
		for (const [i, w] of queries.entries()) {
			withSqlChunks.push(sql`${sql.identifier(w._.alias)} as (${w._.sql})`);
			if (i < queries.length - 1) {
				withSqlChunks.push(sql`, `);
			}
		}
		withSqlChunks.push(sql` `);
		return sql.join(withSqlChunks);
	}

	buildDeleteQuery({ table, where, returning, withList, limit, orderBy }: SQLiteDeleteConfig): SQL {
		const withSql = this.buildWithCTE(withList);

		const returningSql = returning
			? sql` returning ${this.buildSelection(returning, { isSingleTable: true })}`
			: undefined;

		const whereSql = where ? sql` where ${where}` : undefined;

		const orderBySql = this.buildOrderBy(orderBy);

		const limitSql = this.buildLimit(limit);

		return sql`${withSql}delete from ${table}${whereSql}${returningSql}${orderBySql}${limitSql}`;
	}

	buildUpdateSet(table: SQLiteTable, set: UpdateSet): SQL {
		const tableColumns = table[Table.Symbol.Columns];

		const columnNames = Object.keys(tableColumns).filter((colName) =>
			set[colName] !== undefined || tableColumns[colName]?.onUpdateFn !== undefined
		);

		const setSize = columnNames.length;
		return sql.join(columnNames.flatMap((colName, i) => {
			const col = tableColumns[colName]!;

			const value = set[colName] ?? sql.param(col.onUpdateFn!(), col);
			const res = sql`${sql.identifier(this.casing.getColumnCasing(col))} = ${value}`;

			if (i < setSize - 1) {
				return [res, sql.raw(', ')];
			}
			return [res];
		}));
	}

	buildUpdateQuery({ table, set, where, returning, withList, joins, from, limit, orderBy }: SQLiteUpdateConfig): SQL {
		const withSql = this.buildWithCTE(withList);

		const setSql = this.buildUpdateSet(table, set);

		const fromSql = from && sql.join([sql.raw(' from '), this.buildFromTable(from)]);

		const joinsSql = this.buildJoins(joins);

		const returningSql = returning
			? sql` returning ${this.buildSelection(returning, { isSingleTable: true })}`
			: undefined;

		const whereSql = where ? sql` where ${where}` : undefined;

		const orderBySql = this.buildOrderBy(orderBy);

		const limitSql = this.buildLimit(limit);

		return sql`${withSql}update ${table} set ${setSql}${fromSql}${joinsSql}${whereSql}${returningSql}${orderBySql}${limitSql}`;
	}

	/**
	 * Builds selection SQL with provided fields/expressions
	 *
	 * Examples:
	 *
	 * `select <selection> from`
	 *
	 * `insert ... returning <selection>`
	 *
	 * If `isSingleTable` is true, then columns won't be prefixed with table name
	 */
	private buildSelection(
		fields: SelectedFieldsOrdered,
		{ isSingleTable = false }: { isSingleTable?: boolean } = {},
	): SQL {
		const columnsLen = fields.length;

		const chunks = fields
			.flatMap(({ field }, i) => {
				const chunk: SQLChunk[] = [];

				if (is(field, SQL.Aliased) && field.isSelectionField) {
					chunk.push(sql.identifier(field.fieldAlias));
				} else if (is(field, SQL.Aliased) || is(field, SQL)) {
					const query = is(field, SQL.Aliased) ? field.sql : field;

					if (isSingleTable) {
						chunk.push(
							new SQL(
								query.queryChunks.map((c) => {
									if (is(c, Column)) {
										return sql.identifier(this.casing.getColumnCasing(c));
									}
									return c;
								}),
							),
						);
					} else {
						chunk.push(query);
					}

					if (is(field, SQL.Aliased)) {
						chunk.push(sql` as ${sql.identifier(field.fieldAlias)}`);
					}
				} else if (is(field, Column)) {
					const tableName = field.table[Table.Symbol.Name];
					if (field.columnType === 'SQLiteNumericBigInt') {
						if (isSingleTable) {
							chunk.push(sql`cast(${sql.identifier(this.casing.getColumnCasing(field))} as text)`);
						} else {
							chunk.push(
								sql`cast(${sql.identifier(tableName)}.${sql.identifier(this.casing.getColumnCasing(field))} as text)`,
							);
						}
					} else {
						if (isSingleTable) {
							chunk.push(sql.identifier(this.casing.getColumnCasing(field)));
						} else {
							chunk.push(sql`${sql.identifier(tableName)}.${sql.identifier(this.casing.getColumnCasing(field))}`);
						}
					}
				}

				if (i < columnsLen - 1) {
					chunk.push(sql`, `);
				}

				return chunk;
			});

		return sql.join(chunks);
	}

	private buildJoins(joins: SQLiteSelectJoinConfig[] | undefined): SQL | undefined {
		if (!joins || joins.length === 0) {
			return undefined;
		}

		const joinsArray: SQL[] = [];

		if (joins) {
			for (const [index, joinMeta] of joins.entries()) {
				if (index === 0) {
					joinsArray.push(sql` `);
				}
				const table = joinMeta.table;

				if (is(table, SQLiteTable)) {
					const tableName = table[SQLiteTable.Symbol.Name];
					const tableSchema = table[SQLiteTable.Symbol.Schema];
					const origTableName = table[SQLiteTable.Symbol.OriginalName];
					const alias = tableName === origTableName ? undefined : joinMeta.alias;
					joinsArray.push(
						sql`${sql.raw(joinMeta.joinType)} join ${tableSchema ? sql`${sql.identifier(tableSchema)}.` : undefined}${
							sql.identifier(origTableName)
						}${alias && sql` ${sql.identifier(alias)}`} on ${joinMeta.on}`,
					);
				} else {
					joinsArray.push(
						sql`${sql.raw(joinMeta.joinType)} join ${table} on ${joinMeta.on}`,
					);
				}
				if (index < joins.length - 1) {
					joinsArray.push(sql` `);
				}
			}
		}

		return sql.join(joinsArray);
	}

	private buildLimit(limit: number | Placeholder | undefined): SQL | undefined {
		return typeof limit === 'object' || (typeof limit === 'number' && limit >= 0)
			? sql` limit ${limit}`
			: undefined;
	}

	private buildOrderBy(orderBy: (SQLiteColumn | SQL | SQL.Aliased)[] | undefined): SQL | undefined {
		const orderByList: (SQLiteColumn | SQL | SQL.Aliased)[] = [];

		if (orderBy) {
			for (const [index, orderByValue] of orderBy.entries()) {
				orderByList.push(orderByValue);

				if (index < orderBy.length - 1) {
					orderByList.push(sql`, `);
				}
			}
		}

		return orderByList.length > 0 ? sql` order by ${sql.join(orderByList)}` : undefined;
	}

	private buildFromTable(
		table: SQL | Subquery | SQLiteViewBase | SQLiteTable | undefined,
	): SQL | Subquery | SQLiteViewBase | SQLiteTable | undefined {
		if (is(table, Table) && table[Table.Symbol.IsAlias]) {
			return sql`${sql`${sql.identifier(table[Table.Symbol.Schema] ?? '')}.`.if(table[Table.Symbol.Schema])}${
				sql.identifier(table[Table.Symbol.OriginalName])
			} ${sql.identifier(table[Table.Symbol.Name])}`;
		}

		return table;
	}

	buildSelectQuery(
		{
			withList,
			fields,
			fieldsFlat,
			where,
			having,
			table,
			joins,
			orderBy,
			groupBy,
			limit,
			offset,
			distinct,
			setOperators,
		}: SQLiteSelectConfig,
	): SQL {
		const fieldsList = fieldsFlat ?? orderSelectedFields<SQLiteColumn>(fields);
		for (const f of fieldsList) {
			if (
				is(f.field, Column)
				&& getTableName(f.field.table)
					!== (is(table, Subquery)
						? table._.alias
						: is(table, SQLiteViewBase)
						? table[ViewBaseConfig].name
						: is(table, SQL)
						? undefined
						: getTableName(table))
				&& !((table) =>
					joins?.some(({ alias }) =>
						alias === (table[Table.Symbol.IsAlias] ? getTableName(table) : table[Table.Symbol.BaseName])
					))(f.field.table)
			) {
				const tableName = getTableName(f.field.table);
				throw new Error(
					`Your "${
						f.path.join('->')
					}" field references a column "${tableName}"."${f.field.name}", but the table "${tableName}" is not part of the query! Did you forget to join it?`,
				);
			}
		}

		const isSingleTable = !joins || joins.length === 0;

		const withSql = this.buildWithCTE(withList);

		const distinctSql = distinct ? sql` distinct` : undefined;

		const selection = this.buildSelection(fieldsList, { isSingleTable });

<<<<<<< HEAD
		const tableSql = (() => {
			if (is(table, Table) && table[Table.Symbol.OriginalName] !== table[Table.Symbol.Name]) {
				return sql`${sql.identifier(table[Table.Symbol.OriginalName])} ${sql.identifier(table[Table.Symbol.Name])}`;
			}

			return table;
		})();

		const joinsArray: SQL[] = [];

		if (joins) {
			for (const [index, joinMeta] of joins.entries()) {
				if (index === 0) {
					joinsArray.push(sql` `);
				}
				const table = joinMeta.table;
				const onSql = joinMeta.on ? sql` on ${joinMeta.on}` : undefined;

				if (is(table, SQLiteTable)) {
					const tableName = table[SQLiteTable.Symbol.Name];
					const tableSchema = table[SQLiteTable.Symbol.Schema];
					const origTableName = table[SQLiteTable.Symbol.OriginalName];
					const alias = tableName === origTableName ? undefined : joinMeta.alias;
					joinsArray.push(
						sql`${sql.raw(joinMeta.joinType)} join ${tableSchema ? sql`${sql.identifier(tableSchema)}.` : undefined}${
							sql.identifier(origTableName)
						}${alias && sql` ${sql.identifier(alias)}`}${onSql}`,
					);
				} else {
					joinsArray.push(
						sql`${sql.raw(joinMeta.joinType)} join ${table}${onSql}`,
					);
				}
				if (index < joins.length - 1) {
					joinsArray.push(sql` `);
				}
			}
		}
=======
		const tableSql = this.buildFromTable(table);
>>>>>>> 6ab1bbea

		const joinsSql = this.buildJoins(joins);

		const whereSql = where ? sql` where ${where}` : undefined;

		const havingSql = having ? sql` having ${having}` : undefined;

		const groupByList: (SQL | AnyColumn | SQL.Aliased)[] = [];
		if (groupBy) {
			for (const [index, groupByValue] of groupBy.entries()) {
				groupByList.push(groupByValue);

				if (index < groupBy.length - 1) {
					groupByList.push(sql`, `);
				}
			}
		}

		const groupBySql = groupByList.length > 0 ? sql` group by ${sql.join(groupByList)}` : undefined;

		const orderBySql = this.buildOrderBy(orderBy);

		const limitSql = this.buildLimit(limit);

		const offsetSql = offset ? sql` offset ${offset}` : undefined;

		const finalQuery =
			sql`${withSql}select${distinctSql} ${selection} from ${tableSql}${joinsSql}${whereSql}${groupBySql}${havingSql}${orderBySql}${limitSql}${offsetSql}`;

		if (setOperators.length > 0) {
			return this.buildSetOperations(finalQuery, setOperators);
		}

		return finalQuery;
	}

	buildSetOperations(leftSelect: SQL, setOperators: SQLiteSelectConfig['setOperators']): SQL {
		const [setOperator, ...rest] = setOperators;

		if (!setOperator) {
			throw new Error('Cannot pass undefined values to any set operator');
		}

		if (rest.length === 0) {
			return this.buildSetOperationQuery({ leftSelect, setOperator });
		}

		// Some recursive magic here
		return this.buildSetOperations(
			this.buildSetOperationQuery({ leftSelect, setOperator }),
			rest,
		);
	}

	buildSetOperationQuery({
		leftSelect,
		setOperator: { type, isAll, rightSelect, limit, orderBy, offset },
	}: { leftSelect: SQL; setOperator: SQLiteSelectConfig['setOperators'][number] }): SQL {
		// SQLite doesn't support parenthesis in set operations
		const leftChunk = sql`${leftSelect.getSQL()} `;
		const rightChunk = sql`${rightSelect.getSQL()}`;

		let orderBySql;
		if (orderBy && orderBy.length > 0) {
			const orderByValues: (SQL<unknown> | Name)[] = [];

			// The next bit is necessary because the sql operator replaces ${table.column} with `table`.`column`
			// which is invalid Sql syntax, Table from one of the SELECTs cannot be used in global ORDER clause
			for (const singleOrderBy of orderBy) {
				if (is(singleOrderBy, SQLiteColumn)) {
					orderByValues.push(sql.identifier(singleOrderBy.name));
				} else if (is(singleOrderBy, SQL)) {
					for (let i = 0; i < singleOrderBy.queryChunks.length; i++) {
						const chunk = singleOrderBy.queryChunks[i];

						if (is(chunk, SQLiteColumn)) {
							singleOrderBy.queryChunks[i] = sql.identifier(this.casing.getColumnCasing(chunk));
						}
					}

					orderByValues.push(sql`${singleOrderBy}`);
				} else {
					orderByValues.push(sql`${singleOrderBy}`);
				}
			}

			orderBySql = sql` order by ${sql.join(orderByValues, sql`, `)}`;
		}

		const limitSql = typeof limit === 'object' || (typeof limit === 'number' && limit >= 0)
			? sql` limit ${limit}`
			: undefined;

		const operatorChunk = sql.raw(`${type} ${isAll ? 'all ' : ''}`);

		const offsetSql = offset ? sql` offset ${offset}` : undefined;

		return sql`${leftChunk}${operatorChunk}${rightChunk}${orderBySql}${limitSql}${offsetSql}`;
	}

	buildInsertQuery(
		{ table, values: valuesOrSelect, onConflict, returning, withList, select }: SQLiteInsertConfig,
	): SQL {
		// const isSingleValue = values.length === 1;
		const valuesSqlList: ((SQLChunk | SQL)[] | SQL)[] = [];
		const columns: Record<string, SQLiteColumn> = table[Table.Symbol.Columns];

		const colEntries: [string, SQLiteColumn][] = Object.entries(columns).filter(([_, col]) =>
			!col.shouldDisableInsert()
		);
		const insertOrder = colEntries.map(([, column]) => sql.identifier(this.casing.getColumnCasing(column)));

		if (select) {
			const select = valuesOrSelect as AnySQLiteSelectQueryBuilder | SQL;

			if (is(select, SQL)) {
				valuesSqlList.push(select);
			} else {
				valuesSqlList.push(select.getSQL());
			}
		} else {
			const values = valuesOrSelect as Record<string, Param | SQL>[];
			valuesSqlList.push(sql.raw('values '));

			for (const [valueIndex, value] of values.entries()) {
				const valueList: (SQLChunk | SQL)[] = [];
				for (const [fieldName, col] of colEntries) {
					const colValue = value[fieldName];
					if (colValue === undefined || (is(colValue, Param) && colValue.value === undefined)) {
						let defaultValue;
						if (col.default !== null && col.default !== undefined) {
							defaultValue = is(col.default, SQL) ? col.default : sql.param(col.default, col);
							// eslint-disable-next-line unicorn/no-negated-condition
						} else if (col.defaultFn !== undefined) {
							const defaultFnResult = col.defaultFn();
							defaultValue = is(defaultFnResult, SQL) ? defaultFnResult : sql.param(defaultFnResult, col);
							// eslint-disable-next-line unicorn/no-negated-condition
						} else if (!col.default && col.onUpdateFn !== undefined) {
							const onUpdateFnResult = col.onUpdateFn();
							defaultValue = is(onUpdateFnResult, SQL) ? onUpdateFnResult : sql.param(onUpdateFnResult, col);
						} else {
							defaultValue = sql`null`;
						}
						valueList.push(defaultValue);
					} else {
						valueList.push(colValue);
					}
				}
				valuesSqlList.push(valueList);
				if (valueIndex < values.length - 1) {
					valuesSqlList.push(sql`, `);
				}
			}
		}

		const withSql = this.buildWithCTE(withList);

		const valuesSql = sql.join(valuesSqlList);

		const returningSql = returning
			? sql` returning ${this.buildSelection(returning, { isSingleTable: true })}`
			: undefined;

		const onConflictSql = onConflict?.length
			? sql.join(onConflict)
			: undefined;

		// if (isSingleValue && valuesSqlList.length === 0){
		// 	return sql`insert into ${table} default values ${onConflictSql}${returningSql}`;
		// }

		return sql`${withSql}insert into ${table} ${insertOrder} ${valuesSql}${onConflictSql}${returningSql}`;
	}

	sqlToQuery(sql: SQL, invokeSource?: 'indexes' | undefined): QueryWithTypings {
		return sql.toQuery({
			casing: this.casing,
			escapeName: this.escapeName,
			escapeParam: this.escapeParam,
			escapeString: this.escapeString,
			invokeSource,
		});
	}

	buildRelationalQuery({
		fullSchema,
		schema,
		tableNamesMap,
		table,
		tableConfig,
		queryConfig: config,
		tableAlias,
		nestedQueryRelation,
		joinOn,
	}: {
		fullSchema: Record<string, unknown>;
		schema: TablesRelationalConfig;
		tableNamesMap: Record<string, string>;
		table: SQLiteTable;
		tableConfig: TableRelationalConfig;
		queryConfig: true | DBQueryConfig<'many', true>;
		tableAlias: string;
		nestedQueryRelation?: Relation;
		joinOn?: SQL;
	}): BuildRelationalQueryResult<SQLiteTable, SQLiteColumn> {
		let selection: BuildRelationalQueryResult<SQLiteTable, SQLiteColumn>['selection'] = [];
		let limit, offset, orderBy: SQLiteSelectConfig['orderBy'] = [], where;
		const joins: SQLiteSelectJoinConfig[] = [];

		if (config === true) {
			const selectionEntries = Object.entries(tableConfig.columns);
			selection = selectionEntries.map((
				[key, value],
			) => ({
				dbKey: value.name,
				tsKey: key,
				field: aliasedTableColumn(value as SQLiteColumn, tableAlias),
				relationTableTsKey: undefined,
				isJson: false,
				selection: [],
			}));
		} else {
			const aliasedColumns = Object.fromEntries(
				Object.entries(tableConfig.columns).map(([key, value]) => [key, aliasedTableColumn(value, tableAlias)]),
			);

			if (config.where) {
				const whereSql = typeof config.where === 'function'
					? config.where(aliasedColumns, getOperators())
					: config.where;
				where = whereSql && mapColumnsInSQLToAlias(whereSql, tableAlias);
			}

			const fieldsSelection: { tsKey: string; value: SQLiteColumn | SQL.Aliased }[] = [];
			let selectedColumns: string[] = [];

			// Figure out which columns to select
			if (config.columns) {
				let isIncludeMode = false;

				for (const [field, value] of Object.entries(config.columns)) {
					if (value === undefined) {
						continue;
					}

					if (field in tableConfig.columns) {
						if (!isIncludeMode && value === true) {
							isIncludeMode = true;
						}
						selectedColumns.push(field);
					}
				}

				if (selectedColumns.length > 0) {
					selectedColumns = isIncludeMode
						? selectedColumns.filter((c) => config.columns?.[c] === true)
						: Object.keys(tableConfig.columns).filter((key) => !selectedColumns.includes(key));
				}
			} else {
				// Select all columns if selection is not specified
				selectedColumns = Object.keys(tableConfig.columns);
			}

			for (const field of selectedColumns) {
				const column = tableConfig.columns[field]! as SQLiteColumn;
				fieldsSelection.push({ tsKey: field, value: column });
			}

			let selectedRelations: {
				tsKey: string;
				queryConfig: true | DBQueryConfig<'many', false>;
				relation: Relation;
			}[] = [];

			// Figure out which relations to select
			if (config.with) {
				selectedRelations = Object.entries(config.with)
					.filter((entry): entry is [typeof entry[0], NonNullable<typeof entry[1]>] => !!entry[1])
					.map(([tsKey, queryConfig]) => ({ tsKey, queryConfig, relation: tableConfig.relations[tsKey]! }));
			}

			let extras;

			// Figure out which extras to select
			if (config.extras) {
				extras = typeof config.extras === 'function'
					? config.extras(aliasedColumns, { sql })
					: config.extras;
				for (const [tsKey, value] of Object.entries(extras)) {
					fieldsSelection.push({
						tsKey,
						value: mapColumnsInAliasedSQLToAlias(value, tableAlias),
					});
				}
			}

			// Transform `fieldsSelection` into `selection`
			// `fieldsSelection` shouldn't be used after this point
			for (const { tsKey, value } of fieldsSelection) {
				selection.push({
					dbKey: is(value, SQL.Aliased) ? value.fieldAlias : tableConfig.columns[tsKey]!.name,
					tsKey,
					field: is(value, Column) ? aliasedTableColumn(value, tableAlias) : value,
					relationTableTsKey: undefined,
					isJson: false,
					selection: [],
				});
			}

			let orderByOrig = typeof config.orderBy === 'function'
				? config.orderBy(aliasedColumns, getOrderByOperators())
				: config.orderBy ?? [];
			if (!Array.isArray(orderByOrig)) {
				orderByOrig = [orderByOrig];
			}
			orderBy = orderByOrig.map((orderByValue) => {
				if (is(orderByValue, Column)) {
					return aliasedTableColumn(orderByValue, tableAlias) as SQLiteColumn;
				}
				return mapColumnsInSQLToAlias(orderByValue, tableAlias);
			});

			limit = config.limit;
			offset = config.offset;

			// Process all relations
			for (
				const {
					tsKey: selectedRelationTsKey,
					queryConfig: selectedRelationConfigValue,
					relation,
				} of selectedRelations
			) {
				const normalizedRelation = normalizeRelation(schema, tableNamesMap, relation);
				const relationTableName = getTableUniqueName(relation.referencedTable);
				const relationTableTsName = tableNamesMap[relationTableName]!;
				const relationTableAlias = `${tableAlias}_${selectedRelationTsKey}`;
				// const relationTable = schema[relationTableTsName]!;
				const joinOn = and(
					...normalizedRelation.fields.map((field, i) =>
						eq(
							aliasedTableColumn(normalizedRelation.references[i]!, relationTableAlias),
							aliasedTableColumn(field, tableAlias),
						)
					),
				);
				const builtRelation = this.buildRelationalQuery({
					fullSchema,
					schema,
					tableNamesMap,
					table: fullSchema[relationTableTsName] as SQLiteTable,
					tableConfig: schema[relationTableTsName]!,
					queryConfig: is(relation, One)
						? (selectedRelationConfigValue === true
							? { limit: 1 }
							: { ...selectedRelationConfigValue, limit: 1 })
						: selectedRelationConfigValue,
					tableAlias: relationTableAlias,
					joinOn,
					nestedQueryRelation: relation,
				});
				const field = (sql`(${builtRelation.sql})`).as(selectedRelationTsKey);
				selection.push({
					dbKey: selectedRelationTsKey,
					tsKey: selectedRelationTsKey,
					field,
					relationTableTsKey: relationTableTsName,
					isJson: true,
					selection: builtRelation.selection,
				});
			}
		}

		if (selection.length === 0) {
			throw new DrizzleError({
				message:
					`No fields selected for table "${tableConfig.tsName}" ("${tableAlias}"). You need to have at least one item in "columns", "with" or "extras". If you need to select all columns, omit the "columns" key or set it to undefined.`,
			});
		}

		let result;

		where = and(joinOn, where);

		if (nestedQueryRelation) {
			let field = sql`json_array(${
				sql.join(
					selection.map(({ field }) =>
						is(field, SQLiteColumn)
							? sql.identifier(this.casing.getColumnCasing(field))
							: is(field, SQL.Aliased)
							? field.sql
							: field
					),
					sql`, `,
				)
			})`;
			if (is(nestedQueryRelation, Many)) {
				field = sql`coalesce(json_group_array(${field}), json_array())`;
			}
			const nestedSelection = [{
				dbKey: 'data',
				tsKey: 'data',
				field: field.as('data'),
				isJson: true,
				relationTableTsKey: tableConfig.tsName,
				selection,
			}];

			const needsSubquery = limit !== undefined || offset !== undefined || orderBy.length > 0;

			if (needsSubquery) {
				result = this.buildSelectQuery({
					table: aliasedTable(table, tableAlias),
					fields: {},
					fieldsFlat: [
						{
							path: [],
							field: sql.raw('*'),
						},
					],
					where,
					limit,
					offset,
					orderBy,
					setOperators: [],
				});

				where = undefined;
				limit = undefined;
				offset = undefined;
				orderBy = undefined;
			} else {
				result = aliasedTable(table, tableAlias);
			}

			result = this.buildSelectQuery({
				table: is(result, SQLiteTable) ? result : new Subquery(result, {}, tableAlias),
				fields: {},
				fieldsFlat: nestedSelection.map(({ field }) => ({
					path: [],
					field: is(field, Column) ? aliasedTableColumn(field, tableAlias) : field,
				})),
				joins,
				where,
				limit,
				offset,
				orderBy,
				setOperators: [],
			});
		} else {
			result = this.buildSelectQuery({
				table: aliasedTable(table, tableAlias),
				fields: {},
				fieldsFlat: selection.map(({ field }) => ({
					path: [],
					field: is(field, Column) ? aliasedTableColumn(field, tableAlias) : field,
				})),
				joins,
				where,
				limit,
				offset,
				orderBy,
				setOperators: [],
			});
		}

		return {
			tableTsKey: tableConfig.tsName,
			sql: result,
			selection,
		};
	}
}

export class SQLiteSyncDialect extends SQLiteDialect {
	static override readonly [entityKind]: string = 'SQLiteSyncDialect';

	migrate(
		migrations: MigrationMeta[],
		session: SQLiteSession<'sync', unknown, Record<string, unknown>, TablesRelationalConfig>,
		config?: string | MigrationConfig,
	): void {
		const migrationsTable = config === undefined
			? '__drizzle_migrations'
			: typeof config === 'string'
			? '__drizzle_migrations'
			: config.migrationsTable ?? '__drizzle_migrations';

		const migrationTableCreate = sql`
			CREATE TABLE IF NOT EXISTS ${sql.identifier(migrationsTable)} (
				id SERIAL PRIMARY KEY,
				hash text NOT NULL,
				created_at numeric
			)
		`;
		session.run(migrationTableCreate);

		const dbMigrations = session.values<[number, string, string]>(
			sql`SELECT id, hash, created_at FROM ${sql.identifier(migrationsTable)} ORDER BY created_at DESC LIMIT 1`,
		);

		const lastDbMigration = dbMigrations[0] ?? undefined;
		session.run(sql`BEGIN`);

		try {
			for (const migration of migrations) {
				if (!lastDbMigration || Number(lastDbMigration[2])! < migration.folderMillis) {
					for (const stmt of migration.sql) {
						session.run(sql.raw(stmt));
					}
					session.run(
						sql`INSERT INTO ${
							sql.identifier(migrationsTable)
						} ("hash", "created_at") VALUES(${migration.hash}, ${migration.folderMillis})`,
					);
				}
			}

			session.run(sql`COMMIT`);
		} catch (e) {
			session.run(sql`ROLLBACK`);
			throw e;
		}
	}
}

export class SQLiteAsyncDialect extends SQLiteDialect {
	static override readonly [entityKind]: string = 'SQLiteAsyncDialect';

	async migrate(
		migrations: MigrationMeta[],
		session: SQLiteSession<'async', any, any, any>,
		config?: string | MigrationConfig,
	): Promise<void> {
		const migrationsTable = config === undefined
			? '__drizzle_migrations'
			: typeof config === 'string'
			? '__drizzle_migrations'
			: config.migrationsTable ?? '__drizzle_migrations';

		const migrationTableCreate = sql`
			CREATE TABLE IF NOT EXISTS ${sql.identifier(migrationsTable)} (
				id SERIAL PRIMARY KEY,
				hash text NOT NULL,
				created_at numeric
			)
		`;
		await session.run(migrationTableCreate);

		const dbMigrations = await session.values<[number, string, string]>(
			sql`SELECT id, hash, created_at FROM ${sql.identifier(migrationsTable)} ORDER BY created_at DESC LIMIT 1`,
		);

		const lastDbMigration = dbMigrations[0] ?? undefined;

		await session.transaction(async (tx) => {
			for (const migration of migrations) {
				if (!lastDbMigration || Number(lastDbMigration[2])! < migration.folderMillis) {
					for (const stmt of migration.sql) {
						await tx.run(sql.raw(stmt));
					}
					await tx.run(
						sql`INSERT INTO ${
							sql.identifier(migrationsTable)
						} ("hash", "created_at") VALUES(${migration.hash}, ${migration.folderMillis})`,
					);
				}
			}
		});
	}
}<|MERGE_RESOLUTION|>--- conflicted
+++ resolved
@@ -225,6 +225,7 @@
 					joinsArray.push(sql` `);
 				}
 				const table = joinMeta.table;
+				const onSql = joinMeta.on ? sql` on ${joinMeta.on}` : undefined;
 
 				if (is(table, SQLiteTable)) {
 					const tableName = table[SQLiteTable.Symbol.Name];
@@ -234,11 +235,11 @@
 					joinsArray.push(
 						sql`${sql.raw(joinMeta.joinType)} join ${tableSchema ? sql`${sql.identifier(tableSchema)}.` : undefined}${
 							sql.identifier(origTableName)
-						}${alias && sql` ${sql.identifier(alias)}`} on ${joinMeta.on}`,
+						}${alias && sql` ${sql.identifier(alias)}`}${onSql}`,
 					);
 				} else {
 					joinsArray.push(
-						sql`${sql.raw(joinMeta.joinType)} join ${table} on ${joinMeta.on}`,
+						sql`${sql.raw(joinMeta.joinType)} join ${table}${onSql}`,
 					);
 				}
 				if (index < joins.length - 1) {
@@ -335,48 +336,7 @@
 
 		const selection = this.buildSelection(fieldsList, { isSingleTable });
 
-<<<<<<< HEAD
-		const tableSql = (() => {
-			if (is(table, Table) && table[Table.Symbol.OriginalName] !== table[Table.Symbol.Name]) {
-				return sql`${sql.identifier(table[Table.Symbol.OriginalName])} ${sql.identifier(table[Table.Symbol.Name])}`;
-			}
-
-			return table;
-		})();
-
-		const joinsArray: SQL[] = [];
-
-		if (joins) {
-			for (const [index, joinMeta] of joins.entries()) {
-				if (index === 0) {
-					joinsArray.push(sql` `);
-				}
-				const table = joinMeta.table;
-				const onSql = joinMeta.on ? sql` on ${joinMeta.on}` : undefined;
-
-				if (is(table, SQLiteTable)) {
-					const tableName = table[SQLiteTable.Symbol.Name];
-					const tableSchema = table[SQLiteTable.Symbol.Schema];
-					const origTableName = table[SQLiteTable.Symbol.OriginalName];
-					const alias = tableName === origTableName ? undefined : joinMeta.alias;
-					joinsArray.push(
-						sql`${sql.raw(joinMeta.joinType)} join ${tableSchema ? sql`${sql.identifier(tableSchema)}.` : undefined}${
-							sql.identifier(origTableName)
-						}${alias && sql` ${sql.identifier(alias)}`}${onSql}`,
-					);
-				} else {
-					joinsArray.push(
-						sql`${sql.raw(joinMeta.joinType)} join ${table}${onSql}`,
-					);
-				}
-				if (index < joins.length - 1) {
-					joinsArray.push(sql` `);
-				}
-			}
-		}
-=======
 		const tableSql = this.buildFromTable(table);
->>>>>>> 6ab1bbea
 
 		const joinsSql = this.buildJoins(joins);
 
