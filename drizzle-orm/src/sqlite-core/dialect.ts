import { aliasedTable, aliasedTableColumn, mapColumnsInAliasedSQLToAlias, mapColumnsInSQLToAlias } from '~/alias.ts';
import type { AnyColumn } from '~/column.ts';
import { Column } from '~/column.ts';
import { entityKind, is } from '~/entity.ts';
import { DrizzleError } from '~/errors.ts';
import type { MigrationMeta } from '~/migrator.ts';
import {
	type BuildRelationalQueryResult,
	type DBQueryConfig,
	getOperators,
	getOrderByOperators,
	Many,
	normalizeRelation,
	One,
	type Relation,
	type TableRelationalConfig,
	type TablesRelationalConfig,
} from '~/relations.ts';
import { Param, type QueryWithTypings, SQL, sql, type SQLChunk } from '~/sql/sql.ts';
import type { Name} from '~/sql/index.ts';
import { and, eq } from '~/sql/index.ts'
import { SQLiteColumn } from '~/sqlite-core/columns/index.ts';
import {
	type SQLiteDeleteConfig,
	type SQLiteInsertConfig,
	SQLiteSelectQueryBuilderBase,
	type SQLiteUpdateConfig,
} from '~/sqlite-core/query-builders/index.ts';
import { SQLiteTable } from '~/sqlite-core/table.ts';
import { Subquery, SubqueryConfig } from '~/subquery.ts';
import { getTableName, IsLazilyNamedTable, OriginalName, Table } from '~/table.ts';
import { orderSelectedFields, type UpdateSet } from '~/utils.ts';
import { ViewBaseConfig } from '~/view-common.ts';
import type {
	SelectedFieldsOrdered,
	SQLiteSelectConfig,
	SQLiteSelectJoinConfig,
} from './query-builders/select.types.ts';
import type { SQLiteSession } from './session.ts';
import { SQLiteViewBase } from './view-base.ts';

export abstract class SQLiteDialect {
	static readonly [entityKind]: string = 'SQLiteDialect';

	escapeName(name: string): string {
		return `"${name}"`;
	}

	escapeParam(_num: number): string {
		return '?';
	}

	escapeString(str: string): string {
		return `'${str.replace(/'/g, "''")}'`;
	}

	private buildWithCTE(queries: Subquery[] | undefined): SQL | undefined {
		if (!queries?.length) return undefined;

		const withSqlChunks = [sql`with `];
		for (const [i, w] of queries.entries()) {
			withSqlChunks.push(sql`${sql.identifier(w[SubqueryConfig].alias)} as (${w[SubqueryConfig].sql})`);
			if (i < queries.length - 1) {
				withSqlChunks.push(sql`, `);
			}
		}
		withSqlChunks.push(sql` `);
		return sql.join(withSqlChunks);
	}

	buildDeleteQuery({ table, where, returning, withList }: SQLiteDeleteConfig): SQL {
		const withSql = this.buildWithCTE(withList);

		const returningSql = returning
			? sql` returning ${this.buildSelection(returning, { isSingleTable: true })}`
			: undefined;

		const whereSql = where ? sql` where ${where}` : undefined;

		return sql`${withSql}delete from ${table}${whereSql}${returningSql}`;
	}

	buildUpdateSet(table: SQLiteTable, set: UpdateSet): SQL {
		const setEntries = Object.entries(set);

		const setSize = setEntries.length;
		return sql.join(
			setEntries
				.flatMap(([colName, value], i): SQL[] => {
					const col: SQLiteColumn = table[Table.Symbol.Columns][colName]!;
					const res = sql`${sql.identifier(col.name)} = ${value}`;
					if (i < setSize - 1) {
						return [res, sql.raw(', ')];
					}
					return [res];
				}),
		);
	}

	buildUpdateQuery({ table, set, where, returning, withList }: SQLiteUpdateConfig): SQL {
		const withSql = this.buildWithCTE(withList);

		const setSql = this.buildUpdateSet(table, set);

		const returningSql = returning
			? sql` returning ${this.buildSelection(returning, { isSingleTable: true })}`
			: undefined;

		const whereSql = where ? sql` where ${where}` : undefined;

		return sql`${withSql}update ${table} set ${setSql}${whereSql}${returningSql}`;
	}

	/**
	 * Builds selection SQL with provided fields/expressions
	 *
	 * Examples:
	 *
	 * `select <selection> from`
	 *
	 * `insert ... returning <selection>`
	 *
	 * If `isSingleTable` is true, then columns won't be prefixed with table name
	 */
	private buildSelection(
		fields: SelectedFieldsOrdered,
		{ isSingleTable = false }: { isSingleTable?: boolean } = {},
	): SQL {
		const columnsLen = fields.length;

		const chunks = fields
			.flatMap(({ field }, i) => {
				const chunk: SQLChunk[] = [];

				if (is(field, SQL.Aliased) && field.isSelectionField) {
					chunk.push(sql.identifier(field.fieldAlias));
				} else if (is(field, SQL.Aliased) || is(field, SQL)) {
					const query = is(field, SQL.Aliased) ? field.sql : field;

					if (isSingleTable) {
						chunk.push(
							new SQL(
								query.queryChunks.map((c) => {
									if (is(c, Column)) {
										return sql.identifier(c.name);
									}
									return c;
								}),
							),
						);
					} else {
						chunk.push(query);
					}

					if (is(field, SQL.Aliased)) {
						chunk.push(sql` as ${sql.identifier(field.fieldAlias)}`);
					}
				} else if (is(field, Column)) {
					const tableName = field.table[Table.Symbol.Name];
					const columnName = field.name;
					if (isSingleTable) {
						chunk.push(sql.identifier(columnName));
					} else {
						chunk.push(sql`${sql.identifier(tableName)}.${sql.identifier(columnName)}`);
					}
				}

				if (i < columnsLen - 1) {
					chunk.push(sql`, `);
				}

				return chunk;
			});

		return sql.join(chunks);
	}

	buildSelectQuery(
		{
			withList,
			fields,
			fieldsFlat,
			where,
			having,
			table,
			joins,
			orderBy,
			groupBy,
			limit,
			offset,
			distinct,
			setOperators,
			recursive,
			selfReferenceName,
		}: SQLiteSelectConfig,
	): SQL {
		const fieldsList = fieldsFlat ?? orderSelectedFields<SQLiteColumn>(fields);
		for (const f of fieldsList) {
			if (
				is(f.field, Column)
				&& getTableName(f.field.table)
					!== (is(table, Subquery)
						? table[SubqueryConfig].alias
						: is(table, SQLiteViewBase)
						? table[ViewBaseConfig].name
						: is(table, SQL) || !table
						? undefined
						: getTableName(table))
				&& !((table) =>
					joins?.some(({ alias }) =>
						alias === (table[Table.Symbol.IsAlias] ? getTableName(table) : table[Table.Symbol.BaseName])
					))(f.field.table)
			) {
				const tableName = getTableName(f.field.table);
				throw new Error(
					`Your "${
						f.path.join('->')
					}" field references a column "${tableName}"."${f.field.name}", but the table "${tableName}" is not part of the query! Did you forget to join it?`,
				);
			} else if (is(f.field, Column) && !table) {
				const tableName = getTableName(f.field.table);
				throw new Error(`You cannot referece a column "${tableName}"."${f.field.name}" without using .from()`);
			}
		}

		const isSingleTable = !joins || joins.length === 0;

<<<<<<< HEAD
		let withSql: SQL | undefined;
		if (withList?.length) {
			const withSqlChunks = recursive ? [sql`with recursive `] : [sql`with `];
			for (const [i, w] of withList.entries()) {
				withSqlChunks.push(sql`${sql.identifier(w[SubqueryConfig].alias)} as (${w[SubqueryConfig].sql})`);
				if (i < withList.length - 1) {
					withSqlChunks.push(sql`, `);
				}
			}
			withSqlChunks.push(sql` `);
			withSql = sql.join(withSqlChunks);
		}
=======
		const withSql = this.buildWithCTE(withList);
>>>>>>> 6d706c17

		const distinctSql = distinct ? sql` distinct` : undefined;

		const selection = this.buildSelection(fieldsList, { isSingleTable });

		const tableSql = (() => {
			if (!table) return;

			if (is(table, Table) && table[Table.Symbol.OriginalName] !== table[Table.Symbol.Name]) {
				return sql` from ${sql.identifier(table[Table.Symbol.OriginalName])} ${
					sql.identifier(table[Table.Symbol.Name])
				}`;
			}

			return sql` from ${table}`;
		})();

		const joinsArray: SQL[] = [];

		if (joins) {
			for (const [index, joinMeta] of joins.entries()) {
				if (index === 0) {
					joinsArray.push(sql` `);
				}
				const table = joinMeta.table;

				if (is(table, SQLiteTable)) {
					const tableName = table[SQLiteTable.Symbol.Name];
					const tableSchema = table[SQLiteTable.Symbol.Schema];
					const origTableName = table[SQLiteTable.Symbol.OriginalName];
					const alias = tableName === origTableName ? undefined : joinMeta.alias;
					joinsArray.push(
						sql`${sql.raw(joinMeta.joinType)} join ${tableSchema ? sql`${sql.identifier(tableSchema)}.` : undefined}${
							sql.identifier(origTableName)
						}${alias && sql` ${sql.identifier(alias)}`} on ${joinMeta.on}`,
					);
				} else {
					joinsArray.push(
						sql`${sql.raw(joinMeta.joinType)} join ${table} on ${joinMeta.on}`,
					);
				}
				if (index < joins.length - 1) {
					joinsArray.push(sql` `);
				}
			}
		}

		const joinsSql = sql.join(joinsArray);

		const whereSql = where ? sql` where ${where}` : undefined;

		const havingSql = having ? sql` having ${having}` : undefined;

		const orderByList: (SQLiteColumn | SQL | SQL.Aliased)[] = [];
		if (orderBy) {
			for (const [index, orderByValue] of orderBy.entries()) {
				orderByList.push(orderByValue);

				if (index < orderBy.length - 1) {
					orderByList.push(sql`, `);
				}
			}
		}

		const groupByList: (SQL | AnyColumn | SQL.Aliased)[] = [];
		if (groupBy) {
			for (const [index, groupByValue] of groupBy.entries()) {
				groupByList.push(groupByValue);

				if (index < groupBy.length - 1) {
					groupByList.push(sql`, `);
				}
			}
		}

		const groupBySql = groupByList.length > 0 ? sql` group by ${sql.join(groupByList)}` : undefined;

		const orderBySql = orderByList.length > 0 ? sql` order by ${sql.join(orderByList)}` : undefined;

		const limitSql = limit ? sql` limit ${limit}` : undefined;

		const offsetSql = offset ? sql` offset ${offset}` : undefined;

		const finalQuery =
			sql`${withSql}select${distinctSql} ${selection}${tableSql}${joinsSql}${whereSql}${groupBySql}${havingSql}${orderBySql}${limitSql}${offsetSql}`;

		if (setOperators.length > 0) {
			return this.buildSetOperations(finalQuery, setOperators, selfReferenceName);
		}

		return finalQuery;
	}

	buildSetOperations(
		leftSelect: SQL,
		setOperators: SQLiteSelectConfig['setOperators'],
		selfReferenceName?: string,
	): SQL {
		const [setOperator, ...rest] = setOperators;

		if (!setOperator) {
			throw new Error('Cannot pass undefined values to any set operator');
		}

		if (rest.length === 0) {
			return this.buildSetOperationQuery({ leftSelect, setOperator, selfReferenceName });
		}

		// Some recursive magic here
		return this.buildSetOperations(
			this.buildSetOperationQuery({ leftSelect, setOperator, selfReferenceName }),
			rest,
		);
	}

	buildSetOperationQuery({
		leftSelect,
		setOperator: { type, isAll, rightSelect, limit, orderBy, offset },
		selfReferenceName,
	}: { leftSelect: SQL; setOperator: SQLiteSelectConfig['setOperators'][number]; selfReferenceName?: string }): SQL {
		if (is(rightSelect, SQLiteSelectQueryBuilderBase)) {
			const rightSelectTable = rightSelect.getTable();

			if (is(rightSelectTable, Table) && rightSelectTable[IsLazilyNamedTable]) {
				if (!selfReferenceName) {
					throw new Error('You attempted to use a self reference table outsite a "with recursive" clause');
				}
				rightSelectTable[OriginalName] = selfReferenceName!;
			}
		}
		// SQLite doesn't support parenthesis in set operations
		const leftChunk = sql`${leftSelect.getSQL()} `;
		const rightChunk = sql`${rightSelect.getSQL()}`;

		let orderBySql;
		if (orderBy && orderBy.length > 0) {
			const orderByValues: (SQL<unknown> | Name)[] = [];

			// The next bit is necessary because the sql operator replaces ${table.column} with `table`.`column`
			// which is invalid Sql syntax, Table from one of the SELECTs cannot be used in global ORDER clause
			for (const singleOrderBy of orderBy) {
				if (is(singleOrderBy, SQLiteColumn)) {
					orderByValues.push(sql.identifier(singleOrderBy.name));
				} else if (is(singleOrderBy, SQL)) {
					for (let i = 0; i < singleOrderBy.queryChunks.length; i++) {
						const chunk = singleOrderBy.queryChunks[i];

						if (is(chunk, SQLiteColumn)) {
							singleOrderBy.queryChunks[i] = sql.identifier(chunk.name);
						}
					}

					orderByValues.push(sql`${singleOrderBy}`);
				} else {
					orderByValues.push(sql`${singleOrderBy}`);
				}
			}

			orderBySql = sql` order by ${sql.join(orderByValues, sql`, `)}`;
		}

		const limitSql = limit ? sql` limit ${limit}` : undefined;

		const operatorChunk = sql.raw(`${type} ${isAll ? 'all ' : ''}`);

		const offsetSql = offset ? sql` offset ${offset}` : undefined;

		return sql`${leftChunk}${operatorChunk}${rightChunk}${orderBySql}${limitSql}${offsetSql}`;
	}

	buildInsertQuery({ table, values, onConflict, returning, withList }: SQLiteInsertConfig): SQL {
		// const isSingleValue = values.length === 1;
		const valuesSqlList: ((SQLChunk | SQL)[] | SQL)[] = [];
		const columns: Record<string, SQLiteColumn> = table[Table.Symbol.Columns];

		const colEntries: [string, SQLiteColumn][] = Object.entries(columns);
		const insertOrder = colEntries.map(([, column]) => sql.identifier(column.name));

		for (const [valueIndex, value] of values.entries()) {
			const valueList: (SQLChunk | SQL)[] = [];
			for (const [fieldName, col] of colEntries) {
				const colValue = value[fieldName];
				if (colValue === undefined || (is(colValue, Param) && colValue.value === undefined)) {
					let defaultValue;
					if (col.default !== null && col.default !== undefined) {
						defaultValue = is(col.default, SQL) ? col.default : sql.param(col.default, col);
						// eslint-disable-next-line unicorn/no-negated-condition
					} else if (col.defaultFn !== undefined) {
						const defaultFnResult = col.defaultFn();
						defaultValue = is(defaultFnResult, SQL) ? defaultFnResult : sql.param(defaultFnResult, col);
					} else {
						defaultValue = sql`null`;
					}
					valueList.push(defaultValue);
				} else {
					valueList.push(colValue);
				}
			}
			valuesSqlList.push(valueList);
			if (valueIndex < values.length - 1) {
				valuesSqlList.push(sql`, `);
			}
		}

		const withSql = this.buildWithCTE(withList);

		const valuesSql = sql.join(valuesSqlList);

		const returningSql = returning
			? sql` returning ${this.buildSelection(returning, { isSingleTable: true })}`
			: undefined;

		const onConflictSql = onConflict ? sql` on conflict ${onConflict}` : undefined;

		// if (isSingleValue && valuesSqlList.length === 0){
		// 	return sql`insert into ${table} default values ${onConflictSql}${returningSql}`;
		// }

		return sql`${withSql}insert into ${table} ${insertOrder} values ${valuesSql}${onConflictSql}${returningSql}`;
	}

	sqlToQuery(sql: SQL): QueryWithTypings {
		return sql.toQuery({
			escapeName: this.escapeName,
			escapeParam: this.escapeParam,
			escapeString: this.escapeString,
		});
	}

	buildRelationalQuery({
		fullSchema,
		schema,
		tableNamesMap,
		table,
		tableConfig,
		queryConfig: config,
		tableAlias,
		nestedQueryRelation,
		joinOn,
	}: {
		fullSchema: Record<string, unknown>;
		schema: TablesRelationalConfig;
		tableNamesMap: Record<string, string>;
		table: SQLiteTable;
		tableConfig: TableRelationalConfig;
		queryConfig: true | DBQueryConfig<'many', true>;
		tableAlias: string;
		nestedQueryRelation?: Relation;
		joinOn?: SQL;
	}): BuildRelationalQueryResult<SQLiteTable, SQLiteColumn> {
		let selection: BuildRelationalQueryResult<SQLiteTable, SQLiteColumn>['selection'] = [];
		let limit, offset, orderBy: SQLiteSelectConfig['orderBy'] = [], where;
		const joins: SQLiteSelectJoinConfig[] = [];

		if (config === true) {
			const selectionEntries = Object.entries(tableConfig.columns);
			selection = selectionEntries.map((
				[key, value],
			) => ({
				dbKey: value.name,
				tsKey: key,
				field: aliasedTableColumn(value as SQLiteColumn, tableAlias),
				relationTableTsKey: undefined,
				isJson: false,
				selection: [],
			}));
		} else {
			const aliasedColumns = Object.fromEntries(
				Object.entries(tableConfig.columns).map(([key, value]) => [key, aliasedTableColumn(value, tableAlias)]),
			);

			if (config.where) {
				const whereSql = typeof config.where === 'function'
					? config.where(aliasedColumns, getOperators())
					: config.where;
				where = whereSql && mapColumnsInSQLToAlias(whereSql, tableAlias);
			}

			const fieldsSelection: { tsKey: string; value: SQLiteColumn | SQL.Aliased }[] = [];
			let selectedColumns: string[] = [];

			// Figure out which columns to select
			if (config.columns) {
				let isIncludeMode = false;

				for (const [field, value] of Object.entries(config.columns)) {
					if (value === undefined) {
						continue;
					}

					if (field in tableConfig.columns) {
						if (!isIncludeMode && value === true) {
							isIncludeMode = true;
						}
						selectedColumns.push(field);
					}
				}

				if (selectedColumns.length > 0) {
					selectedColumns = isIncludeMode
						? selectedColumns.filter((c) => config.columns?.[c] === true)
						: Object.keys(tableConfig.columns).filter((key) => !selectedColumns.includes(key));
				}
			} else {
				// Select all columns if selection is not specified
				selectedColumns = Object.keys(tableConfig.columns);
			}

			for (const field of selectedColumns) {
				const column = tableConfig.columns[field]! as SQLiteColumn;
				fieldsSelection.push({ tsKey: field, value: column });
			}

			let selectedRelations: {
				tsKey: string;
				queryConfig: true | DBQueryConfig<'many', false>;
				relation: Relation;
			}[] = [];

			// Figure out which relations to select
			if (config.with) {
				selectedRelations = Object.entries(config.with)
					.filter((entry): entry is [typeof entry[0], NonNullable<typeof entry[1]>] => !!entry[1])
					.map(([tsKey, queryConfig]) => ({ tsKey, queryConfig, relation: tableConfig.relations[tsKey]! }));
			}

			let extras;

			// Figure out which extras to select
			if (config.extras) {
				extras = typeof config.extras === 'function'
					? config.extras(aliasedColumns, { sql })
					: config.extras;
				for (const [tsKey, value] of Object.entries(extras)) {
					fieldsSelection.push({
						tsKey,
						value: mapColumnsInAliasedSQLToAlias(value, tableAlias),
					});
				}
			}

			// Transform `fieldsSelection` into `selection`
			// `fieldsSelection` shouldn't be used after this point
			for (const { tsKey, value } of fieldsSelection) {
				selection.push({
					dbKey: is(value, SQL.Aliased) ? value.fieldAlias : tableConfig.columns[tsKey]!.name,
					tsKey,
					field: is(value, Column) ? aliasedTableColumn(value, tableAlias) : value,
					relationTableTsKey: undefined,
					isJson: false,
					selection: [],
				});
			}

			let orderByOrig = typeof config.orderBy === 'function'
				? config.orderBy(aliasedColumns, getOrderByOperators())
				: config.orderBy ?? [];
			if (!Array.isArray(orderByOrig)) {
				orderByOrig = [orderByOrig];
			}
			orderBy = orderByOrig.map((orderByValue) => {
				if (is(orderByValue, Column)) {
					return aliasedTableColumn(orderByValue, tableAlias) as SQLiteColumn;
				}
				return mapColumnsInSQLToAlias(orderByValue, tableAlias);
			});

			limit = config.limit;
			offset = config.offset;

			// Process all relations
			for (
				const {
					tsKey: selectedRelationTsKey,
					queryConfig: selectedRelationConfigValue,
					relation,
				} of selectedRelations
			) {
				const normalizedRelation = normalizeRelation(schema, tableNamesMap, relation);
				const relationTableName = relation.referencedTable[Table.Symbol.Name];
				const relationTableTsName = tableNamesMap[relationTableName]!;
				const relationTableAlias = `${tableAlias}_${selectedRelationTsKey}`;
				// const relationTable = schema[relationTableTsName]!;
				const joinOn = and(
					...normalizedRelation.fields.map((field, i) =>
						eq(
							aliasedTableColumn(normalizedRelation.references[i]!, relationTableAlias),
							aliasedTableColumn(field, tableAlias),
						)
					),
				);
				const builtRelation = this.buildRelationalQuery({
					fullSchema,
					schema,
					tableNamesMap,
					table: fullSchema[relationTableTsName] as SQLiteTable,
					tableConfig: schema[relationTableTsName]!,
					queryConfig: is(relation, One)
						? (selectedRelationConfigValue === true
							? { limit: 1 }
							: { ...selectedRelationConfigValue, limit: 1 })
						: selectedRelationConfigValue,
					tableAlias: relationTableAlias,
					joinOn,
					nestedQueryRelation: relation,
				});
				const field = (sql`(${builtRelation.sql})`).as(selectedRelationTsKey);
				selection.push({
					dbKey: selectedRelationTsKey,
					tsKey: selectedRelationTsKey,
					field,
					relationTableTsKey: relationTableTsName,
					isJson: true,
					selection: builtRelation.selection,
				});
			}
		}

		if (selection.length === 0) {
			throw new DrizzleError({
				message:
					`No fields selected for table "${tableConfig.tsName}" ("${tableAlias}"). You need to have at least one item in "columns", "with" or "extras". If you need to select all columns, omit the "columns" key or set it to undefined.`,
			});
		}

		let result;

		where = and(joinOn, where);

		if (nestedQueryRelation) {
			let field = sql`json_array(${
				sql.join(
					selection.map(({ field }) =>
						is(field, SQLiteColumn) ? sql.identifier(field.name) : is(field, SQL.Aliased) ? field.sql : field
					),
					sql`, `,
				)
			})`;
			if (is(nestedQueryRelation, Many)) {
				field = sql`coalesce(json_group_array(${field}), json_array())`;
			}
			const nestedSelection = [{
				dbKey: 'data',
				tsKey: 'data',
				field: field.as('data'),
				isJson: true,
				relationTableTsKey: tableConfig.tsName,
				selection,
			}];

			const needsSubquery = limit !== undefined || offset !== undefined || orderBy.length > 0;

			if (needsSubquery) {
				result = this.buildSelectQuery({
					table: aliasedTable(table, tableAlias),
					fields: {},
					fieldsFlat: [
						{
							path: [],
							field: sql.raw('*'),
						},
					],
					where,
					limit,
					offset,
					orderBy,
					setOperators: [],
				});

				where = undefined;
				limit = undefined;
				offset = undefined;
				orderBy = undefined;
			} else {
				result = aliasedTable(table, tableAlias);
			}

			result = this.buildSelectQuery({
				table: is(result, SQLiteTable) ? result : new Subquery(result, {}, tableAlias),
				fields: {},
				fieldsFlat: nestedSelection.map(({ field }) => ({
					path: [],
					field: is(field, Column) ? aliasedTableColumn(field, tableAlias) : field,
				})),
				joins,
				where,
				limit,
				offset,
				orderBy,
				setOperators: [],
			});
		} else {
			result = this.buildSelectQuery({
				table: aliasedTable(table, tableAlias),
				fields: {},
				fieldsFlat: selection.map(({ field }) => ({
					path: [],
					field: is(field, Column) ? aliasedTableColumn(field, tableAlias) : field,
				})),
				joins,
				where,
				limit,
				offset,
				orderBy,
				setOperators: [],
			});
		}

		return {
			tableTsKey: tableConfig.tsName,
			sql: result,
			selection,
		};
	}
}

export class SQLiteSyncDialect extends SQLiteDialect {
	static readonly [entityKind]: string = 'SQLiteSyncDialect';

	migrate(
		migrations: MigrationMeta[],
		session: SQLiteSession<'sync', unknown, Record<string, unknown>, TablesRelationalConfig>,
	): void {
		const migrationTableCreate = sql`
			CREATE TABLE IF NOT EXISTS "__drizzle_migrations" (
				id SERIAL PRIMARY KEY,
				hash text NOT NULL,
				created_at numeric
			)
		`;
		session.run(migrationTableCreate);

		const dbMigrations = session.values<[number, string, string]>(
			sql`SELECT id, hash, created_at FROM "__drizzle_migrations" ORDER BY created_at DESC LIMIT 1`,
		);

		const lastDbMigration = dbMigrations[0] ?? undefined;
		session.run(sql`BEGIN`);

		try {
			for (const migration of migrations) {
				if (!lastDbMigration || Number(lastDbMigration[2])! < migration.folderMillis) {
					for (const stmt of migration.sql) {
						session.run(sql.raw(stmt));
					}
					session.run(
						sql`INSERT INTO "__drizzle_migrations" ("hash", "created_at") VALUES(${migration.hash}, ${migration.folderMillis})`,
					);
				}
			}

			session.run(sql`COMMIT`);
		} catch (e) {
			session.run(sql`ROLLBACK`);
			throw e;
		}
	}
}

export class SQLiteAsyncDialect extends SQLiteDialect {
	static readonly [entityKind]: string = 'SQLiteAsyncDialect';

	async migrate(
		migrations: MigrationMeta[],
		session: SQLiteSession<'async', unknown, Record<string, unknown>, TablesRelationalConfig>,
	): Promise<void> {
		const migrationTableCreate = sql`
			CREATE TABLE IF NOT EXISTS "__drizzle_migrations" (
				id SERIAL PRIMARY KEY,
				hash text NOT NULL,
				created_at numeric
			)
		`;
		await session.run(migrationTableCreate);

		const dbMigrations = await session.values<[number, string, string]>(
			sql`SELECT id, hash, created_at FROM "__drizzle_migrations" ORDER BY created_at DESC LIMIT 1`,
		);

		const lastDbMigration = dbMigrations[0] ?? undefined;

		await session.transaction(async (tx) => {
			for (const migration of migrations) {
				if (!lastDbMigration || Number(lastDbMigration[2])! < migration.folderMillis) {
					for (const stmt of migration.sql) {
						await tx.run(sql.raw(stmt));
					}
					await tx.run(
						sql`INSERT INTO "__drizzle_migrations" ("hash", "created_at") VALUES(${migration.hash}, ${migration.folderMillis})`,
					);
				}
			}
		});
	}
}<|MERGE_RESOLUTION|>--- conflicted
+++ resolved
@@ -16,9 +16,9 @@
 	type TableRelationalConfig,
 	type TablesRelationalConfig,
 } from '~/relations.ts';
+import type { Name } from '~/sql/index.ts';
+import { and, eq } from '~/sql/index.ts';
 import { Param, type QueryWithTypings, SQL, sql, type SQLChunk } from '~/sql/sql.ts';
-import type { Name} from '~/sql/index.ts';
-import { and, eq } from '~/sql/index.ts'
 import { SQLiteColumn } from '~/sqlite-core/columns/index.ts';
 import {
 	type SQLiteDeleteConfig,
@@ -54,10 +54,10 @@
 		return `'${str.replace(/'/g, "''")}'`;
 	}
 
-	private buildWithCTE(queries: Subquery[] | undefined): SQL | undefined {
+	private buildWithCTE(queries: Subquery[] | undefined, recursive: boolean = false): SQL | undefined {
 		if (!queries?.length) return undefined;
 
-		const withSqlChunks = [sql`with `];
+		const withSqlChunks = recursive ? [sql`with recursive `] : [sql`with `];
 		for (const [i, w] of queries.entries()) {
 			withSqlChunks.push(sql`${sql.identifier(w[SubqueryConfig].alias)} as (${w[SubqueryConfig].sql})`);
 			if (i < queries.length - 1) {
@@ -225,22 +225,7 @@
 
 		const isSingleTable = !joins || joins.length === 0;
 
-<<<<<<< HEAD
-		let withSql: SQL | undefined;
-		if (withList?.length) {
-			const withSqlChunks = recursive ? [sql`with recursive `] : [sql`with `];
-			for (const [i, w] of withList.entries()) {
-				withSqlChunks.push(sql`${sql.identifier(w[SubqueryConfig].alias)} as (${w[SubqueryConfig].sql})`);
-				if (i < withList.length - 1) {
-					withSqlChunks.push(sql`, `);
-				}
-			}
-			withSqlChunks.push(sql` `);
-			withSql = sql.join(withSqlChunks);
-		}
-=======
-		const withSql = this.buildWithCTE(withList);
->>>>>>> 6d706c17
+		const withSql = this.buildWithCTE(withList, recursive);
 
 		const distinctSql = distinct ? sql` distinct` : undefined;
 
