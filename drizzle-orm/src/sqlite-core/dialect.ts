--- conflicted
+++ resolved
@@ -17,11 +17,7 @@
 	type TableRelationalConfig,
 	type TablesRelationalConfig,
 } from '~/relations.ts';
-<<<<<<< HEAD
-import type { Name } from '~/sql/index.ts';
-=======
 import type { Name, Placeholder } from '~/sql/index.ts';
->>>>>>> ce85ad2b
 import { and, eq } from '~/sql/index.ts';
 import { Param, type QueryWithTypings, SQL, sql, type SQLChunk } from '~/sql/sql.ts';
 import { SQLiteColumn } from '~/sqlite-core/columns/index.ts';
@@ -174,6 +170,10 @@
 							new SQL(
 								query.queryChunks.map((c) => {
 									if (is(c, Column)) {
+										if (c.columnType === 'SQLiteNumericBigInt') {
+											return chunk.push(sql`cast(${sql.identifier(this.casing.getColumnCasing(c))} as text)`);
+										}
+
 										return sql.identifier(this.casing.getColumnCasing(c));
 									}
 									return c;
@@ -205,7 +205,7 @@
 						}
 					}
 				} else if (is(field, Subquery)) {
-					const entries = Object.entries(field[SubqueryConfig].selection) as [string, SQL.Aliased | Column | SQL][];
+					const entries = Object.entries(field._.selectedFields) as [string, SQL.Aliased | Column | SQL][];
 
 					if (entries.length === 1) {
 						const entry = entries[0]![1];
@@ -213,12 +213,9 @@
 						const fieldDecoder = is(entry, SQL)
 							? entry.decoder
 							: is(entry, Column)
-							? { mapFromDriverValue: entry.mapFromDriverValue }
+							? { mapFromDriverValue: (v: any) => entry.mapFromDriverValue(v) }
 							: entry.sql.decoder;
-
-						if (fieldDecoder) {
-							field[SubqueryConfig].sql.decoder = fieldDecoder;
-						}
+						if (fieldDecoder) field._.sql.decoder = fieldDecoder;
 					}
 					chunk.push(field);
 				}
