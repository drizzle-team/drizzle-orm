import type {
	ColumnBuilderBaseConfig,
	ColumnBuilderRuntimeConfig,
	ColumnDataType,
	HasDefault,
	IsPrimaryKey,
	MakeColumnConfig,
	NotNull,
} from '~/column-builder.ts';
import type { ColumnBaseConfig } from '~/column.ts';
import { entityKind } from '~/entity.ts';
import { sql } from '~/sql/sql.ts';
import type { OnConflict } from '~/sqlite-core/utils.ts';
import { type Equal, getColumnNameAndConfig, type Or } from '~/utils.ts';
import type { AnySQLiteTable } from '../table.ts';
import { SQLiteColumn, SQLiteColumnBuilder } from './common.ts';

export interface PrimaryKeyConfig {
	autoIncrement?: boolean;
	onConflict?: OnConflict;
}

export abstract class SQLiteBaseIntegerBuilder<
	T extends ColumnBuilderBaseConfig<ColumnDataType, string>,
	TRuntimeConfig extends object = object,
> extends SQLiteColumnBuilder<
	T,
	TRuntimeConfig & { autoIncrement: boolean },
	{},
	{ primaryKeyHasDefault: true }
> {
	static override readonly [entityKind]: string = 'SQLiteBaseIntegerBuilder';

	constructor(name: T['name'], dataType: T['dataType'], columnType: T['columnType']) {
		super(name, dataType, columnType);
		this.config.autoIncrement = false;
	}

	override primaryKey(config?: PrimaryKeyConfig): IsPrimaryKey<HasDefault<NotNull<this>>> {
		if (config?.autoIncrement) {
			this.config.autoIncrement = true;
		}
		this.config.hasDefault = true;
		return super.primaryKey() as IsPrimaryKey<HasDefault<NotNull<this>>>;
	}

	/** @internal */
	abstract override build<TTableName extends string>(
		table: AnySQLiteTable<{ name: TTableName }>,
	): SQLiteBaseInteger<MakeColumnConfig<T, TTableName>>;
}

export abstract class SQLiteBaseInteger<
	T extends ColumnBaseConfig<ColumnDataType, string>,
	TRuntimeConfig extends object = object,
> extends SQLiteColumn<T, TRuntimeConfig & { autoIncrement: boolean }> {
	static override readonly [entityKind]: string = 'SQLiteBaseInteger';

	readonly autoIncrement: boolean = this.config.autoIncrement;

	getSQLType(): string {
		return 'integer';
	}
}

<<<<<<< HEAD
export type SQLiteIntegerBuilderInitial<TName extends string> = SQLiteIntegerBuilder<
	{
		name: TName;
		dataType: 'number';
		columnType: 'SQLiteInteger';
		data: number;
		driverParam: number;
		enumValues: undefined;
		generated: undefined;
	}
>;
=======
export type SQLiteIntegerBuilderInitial<TName extends string> = SQLiteIntegerBuilder<{
	name: TName;
	dataType: 'number';
	columnType: 'SQLiteInteger';
	data: number;
	driverParam: number;
	enumValues: undefined;
	generated: undefined;
}>;
>>>>>>> 526996bd

export class SQLiteIntegerBuilder<T extends ColumnBuilderBaseConfig<'number', 'SQLiteInteger'>>
	extends SQLiteBaseIntegerBuilder<T>
{
	static override readonly [entityKind]: string = 'SQLiteIntegerBuilder';

	constructor(name: T['name']) {
		super(name, 'number', 'SQLiteInteger');
	}

	build<TTableName extends string>(
		table: AnySQLiteTable<{ name: TTableName }>,
	): SQLiteInteger<MakeColumnConfig<T, TTableName>> {
		return new SQLiteInteger<MakeColumnConfig<T, TTableName>>(
			table,
			this.config as ColumnBuilderRuntimeConfig<any, any>,
		);
	}
}

export class SQLiteInteger<T extends ColumnBaseConfig<'number', 'SQLiteInteger'>> extends SQLiteBaseInteger<T> {
	static override readonly [entityKind]: string = 'SQLiteInteger';
}

<<<<<<< HEAD
export type SQLiteTimestampBuilderInitial<TName extends string> = SQLiteTimestampBuilder<
	{
		name: TName;
		dataType: 'date';
		columnType: 'SQLiteTimestamp';
		data: Date;
		driverParam: number;
		enumValues: undefined;
		generated: undefined;
	}
>;
=======
export type SQLiteTimestampBuilderInitial<TName extends string> = SQLiteTimestampBuilder<{
	name: TName;
	dataType: 'date';
	columnType: 'SQLiteTimestamp';
	data: Date;
	driverParam: number;
	enumValues: undefined;
	generated: undefined;
}>;
>>>>>>> 526996bd

export class SQLiteTimestampBuilder<T extends ColumnBuilderBaseConfig<'date', 'SQLiteTimestamp'>>
	extends SQLiteBaseIntegerBuilder<T, { mode: 'timestamp' | 'timestamp_ms' }>
{
	static override readonly [entityKind]: string = 'SQLiteTimestampBuilder';

	constructor(name: T['name'], mode: 'timestamp' | 'timestamp_ms') {
		super(name, 'date', 'SQLiteTimestamp');
		this.config.mode = mode;
	}

	/**
	 * @deprecated Use `default()` with your own expression instead.
	 *
	 * Adds `DEFAULT (cast((julianday('now') - 2440587.5)*86400000 as integer))` to the column, which is the current epoch timestamp in milliseconds.
	 */
	defaultNow(): HasDefault<this> {
		return this.default(sql`(cast((julianday('now') - 2440587.5)*86400000 as integer))`) as any;
	}

	build<TTableName extends string>(
		table: AnySQLiteTable<{ name: TTableName }>,
	): SQLiteTimestamp<MakeColumnConfig<T, TTableName>> {
		return new SQLiteTimestamp<MakeColumnConfig<T, TTableName>>(
			table,
			this.config as ColumnBuilderRuntimeConfig<any, any>,
		);
	}
}

export class SQLiteTimestamp<T extends ColumnBaseConfig<'date', 'SQLiteTimestamp'>>
	extends SQLiteBaseInteger<T, { mode: 'timestamp' | 'timestamp_ms' }>
{
	static override readonly [entityKind]: string = 'SQLiteTimestamp';

	readonly mode: 'timestamp' | 'timestamp_ms' = this.config.mode;

	override mapFromDriverValue(value: number): Date {
		if (this.config.mode === 'timestamp') {
			return new Date(value * 1000);
		}
		return new Date(value);
	}

	override mapToDriverValue(value: Date): number {
		const unix = value.getTime();
		if (this.config.mode === 'timestamp') {
			return Math.floor(unix / 1000);
		}
		return unix;
	}
}

<<<<<<< HEAD
export type SQLiteBooleanBuilderInitial<TName extends string> = SQLiteBooleanBuilder<
	{
		name: TName;
		dataType: 'boolean';
		columnType: 'SQLiteBoolean';
		data: boolean;
		driverParam: number;
		enumValues: undefined;
		generated: undefined;
	}
>;
=======
export type SQLiteBooleanBuilderInitial<TName extends string> = SQLiteBooleanBuilder<{
	name: TName;
	dataType: 'boolean';
	columnType: 'SQLiteBoolean';
	data: boolean;
	driverParam: number;
	enumValues: undefined;
	generated: undefined;
}>;
>>>>>>> 526996bd

export class SQLiteBooleanBuilder<T extends ColumnBuilderBaseConfig<'boolean', 'SQLiteBoolean'>>
	extends SQLiteBaseIntegerBuilder<T, { mode: 'boolean' }>
{
	static override readonly [entityKind]: string = 'SQLiteBooleanBuilder';

	constructor(name: T['name'], mode: 'boolean') {
		super(name, 'boolean', 'SQLiteBoolean');
		this.config.mode = mode;
	}

	build<TTableName extends string>(
		table: AnySQLiteTable<{ name: TTableName }>,
	): SQLiteBoolean<MakeColumnConfig<T, TTableName>> {
		return new SQLiteBoolean<MakeColumnConfig<T, TTableName>>(
			table,
			this.config as ColumnBuilderRuntimeConfig<any, any>,
		);
	}
}

export class SQLiteBoolean<T extends ColumnBaseConfig<'boolean', 'SQLiteBoolean'>>
	extends SQLiteBaseInteger<T, { mode: 'boolean' }>
{
	static override readonly [entityKind]: string = 'SQLiteBoolean';

	readonly mode: 'boolean' = this.config.mode;

	override mapFromDriverValue(value: number): boolean {
		return Number(value) === 1;
	}

	override mapToDriverValue(value: boolean): number {
		return value ? 1 : 0;
	}
}

export interface IntegerConfig<
	TMode extends 'number' | 'timestamp' | 'timestamp_ms' | 'boolean' =
		| 'number'
		| 'timestamp'
		| 'timestamp_ms'
		| 'boolean',
> {
	mode: TMode;
}

export function integer(): SQLiteIntegerBuilderInitial<''>;
export function integer<TMode extends IntegerConfig['mode']>(
	config?: IntegerConfig<TMode>,
): Or<Equal<TMode, 'timestamp'>, Equal<TMode, 'timestamp_ms'>> extends true ? SQLiteTimestampBuilderInitial<''>
	: Equal<TMode, 'boolean'> extends true ? SQLiteBooleanBuilderInitial<''>
	: SQLiteIntegerBuilderInitial<''>;
export function integer<TName extends string, TMode extends IntegerConfig['mode']>(
	name: TName,
	config?: IntegerConfig<TMode>,
): Or<Equal<TMode, 'timestamp'>, Equal<TMode, 'timestamp_ms'>> extends true ? SQLiteTimestampBuilderInitial<TName>
	: Equal<TMode, 'boolean'> extends true ? SQLiteBooleanBuilderInitial<TName>
	: SQLiteIntegerBuilderInitial<TName>;
export function integer(a?: string | IntegerConfig, b?: IntegerConfig) {
	const { name, config } = getColumnNameAndConfig<IntegerConfig | undefined>(a, b);
	if (config?.mode === 'timestamp' || config?.mode === 'timestamp_ms') {
		return new SQLiteTimestampBuilder(name, config.mode);
	}
	if (config?.mode === 'boolean') {
		return new SQLiteBooleanBuilder(name, config.mode);
	}
	return new SQLiteIntegerBuilder(name);
}

export const int = integer;<|MERGE_RESOLUTION|>--- conflicted
+++ resolved
@@ -63,19 +63,6 @@
 	}
 }
 
-<<<<<<< HEAD
-export type SQLiteIntegerBuilderInitial<TName extends string> = SQLiteIntegerBuilder<
-	{
-		name: TName;
-		dataType: 'number';
-		columnType: 'SQLiteInteger';
-		data: number;
-		driverParam: number;
-		enumValues: undefined;
-		generated: undefined;
-	}
->;
-=======
 export type SQLiteIntegerBuilderInitial<TName extends string> = SQLiteIntegerBuilder<{
 	name: TName;
 	dataType: 'number';
@@ -85,7 +72,6 @@
 	enumValues: undefined;
 	generated: undefined;
 }>;
->>>>>>> 526996bd
 
 export class SQLiteIntegerBuilder<T extends ColumnBuilderBaseConfig<'number', 'SQLiteInteger'>>
 	extends SQLiteBaseIntegerBuilder<T>
@@ -110,19 +96,6 @@
 	static override readonly [entityKind]: string = 'SQLiteInteger';
 }
 
-<<<<<<< HEAD
-export type SQLiteTimestampBuilderInitial<TName extends string> = SQLiteTimestampBuilder<
-	{
-		name: TName;
-		dataType: 'date';
-		columnType: 'SQLiteTimestamp';
-		data: Date;
-		driverParam: number;
-		enumValues: undefined;
-		generated: undefined;
-	}
->;
-=======
 export type SQLiteTimestampBuilderInitial<TName extends string> = SQLiteTimestampBuilder<{
 	name: TName;
 	dataType: 'date';
@@ -132,7 +105,6 @@
 	enumValues: undefined;
 	generated: undefined;
 }>;
->>>>>>> 526996bd
 
 export class SQLiteTimestampBuilder<T extends ColumnBuilderBaseConfig<'date', 'SQLiteTimestamp'>>
 	extends SQLiteBaseIntegerBuilder<T, { mode: 'timestamp' | 'timestamp_ms' }>
@@ -186,19 +158,6 @@
 	}
 }
 
-<<<<<<< HEAD
-export type SQLiteBooleanBuilderInitial<TName extends string> = SQLiteBooleanBuilder<
-	{
-		name: TName;
-		dataType: 'boolean';
-		columnType: 'SQLiteBoolean';
-		data: boolean;
-		driverParam: number;
-		enumValues: undefined;
-		generated: undefined;
-	}
->;
-=======
 export type SQLiteBooleanBuilderInitial<TName extends string> = SQLiteBooleanBuilder<{
 	name: TName;
 	dataType: 'boolean';
@@ -208,7 +167,6 @@
 	enumValues: undefined;
 	generated: undefined;
 }>;
->>>>>>> 526996bd
 
 export class SQLiteBooleanBuilder<T extends ColumnBuilderBaseConfig<'boolean', 'SQLiteBoolean'>>
 	extends SQLiteBaseIntegerBuilder<T, { mode: 'boolean' }>
