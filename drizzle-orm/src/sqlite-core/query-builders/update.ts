--- conflicted
+++ resolved
@@ -427,18 +427,17 @@
 			this.config.returning,
 			this.config.returning ? 'all' : 'run',
 			true,
-<<<<<<< HEAD
+			undefined,
+			{
+				type: 'insert',
+				tables: extractUsedTable(this.config.table),
+			},
+			undefined,
 			{
 				query: 'update',
 				config: this.config,
 				dialect: this.dialect,
 				session: this.session,
-=======
-			undefined,
-			{
-				type: 'insert',
-				tables: extractUsedTable(this.config.table),
->>>>>>> 50a8b163
 			},
 		) as SQLiteUpdatePrepare<this>;
 	}
