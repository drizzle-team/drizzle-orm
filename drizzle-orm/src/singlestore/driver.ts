--- conflicted
+++ resolved
@@ -41,20 +41,16 @@
 	createSession(
 		schema: RelationalSchemaConfig<TablesRelationalConfig> | undefined,
 	): SingleStoreDriverSession<Record<string, unknown>, TablesRelationalConfig> {
-<<<<<<< HEAD
 		return new SingleStoreDriverSession(
 			this.client,
 			this.dialect,
 			schema,
-			{ logger: this.options.logger },
+			{
+				logger: this.options.logger,
+				cache: this.options.cache,
+			},
 			this.extensions,
 		);
-=======
-		return new SingleStoreDriverSession(this.client, this.dialect, schema, {
-			logger: this.options.logger,
-			cache: this.options.cache,
-		});
->>>>>>> 50a8b163
 	}
 }
 
@@ -102,20 +98,16 @@
 		};
 	}
 
-<<<<<<< HEAD
 	const extensions = config.extensions;
 	const driver = new SingleStoreDriverDriver(
 		clientForInstance as SingleStoreDriverClient,
 		dialect,
-		{ logger },
+		{
+			logger,
+			cache: config.cache,
+		},
 		extensions,
 	);
-=======
-	const driver = new SingleStoreDriverDriver(clientForInstance as SingleStoreDriverClient, dialect, {
-		logger,
-		cache: config.cache,
-	});
->>>>>>> 50a8b163
 	const session = driver.createSession(schema);
 	const db = new SingleStoreDriverDatabase(dialect, session, schema as any, extensions) as SingleStoreDriverDatabase<
 		TSchema
