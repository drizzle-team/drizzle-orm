--- conflicted
+++ resolved
@@ -160,13 +160,6 @@
 		if (client) return construct(client, drizzleConfig) as any;
 
 		let opts: PoolOptions = {};
-<<<<<<< HEAD
-		opts = typeof connection === 'string' ? {
-				uri: connection,
-				supportBigNumbers: true,
-				connectAttributes: CONNECTION_ATTRS,
-			} : {
-=======
 		opts = typeof connection === 'string'
 			? {
 				uri: connection,
@@ -174,7 +167,6 @@
 				connectAttributes: CONNECTION_ATTRS,
 			}
 			: {
->>>>>>> 388a474c
 				...connection,
 				connectAttributes: {
 					...connection!.connectAttributes,
