import { type Connection as CallbackConnection, createPool, type Pool as CallbackPool, type PoolOptions } from 'mysql2';
import type { Connection, Pool } from 'mysql2/promise';
<<<<<<< HEAD
=======
import type { Cache } from '~/cache/core/cache.ts';
import { entityKind } from '~/entity.ts';
import type { Logger } from '~/logger.ts';
import { DefaultLogger } from '~/logger.ts';
>>>>>>> 8b8d78ec
import {
	createTableRelationsHelpers,
	extractTablesRelationalConfig,
	type RelationalSchemaConfig,
	type TablesRelationalConfig,
} from '~/_relations.ts';
import { entityKind } from '~/entity.ts';
import type { Logger } from '~/logger.ts';
import { DefaultLogger } from '~/logger.ts';
import { SingleStoreDatabase } from '~/singlestore-core/db.ts';
import { SingleStoreDialect } from '~/singlestore-core/dialect.ts';
import { type DrizzleConfig, isConfig } from '~/utils.ts';
import { npmVersion } from '~/version.ts';
import type {
	SingleStoreDriverClient,
	SingleStoreDriverPreparedQueryHKT,
	SingleStoreDriverQueryResultHKT,
} from './session.ts';
import { SingleStoreDriverSession } from './session.ts';

export interface SingleStoreDriverOptions {
	logger?: Logger;
	cache?: Cache;
}

export class SingleStoreDriverDriver {
	static readonly [entityKind]: string = 'SingleStoreDriverDriver';

	constructor(
		private client: SingleStoreDriverClient,
		private dialect: SingleStoreDialect,
		private options: SingleStoreDriverOptions = {},
	) {
	}

	createSession(
		schema: RelationalSchemaConfig<TablesRelationalConfig> | undefined,
	): SingleStoreDriverSession<Record<string, unknown>, TablesRelationalConfig> {
		return new SingleStoreDriverSession(this.client, this.dialect, schema, {
			logger: this.options.logger,
			cache: this.options.cache,
		});
	}
}

export { SingleStoreDatabase } from '~/singlestore-core/db.ts';

export class SingleStoreDriverDatabase<
	TSchema extends Record<string, unknown> = Record<string, never>,
> extends SingleStoreDatabase<SingleStoreDriverQueryResultHKT, SingleStoreDriverPreparedQueryHKT, TSchema> {
	static override readonly [entityKind]: string = 'SingleStoreDriverDatabase';
}

export type SingleStoreDriverDrizzleConfig<TSchema extends Record<string, unknown> = Record<string, never>> =
	& Omit<DrizzleConfig<TSchema>, 'schema'>
	& ({ schema: TSchema } | { schema?: undefined });

function construct<
	TSchema extends Record<string, unknown> = Record<string, never>,
	TClient extends Pool | Connection | CallbackPool | CallbackConnection = CallbackPool,
>(
	client: TClient,
	config: SingleStoreDriverDrizzleConfig<TSchema> = {},
): SingleStoreDriverDatabase<TSchema> & {
	$client: AnySingleStoreDriverConnection extends TClient ? CallbackPool : TClient;
} {
	const dialect = new SingleStoreDialect({ casing: config.casing });
	let logger;
	if (config.logger === true) {
		logger = new DefaultLogger();
	} else if (config.logger !== false) {
		logger = config.logger;
	}

	const clientForInstance = isCallbackClient(client) ? client.promise() : client;

	let schema: RelationalSchemaConfig<TablesRelationalConfig> | undefined;
	if (config.schema) {
		const tablesConfig = extractTablesRelationalConfig(
			config.schema,
			createTableRelationsHelpers,
		);
		schema = {
			fullSchema: config.schema,
			schema: tablesConfig.tables,
			tableNamesMap: tablesConfig.tableNamesMap,
		};
	}

	const driver = new SingleStoreDriverDriver(clientForInstance as SingleStoreDriverClient, dialect, {
		logger,
		cache: config.cache,
	});
	const session = driver.createSession(schema);
	const db = new SingleStoreDriverDatabase(dialect, session, schema as any) as SingleStoreDriverDatabase<TSchema>;
	(<any> db).$client = client;
	(<any> db).$cache = config.cache;
	if ((<any> db).$cache) {
		(<any> db).$cache['invalidate'] = config.cache?.onMutate;
	}

	return db as any;
}

interface CallbackClient {
	promise(): SingleStoreDriverClient;
}

function isCallbackClient(client: any): client is CallbackClient {
	return typeof client.promise === 'function';
}

export type AnySingleStoreDriverConnection = Pool | Connection | CallbackPool | CallbackConnection;

const CONNECTION_ATTRS: PoolOptions['connectAttributes'] = {
	_connector_name: 'SingleStore Drizzle ORM Driver',
	_connector_version: npmVersion,
};

export function drizzle<
	TSchema extends Record<string, unknown> = Record<string, never>,
	TClient extends AnySingleStoreDriverConnection = CallbackPool,
>(
	...params: [
		TClient | string,
	] | [
		TClient | string,
		SingleStoreDriverDrizzleConfig<TSchema>,
	] | [
		(
			& SingleStoreDriverDrizzleConfig<TSchema>
			& ({
				connection: string | PoolOptions;
			} | {
				client: TClient;
			})
		),
	]
): SingleStoreDriverDatabase<TSchema> & {
	$client: AnySingleStoreDriverConnection extends TClient ? CallbackPool : TClient;
} {
	if (typeof params[0] === 'string') {
		const connectionString = params[0]!;
		const instance = createPool({
			uri: connectionString,
			connectAttributes: CONNECTION_ATTRS,
		});

		return construct(instance, params[1]) as any;
	}

	if (isConfig(params[0])) {
		const { connection, client, ...drizzleConfig } = params[0] as
			& { connection?: PoolOptions | string; client?: TClient }
			& SingleStoreDriverDrizzleConfig<TSchema>;

		if (client) return construct(client, drizzleConfig) as any;

		let opts: PoolOptions = {};
		opts = typeof connection === 'string'
			? {
				uri: connection,
				supportBigNumbers: true,
				connectAttributes: CONNECTION_ATTRS,
			}
			: {
				...connection,
				connectAttributes: {
					...connection!.connectAttributes,
					...CONNECTION_ATTRS,
				},
			};

		const instance = createPool(opts);
		const db = construct(instance, drizzleConfig);

		return db as any;
	}

	return construct(params[0] as TClient, params[1] as SingleStoreDriverDrizzleConfig<TSchema> | undefined) as any;
}

export namespace drizzle {
	export function mock<TSchema extends Record<string, unknown> = Record<string, never>>(
		config?: SingleStoreDriverDrizzleConfig<TSchema>,
	): SingleStoreDriverDatabase<TSchema> & {
		$client: '$client is not available on drizzle.mock()';
	} {
		return construct({} as any, config) as any;
	}
}<|MERGE_RESOLUTION|>--- conflicted
+++ resolved
@@ -1,18 +1,12 @@
 import { type Connection as CallbackConnection, createPool, type Pool as CallbackPool, type PoolOptions } from 'mysql2';
 import type { Connection, Pool } from 'mysql2/promise';
-<<<<<<< HEAD
-=======
-import type { Cache } from '~/cache/core/cache.ts';
-import { entityKind } from '~/entity.ts';
-import type { Logger } from '~/logger.ts';
-import { DefaultLogger } from '~/logger.ts';
->>>>>>> 8b8d78ec
 import {
 	createTableRelationsHelpers,
 	extractTablesRelationalConfig,
 	type RelationalSchemaConfig,
 	type TablesRelationalConfig,
 } from '~/_relations.ts';
+import type { Cache } from '~/cache/core/cache.ts';
 import { entityKind } from '~/entity.ts';
 import type { Logger } from '~/logger.ts';
 import { DefaultLogger } from '~/logger.ts';
