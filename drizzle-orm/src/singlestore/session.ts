import type { Connection as CallbackConnection } from 'mysql2';
import type {
	Connection,
	FieldPacket,
	OkPacket,
	Pool,
	PoolConnection,
	QueryOptions,
	ResultSetHeader,
	RowDataPacket,
} from 'mysql2/promise';
import { once } from 'node:events';
<<<<<<< HEAD
import type * as V1 from '~/_relations.ts';
=======
import { type Cache, NoopCache } from '~/cache/core/index.ts';
import type { WithCacheConfig } from '~/cache/core/types.ts';
>>>>>>> 8b8d78ec
import { Column } from '~/column.ts';
import { entityKind, is } from '~/entity.ts';
import type { Logger } from '~/logger.ts';
import { NoopLogger } from '~/logger.ts';
import type { SingleStoreDialect } from '~/singlestore-core/dialect.ts';
import type { SelectedFieldsOrdered } from '~/singlestore-core/query-builders/select.types.ts';
import {
	type PreparedQueryKind,
	SingleStorePreparedQuery,
	type SingleStorePreparedQueryConfig,
	type SingleStorePreparedQueryHKT,
	type SingleStoreQueryResultHKT,
	SingleStoreSession,
	SingleStoreTransaction,
	type SingleStoreTransactionConfig,
} from '~/singlestore-core/session.ts';
import type { Query, SQL } from '~/sql/sql.ts';
import { fillPlaceholders, sql } from '~/sql/sql.ts';
import { type Assume, mapResultRow } from '~/utils.ts';

export type SingleStoreDriverClient = Pool | Connection;

export type SingleStoreRawQueryResult = [ResultSetHeader, FieldPacket[]];
export type SingleStoreQueryResultType = RowDataPacket[][] | RowDataPacket[] | OkPacket | OkPacket[] | ResultSetHeader;
export type SingleStoreQueryResult<
	T = any,
> = [T extends ResultSetHeader ? T : T[], FieldPacket[]];

export class SingleStoreDriverPreparedQuery<T extends SingleStorePreparedQueryConfig>
	extends SingleStorePreparedQuery<T>
{
	static override readonly [entityKind]: string = 'SingleStoreDriverPreparedQuery';

	private rawQuery: QueryOptions;
	private query: QueryOptions;

	constructor(
		private client: SingleStoreDriverClient,
		queryString: string,
		private params: unknown[],
		private logger: Logger,
		cache: Cache,
		queryMetadata: {
			type: 'select' | 'update' | 'delete' | 'insert';
			tables: string[];
		} | undefined,
		cacheConfig: WithCacheConfig | undefined,
		private fields: SelectedFieldsOrdered | undefined,
		private customResultMapper?: (rows: unknown[][]) => T['execute'],
		// Keys that were used in $default and the value that was generated for them
		private generatedIds?: Record<string, unknown>[],
		// Keys that should be returned, it has the column with all properties + key from object
		private returningIds?: SelectedFieldsOrdered,
	) {
		super(cache, queryMetadata, cacheConfig);
		this.rawQuery = {
			sql: queryString,
			// rowsAsArray: true,
			typeCast: function(field: any, next: any) {
				if (field.type === 'TIMESTAMP' || field.type === 'DATETIME' || field.type === 'DATE') {
					return field.string();
				}
				return next();
			},
		};
		this.query = {
			sql: queryString,
			rowsAsArray: true,
			typeCast: function(field: any, next: any) {
				if (field.type === 'TIMESTAMP' || field.type === 'DATETIME' || field.type === 'DATE') {
					return field.string();
				}
				return next();
			},
		};
	}

	async execute(placeholderValues: Record<string, unknown> = {}): Promise<T['execute']> {
		const params = fillPlaceholders(this.params, placeholderValues);

		this.logger.logQuery(this.rawQuery.sql, params);

		const { fields, client, rawQuery, query, joinsNotNullableMap, customResultMapper, returningIds, generatedIds } =
			this;
		if (!fields && !customResultMapper) {
			const res = await this.queryWithCache(rawQuery.sql, params, async () => {
				return await client.query<any>(rawQuery, params);
			});
			const insertId = res[0].insertId;
			const affectedRows = res[0].affectedRows;
			// for each row, I need to check keys from
			if (returningIds) {
				const returningResponse = [];
				let j = 0;
				for (let i = insertId; i < insertId + affectedRows; i++) {
					for (const column of returningIds) {
						const key = returningIds[0]!.path[0]!;
						if (is(column.field, Column)) {
							// @ts-ignore
							if (column.field.primary && column.field.autoIncrement) {
								returningResponse.push({ [key]: i });
							}
							if (column.field.defaultFn && generatedIds) {
								// generatedIds[rowIdx][key]
								returningResponse.push({ [key]: generatedIds[j]![key] });
							}
						}
					}
					j++;
				}

				return returningResponse;
			}
			return res;
		}

		const result = await this.queryWithCache(query.sql, params, async () => {
			return await client.query<any[]>(query, params);
		});
		const rows = result[0];

		if (customResultMapper) {
			return customResultMapper(rows);
		}

		return rows.map((row) => mapResultRow<T['execute']>(fields!, row, joinsNotNullableMap));
	}

	async *iterator(
		placeholderValues: Record<string, unknown> = {},
	): AsyncGenerator<T['execute'] extends any[] ? T['execute'][number] : T['execute']> {
		const params = fillPlaceholders(this.params, placeholderValues);
		const conn = ((isPool(this.client) ? await this.client.getConnection() : this.client) as {} as {
			connection: CallbackConnection;
		}).connection;

		const { fields, query, rawQuery, joinsNotNullableMap, client, customResultMapper } = this;
		const hasRowsMapper = Boolean(fields || customResultMapper);
		const driverQuery = hasRowsMapper ? conn.query(query, params) : conn.query(rawQuery, params);

		const stream = driverQuery.stream();

		function dataListener() {
			stream.pause();
		}

		stream.on('data', dataListener);

		try {
			const onEnd = once(stream, 'end');
			const onError = once(stream, 'error');

			while (true) {
				stream.resume();
				const row = await Promise.race([onEnd, onError, new Promise((resolve) => stream.once('data', resolve))]);
				if (row === undefined || (Array.isArray(row) && row.length === 0)) {
					break;
				} else if (row instanceof Error) { // eslint-disable-line no-instanceof/no-instanceof
					throw row;
				} else {
					if (hasRowsMapper) {
						if (customResultMapper) {
							const mappedRow = customResultMapper([row as unknown[]]);
							yield (Array.isArray(mappedRow) ? mappedRow[0] : mappedRow);
						} else {
							yield mapResultRow(fields!, row as unknown[], joinsNotNullableMap);
						}
					} else {
						yield row as T['execute'];
					}
				}
			}
		} finally {
			stream.off('data', dataListener);
			if (isPool(client)) {
				conn.end();
			}
		}
	}
}

export interface SingleStoreDriverSessionOptions {
	logger?: Logger;
	cache?: Cache;
}

export class SingleStoreDriverSession<
	TFullSchema extends Record<string, unknown>,
	TSchema extends V1.TablesRelationalConfig,
> extends SingleStoreSession<SingleStoreQueryResultHKT, SingleStoreDriverPreparedQueryHKT, TFullSchema, TSchema> {
	static override readonly [entityKind]: string = 'SingleStoreDriverSession';

	private logger: Logger;
	private cache: Cache;

	constructor(
		private client: SingleStoreDriverClient,
		dialect: SingleStoreDialect,
		private schema: V1.RelationalSchemaConfig<TSchema> | undefined,
		private options: SingleStoreDriverSessionOptions,
	) {
		super(dialect);
		this.logger = options.logger ?? new NoopLogger();
		this.cache = options.cache ?? new NoopCache();
	}

	prepareQuery<T extends SingleStorePreparedQueryConfig>(
		query: Query,
		fields: SelectedFieldsOrdered | undefined,
		customResultMapper?: (rows: unknown[][]) => T['execute'],
		generatedIds?: Record<string, unknown>[],
		returningIds?: SelectedFieldsOrdered,
		queryMetadata?: {
			type: 'select' | 'update' | 'delete' | 'insert';
			tables: string[];
		},
		cacheConfig?: WithCacheConfig,
	): PreparedQueryKind<SingleStoreDriverPreparedQueryHKT, T> {
		// Add returningId fields
		// Each driver gets them from response from database
		return new SingleStoreDriverPreparedQuery(
			this.client,
			query.sql,
			query.params,
			this.logger,
			this.cache,
			queryMetadata,
			cacheConfig,
			fields,
			customResultMapper,
			generatedIds,
			returningIds,
		) as PreparedQueryKind<SingleStoreDriverPreparedQueryHKT, T>;
	}

	/**
	 * @internal
	 * What is its purpose?
	 */
	async query(query: string, params: unknown[]): Promise<SingleStoreQueryResult> {
		this.logger.logQuery(query, params);
		const result = await this.client.query({
			sql: query,
			values: params,
			rowsAsArray: true,
			typeCast: function(field: any, next: any) {
				if (field.type === 'TIMESTAMP' || field.type === 'DATETIME' || field.type === 'DATE') {
					return field.string();
				}
				return next();
			},
		});
		return result;
	}

	override all<T = unknown>(query: SQL): Promise<T[]> {
		const querySql = this.dialect.sqlToQuery(query);
		this.logger.logQuery(querySql.sql, querySql.params);
		return this.client.execute(querySql.sql, querySql.params).then((result) => result[0]) as Promise<T[]>;
	}

	override async transaction<T>(
		transaction: (tx: SingleStoreDriverTransaction<TFullSchema, TSchema>) => Promise<T>,
		config?: SingleStoreTransactionConfig,
	): Promise<T> {
		const session = isPool(this.client)
			? new SingleStoreDriverSession(
				await this.client.getConnection(),
				this.dialect,
				this.schema,
				this.options,
			)
			: this;
		const tx = new SingleStoreDriverTransaction<TFullSchema, TSchema>(
			this.dialect,
			session as SingleStoreSession<any, any, any, any>,
			this.schema,
			0,
		);
		if (config) {
			const setTransactionConfigSql = this.getSetTransactionSQL(config);
			if (setTransactionConfigSql) {
				await tx.execute(setTransactionConfigSql);
			}
			const startTransactionSql = this.getStartTransactionSQL(config);
			await (startTransactionSql ? tx.execute(startTransactionSql) : tx.execute(sql`begin`));
		} else {
			await tx.execute(sql`begin`);
		}
		try {
			const result = await transaction(tx);
			await tx.execute(sql`commit`);
			return result;
		} catch (err) {
			await tx.execute(sql`rollback`);
			throw err;
		} finally {
			if (isPool(this.client)) {
				(session.client as PoolConnection).release();
			}
		}
	}
}

export class SingleStoreDriverTransaction<
	TFullSchema extends Record<string, unknown>,
	TSchema extends V1.TablesRelationalConfig,
> extends SingleStoreTransaction<
	SingleStoreDriverQueryResultHKT,
	SingleStoreDriverPreparedQueryHKT,
	TFullSchema,
	TSchema
> {
	static override readonly [entityKind]: string = 'SingleStoreDriverTransaction';

	override async transaction<T>(
		transaction: (tx: SingleStoreDriverTransaction<TFullSchema, TSchema>) => Promise<T>,
	): Promise<T> {
		const savepointName = `sp${this.nestedIndex + 1}`;
		const tx = new SingleStoreDriverTransaction<TFullSchema, TSchema>(
			this.dialect,
			this.session,
			this.schema,
			this.nestedIndex + 1,
		);
		await tx.execute(sql.raw(`savepoint ${savepointName}`));
		try {
			const result = await transaction(tx);
			await tx.execute(sql.raw(`release savepoint ${savepointName}`));
			return result;
		} catch (err) {
			await tx.execute(sql.raw(`rollback to savepoint ${savepointName}`));
			throw err;
		}
	}
}

function isPool(client: SingleStoreDriverClient): client is Pool {
	return 'getConnection' in client;
}

export interface SingleStoreDriverQueryResultHKT extends SingleStoreQueryResultHKT {
	type: SingleStoreRawQueryResult;
}

export interface SingleStoreDriverPreparedQueryHKT extends SingleStorePreparedQueryHKT {
	type: SingleStoreDriverPreparedQuery<Assume<this['config'], SingleStorePreparedQueryConfig>>;
}<|MERGE_RESOLUTION|>--- conflicted
+++ resolved
@@ -10,12 +10,9 @@
 	RowDataPacket,
 } from 'mysql2/promise';
 import { once } from 'node:events';
-<<<<<<< HEAD
 import type * as V1 from '~/_relations.ts';
-=======
 import { type Cache, NoopCache } from '~/cache/core/index.ts';
 import type { WithCacheConfig } from '~/cache/core/types.ts';
->>>>>>> 8b8d78ec
 import { Column } from '~/column.ts';
 import { entityKind, is } from '~/entity.ts';
 import type { Logger } from '~/logger.ts';
