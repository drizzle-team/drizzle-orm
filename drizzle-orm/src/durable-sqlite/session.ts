--- conflicted
+++ resolved
@@ -163,16 +163,11 @@
 		const params = fillPlaceholders(this.query.params, placeholderValues ?? {});
 		this.logger.logQuery(this.query.sql, params);
 
-<<<<<<< HEAD
 		if (params.length > 0) {
 			this.client.sql.exec(this.query.sql, ...params);
 			return;
 		}
 		this.client.sql.exec(this.query.sql);
-=======
-		// oxlint-disable-next-line no-unused-expressions
-		params.length > 0 ? this.client.sql.exec(this.query.sql, ...params) : this.client.sql.exec(this.query.sql);
->>>>>>> 0d419284
 	}
 
 	all(placeholderValues?: Record<string, unknown>): T['all'] {
