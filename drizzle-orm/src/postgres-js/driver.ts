import pgClient, { type Options, type PostgresType, type Sql } from 'postgres';
import { entityKind } from '~/entity.ts';
import type { DrizzlePgExtension } from '~/extension-core/pg/index.ts';
import { DefaultLogger } from '~/logger.ts';
import { PgDatabase } from '~/pg-core/db.ts';
import { PgDialect } from '~/pg-core/dialect.ts';
import {
	createTableRelationsHelpers,
	extractTablesRelationalConfig,
	type RelationalSchemaConfig,
	type TablesRelationalConfig,
} from '~/relations.ts';
import { type DrizzleConfig, isConfig } from '~/utils.ts';
import type { PostgresJsQueryResultHKT } from './session.ts';
import { PostgresJsSession } from './session.ts';

export class PostgresJsDatabase<
	TSchema extends Record<string, unknown> = Record<string, never>,
> extends PgDatabase<PostgresJsQueryResultHKT, TSchema> {
	static override readonly [entityKind]: string = 'PostgresJsDatabase';
}

function construct<TSchema extends Record<string, unknown> = Record<string, never>>(
	client: Sql,
	config: DrizzleConfig<TSchema, DrizzlePgExtension> = {},
): PostgresJsDatabase<TSchema> & {
	$client: Sql;
} {
	const transparentParser = (val: any) => val;

	// Override postgres.js default date parsers: https://github.com/porsager/postgres/discussions/761
	for (const type of ['1184', '1082', '1083', '1114', '1182', '1185', '1115', '1231']) {
		client.options.parsers[type as any] = transparentParser;
		client.options.serializers[type as any] = transparentParser;
	}
	client.options.serializers['114'] = transparentParser;
	client.options.serializers['3802'] = transparentParser;

	const dialect = new PgDialect({ casing: config.casing });
	let logger;
	if (config.logger === true) {
		logger = new DefaultLogger();
	} else if (config.logger !== false) {
		logger = config.logger;
	}

	let schema: RelationalSchemaConfig<TablesRelationalConfig> | undefined;
	if (config.schema) {
		const tablesConfig = extractTablesRelationalConfig(
			config.schema,
			createTableRelationsHelpers,
		);
		schema = {
			fullSchema: config.schema,
			schema: tablesConfig.tables,
			tableNamesMap: tablesConfig.tableNamesMap,
		};
	}

<<<<<<< HEAD
	const extensions = config.extensions;
	const session = new PostgresJsSession(client, dialect, schema, { logger }, extensions);
	const db = new PostgresJsDatabase(dialect, session, schema as any, extensions) as PostgresJsDatabase<TSchema>;
=======
	const session = new PostgresJsSession(client, dialect, schema, { logger, cache: config.cache });
	const db = new PostgresJsDatabase(dialect, session, schema as any) as PostgresJsDatabase<TSchema>;
>>>>>>> 50a8b163
	(<any> db).$client = client;
	(<any> db).$cache = config.cache;
	if ((<any> db).$cache) {
		(<any> db).$cache['invalidate'] = config.cache?.onMutate;
	}

	return db as any;
}

export function drizzle<
	TSchema extends Record<string, unknown> = Record<string, never>,
	TClient extends Sql = Sql,
>(
	...params: [
		TClient | string,
	] | [
		TClient | string,
		DrizzleConfig<TSchema, DrizzlePgExtension>,
	] | [
		(
			& DrizzleConfig<TSchema, DrizzlePgExtension>
			& ({
				connection: string | ({ url?: string } & Options<Record<string, PostgresType>>);
			} | {
				client: TClient;
			})
		),
	]
): PostgresJsDatabase<TSchema> & {
	$client: TClient;
} {
	if (typeof params[0] === 'string') {
		const instance = pgClient(params[0] as string);

		return construct(instance, params[1]) as any;
	}

	if (isConfig(params[0])) {
		const { connection, client, ...drizzleConfig } = params[0] as {
			connection?: { url?: string } & Options<Record<string, PostgresType>>;
			client?: TClient;
		} & DrizzleConfig<TSchema, DrizzlePgExtension>;

		if (client) return construct(client, drizzleConfig) as any;

		if (typeof connection === 'object' && connection.url !== undefined) {
			const { url, ...config } = connection;

			const instance = pgClient(url, config);
			return construct(instance, drizzleConfig) as any;
		}

		const instance = pgClient(connection);
		return construct(instance, drizzleConfig) as any;
	}

	return construct(params[0] as TClient, params[1] as DrizzleConfig<TSchema, DrizzlePgExtension> | undefined) as any;
}

export namespace drizzle {
	export function mock<TSchema extends Record<string, unknown> = Record<string, never>>(
		config?: DrizzleConfig<TSchema, DrizzlePgExtension>,
	): PostgresJsDatabase<TSchema> & {
		$client: '$client is not available on drizzle.mock()';
	} {
		return construct({
			options: {
				parsers: {},
				serializers: {},
			},
		} as any, config) as any;
	}
}<|MERGE_RESOLUTION|>--- conflicted
+++ resolved
@@ -57,14 +57,9 @@
 		};
 	}
 
-<<<<<<< HEAD
 	const extensions = config.extensions;
-	const session = new PostgresJsSession(client, dialect, schema, { logger }, extensions);
+	const session = new PostgresJsSession(client, dialect, schema, { logger, cache: config.cache }, extensions);
 	const db = new PostgresJsDatabase(dialect, session, schema as any, extensions) as PostgresJsDatabase<TSchema>;
-=======
-	const session = new PostgresJsSession(client, dialect, schema, { logger, cache: config.cache });
-	const db = new PostgresJsDatabase(dialect, session, schema as any) as PostgresJsDatabase<TSchema>;
->>>>>>> 50a8b163
 	(<any> db).$client = client;
 	(<any> db).$cache = config.cache;
 	if ((<any> db).$cache) {
