import { type Cache, NoopCache } from '~/cache/core/cache.ts';
import type { WithCacheConfig } from '~/cache/core/types.ts';
import { entityKind } from '~/entity.ts';
import type { BlankPgHookContext, DrizzlePgExtension } from '~/extension-core/pg/index.ts';
import type { Logger } from '~/logger.ts';
import { NoopLogger } from '~/logger.ts';
import type { PgDialect } from '~/pg-core/dialect.ts';
import { PgTransaction } from '~/pg-core/index.ts';
import type { SelectedFieldsOrdered } from '~/pg-core/query-builders/select.types.ts';
import type { PgQueryResultHKT, PgTransactionConfig, PreparedQueryConfig } from '~/pg-core/session.ts';
import { PgPreparedQuery as PreparedQueryBase, PgSession } from '~/pg-core/session.ts';
import type { RelationalSchemaConfig, TablesRelationalConfig } from '~/relations.ts';
import type { QueryWithTypings } from '~/sql/sql.ts';
import { fillPlaceholders } from '~/sql/sql.ts';
import { tracer } from '~/tracing.ts';
import { type Assume, mapResultRow } from '~/utils.ts';
import type { RemoteCallback } from './driver.ts';

export interface PgRemoteSessionOptions {
	logger?: Logger;
	cache?: Cache;
}

export class PgRemoteSession<
	TFullSchema extends Record<string, unknown>,
	TSchema extends TablesRelationalConfig,
> extends PgSession<PgRemoteQueryResultHKT, TFullSchema, TSchema> {
	static override readonly [entityKind]: string = 'PgRemoteSession';

	private logger: Logger;
	private cache: Cache;

	constructor(
		private client: RemoteCallback,
		dialect: PgDialect,
		private schema: RelationalSchemaConfig<TSchema> | undefined,
		options: PgRemoteSessionOptions = {},
		extensions?: DrizzlePgExtension[],
	) {
		super(dialect, extensions);
		this.logger = options.logger ?? new NoopLogger();
		this.cache = options.cache ?? new NoopCache();
	}

	prepareQuery<T extends PreparedQueryConfig>(
		query: QueryWithTypings,
		fields: SelectedFieldsOrdered | undefined,
		name: string | undefined,
		isResponseInArrayMode: boolean,
		hookContext?: BlankPgHookContext,
		customResultMapper?: (rows: unknown[][]) => T['execute'],
		queryMetadata?: {
			type: 'select' | 'update' | 'delete' | 'insert';
			tables: string[];
		},
		cacheConfig?: WithCacheConfig,
	): PreparedQuery<T> {
		return new PreparedQuery(
			this.client,
			query.sql,
			query.params,
			query.typings,
			this.logger,
			this.cache,
			queryMetadata,
			cacheConfig,
			fields,
			isResponseInArrayMode,
			this.extensions,
			hookContext,
			customResultMapper,
		);
	}

	override async transaction<T>(
		_transaction: (tx: PgProxyTransaction<TFullSchema, TSchema>) => Promise<T>,
		_config?: PgTransactionConfig,
	): Promise<T> {
		throw new Error('Transactions are not supported by the Postgres Proxy driver');
	}
}

export class PgProxyTransaction<
	TFullSchema extends Record<string, unknown>,
	TSchema extends TablesRelationalConfig,
> extends PgTransaction<PgRemoteQueryResultHKT, TFullSchema, TSchema> {
	static override readonly [entityKind]: string = 'PgProxyTransaction';

	override async transaction<T>(
		_transaction: (tx: PgProxyTransaction<TFullSchema, TSchema>) => Promise<T>,
	): Promise<T> {
		throw new Error('Transactions are not supported by the Postgres Proxy driver');
	}
}

export class PreparedQuery<T extends PreparedQueryConfig> extends PreparedQueryBase<T> {
	static override readonly [entityKind]: string = 'PgProxyPreparedQuery';

	constructor(
		private client: RemoteCallback,
		private queryString: string,
		private params: unknown[],
		private typings: any[] | undefined,
		private logger: Logger,
		cache: Cache,
		queryMetadata: {
			type: 'select' | 'update' | 'delete' | 'insert';
			tables: string[];
		} | undefined,
		cacheConfig: WithCacheConfig | undefined,
		private fields: SelectedFieldsOrdered | undefined,
		private _isResponseInArrayMode: boolean,
		extensions?: DrizzlePgExtension[],
		hookContext?: BlankPgHookContext,
		private customResultMapper?: (rows: unknown[][]) => T['execute'],
	) {
<<<<<<< HEAD
		super({ sql: queryString, params }, extensions, hookContext);
=======
		super({ sql: queryString, params }, cache, queryMetadata, cacheConfig);
>>>>>>> 50a8b163
	}

	async _execute(placeholderValues: Record<string, unknown> | undefined = {}): Promise<T['execute']> {
		return tracer.startActiveSpan('drizzle.execute', async (span) => {
			const params = fillPlaceholders(this.params, placeholderValues);
			const { fields, client, queryString, joinsNotNullableMap, customResultMapper, logger, typings } = this;

			span?.setAttributes({
				'drizzle.query.text': queryString,
				'drizzle.query.params': JSON.stringify(params),
			});

			logger.logQuery(queryString, params);

			if (!fields && !customResultMapper) {
				return tracer.startActiveSpan('drizzle.driver.execute', async () => {
					const { rows } = await this.queryWithCache(queryString, params, async () => {
						return await client(queryString, params as any[], 'execute', typings);
					});

					return rows;
				});
			}

			const rows = await tracer.startActiveSpan('drizzle.driver.execute', async () => {
				span?.setAttributes({
					'drizzle.query.text': queryString,
					'drizzle.query.params': JSON.stringify(params),
				});

				const { rows } = await this.queryWithCache(queryString, params, async () => {
					return await client(queryString, params as any[], 'all', typings);
				});

				return rows;
			});

			return tracer.startActiveSpan('drizzle.mapResponse', () => {
				return customResultMapper
					? customResultMapper(rows)
					: rows.map((row) => mapResultRow<T['execute']>(fields!, row, joinsNotNullableMap));
			});
		});
	}

	async all() {
	}

	/** @internal */
	isResponseInArrayMode(): boolean {
		return this._isResponseInArrayMode;
	}
}

export interface PgRemoteQueryResultHKT extends PgQueryResultHKT {
	type: Assume<this['row'], {
		[column: string]: any;
	}>[];
}<|MERGE_RESOLUTION|>--- conflicted
+++ resolved
@@ -47,13 +47,13 @@
 		fields: SelectedFieldsOrdered | undefined,
 		name: string | undefined,
 		isResponseInArrayMode: boolean,
-		hookContext?: BlankPgHookContext,
 		customResultMapper?: (rows: unknown[][]) => T['execute'],
 		queryMetadata?: {
 			type: 'select' | 'update' | 'delete' | 'insert';
 			tables: string[];
 		},
 		cacheConfig?: WithCacheConfig,
+		hookContext?: BlankPgHookContext,
 	): PreparedQuery<T> {
 		return new PreparedQuery(
 			this.client,
@@ -114,11 +114,7 @@
 		hookContext?: BlankPgHookContext,
 		private customResultMapper?: (rows: unknown[][]) => T['execute'],
 	) {
-<<<<<<< HEAD
-		super({ sql: queryString, params }, extensions, hookContext);
-=======
-		super({ sql: queryString, params }, cache, queryMetadata, cacheConfig);
->>>>>>> 50a8b163
+		super({ sql: queryString, params }, cache, queryMetadata, cacheConfig, extensions, hookContext);
 	}
 
 	async _execute(placeholderValues: Record<string, unknown> | undefined = {}): Promise<T['execute']> {
