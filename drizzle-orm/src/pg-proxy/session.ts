<<<<<<< HEAD
import type * as V1 from '~/_relations.ts';
=======
import { type Cache, NoopCache } from '~/cache/core/cache.ts';
import type { WithCacheConfig } from '~/cache/core/types.ts';
>>>>>>> 8b8d78ec
import { entityKind } from '~/entity.ts';
import type { Logger } from '~/logger.ts';
import { NoopLogger } from '~/logger.ts';
import type { PgDialect } from '~/pg-core/dialect.ts';
import { PgTransaction } from '~/pg-core/index.ts';
import type { SelectedFieldsOrdered } from '~/pg-core/query-builders/select.types.ts';
import type { PgQueryResultHKT, PgTransactionConfig, PreparedQueryConfig } from '~/pg-core/session.ts';
import { PgPreparedQuery as PreparedQueryBase, PgSession } from '~/pg-core/session.ts';
import type { AnyRelations, TablesRelationalConfig } from '~/relations.ts';
import type { QueryWithTypings } from '~/sql/sql.ts';
import { fillPlaceholders } from '~/sql/sql.ts';
import { tracer } from '~/tracing.ts';
import { type Assume, mapResultRow } from '~/utils.ts';
import type { RemoteCallback } from './driver.ts';

export interface PgRemoteSessionOptions {
	logger?: Logger;
	cache?: Cache;
}

export class PgRemoteSession<
	TFullSchema extends Record<string, unknown>,
	TRelations extends AnyRelations,
	TTablesConfig extends TablesRelationalConfig,
	TSchema extends V1.TablesRelationalConfig,
> extends PgSession<PgRemoteQueryResultHKT, TFullSchema, TRelations, TTablesConfig, TSchema> {
	static override readonly [entityKind]: string = 'PgRemoteSession';

	private logger: Logger;
	private cache: Cache;

	constructor(
		private client: RemoteCallback,
		dialect: PgDialect,
		private relations: AnyRelations | undefined,
		private schema: V1.RelationalSchemaConfig<TSchema> | undefined,
		options: PgRemoteSessionOptions = {},
	) {
		super(dialect);
		this.logger = options.logger ?? new NoopLogger();
		this.cache = options.cache ?? new NoopCache();
	}

	prepareQuery<T extends PreparedQueryConfig>(
		query: QueryWithTypings,
		fields: SelectedFieldsOrdered | undefined,
		name: string | undefined,
		isResponseInArrayMode: boolean,
		customResultMapper?: (rows: unknown[][]) => T['execute'],
		queryMetadata?: {
			type: 'select' | 'update' | 'delete' | 'insert';
			tables: string[];
		},
		cacheConfig?: WithCacheConfig,
	): PreparedQuery<T> {
		return new PreparedQuery(
			this.client,
			query.sql,
			query.params,
			query.typings,
			this.logger,
			this.cache,
			queryMetadata,
			cacheConfig,
			fields,
			isResponseInArrayMode,
			customResultMapper,
		);
	}

	prepareRelationalQuery<T extends PreparedQueryConfig>(
		query: QueryWithTypings,
		fields: SelectedFieldsOrdered | undefined,
		name: string | undefined,
		customResultMapper?: (rows: Record<string, unknown>[]) => T['execute'],
	): PreparedQuery<T, true> {
		return new PreparedQuery(
			this.client,
			query.sql,
			query.params,
			query.typings,
			this.logger,
			fields,
			false,
			customResultMapper,
			true,
		);
	}

	override async transaction<T>(
		_transaction: (tx: PgProxyTransaction<TFullSchema, TRelations, TTablesConfig, TSchema>) => Promise<T>,
		_config?: PgTransactionConfig,
	): Promise<T> {
		throw new Error('Transactions are not supported by the Postgres Proxy driver');
	}
}

export class PgProxyTransaction<
	TFullSchema extends Record<string, unknown>,
	TRelations extends AnyRelations,
	TTablesConfig extends TablesRelationalConfig,
	TSchema extends V1.TablesRelationalConfig,
> extends PgTransaction<PgRemoteQueryResultHKT, TFullSchema, TRelations, TTablesConfig, TSchema> {
	static override readonly [entityKind]: string = 'PgProxyTransaction';

	override async transaction<T>(
		_transaction: (tx: PgProxyTransaction<TFullSchema, TRelations, TTablesConfig, TSchema>) => Promise<T>,
	): Promise<T> {
		throw new Error('Transactions are not supported by the Postgres Proxy driver');
	}
}

export class PreparedQuery<T extends PreparedQueryConfig, TIsRqbV2 extends boolean = false>
	extends PreparedQueryBase<T>
{
	static override readonly [entityKind]: string = 'PgProxyPreparedQuery';

	constructor(
		private client: RemoteCallback,
		private queryString: string,
		private params: unknown[],
		private typings: any[] | undefined,
		private logger: Logger,
		cache: Cache,
		queryMetadata: {
			type: 'select' | 'update' | 'delete' | 'insert';
			tables: string[];
		} | undefined,
		cacheConfig: WithCacheConfig | undefined,
		private fields: SelectedFieldsOrdered | undefined,
		private _isResponseInArrayMode: boolean,
		private customResultMapper?: (
			rows: TIsRqbV2 extends true ? Record<string, unknown>[] : unknown[][],
		) => T['execute'],
		private isRqbV2Query?: TIsRqbV2,
	) {
		super({ sql: queryString, params }, cache, queryMetadata, cacheConfig);
	}

	async execute(placeholderValues: Record<string, unknown> | undefined = {}): Promise<T['execute']> {
		if (this.isRqbV2Query) return this.executeRqbV2(placeholderValues);

		return tracer.startActiveSpan('drizzle.execute', async (span) => {
			const params = fillPlaceholders(this.params, placeholderValues);
			const { fields, client, queryString, joinsNotNullableMap, customResultMapper, logger, typings } = this;

			span?.setAttributes({
				'drizzle.query.text': queryString,
				'drizzle.query.params': JSON.stringify(params),
			});

			logger.logQuery(queryString, params);

			if (!fields && !customResultMapper) {
				return tracer.startActiveSpan('drizzle.driver.execute', async () => {
					const { rows } = await this.queryWithCache(queryString, params, async () => {
						return await client(queryString, params as any[], 'execute', typings);
					});

					return rows;
				});
			}

			const rows = await tracer.startActiveSpan('drizzle.driver.execute', async () => {
				span?.setAttributes({
					'drizzle.query.text': queryString,
					'drizzle.query.params': JSON.stringify(params),
				});

				const { rows } = await this.queryWithCache(queryString, params, async () => {
					return await client(queryString, params as any[], 'all', typings);
				});

				return rows;
			});

			return tracer.startActiveSpan('drizzle.mapResponse', () => {
				return customResultMapper
					? customResultMapper(rows)
					: rows.map((row) => mapResultRow<T['execute']>(fields!, row, joinsNotNullableMap));
			});
		});
	}

	private async executeRqbV2(placeholderValues: Record<string, unknown> | undefined = {}): Promise<T['execute']> {
		return tracer.startActiveSpan('drizzle.execute', async (span) => {
			const params = fillPlaceholders(this.params, placeholderValues);
			const { client, queryString, customResultMapper, logger, typings } = this;

			span?.setAttributes({
				'drizzle.query.text': queryString,
				'drizzle.query.params': JSON.stringify(params),
			});

			logger.logQuery(queryString, params);

			const rows = await tracer.startActiveSpan('drizzle.driver.execute', async () => {
				const { rows } = await client(queryString, params as any[], 'execute', typings);

				return rows;
			});

			return tracer.startActiveSpan('drizzle.mapResponse', () => {
				return (customResultMapper as (rows: Record<string, unknown>[]) => T['execute'])(rows);
			});
		});
	}

	async all() {
	}

	/** @internal */
	isResponseInArrayMode(): boolean {
		return this._isResponseInArrayMode;
	}
}

export interface PgRemoteQueryResultHKT extends PgQueryResultHKT {
	type: Assume<this['row'], {
		[column: string]: any;
	}>[];
}<|MERGE_RESOLUTION|>--- conflicted
+++ resolved
@@ -1,9 +1,6 @@
-<<<<<<< HEAD
 import type * as V1 from '~/_relations.ts';
-=======
 import { type Cache, NoopCache } from '~/cache/core/cache.ts';
 import type { WithCacheConfig } from '~/cache/core/types.ts';
->>>>>>> 8b8d78ec
 import { entityKind } from '~/entity.ts';
 import type { Logger } from '~/logger.ts';
 import { NoopLogger } from '~/logger.ts';
@@ -86,6 +83,9 @@
 			query.params,
 			query.typings,
 			this.logger,
+			this.cache,
+			undefined,
+			undefined,
 			fields,
 			false,
 			customResultMapper,
