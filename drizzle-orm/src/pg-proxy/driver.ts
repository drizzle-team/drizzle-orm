import { entityKind } from '~/entity.ts';
import type { DrizzlePgExtension } from '~/extension-core/pg/index.ts';
import { DefaultLogger } from '~/logger.ts';
import { PgDatabase } from '~/pg-core/db.ts';
import { PgDialect } from '~/pg-core/dialect.ts';
import {
	createTableRelationsHelpers,
	extractTablesRelationalConfig,
	type RelationalSchemaConfig,
	type TablesRelationalConfig,
} from '~/relations.ts';
import type { DrizzleConfig } from '~/utils.ts';
import { type PgRemoteQueryResultHKT, PgRemoteSession } from './session.ts';

export class PgRemoteDatabase<
	TSchema extends Record<string, unknown> = Record<string, never>,
> extends PgDatabase<PgRemoteQueryResultHKT, TSchema> {
	static override readonly [entityKind]: string = 'PgRemoteDatabase';
}

export type RemoteCallback = (
	sql: string,
	params: any[],
	method: 'all' | 'execute',
	typings?: any[],
) => Promise<{ rows: any[] }>;

export function drizzle<TSchema extends Record<string, unknown> = Record<string, never>>(
	callback: RemoteCallback,
	config: DrizzleConfig<TSchema, DrizzlePgExtension> = {},
	_dialect: () => PgDialect = () => new PgDialect({ casing: config.casing }),
): PgRemoteDatabase<TSchema> {
	const dialect = _dialect();
	let logger;
	if (config.logger === true) {
		logger = new DefaultLogger();
	} else if (config.logger !== false) {
		logger = config.logger;
	}

	let schema: RelationalSchemaConfig<TablesRelationalConfig> | undefined;
	if (config.schema) {
		const tablesConfig = extractTablesRelationalConfig(
			config.schema,
			createTableRelationsHelpers,
		);
		schema = {
			fullSchema: config.schema,
			schema: tablesConfig.tables,
			tableNamesMap: tablesConfig.tableNamesMap,
		};
	}

<<<<<<< HEAD
	const extensions = config.extensions;
	const session = new PgRemoteSession(callback, dialect, schema, { logger }, extensions);
	return new PgRemoteDatabase(dialect, session, schema as any, extensions) as PgRemoteDatabase<TSchema>;
=======
	const session = new PgRemoteSession(callback, dialect, schema, { logger, cache: config.cache });
	const db = new PgRemoteDatabase(dialect, session, schema as any) as PgRemoteDatabase<TSchema>;
	(<any> db).$cache = config.cache;
	if ((<any> db).$cache) {
		(<any> db).$cache['invalidate'] = config.cache?.onMutate;
	}

	return db;
>>>>>>> 50a8b163
}<|MERGE_RESOLUTION|>--- conflicted
+++ resolved
@@ -51,18 +51,13 @@
 		};
 	}
 
-<<<<<<< HEAD
 	const extensions = config.extensions;
-	const session = new PgRemoteSession(callback, dialect, schema, { logger }, extensions);
-	return new PgRemoteDatabase(dialect, session, schema as any, extensions) as PgRemoteDatabase<TSchema>;
-=======
-	const session = new PgRemoteSession(callback, dialect, schema, { logger, cache: config.cache });
-	const db = new PgRemoteDatabase(dialect, session, schema as any) as PgRemoteDatabase<TSchema>;
+	const session = new PgRemoteSession(callback, dialect, schema, { logger, cache: config.cache }, extensions);
+	const db = new PgRemoteDatabase(dialect, session, schema as any, extensions) as PgRemoteDatabase<TSchema>;
 	(<any> db).$cache = config.cache;
 	if ((<any> db).$cache) {
 		(<any> db).$cache['invalidate'] = config.cache?.onMutate;
 	}
 
 	return db;
->>>>>>> 50a8b163
 }