--- conflicted
+++ resolved
@@ -488,11 +488,7 @@
 	}
 }
 
-<<<<<<< HEAD
-export type MySQLWithReplicas<Q> = Q & { $primary: Q, $replicas: Q[] };
-=======
 export type MySQLWithReplicas<Q> = Q & { $primary: Q; $replicas: Q[] };
->>>>>>> b529598c
 
 export const withReplicas = <
 	HKT extends MySqlQueryResultHKT,
