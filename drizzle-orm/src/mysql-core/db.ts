--- conflicted
+++ resolved
@@ -191,36 +191,33 @@
 	with(...queries: WithSubquery[]) {
 		const self = this;
 
-<<<<<<< HEAD
-		function select(): MySqlSelectBuilder<TPreparedQueryHKT>;
-=======
 		/**
 		 * Creates a select query.
-		 * 
+		 *
 		 * Calling this method with no arguments will select all columns from the table. Pass a selection object to specify the columns you want to select.
-		 * 
+		 *
 		 * Use `.from()` method to specify which table to select from.
-		 * 
+		 *
 		 * See docs: {@link https://orm.drizzle.team/docs/select}
-		 * 
+		 *
 		 * @param fields The selection object.
-		 * 
+		 *
 		 * @example
-		 * 
+		 *
 		 * ```ts
 		 * // Select all columns and all rows from the 'cars' table
 		 * const allCars: Car[] = await db.select().from(cars);
-		 * 
+		 *
 		 * // Select specific columns and all rows from the 'cars' table
-		 * const carsIdsAndBrands: { id: number; brand: string }[] = await db.select({ 
-		 *   id: cars.id, 
-		 *   brand: cars.brand 
+		 * const carsIdsAndBrands: { id: number; brand: string }[] = await db.select({
+		 *   id: cars.id,
+		 *   brand: cars.brand
 		 * })
 		 *   .from(cars);
 		 * ```
-		 * 
+		 *
 		 * Like in SQL, you can use arbitrary expressions as selection fields, not just table columns:
-		 * 
+		 *
 		 * ```ts
 		 * // Select specific columns along with expression and all rows from the 'cars' table
 		 * const carsIdsAndLowerNames: { id: number; lowerBrand: string }[] = await db.select({
@@ -230,114 +227,6 @@
 		 *   .from(cars);
 		 * ```
 		 */
-		function select(): MySqlSelectBuilder<undefined, TPreparedQueryHKT>;
->>>>>>> 6d706c17
-		function select<TSelection extends SelectedFields>(
-			fields: TSelection,
-		): MySqlSelectBase<undefined, TSelection, 'partial', TPreparedQueryHKT>;
-		function select(
-			fields?: SelectedFields,
-		):
-			| MySqlSelectBuilder<TPreparedQueryHKT>
-			| MySqlSelectBase<undefined, SelectedFields, 'partial', TPreparedQueryHKT>
-		{
-			return fields
-				? new MySqlSelectBase({
-					table: undefined,
-					fields,
-					session: self.session,
-					dialect: self.dialect,
-					withList: queries,
-					isPartialSelect: true,
-				})
-				: new MySqlSelectBuilder({
-					session: self.session,
-					dialect: self.dialect,
-					withList: queries,
-				});
-		}
-
-<<<<<<< HEAD
-		function selectDistinct(): MySqlSelectBuilder<TPreparedQueryHKT>;
-=======
-		/**
-		 * Adds `distinct` expression to the select query.
-		 * 
-		 * Calling this method will return only unique values. When multiple columns are selected, it returns rows with unique combinations of values in these columns.
-		 * 
-		 * Use `.from()` method to specify which table to select from.
-		 * 
-		 * See docs: {@link https://orm.drizzle.team/docs/select#distinct}
-		 * 
-		 * @param fields The selection object.
-		 * 
-		 * @example
-		 * ```ts
-		 * // Select all unique rows from the 'cars' table
-		 * await db.selectDistinct()
-		 *   .from(cars)
-		 *   .orderBy(cars.id, cars.brand, cars.color);
-		 * 
-		 * // Select all unique brands from the 'cars' table
-		 * await db.selectDistinct({ brand: cars.brand })
-		 *   .from(cars)
-		 *   .orderBy(cars.brand);
-		 * ```
-		 */
-		function selectDistinct(): MySqlSelectBuilder<undefined, TPreparedQueryHKT>;
->>>>>>> 6d706c17
-		function selectDistinct<TSelection extends SelectedFields>(
-			fields: TSelection,
-		): MySqlSelectBase<undefined, TSelection, 'partial', TPreparedQueryHKT>;
-		function selectDistinct(
-			fields?: SelectedFields,
-		):
-			| MySqlSelectBuilder<TPreparedQueryHKT>
-			| MySqlSelectBase<undefined, SelectedFields, 'partial', TPreparedQueryHKT>
-		{
-			return fields
-				? new MySqlSelectBase({
-					table: undefined,
-					fields,
-					session: self.session,
-					dialect: self.dialect,
-					withList: queries,
-					isPartialSelect: true,
-					distinct: true,
-				})
-				: new MySqlSelectBuilder({
-					session: self.session,
-					dialect: self.dialect,
-					withList: queries,
-					distinct: true,
-				});
-		}
-
-		return { select, selectDistinct };
-	}
-
-	/**
-	 * Incorporates a previously defined recursive CTE (using `$withRecursive`) into the main query.
-	 *
-	 * This method allows the main query to reference a temporary named result set.
-	 *
-	 * See docs: {@link https://orm.drizzle.team/docs/select#with-clause}
-	 *
-	 * @param queries The CTEs to incorporate into the main query.
-	 *
-	 * @example
-	 *
-	 * ```ts
-	 * // Define a subquery 'sq' as a CTE using $with
-	 * const sq = db.$withRecursive('sq').as(db.select({ series: 1 }).unionAll(db.select({ series: sql`sq.series + 1` }).from('sq').where(lt('sq.series', 10))));
-	 *
-	 * // Incorporate the CTE 'sq' into the main query and select from it
-	 * const result = await db.withRecursive(sq).select().from(sq);
-	 * ```
-	 */
-	withRecursive(...queries: WithSubquery[]) {
-		const self = this;
-
 		function select(): MySqlSelectBuilder<TPreparedQueryHKT>;
 		function select<TSelection extends SelectedFields>(
 			fields: TSelection,
@@ -356,16 +245,38 @@
 					dialect: self.dialect,
 					withList: queries,
 					isPartialSelect: true,
-					recursive: true,
 				})
 				: new MySqlSelectBuilder({
 					session: self.session,
 					dialect: self.dialect,
 					withList: queries,
-					recursive: true,
 				});
 		}
 
+		/**
+		 * Adds `distinct` expression to the select query.
+		 *
+		 * Calling this method will return only unique values. When multiple columns are selected, it returns rows with unique combinations of values in these columns.
+		 *
+		 * Use `.from()` method to specify which table to select from.
+		 *
+		 * See docs: {@link https://orm.drizzle.team/docs/select#distinct}
+		 *
+		 * @param fields The selection object.
+		 *
+		 * @example
+		 * ```ts
+		 * // Select all unique rows from the 'cars' table
+		 * await db.selectDistinct()
+		 *   .from(cars)
+		 *   .orderBy(cars.id, cars.brand, cars.color);
+		 *
+		 * // Select all unique brands from the 'cars' table
+		 * await db.selectDistinct({ brand: cars.brand })
+		 *   .from(cars)
+		 *   .orderBy(cars.brand);
+		 * ```
+		 */
 		function selectDistinct(): MySqlSelectBuilder<TPreparedQueryHKT>;
 		function selectDistinct<TSelection extends SelectedFields>(
 			fields: TSelection,
@@ -385,6 +296,139 @@
 					withList: queries,
 					isPartialSelect: true,
 					distinct: true,
+				})
+				: new MySqlSelectBuilder({
+					session: self.session,
+					dialect: self.dialect,
+					withList: queries,
+					distinct: true,
+				});
+		}
+
+		/**
+		 * Creates an update query.
+		 *
+		 * Calling this method without `.where()` clause will update all rows in a table. The `.where()` clause specifies which rows should be updated.
+		 *
+		 * Use `.set()` method to specify which values to update.
+		 *
+		 * See docs: {@link https://orm.drizzle.team/docs/update}
+		 *
+		 * @param table The table to update.
+		 *
+		 * @example
+		 *
+		 * ```ts
+		 * // Update all rows in the 'cars' table
+		 * await db.update(cars).set({ color: 'red' });
+		 *
+		 * // Update rows with filters and conditions
+		 * await db.update(cars).set({ color: 'red' }).where(eq(cars.brand, 'BMW'));
+		 * ```
+		 */
+		function update<TTable extends MySqlTable>(
+			table: TTable,
+		): MySqlUpdateBuilder<TTable, TQueryResult, TPreparedQueryHKT> {
+			return new MySqlUpdateBuilder(table, self.session, self.dialect, queries);
+		}
+
+		/**
+		 * Creates a delete query.
+		 *
+		 * Calling this method without `.where()` clause will delete all rows in a table. The `.where()` clause specifies which rows should be deleted.
+		 *
+		 * See docs: {@link https://orm.drizzle.team/docs/delete}
+		 *
+		 * @param table The table to delete from.
+		 *
+		 * @example
+		 *
+		 * ```ts
+		 * // Delete all rows in the 'cars' table
+		 * await db.delete(cars);
+		 *
+		 * // Delete rows with filters and conditions
+		 * await db.delete(cars).where(eq(cars.color, 'green'));
+		 * ```
+		 */
+		function delete_<TTable extends MySqlTable>(
+			table: TTable,
+		): MySqlDeleteBase<TTable, TQueryResult, TPreparedQueryHKT> {
+			return new MySqlDeleteBase(table, self.session, self.dialect, queries);
+		}
+
+		return { select, selectDistinct, update, delete: delete_ };
+	}
+
+	/**
+	 * Incorporates a previously defined recursive CTE (using `$withRecursive`) into the main query.
+	 *
+	 * This method allows the main query to reference a temporary named result set.
+	 *
+	 * See docs: {@link https://orm.drizzle.team/docs/select#with-clause}
+	 *
+	 * @param queries The CTEs to incorporate into the main query.
+	 *
+	 * @example
+	 *
+	 * ```ts
+	 * // Define a subquery 'sq' as a CTE using $with
+	 * const sq = db.$withRecursive('sq').as(db.select({ series: 1 }).unionAll(db.select({ series: sql`sq.series + 1` }).from('sq').where(lt('sq.series', 10))));
+	 *
+	 * // Incorporate the CTE 'sq' into the main query and select from it
+	 * const result = await db.withRecursive(sq).select().from(sq);
+	 * ```
+	 */
+	withRecursive(...queries: WithSubquery[]) {
+		const self = this;
+
+		function select(): MySqlSelectBuilder<TPreparedQueryHKT>;
+		function select<TSelection extends SelectedFields>(
+			fields: TSelection,
+		): MySqlSelectBase<undefined, TSelection, 'partial', TPreparedQueryHKT>;
+		function select(
+			fields?: SelectedFields,
+		):
+			| MySqlSelectBuilder<TPreparedQueryHKT>
+			| MySqlSelectBase<undefined, SelectedFields, 'partial', TPreparedQueryHKT>
+		{
+			return fields
+				? new MySqlSelectBase({
+					table: undefined,
+					fields,
+					session: self.session,
+					dialect: self.dialect,
+					withList: queries,
+					isPartialSelect: true,
+					recursive: true,
+				})
+				: new MySqlSelectBuilder({
+					session: self.session,
+					dialect: self.dialect,
+					withList: queries,
+					recursive: true,
+				});
+		}
+
+		function selectDistinct(): MySqlSelectBuilder<TPreparedQueryHKT>;
+		function selectDistinct<TSelection extends SelectedFields>(
+			fields: TSelection,
+		): MySqlSelectBase<undefined, TSelection, 'partial', TPreparedQueryHKT>;
+		function selectDistinct(
+			fields?: SelectedFields,
+		):
+			| MySqlSelectBuilder<TPreparedQueryHKT>
+			| MySqlSelectBase<undefined, SelectedFields, 'partial', TPreparedQueryHKT>
+		{
+			return fields
+				? new MySqlSelectBase({
+					table: undefined,
+					fields,
+					session: self.session,
+					dialect: self.dialect,
+					withList: queries,
+					isPartialSelect: true,
+					distinct: true,
 					recursive: true,
 				})
 				: new MySqlSelectBuilder({
@@ -396,55 +440,7 @@
 				});
 		}
 
-		/**
-		 * Creates an update query.
-		 * 
-		 * Calling this method without `.where()` clause will update all rows in a table. The `.where()` clause specifies which rows should be updated.
-		 * 
-		 * Use `.set()` method to specify which values to update.
-		 * 
-		 * See docs: {@link https://orm.drizzle.team/docs/update} 
-		 * 
-		 * @param table The table to update.
-		 * 
-		 * @example
-		 * 
-		 * ```ts
-		 * // Update all rows in the 'cars' table
-		 * await db.update(cars).set({ color: 'red' });
-		 * 
-		 * // Update rows with filters and conditions
-		 * await db.update(cars).set({ color: 'red' }).where(eq(cars.brand, 'BMW'));
-		 * ```
-		 */
-		function update<TTable extends MySqlTable>(table: TTable): MySqlUpdateBuilder<TTable, TQueryResult, TPreparedQueryHKT> {
-			return new MySqlUpdateBuilder(table, self.session, self.dialect, queries);
-		}
-
-		/**
-		 * Creates a delete query.
-		 * 
-		 * Calling this method without `.where()` clause will delete all rows in a table. The `.where()` clause specifies which rows should be deleted. 
-		 * 
-		 * See docs: {@link https://orm.drizzle.team/docs/delete}
-		 *  
-		 * @param table The table to delete from.
-		 * 
-		 * @example
-		 * 
-		 * ```ts
-		 * // Delete all rows in the 'cars' table
-		 * await db.delete(cars);
-		 * 
-		 * // Delete rows with filters and conditions
-		 * await db.delete(cars).where(eq(cars.color, 'green'));
-		 * ```
-		 */
-		function delete_<TTable extends MySqlTable>(table: TTable): MySqlDeleteBase<TTable, TQueryResult, TPreparedQueryHKT> {
-			return new MySqlDeleteBase(table, self.session, self.dialect, queries);
-		}
-
-		return { select, selectDistinct, update, delete: delete_ };
+		return { select, selectDistinct };
 	}
 
 	/**
