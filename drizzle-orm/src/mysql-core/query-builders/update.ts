import type { WithCacheConfig } from '~/cache/core/types.ts';
import type { GetColumnData } from '~/column.ts';
import { entityKind } from '~/entity.ts';
import type { MySqlDialect } from '~/mysql-core/dialect.ts';
import type {
	AnyMySqlQueryResultHKT,
	MySqlPreparedQueryConfig,
	MySqlQueryResultHKT,
	MySqlQueryResultKind,
	MySqlSession,
	PreparedQueryHKTBase,
	PreparedQueryKind,
} from '~/mysql-core/session.ts';
import type { MySqlTable } from '~/mysql-core/table.ts';
import { QueryPromise } from '~/query-promise.ts';
import { SelectionProxyHandler } from '~/selection-proxy.ts';
import type { Placeholder, Query, SQL, SQLWrapper } from '~/sql/sql.ts';
import type { Subquery } from '~/subquery.ts';
import { Table } from '~/table.ts';
import { mapUpdateSet, type UpdateSet, type ValueOrArray } from '~/utils.ts';
import type { MySqlColumn } from '../columns/common.ts';
import { extractUsedTable } from '../utils.ts';
import type { SelectedFieldsOrdered } from './select.types.ts';

export interface MySqlUpdateConfig {
	where?: SQL | undefined;
	limit?: number | Placeholder;
	orderBy?: (MySqlColumn | SQL | SQL.Aliased)[];
	set: UpdateSet;
	table: MySqlTable;
	returning?: SelectedFieldsOrdered;
	withList?: Subquery[];
}

export type MySqlUpdateSetSource<TTable extends MySqlTable> =
	& {
		[Key in keyof TTable['$inferInsert']]?:
			| GetColumnData<TTable['_']['columns'][Key], 'query'>
			| SQL
			| undefined;
	}
	& {};

export class MySqlUpdateBuilder<
	TTable extends MySqlTable,
	TQueryResult extends MySqlQueryResultHKT,
	TPreparedQueryHKT extends PreparedQueryHKTBase,
> {
	static readonly [entityKind]: string = 'MySqlUpdateBuilder';

	declare readonly _: {
		readonly table: TTable;
	};

	constructor(
		private table: TTable,
		private session: MySqlSession,
		private dialect: MySqlDialect,
		private withList?: Subquery[],
	) {}

	set(values: MySqlUpdateSetSource<TTable>): MySqlUpdateBase<TTable, TQueryResult, TPreparedQueryHKT> {
		return new MySqlUpdateBase(
			this.table,
			mapUpdateSet(this.table, values, this.session.extensions),
			this.session,
			this.dialect,
			this.withList,
		);
	}
}

export type MySqlUpdateWithout<
	T extends AnyMySqlUpdateBase,
	TDynamic extends boolean,
	K extends keyof T & string,
> = TDynamic extends true ? T : Omit<
	MySqlUpdateBase<
		T['_']['table'],
		T['_']['queryResult'],
		T['_']['preparedQueryHKT'],
		TDynamic,
		T['_']['excludedMethods'] | K
	>,
	T['_']['excludedMethods'] | K
>;

export type MySqlUpdatePrepare<T extends AnyMySqlUpdateBase> = PreparedQueryKind<
	T['_']['preparedQueryHKT'],
	MySqlPreparedQueryConfig & {
		execute: MySqlQueryResultKind<T['_']['queryResult'], never>;
		iterator: never;
	},
	true
>;

export type MySqlUpdateDynamic<T extends AnyMySqlUpdateBase> = MySqlUpdate<
	T['_']['table'],
	T['_']['queryResult'],
	T['_']['preparedQueryHKT']
>;

export type MySqlUpdate<
	TTable extends MySqlTable = MySqlTable,
	TQueryResult extends MySqlQueryResultHKT = AnyMySqlQueryResultHKT,
	TPreparedQueryHKT extends PreparedQueryHKTBase = PreparedQueryHKTBase,
> = MySqlUpdateBase<TTable, TQueryResult, TPreparedQueryHKT, true, never>;

export type AnyMySqlUpdateBase = MySqlUpdateBase<any, any, any, any, any>;

export interface MySqlUpdateBase<
	TTable extends MySqlTable,
	TQueryResult extends MySqlQueryResultHKT,
	TPreparedQueryHKT extends PreparedQueryHKTBase,
	TDynamic extends boolean = false,
	TExcludedMethods extends string = never,
> extends QueryPromise<MySqlQueryResultKind<TQueryResult, never>>, SQLWrapper {
	readonly _: {
		readonly table: TTable;
		readonly queryResult: TQueryResult;
		readonly preparedQueryHKT: TPreparedQueryHKT;
		readonly dynamic: TDynamic;
		readonly excludedMethods: TExcludedMethods;
	};
}

export class MySqlUpdateBase<
	TTable extends MySqlTable,
	TQueryResult extends MySqlQueryResultHKT,
	// eslint-disable-next-line @typescript-eslint/no-unused-vars
	TPreparedQueryHKT extends PreparedQueryHKTBase,
	// eslint-disable-next-line @typescript-eslint/no-unused-vars
	TDynamic extends boolean = false,
	// eslint-disable-next-line @typescript-eslint/no-unused-vars
	TExcludedMethods extends string = never,
> extends QueryPromise<MySqlQueryResultKind<TQueryResult, never>> implements SQLWrapper {
	static override readonly [entityKind]: string = 'MySqlUpdate';

	private config: MySqlUpdateConfig;
	protected cacheConfig?: WithCacheConfig;

	constructor(
		table: TTable,
		set: UpdateSet,
		private session: MySqlSession,
		private dialect: MySqlDialect,
		withList?: Subquery[],
	) {
		super();
		this.config = { set, table, withList };
	}

	/**
	 * Adds a 'where' clause to the query.
	 *
	 * Calling this method will update only those rows that fulfill a specified condition.
	 *
	 * See docs: {@link https://orm.drizzle.team/docs/update}
	 *
	 * @param where the 'where' clause.
	 *
	 * @example
	 * You can use conditional operators and `sql function` to filter the rows to be updated.
	 *
	 * ```ts
	 * // Update all cars with green color
	 * db.update(cars).set({ color: 'red' })
	 *   .where(eq(cars.color, 'green'));
	 * // or
	 * db.update(cars).set({ color: 'red' })
	 *   .where(sql`${cars.color} = 'green'`)
	 * ```
	 *
	 * You can logically combine conditional operators with `and()` and `or()` operators:
	 *
	 * ```ts
	 * // Update all BMW cars with a green color
	 * db.update(cars).set({ color: 'red' })
	 *   .where(and(eq(cars.color, 'green'), eq(cars.brand, 'BMW')));
	 *
	 * // Update all cars with the green or blue color
	 * db.update(cars).set({ color: 'red' })
	 *   .where(or(eq(cars.color, 'green'), eq(cars.color, 'blue')));
	 * ```
	 */
	where(where: SQL | undefined): MySqlUpdateWithout<this, TDynamic, 'where'> {
		this.config.where = where;
		return this as any;
	}

	orderBy(
		builder: (updateTable: TTable) => ValueOrArray<MySqlColumn | SQL | SQL.Aliased>,
	): MySqlUpdateWithout<this, TDynamic, 'orderBy'>;
	orderBy(...columns: (MySqlColumn | SQL | SQL.Aliased)[]): MySqlUpdateWithout<this, TDynamic, 'orderBy'>;
	orderBy(
		...columns:
			| [(updateTable: TTable) => ValueOrArray<MySqlColumn | SQL | SQL.Aliased>]
			| (MySqlColumn | SQL | SQL.Aliased)[]
	): MySqlUpdateWithout<this, TDynamic, 'orderBy'> {
		if (typeof columns[0] === 'function') {
			const orderBy = columns[0](
				new Proxy(
					this.config.table[Table.Symbol.Columns],
					new SelectionProxyHandler({ sqlAliasedBehavior: 'alias', sqlBehavior: 'sql' }),
				) as any,
			);

			const orderByArray = Array.isArray(orderBy) ? orderBy : [orderBy];
			this.config.orderBy = orderByArray;
		} else {
			const orderByArray = columns as (MySqlColumn | SQL | SQL.Aliased)[];
			this.config.orderBy = orderByArray;
		}
		return this as any;
	}

	limit(limit: number | Placeholder): MySqlUpdateWithout<this, TDynamic, 'limit'> {
		this.config.limit = limit;
		return this as any;
	}

	/** @internal */
	getSQL(): SQL {
		return this.dialect.buildUpdateQuery(this.config, this.session.extensions);
	}

	toSQL(): Query {
		const { typings: _typings, ...rest } = this.dialect.sqlToQuery(this.getSQL());
		return rest;
	}

	prepare(): MySqlUpdatePrepare<this> {
		return this.session.prepareQuery(
			this.dialect.sqlToQuery(this.getSQL()),
			undefined,
			undefined,
			undefined,
			this.config.returning,
			{
<<<<<<< HEAD
				query: 'update',
				config: this.config,
				dialect: this.dialect,
				session: this.session,
			},
=======
				type: 'insert',
				tables: extractUsedTable(this.config.table),
			},
			this.cacheConfig,
>>>>>>> 50a8b163
		) as MySqlUpdatePrepare<this>;
	}

	override execute: ReturnType<this['prepare']>['execute'] = (placeholderValues) => {
		return this.prepare().execute(placeholderValues);
	};

	private createIterator = (): ReturnType<this['prepare']>['iterator'] => {
		const self = this;
		return async function*(placeholderValues) {
			yield* self.prepare().iterator(placeholderValues);
		};
	};

	iterator = this.createIterator();

	$dynamic(): MySqlUpdateDynamic<this> {
		return this as any;
	}
}<|MERGE_RESOLUTION|>--- conflicted
+++ resolved
@@ -237,18 +237,16 @@
 			undefined,
 			this.config.returning,
 			{
-<<<<<<< HEAD
+				type: 'insert',
+				tables: extractUsedTable(this.config.table),
+			},
+			this.cacheConfig,
+			{
 				query: 'update',
 				config: this.config,
 				dialect: this.dialect,
 				session: this.session,
 			},
-=======
-				type: 'insert',
-				tables: extractUsedTable(this.config.table),
-			},
-			this.cacheConfig,
->>>>>>> 50a8b163
 		) as MySqlUpdatePrepare<this>;
 	}
 
