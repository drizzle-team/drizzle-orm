--- conflicted
+++ resolved
@@ -223,15 +223,10 @@
 
 	private createJoin<TJoinType extends JoinType>(
 		joinType: TJoinType,
-<<<<<<< HEAD
 	): TJoinType extends 'cross' ? MySqlCrossJoinFn<this, TDynamic, TJoinType> : MySqlJoinFn<this, TDynamic, TJoinType> {
-		return ((
-=======
-	): MySqlJoinFn<this, TDynamic, TJoinType> {
-		return <
+		return (<
 			TJoinedTable extends MySqlTable | Subquery | MySqlViewBase | SQL,
 		>(
->>>>>>> 6ab1bbea
 			table: MySqlTable | Subquery | MySqlViewBase | SQL,
 			on: ((aliases: TSelection) => SQL | undefined) | SQL | undefined,
 			onIndex?: TJoinedTable extends MySqlTable ? IndexConfig
@@ -481,21 +476,21 @@
 
 	/**
 	 * Executes a `cross join` operation by combining rows from two tables into a new table.
-	 * 
+	 *
 	 * Calling this method retrieves all rows from both main and joined tables, merging all rows from each table.
-	 * 
+	 *
 	 * See docs: {@link https://orm.drizzle.team/docs/joins#full-join}
-	 * 
+	 *
 	 * @param table the table to join.
-	 * 
-	 * @example
-	 * 
+	 *
+	 * @example
+	 *
 	 * ```ts
 	 * // Select all users, each user with every pet
 	 * const usersWithPets: { user: User; pets: Pet; }[] = await db.select()
 	 *   .from(users)
 	 *   .crossJoin(pets)
-	 * 
+	 *
 	 * // Select userId and petId
 	 * const usersIdsAndPetIds: { userId: number; petId: number; }[] = await db.select({
 	 *   userId: users.id,
