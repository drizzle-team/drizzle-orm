--- conflicted
+++ resolved
@@ -32,12 +32,9 @@
 	GetMySqlSetOperators,
 	LockConfig,
 	LockStrength,
-<<<<<<< HEAD
-	MySqlJoinType,
-=======
 	MySqlCreateSetOperatorFn,
 	MySqlJoinFn,
->>>>>>> 6ab1bbea
+	MySqlJoinType,
 	MySqlSelectConfig,
 	MySqlSelectDynamic,
 	MySqlSelectHKT,
@@ -429,48 +426,6 @@
 	 */
 	innerJoin = this.createJoin('inner');
 
-<<<<<<< HEAD
-	where(where: ((aliases: TSelection) => SQL | undefined) | SQL | undefined) {
-=======
-	/**
-	 * Executes a `full join` operation by combining rows from two tables into a new table.
-	 *
-	 * Calling this method retrieves all rows from both main and joined tables, merging rows with matching values and filling in `null` for non-matching columns.
-	 *
-	 * See docs: {@link https://orm.drizzle.team/docs/joins#full-join}
-	 *
-	 * @param table the table to join.
-	 * @param on the `on` clause.
-	 *
-	 * @example
-	 *
-	 * ```ts
-	 * // Select all users and their pets
-	 * const usersWithPets: { user: User | null; pets: Pet | null }[] = await db.select()
-	 *   .from(users)
-	 *   .fullJoin(pets, eq(users.id, pets.ownerId))
-	 *
-	 * // Select userId and petId
-	 * const usersIdsAndPetIds: { userId: number | null; petId: number | null }[] = await db.select({
-	 *   userId: users.id,
-	 *   petId: pets.id,
-	 * })
-	 *   .from(users)
-	 *   .fullJoin(pets, eq(users.id, pets.ownerId))
-	 *
-	 * // Select userId and petId with use index hint
-	 * const usersIdsAndPetIds: { userId: number; petId: number | null }[] = await db.select({
-	 *   userId: users.id,
-	 *   petId: pets.id,
-	 * })
-	 *   .from(users)
-	 *   .leftJoin(pets, eq(users.id, pets.ownerId), {
-	 *     useIndex: ['pets_owner_id_index']
-	 * })
-	 * ```
-	 */
-	fullJoin = this.createJoin('full');
-
 	private createSetOperator(
 		type: SetOperator,
 		isAll: boolean,
@@ -738,7 +693,6 @@
 	where(
 		where: ((aliases: this['_']['selection']) => SQL | undefined) | SQL | undefined,
 	): MySqlSelectWithout<this, TDynamic, 'where'> {
->>>>>>> 6ab1bbea
 		if (typeof where === 'function') {
 			where = where(
 				new Proxy(
