import { entityKind, is } from '~/entity.ts';
import type { MySqlDialect } from '~/mysql-core/dialect.ts';
import type {
	AnyMySqlQueryResultHKT,
	MySqlPreparedQueryConfig,
	MySqlQueryResultHKT,
	MySqlQueryResultKind,
	MySqlSession,
	PreparedQueryHKTBase,
	PreparedQueryKind,
} from '~/mysql-core/session.ts';
import type { MySqlTable } from '~/mysql-core/table.ts';
import type { TypedQueryBuilder } from '~/query-builders/query-builder.ts';
import { QueryPromise } from '~/query-promise.ts';
import type { RunnableQuery } from '~/runnable-query.ts';
import type { Placeholder, Query, SQLWrapper } from '~/sql/sql.ts';
import { Param, SQL, sql } from '~/sql/sql.ts';
import type { InferModelFromColumns } from '~/table.ts';
<<<<<<< HEAD
import { Columns, Table } from '~/table.ts';
import { haveSameKeys, mapUpdateSet, orderSelectedFields } from '~/utils.ts';
import type { AnyMySqlColumn, MySqlColumn } from '../columns/common.ts';
import { QueryBuilder } from './query-builder.ts';
=======
import { Table } from '~/table.ts';
import { mapUpdateSet } from '~/utils.ts';
import type { AnyMySqlColumn } from '../columns/common.ts';
>>>>>>> 8366ccac
import type { SelectedFieldsOrdered } from './select.types.ts';
import type { MySqlUpdateSetSource } from './update.ts';

export interface MySqlInsertConfig<TTable extends MySqlTable = MySqlTable> {
	table: TTable;
	values: Record<string, Param | SQL>[] | MySqlInsertSelectQueryBuilder<TTable> | SQL;
	ignore: boolean;
	onConflict?: SQL;
	returning?: SelectedFieldsOrdered;
	select?: boolean;
}

export type AnyMySqlInsertConfig = MySqlInsertConfig<MySqlTable>;

export type MySqlInsertValue<TTable extends MySqlTable> =
	& {
		[Key in keyof TTable['$inferInsert']]: TTable['$inferInsert'][Key] | SQL | Placeholder;
	}
	& {};

export type MySqlInsertSelectQueryBuilder<TTable extends MySqlTable> = TypedQueryBuilder<
	{ [K in keyof TTable['$inferInsert']]: AnyMySqlColumn | SQL | SQL.Aliased | TTable['$inferInsert'][K] }
>;

export class MySqlInsertBuilder<
	TTable extends MySqlTable,
	TQueryResult extends MySqlQueryResultHKT,
	TPreparedQueryHKT extends PreparedQueryHKTBase,
> {
	static readonly [entityKind]: string = 'MySqlInsertBuilder';

	private shouldIgnore = false;

	constructor(
		private table: TTable,
		private session: MySqlSession,
		private dialect: MySqlDialect,
	) {}

	ignore(): this {
		this.shouldIgnore = true;
		return this;
	}

	values(value: MySqlInsertValue<TTable>): MySqlInsertBase<TTable, TQueryResult, TPreparedQueryHKT>;
	values(values: MySqlInsertValue<TTable>[]): MySqlInsertBase<TTable, TQueryResult, TPreparedQueryHKT>;
	values(
		values: MySqlInsertValue<TTable> | MySqlInsertValue<TTable>[],
	): MySqlInsertBase<TTable, TQueryResult, TPreparedQueryHKT> {
		values = Array.isArray(values) ? values : [values];
		if (values.length === 0) {
			throw new Error('values() must be called with at least one value');
		}
		const mappedValues = values.map((entry) => {
			const result: Record<string, Param | SQL> = {};
			const cols = this.table[Table.Symbol.Columns];
			for (const colKey of Object.keys(entry)) {
				const colValue = entry[colKey as keyof typeof entry];
				result[colKey] = is(colValue, SQL) ? colValue : new Param(colValue, cols[colKey]);
			}
			return result;
		});

		return new MySqlInsertBase(this.table, mappedValues, this.shouldIgnore, this.session, this.dialect);
	}

	select(
		selectQuery: (qb: QueryBuilder) => MySqlInsertSelectQueryBuilder<TTable>,
	): MySqlInsertBase<TTable, TQueryResult, TPreparedQueryHKT>;
	select(selectQuery: (qb: QueryBuilder) => SQL): MySqlInsertBase<TTable, TQueryResult, TPreparedQueryHKT>;
	select(selectQuery: SQL): MySqlInsertBase<TTable, TQueryResult, TPreparedQueryHKT>;
	select(selectQuery: MySqlInsertSelectQueryBuilder<TTable>): MySqlInsertBase<TTable, TQueryResult, TPreparedQueryHKT>;
	select(
		selectQuery:
			| SQL
			| MySqlInsertSelectQueryBuilder<TTable>
			| ((qb: QueryBuilder) => MySqlInsertSelectQueryBuilder<TTable> | SQL),
	): MySqlInsertBase<TTable, TQueryResult, TPreparedQueryHKT> {
		const select = typeof selectQuery === 'function' ? selectQuery(new QueryBuilder()) : selectQuery;

		if (
			!is(select, SQL)
			&& !haveSameKeys(this.table[Columns], select._.selectedFields)
		) {
			throw new Error(
				'Insert select error: selected fields are not the same or are in a different order compared to the table definition',
			);
		}

		return new MySqlInsertBase(this.table, select, this.shouldIgnore, this.session, this.dialect, true);
	}
}

export type MySqlInsertWithout<T extends AnyMySqlInsert, TDynamic extends boolean, K extends keyof T & string> =
	TDynamic extends true ? T
		: Omit<
			MySqlInsertBase<
				T['_']['table'],
				T['_']['queryResult'],
				T['_']['preparedQueryHKT'],
				T['_']['returning'],
				TDynamic,
				T['_']['excludedMethods'] | '$returning'
			>,
			T['_']['excludedMethods'] | K
		>;

export type MySqlInsertDynamic<T extends AnyMySqlInsert> = MySqlInsert<
	T['_']['table'],
	T['_']['queryResult'],
	T['_']['preparedQueryHKT'],
	T['_']['returning']
>;

export type MySqlInsertPrepare<
	T extends AnyMySqlInsert,
	TReturning extends Record<string, unknown> | undefined = undefined,
> = PreparedQueryKind<
	T['_']['preparedQueryHKT'],
	MySqlPreparedQueryConfig & {
		execute: TReturning extends undefined ? MySqlQueryResultKind<T['_']['queryResult'], never> : TReturning[];
		iterator: never;
	},
	true
>;

export type MySqlInsertOnDuplicateKeyUpdateConfig<T extends AnyMySqlInsert> = {
	set: MySqlUpdateSetSource<T['_']['table']>;
};

export type MySqlInsert<
	TTable extends MySqlTable = MySqlTable,
	TQueryResult extends MySqlQueryResultHKT = AnyMySqlQueryResultHKT,
	TPreparedQueryHKT extends PreparedQueryHKTBase = PreparedQueryHKTBase,
	TReturning extends Record<string, unknown> | undefined = Record<string, unknown> | undefined,
> = MySqlInsertBase<TTable, TQueryResult, TPreparedQueryHKT, TReturning, true, never>;

export type MySqlInsertReturning<
	T extends AnyMySqlInsert,
	TDynamic extends boolean,
> = MySqlInsertBase<
	T['_']['table'],
	T['_']['queryResult'],
	T['_']['preparedQueryHKT'],
	InferModelFromColumns<GetPrimarySerialOrDefaultKeys<T['_']['table']['_']['columns']>>,
	TDynamic,
	T['_']['excludedMethods'] | '$returning'
>;

export type AnyMySqlInsert = MySqlInsertBase<any, any, any, any, any, any>;

export interface MySqlInsertBase<
	TTable extends MySqlTable,
	TQueryResult extends MySqlQueryResultHKT,
	TPreparedQueryHKT extends PreparedQueryHKTBase,
	TReturning extends Record<string, unknown> | undefined = undefined,
	TDynamic extends boolean = false,
	TExcludedMethods extends string = never,
> extends
	QueryPromise<TReturning extends undefined ? MySqlQueryResultKind<TQueryResult, never> : TReturning[]>,
	RunnableQuery<TReturning extends undefined ? MySqlQueryResultKind<TQueryResult, never> : TReturning[], 'mysql'>,
	SQLWrapper
{
	readonly _: {
		readonly dialect: 'mysql';
		readonly table: TTable;
		readonly queryResult: TQueryResult;
		readonly preparedQueryHKT: TPreparedQueryHKT;
		readonly dynamic: TDynamic;
		readonly excludedMethods: TExcludedMethods;
		readonly returning: TReturning;
		readonly result: TReturning extends undefined ? MySqlQueryResultKind<TQueryResult, never> : TReturning[];
	};
}

export type PrimaryKeyKeys<T extends Record<string, AnyMySqlColumn>> = {
	[K in keyof T]: T[K]['_']['isPrimaryKey'] extends true ? T[K]['_']['isAutoincrement'] extends true ? K
		: T[K]['_']['hasRuntimeDefault'] extends true ? T[K]['_']['isPrimaryKey'] extends true ? K : never
		: never
		: T[K]['_']['hasRuntimeDefault'] extends true ? T[K]['_']['isPrimaryKey'] extends true ? K : never
		: never;
}[keyof T];

export type GetPrimarySerialOrDefaultKeys<T extends Record<string, AnyMySqlColumn>> = {
	[K in PrimaryKeyKeys<T>]: T[K];
};

export class MySqlInsertBase<
	TTable extends MySqlTable,
	TQueryResult extends MySqlQueryResultHKT,
	// eslint-disable-next-line @typescript-eslint/no-unused-vars
	TPreparedQueryHKT extends PreparedQueryHKTBase,
	// eslint-disable-next-line @typescript-eslint/no-unused-vars
	TReturning extends Record<string, unknown> | undefined = undefined,
	// eslint-disable-next-line @typescript-eslint/no-unused-vars
	TDynamic extends boolean = false,
	// eslint-disable-next-line @typescript-eslint/no-unused-vars
	TExcludedMethods extends string = never,
> extends QueryPromise<TReturning extends undefined ? MySqlQueryResultKind<TQueryResult, never> : TReturning[]>
	implements
		RunnableQuery<TReturning extends undefined ? MySqlQueryResultKind<TQueryResult, never> : TReturning[], 'mysql'>,
		SQLWrapper
{
	static override readonly [entityKind]: string = 'MySqlInsert';

	declare protected $table: TTable;

	private config: MySqlInsertConfig<TTable>;

	constructor(
		table: TTable,
		values: MySqlInsertConfig['values'],
		ignore: boolean,
		private session: MySqlSession,
		private dialect: MySqlDialect,
		select?: boolean,
	) {
		super();
		this.config = { table, values: values as any, select, ignore };
	}

	/**
	 * Adds an `on duplicate key update` clause to the query.
	 *
	 * Calling this method will update the row if any unique index conflicts. MySQL will automatically determine the conflict target based on the primary key and unique indexes.
	 *
	 * See docs: {@link https://orm.drizzle.team/docs/insert#on-duplicate-key-update}
	 *
	 * @param config The `set` clause
	 *
	 * @example
	 * ```ts
	 * await db.insert(cars)
	 *   .values({ id: 1, brand: 'BMW'})
	 *   .onDuplicateKeyUpdate({ set: { brand: 'Porsche' }});
	 * ```
	 *
	 * While MySQL does not directly support doing nothing on conflict, you can perform a no-op by setting any column's value to itself and achieve the same effect:
	 *
	 * ```ts
	 * import { sql } from 'drizzle-orm';
	 *
	 * await db.insert(cars)
	 *   .values({ id: 1, brand: 'BMW' })
	 *   .onDuplicateKeyUpdate({ set: { id: sql`id` } });
	 * ```
	 */
	onDuplicateKeyUpdate(
		config: MySqlInsertOnDuplicateKeyUpdateConfig<this>,
	): MySqlInsertWithout<this, TDynamic, 'onDuplicateKeyUpdate'> {
		const setSql = this.dialect.buildUpdateSet(this.config.table, mapUpdateSet(this.config.table, config.set));
		this.config.onConflict = sql`update ${setSql}`;
		return this as any;
	}

	$returningId(): MySqlInsertWithout<
		MySqlInsertReturning<this, TDynamic>,
		TDynamic,
		'$returningId'
	> {
		const returning: SelectedFieldsOrdered = [];
		for (const [key, value] of Object.entries(this.config.table[Table.Symbol.Columns])) {
			if (value.primary) {
				returning.push({ field: value, path: [key] });
			}
		}
		this.config.returning = returning;
		return this as any;
	}

	/** @internal */
	getSQL(): SQL {
		return this.dialect.buildInsertQuery(this.config).sql;
	}

	toSQL(): Query {
		const { typings: _typings, ...rest } = this.dialect.sqlToQuery(this.getSQL());
		return rest;
	}

	prepare(): MySqlInsertPrepare<this, TReturning> {
		const { sql, generatedIds } = this.dialect.buildInsertQuery(this.config);
		return this.session.prepareQuery(
			this.dialect.sqlToQuery(sql),
			undefined,
			undefined,
			generatedIds,
			this.config.returning,
		) as MySqlInsertPrepare<this, TReturning>;
	}

	override execute: ReturnType<this['prepare']>['execute'] = (placeholderValues) => {
		return this.prepare().execute(placeholderValues);
	};

	private createIterator = (): ReturnType<this['prepare']>['iterator'] => {
		const self = this;
		return async function*(placeholderValues) {
			yield* self.prepare().iterator(placeholderValues);
		};
	};

	iterator = this.createIterator();

	$dynamic(): MySqlInsertDynamic<this> {
		return this as any;
	}
}<|MERGE_RESOLUTION|>--- conflicted
+++ resolved
@@ -16,16 +16,10 @@
 import type { Placeholder, Query, SQLWrapper } from '~/sql/sql.ts';
 import { Param, SQL, sql } from '~/sql/sql.ts';
 import type { InferModelFromColumns } from '~/table.ts';
-<<<<<<< HEAD
 import { Columns, Table } from '~/table.ts';
-import { haveSameKeys, mapUpdateSet, orderSelectedFields } from '~/utils.ts';
-import type { AnyMySqlColumn, MySqlColumn } from '../columns/common.ts';
+import { haveSameKeys, mapUpdateSet } from '~/utils.ts';
+import type { AnyMySqlColumn } from '../columns/common.ts';
 import { QueryBuilder } from './query-builder.ts';
-=======
-import { Table } from '~/table.ts';
-import { mapUpdateSet } from '~/utils.ts';
-import type { AnyMySqlColumn } from '../columns/common.ts';
->>>>>>> 8366ccac
 import type { SelectedFieldsOrdered } from './select.types.ts';
 import type { MySqlUpdateSetSource } from './update.ts';
 
