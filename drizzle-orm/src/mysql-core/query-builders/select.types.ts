import type { MySqlColumn } from '~/mysql-core/columns/index.ts';
import type { MySqlTable, MySqlTableWithColumns } from '~/mysql-core/table.ts';
import type {
	SelectedFields as SelectedFieldsBase,
	SelectedFieldsFlat as SelectedFieldsFlatBase,
	SelectedFieldsOrdered as SelectedFieldsOrderedBase,
} from '~/operations.ts';
import type { TypedQueryBuilder } from '~/query-builders/query-builder.ts';
import type {
	AppendToNullabilityMap,
	AppendToResult,
	BuildSubquerySelection,
	GetSelectTableName,
	JoinNullability,
	JoinType,
	MapColumnsToTableAlias,
	SelectMode,
	SelectResult,
	SetOperator,
} from '~/query-builders/select.types.ts';
import type { ColumnsSelection, Placeholder, SQL, View } from '~/sql/sql.ts';
import type { Subquery } from '~/subquery.ts';
import type { Table, UpdateTableConfig } from '~/table.ts';
import type { Assume, ValidateShape } from '~/utils.ts';
import type { MySqlPreparedQueryConfig, PreparedQueryHKTBase, PreparedQueryKind } from '../session.ts';
import type { MySqlViewBase } from '../view-base.ts';
import type { MySqlViewWithSelection } from '../view.ts';
import type { IndexConfig, MySqlSelectBase, MySqlSelectQueryBuilderBase } from './select.ts';

<<<<<<< HEAD
export type MySqlJoinType = Exclude<JoinType, 'full'>;

export interface Join {
=======
export interface MySqlSelectJoinConfig {
>>>>>>> 6ab1bbea
	on: SQL | undefined;
	table: MySqlTable | Subquery | MySqlViewBase | SQL;
	alias: string | undefined;
	joinType: MySqlJoinType;
	lateral?: boolean;
	useIndex?: string[];
	forceIndex?: string[];
	ignoreIndex?: string[];
}

export type BuildAliasTable<TTable extends MySqlTable | View, TAlias extends string> = TTable extends Table
	? MySqlTableWithColumns<
		UpdateTableConfig<TTable['_']['config'], {
			name: TAlias;
			columns: MapColumnsToTableAlias<TTable['_']['columns'], TAlias, 'mysql'>;
		}>
	>
	: TTable extends View ? MySqlViewWithSelection<
			TAlias,
			TTable['_']['existing'],
			MapColumnsToTableAlias<TTable['_']['selectedFields'], TAlias, 'mysql'>
		>
	: never;

export interface MySqlSelectConfig {
	withList?: Subquery[];
	fields: Record<string, unknown>;
	fieldsFlat?: SelectedFieldsOrdered;
	where?: SQL;
	having?: SQL;
	table: MySqlTable | Subquery | MySqlViewBase | SQL;
	limit?: number | Placeholder;
	offset?: number | Placeholder;
	joins?: MySqlSelectJoinConfig[];
	orderBy?: (MySqlColumn | SQL | SQL.Aliased)[];
	groupBy?: (MySqlColumn | SQL | SQL.Aliased)[];
	lockingClause?: {
		strength: LockStrength;
		config: LockConfig;
	};
	distinct?: boolean;
	setOperators: {
		rightSelect: TypedQueryBuilder<any, any>;
		type: SetOperator;
		isAll: boolean;
		orderBy?: (MySqlColumn | SQL | SQL.Aliased)[];
		limit?: number | Placeholder;
		offset?: number | Placeholder;
	}[];
	useIndex?: string[];
	forceIndex?: string[];
	ignoreIndex?: string[];
}

<<<<<<< HEAD
export type JoinFn<
	THKT extends MySqlSelectHKTBase,
	TTableName extends string | undefined,
	TSelectMode extends SelectMode,
	TJoinType extends MySqlJoinType,
	TSelection,
	TNullabilityMap extends Record<string, JoinNullability>,
=======
export type MySqlJoin<
	T extends AnyMySqlSelectQueryBuilder,
	TDynamic extends boolean,
	TJoinType extends JoinType,
	TJoinedTable extends MySqlTable | Subquery | MySqlViewBase | SQL,
	TJoinedName extends GetSelectTableName<TJoinedTable> = GetSelectTableName<TJoinedTable>,
> = T extends any ? MySqlSelectWithout<
		MySqlSelectKind<
			T['_']['hkt'],
			T['_']['tableName'],
			AppendToResult<
				T['_']['tableName'],
				T['_']['selection'],
				TJoinedName,
				TJoinedTable extends MySqlTable ? TJoinedTable['_']['columns']
					: TJoinedTable extends Subquery | View ? Assume<TJoinedTable['_']['selectedFields'], SelectedFields>
					: never,
				T['_']['selectMode']
			>,
			T['_']['selectMode'] extends 'partial' ? T['_']['selectMode'] : 'multiple',
			T['_']['preparedQueryHKT'],
			AppendToNullabilityMap<T['_']['nullabilityMap'], TJoinedName, TJoinType>,
			TDynamic,
			T['_']['excludedMethods']
		>,
		TDynamic,
		T['_']['excludedMethods']
	>
	: never;

export type MySqlJoinFn<
	T extends AnyMySqlSelectQueryBuilder,
	TDynamic extends boolean,
	TJoinType extends JoinType,
>>>>>>> 6ab1bbea
> = <
	TJoinedTable extends MySqlTable | Subquery | MySqlViewBase | SQL,
	TJoinedName extends GetSelectTableName<TJoinedTable> = GetSelectTableName<TJoinedTable>,
>(
	table: TJoinedTable,
	on: ((aliases: T['_']['selection']) => SQL | undefined) | SQL | undefined,
	onIndex?: TJoinedTable extends MySqlTable ? IndexConfig
		: 'Index hint configuration is allowed only for MySqlTable and not for subqueries or views',
) => MySqlJoin<T, TDynamic, TJoinType, TJoinedTable, TJoinedName>;

export type SelectedFieldsFlat = SelectedFieldsFlatBase<MySqlColumn>;

export type SelectedFields = SelectedFieldsBase<MySqlColumn, MySqlTable>;

export type SelectedFieldsOrdered = SelectedFieldsOrderedBase<MySqlColumn>;

export type LockStrength = 'update' | 'share';

export type LockConfig = {
	noWait: true;
	skipLocked?: undefined;
} | {
	noWait?: undefined;
	skipLocked: true;
} | {
	noWait?: undefined;
	skipLocked?: undefined;
};

export interface MySqlSelectHKTBase {
	tableName: string | undefined;
	selection: unknown;
	selectMode: SelectMode;
	preparedQueryHKT: unknown;
	nullabilityMap: unknown;
	dynamic: boolean;
	excludedMethods: string;
	result: unknown;
	selectedFields: unknown;
	_type: unknown;
}

export type MySqlSelectKind<
	T extends MySqlSelectHKTBase,
	TTableName extends string | undefined,
	TSelection extends ColumnsSelection,
	TSelectMode extends SelectMode,
	TPreparedQueryHKT extends PreparedQueryHKTBase,
	TNullabilityMap extends Record<string, JoinNullability>,
	TDynamic extends boolean,
	TExcludedMethods extends string,
	TResult = SelectResult<TSelection, TSelectMode, TNullabilityMap>[],
	TSelectedFields = BuildSubquerySelection<TSelection, TNullabilityMap>,
> = (T & {
	tableName: TTableName;
	selection: TSelection;
	selectMode: TSelectMode;
	preparedQueryHKT: TPreparedQueryHKT;
	nullabilityMap: TNullabilityMap;
	dynamic: TDynamic;
	excludedMethods: TExcludedMethods;
	result: TResult;
	selectedFields: TSelectedFields;
})['_type'];

export interface MySqlSelectQueryBuilderHKT extends MySqlSelectHKTBase {
	_type: MySqlSelectQueryBuilderBase<
		MySqlSelectQueryBuilderHKT,
		this['tableName'],
		Assume<this['selection'], ColumnsSelection>,
		this['selectMode'],
		Assume<this['preparedQueryHKT'], PreparedQueryHKTBase>,
		Assume<this['nullabilityMap'], Record<string, JoinNullability>>,
		this['dynamic'],
		this['excludedMethods'],
		Assume<this['result'], any[]>,
		Assume<this['selectedFields'], ColumnsSelection>
	>;
}

export interface MySqlSelectHKT extends MySqlSelectHKTBase {
	_type: MySqlSelectBase<
		this['tableName'],
		Assume<this['selection'], ColumnsSelection>,
		this['selectMode'],
		Assume<this['preparedQueryHKT'], PreparedQueryHKTBase>,
		Assume<this['nullabilityMap'], Record<string, JoinNullability>>,
		this['dynamic'],
		this['excludedMethods'],
		Assume<this['result'], any[]>,
		Assume<this['selectedFields'], ColumnsSelection>
	>;
}

export type MySqlSetOperatorExcludedMethods =
	| 'where'
	| 'having'
	| 'groupBy'
	| 'session'
	| 'leftJoin'
	| 'rightJoin'
	| 'innerJoin'
	| 'fullJoin'
	| 'for';

export type MySqlSelectWithout<
	T extends AnyMySqlSelectQueryBuilder,
	TDynamic extends boolean,
	K extends keyof T & string,
	TResetExcluded extends boolean = false,
> = TDynamic extends true ? T : Omit<
	MySqlSelectKind<
		T['_']['hkt'],
		T['_']['tableName'],
		T['_']['selection'],
		T['_']['selectMode'],
		T['_']['preparedQueryHKT'],
		T['_']['nullabilityMap'],
		TDynamic,
		TResetExcluded extends true ? K : T['_']['excludedMethods'] | K,
		T['_']['result'],
		T['_']['selectedFields']
	>,
	TResetExcluded extends true ? K : T['_']['excludedMethods'] | K
>;

export type MySqlSelectPrepare<T extends AnyMySqlSelect> = PreparedQueryKind<
	T['_']['preparedQueryHKT'],
	MySqlPreparedQueryConfig & {
		execute: T['_']['result'];
		iterator: T['_']['result'][number];
	},
	true
>;

export type MySqlSelectDynamic<T extends AnyMySqlSelectQueryBuilder> = MySqlSelectKind<
	T['_']['hkt'],
	T['_']['tableName'],
	T['_']['selection'],
	T['_']['selectMode'],
	T['_']['preparedQueryHKT'],
	T['_']['nullabilityMap'],
	true,
	never,
	T['_']['result'],
	T['_']['selectedFields']
>;

export type CreateMySqlSelectFromBuilderMode<
	TBuilderMode extends 'db' | 'qb',
	TTableName extends string | undefined,
	TSelection extends ColumnsSelection,
	TSelectMode extends SelectMode,
	TPreparedQueryHKT extends PreparedQueryHKTBase,
> = TBuilderMode extends 'db' ? MySqlSelectBase<TTableName, TSelection, TSelectMode, TPreparedQueryHKT>
	: MySqlSelectQueryBuilderBase<MySqlSelectQueryBuilderHKT, TTableName, TSelection, TSelectMode, TPreparedQueryHKT>;

export type MySqlSelectQueryBuilder<
	THKT extends MySqlSelectHKTBase = MySqlSelectQueryBuilderHKT,
	TTableName extends string | undefined = string | undefined,
	TSelection extends ColumnsSelection = ColumnsSelection,
	TSelectMode extends SelectMode = SelectMode,
	TPreparedQueryHKT extends PreparedQueryHKTBase = PreparedQueryHKTBase,
	TNullabilityMap extends Record<string, JoinNullability> = Record<string, JoinNullability>,
	TResult extends any[] = unknown[],
	TSelectedFields extends ColumnsSelection = ColumnsSelection,
> = MySqlSelectQueryBuilderBase<
	THKT,
	TTableName,
	TSelection,
	TSelectMode,
	TPreparedQueryHKT,
	TNullabilityMap,
	true,
	never,
	TResult,
	TSelectedFields
>;

export type AnyMySqlSelectQueryBuilder = MySqlSelectQueryBuilderBase<any, any, any, any, any, any, any, any, any>;

export type AnyMySqlSetOperatorInterface = MySqlSetOperatorInterface<any, any, any, any, any, any, any, any, any>;

export interface MySqlSetOperatorInterface<
	TTableName extends string | undefined,
	TSelection extends ColumnsSelection,
	TSelectMode extends SelectMode,
	TPreparedQueryHKT extends PreparedQueryHKTBase = PreparedQueryHKTBase,
	TNullabilityMap extends Record<string, JoinNullability> = TTableName extends string ? Record<TTableName, 'not-null'>
		: {},
	TDynamic extends boolean = false,
	TExcludedMethods extends string = never,
	TResult extends any[] = SelectResult<TSelection, TSelectMode, TNullabilityMap>[],
	TSelectedFields extends ColumnsSelection = BuildSubquerySelection<TSelection, TNullabilityMap>,
> {
	_: {
		readonly hkt: MySqlSelectHKT;
		readonly tableName: TTableName;
		readonly selection: TSelection;
		readonly selectMode: TSelectMode;
		readonly preparedQueryHKT: TPreparedQueryHKT;
		readonly nullabilityMap: TNullabilityMap;
		readonly dynamic: TDynamic;
		readonly excludedMethods: TExcludedMethods;
		readonly result: TResult;
		readonly selectedFields: TSelectedFields;
	};
}

export type MySqlSetOperatorWithResult<TResult extends any[]> = MySqlSetOperatorInterface<
	any,
	any,
	any,
	any,
	any,
	any,
	any,
	TResult,
	any
>;

export type MySqlSelect<
	TTableName extends string | undefined = string | undefined,
	TSelection extends ColumnsSelection = Record<string, any>,
	TSelectMode extends SelectMode = SelectMode,
	TNullabilityMap extends Record<string, JoinNullability> = Record<string, JoinNullability>,
> = MySqlSelectBase<TTableName, TSelection, TSelectMode, PreparedQueryHKTBase, TNullabilityMap, true, never>;

export type AnyMySqlSelect = MySqlSelectBase<any, any, any, any, any, any, any, any>;

export type MySqlSetOperator<
	TTableName extends string | undefined = string | undefined,
	TSelection extends ColumnsSelection = Record<string, any>,
	TSelectMode extends SelectMode = SelectMode,
	TPreparedQueryHKT extends PreparedQueryHKTBase = PreparedQueryHKTBase,
	TNullabilityMap extends Record<string, JoinNullability> = Record<string, JoinNullability>,
> = MySqlSelectBase<
	TTableName,
	TSelection,
	TSelectMode,
	TPreparedQueryHKT,
	TNullabilityMap,
	true,
	MySqlSetOperatorExcludedMethods
>;

export type SetOperatorRightSelect<
	TValue extends MySqlSetOperatorWithResult<TResult>,
	TResult extends any[],
> = TValue extends MySqlSetOperatorInterface<any, any, any, any, any, any, any, infer TValueResult, any>
	? ValidateShape<
		TValueResult[number],
		TResult[number],
		TypedQueryBuilder<any, TValueResult>
	>
	: TValue;

export type SetOperatorRestSelect<
	TValue extends readonly MySqlSetOperatorWithResult<TResult>[],
	TResult extends any[],
> = TValue extends [infer First, ...infer Rest]
	? First extends MySqlSetOperatorInterface<any, any, any, any, any, any, any, infer TValueResult, any>
		? Rest extends AnyMySqlSetOperatorInterface[] ? [
				ValidateShape<TValueResult[number], TResult[number], TypedQueryBuilder<any, TValueResult>>,
				...SetOperatorRestSelect<Rest, TResult>,
			]
		: ValidateShape<TValueResult[number], TResult[number], TypedQueryBuilder<any, TValueResult>[]>
	: never
	: TValue;

export type MySqlCreateSetOperatorFn = <
	TTableName extends string | undefined,
	TSelection extends ColumnsSelection,
	TSelectMode extends SelectMode,
	TValue extends MySqlSetOperatorWithResult<TResult>,
	TRest extends MySqlSetOperatorWithResult<TResult>[],
	TPreparedQueryHKT extends PreparedQueryHKTBase = PreparedQueryHKTBase,
	TNullabilityMap extends Record<string, JoinNullability> = TTableName extends string ? Record<TTableName, 'not-null'>
		: {},
	TDynamic extends boolean = false,
	TExcludedMethods extends string = never,
	TResult extends any[] = SelectResult<TSelection, TSelectMode, TNullabilityMap>[],
	TSelectedFields extends ColumnsSelection = BuildSubquerySelection<TSelection, TNullabilityMap>,
>(
	leftSelect: MySqlSetOperatorInterface<
		TTableName,
		TSelection,
		TSelectMode,
		TPreparedQueryHKT,
		TNullabilityMap,
		TDynamic,
		TExcludedMethods,
		TResult,
		TSelectedFields
	>,
	rightSelect: SetOperatorRightSelect<TValue, TResult>,
	...restSelects: SetOperatorRestSelect<TRest, TResult>
) => MySqlSelectWithout<
	MySqlSelectBase<
		TTableName,
		TSelection,
		TSelectMode,
		TPreparedQueryHKT,
		TNullabilityMap,
		TDynamic,
		TExcludedMethods,
		TResult,
		TSelectedFields
	>,
	false,
	MySqlSetOperatorExcludedMethods,
	true
>;

export type GetMySqlSetOperators = {
	union: MySqlCreateSetOperatorFn;
	intersect: MySqlCreateSetOperatorFn;
	except: MySqlCreateSetOperatorFn;
	unionAll: MySqlCreateSetOperatorFn;
	intersectAll: MySqlCreateSetOperatorFn;
	exceptAll: MySqlCreateSetOperatorFn;
};<|MERGE_RESOLUTION|>--- conflicted
+++ resolved
@@ -27,13 +27,9 @@
 import type { MySqlViewWithSelection } from '../view.ts';
 import type { IndexConfig, MySqlSelectBase, MySqlSelectQueryBuilderBase } from './select.ts';
 
-<<<<<<< HEAD
 export type MySqlJoinType = Exclude<JoinType, 'full'>;
 
-export interface Join {
-=======
 export interface MySqlSelectJoinConfig {
->>>>>>> 6ab1bbea
 	on: SQL | undefined;
 	table: MySqlTable | Subquery | MySqlViewBase | SQL;
 	alias: string | undefined;
@@ -88,19 +84,10 @@
 	ignoreIndex?: string[];
 }
 
-<<<<<<< HEAD
-export type JoinFn<
-	THKT extends MySqlSelectHKTBase,
-	TTableName extends string | undefined,
-	TSelectMode extends SelectMode,
-	TJoinType extends MySqlJoinType,
-	TSelection,
-	TNullabilityMap extends Record<string, JoinNullability>,
-=======
 export type MySqlJoin<
 	T extends AnyMySqlSelectQueryBuilder,
 	TDynamic extends boolean,
-	TJoinType extends JoinType,
+	TJoinType extends MySqlJoinType,
 	TJoinedTable extends MySqlTable | Subquery | MySqlViewBase | SQL,
 	TJoinedName extends GetSelectTableName<TJoinedTable> = GetSelectTableName<TJoinedTable>,
 > = T extends any ? MySqlSelectWithout<
@@ -130,8 +117,7 @@
 export type MySqlJoinFn<
 	T extends AnyMySqlSelectQueryBuilder,
 	TDynamic extends boolean,
-	TJoinType extends JoinType,
->>>>>>> 6ab1bbea
+	TJoinType extends MySqlJoinType,
 > = <
 	TJoinedTable extends MySqlTable | Subquery | MySqlViewBase | SQL,
 	TJoinedName extends GetSelectTableName<TJoinedTable> = GetSelectTableName<TJoinedTable>,
@@ -234,7 +220,6 @@
 	| 'leftJoin'
 	| 'rightJoin'
 	| 'innerJoin'
-	| 'fullJoin'
 	| 'for';
 
 export type MySqlSelectWithout<
