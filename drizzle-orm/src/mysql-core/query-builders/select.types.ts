import type { MySqlColumn } from '~/mysql-core/columns/index.ts';
import type { MySqlTable, MySqlTableWithColumns } from '~/mysql-core/table.ts';
import type {
	SelectedFields as SelectedFieldsBase,
	SelectedFieldsFlat as SelectedFieldsFlatBase,
	SelectedFieldsOrdered as SelectedFieldsOrderedBase,
} from '~/operations.ts';
import type { TypedQueryBuilder } from '~/query-builders/query-builder.ts';
import type {
	AppendToNullabilityMap,
	AppendToResult,
	BuildSubquerySelection,
	GetSelectTableName,
	JoinNullability,
	JoinType,
	MapColumnsToTableAlias,
	SelectMode,
	SelectResult,
	SetOperator,
} from '~/query-builders/select.types.ts';
import type { ColumnsSelection, Placeholder, SQL, View } from '~/sql/sql.ts';
import type { Subquery } from '~/subquery.ts';
import type { Table, UpdateTableConfig } from '~/table.ts';
import type { Assume, ValidateShape } from '~/utils.ts';
import type { MySqlPreparedQueryConfig, PreparedQueryHKTBase, PreparedQueryKind } from '../session.ts';
import type { MySqlViewBase } from '../view-base.ts';
import type { MySqlViewWithSelection } from '../view.ts';
import type { IndexConfig, MySqlSelectBase, MySqlSelectQueryBuilderBase } from './select.ts';

export type MySqlJoinType = Exclude<JoinType, 'full'>;

export interface MySqlSelectJoinConfig {
	on: SQL | undefined;
	table: MySqlTable | Subquery | MySqlViewBase | SQL;
	alias: string | undefined;
	joinType: MySqlJoinType;
	lateral?: boolean;
	useIndex?: string[];
	forceIndex?: string[];
	ignoreIndex?: string[];
}

export type BuildAliasTable<TTable extends MySqlTable | View, TAlias extends string> = TTable extends Table
	? MySqlTableWithColumns<
		UpdateTableConfig<TTable['_']['config'], {
			name: TAlias;
			columns: MapColumnsToTableAlias<TTable['_']['columns'], TAlias, 'mysql'>;
		}>
	>
	: TTable extends View ? MySqlViewWithSelection<
			TAlias,
			TTable['_']['existing'],
			MapColumnsToTableAlias<TTable['_']['selectedFields'], TAlias, 'mysql'>
		>
	: never;

export interface MySqlSelectConfig {
	withList?: Subquery[];
	fields: Record<string, unknown>;
	fieldsFlat?: SelectedFieldsOrdered;
	where?: SQL;
	having?: SQL;
	table: MySqlTable | Subquery | MySqlViewBase | SQL;
	limit?: number | Placeholder;
	offset?: number | Placeholder;
	joins?: MySqlSelectJoinConfig[];
	orderBy?: (MySqlColumn | SQL | SQL.Aliased)[];
	groupBy?: (MySqlColumn | SQL | SQL.Aliased)[];
	lockingClause?: {
		strength: LockStrength;
		config: LockConfig;
	};
	distinct?: boolean;
	setOperators: {
		rightSelect: TypedQueryBuilder<any, any>;
		type: SetOperator;
		isAll: boolean;
		orderBy?: (MySqlColumn | SQL | SQL.Aliased)[];
		limit?: number | Placeholder;
		offset?: number | Placeholder;
	}[];
	useIndex?: string[];
	forceIndex?: string[];
	ignoreIndex?: string[];
}

export type MySqlJoin<
	T extends AnyMySqlSelectQueryBuilder,
	TDynamic extends boolean,
	TJoinType extends MySqlJoinType,
	TJoinedTable extends MySqlTable | Subquery | MySqlViewBase | SQL,
	TJoinedName extends GetSelectTableName<TJoinedTable> = GetSelectTableName<TJoinedTable>,
> = T extends any ? MySqlSelectWithout<
		MySqlSelectKind<
			T['_']['hkt'],
			T['_']['tableName'],
			AppendToResult<
				T['_']['tableName'],
				T['_']['selection'],
				TJoinedName,
				TJoinedTable extends MySqlTable ? TJoinedTable['_']['columns']
					: TJoinedTable extends Subquery | View ? Assume<TJoinedTable['_']['selectedFields'], SelectedFields>
					: never,
				T['_']['selectMode']
			>,
			T['_']['selectMode'] extends 'partial' ? T['_']['selectMode'] : 'multiple',
			T['_']['preparedQueryHKT'],
			AppendToNullabilityMap<T['_']['nullabilityMap'], TJoinedName, TJoinType>,
			TDynamic,
			T['_']['excludedMethods']
		>,
		TDynamic,
		T['_']['excludedMethods']
	>
	: never;

export type MySqlJoinFn<
	T extends AnyMySqlSelectQueryBuilder,
	TDynamic extends boolean,
<<<<<<< HEAD
	TJoinType extends MySqlJoinType,
> = <
	TJoinedTable extends MySqlTable | Subquery | MySqlViewBase | SQL,
	TJoinedName extends GetSelectTableName<TJoinedTable> = GetSelectTableName<TJoinedTable>,
>(
	table: TJoinedTable,
	on: ((aliases: T['_']['selection']) => SQL | undefined) | SQL | undefined,
	onIndex?: TJoinedTable extends MySqlTable ? IndexConfig
		: 'Index hint configuration is allowed only for MySqlTable and not for subqueries or views',
) => MySqlJoin<T, TDynamic, TJoinType, TJoinedTable, TJoinedName>;
=======
	TJoinType extends JoinType,
> = 'cross' extends TJoinType ? <
		TJoinedTable extends MySqlTable | Subquery | MySqlViewBase | SQL,
		TJoinedName extends GetSelectTableName<TJoinedTable> = GetSelectTableName<TJoinedTable>,
	>(
		table: TJoinedTable,
		onIndex?:
			| (TJoinedTable extends MySqlTable ? IndexConfig
				: 'Index hint configuration is allowed only for MySqlTable and not for subqueries or views')
			| undefined,
	) => MySqlJoin<T, TDynamic, TJoinType, TJoinedTable, TJoinedName>
	: <
		TJoinedTable extends MySqlTable | Subquery | MySqlViewBase | SQL,
		TJoinedName extends GetSelectTableName<TJoinedTable> = GetSelectTableName<TJoinedTable>,
	>(
		table: TJoinedTable,
		on: ((aliases: T['_']['selection']) => SQL | undefined) | SQL | undefined,
		onIndex?:
			| (TJoinedTable extends MySqlTable ? IndexConfig
				: 'Index hint configuration is allowed only for MySqlTable and not for subqueries or views')
			| undefined,
	) => MySqlJoin<T, TDynamic, TJoinType, TJoinedTable, TJoinedName>;
>>>>>>> f83704ae

export type SelectedFieldsFlat = SelectedFieldsFlatBase<MySqlColumn>;

export type SelectedFields = SelectedFieldsBase<MySqlColumn, MySqlTable>;

export type SelectedFieldsOrdered = SelectedFieldsOrderedBase<MySqlColumn>;

export type LockStrength = 'update' | 'share';

export type LockConfig = {
	noWait: true;
	skipLocked?: undefined;
} | {
	noWait?: undefined;
	skipLocked: true;
} | {
	noWait?: undefined;
	skipLocked?: undefined;
};

export interface MySqlSelectHKTBase {
	tableName: string | undefined;
	selection: unknown;
	selectMode: SelectMode;
	preparedQueryHKT: unknown;
	nullabilityMap: unknown;
	dynamic: boolean;
	excludedMethods: string;
	result: unknown;
	selectedFields: unknown;
	_type: unknown;
}

export type MySqlSelectKind<
	T extends MySqlSelectHKTBase,
	TTableName extends string | undefined,
	TSelection extends ColumnsSelection,
	TSelectMode extends SelectMode,
	TPreparedQueryHKT extends PreparedQueryHKTBase,
	TNullabilityMap extends Record<string, JoinNullability>,
	TDynamic extends boolean,
	TExcludedMethods extends string,
	TResult = SelectResult<TSelection, TSelectMode, TNullabilityMap>[],
	TSelectedFields = BuildSubquerySelection<TSelection, TNullabilityMap>,
> = (T & {
	tableName: TTableName;
	selection: TSelection;
	selectMode: TSelectMode;
	preparedQueryHKT: TPreparedQueryHKT;
	nullabilityMap: TNullabilityMap;
	dynamic: TDynamic;
	excludedMethods: TExcludedMethods;
	result: TResult;
	selectedFields: TSelectedFields;
})['_type'];

export interface MySqlSelectQueryBuilderHKT extends MySqlSelectHKTBase {
	_type: MySqlSelectQueryBuilderBase<
		MySqlSelectQueryBuilderHKT,
		this['tableName'],
		Assume<this['selection'], ColumnsSelection>,
		this['selectMode'],
		Assume<this['preparedQueryHKT'], PreparedQueryHKTBase>,
		Assume<this['nullabilityMap'], Record<string, JoinNullability>>,
		this['dynamic'],
		this['excludedMethods'],
		Assume<this['result'], any[]>,
		Assume<this['selectedFields'], ColumnsSelection>
	>;
}

export interface MySqlSelectHKT extends MySqlSelectHKTBase {
	_type: MySqlSelectBase<
		this['tableName'],
		Assume<this['selection'], ColumnsSelection>,
		this['selectMode'],
		Assume<this['preparedQueryHKT'], PreparedQueryHKTBase>,
		Assume<this['nullabilityMap'], Record<string, JoinNullability>>,
		this['dynamic'],
		this['excludedMethods'],
		Assume<this['result'], any[]>,
		Assume<this['selectedFields'], ColumnsSelection>
	>;
}

export type MySqlSetOperatorExcludedMethods =
	| 'where'
	| 'having'
	| 'groupBy'
	| 'session'
	| 'leftJoin'
	| 'rightJoin'
	| 'innerJoin'
	| 'for';

export type MySqlSelectWithout<
	T extends AnyMySqlSelectQueryBuilder,
	TDynamic extends boolean,
	K extends keyof T & string,
	TResetExcluded extends boolean = false,
> = TDynamic extends true ? T : Omit<
	MySqlSelectKind<
		T['_']['hkt'],
		T['_']['tableName'],
		T['_']['selection'],
		T['_']['selectMode'],
		T['_']['preparedQueryHKT'],
		T['_']['nullabilityMap'],
		TDynamic,
		TResetExcluded extends true ? K : T['_']['excludedMethods'] | K,
		T['_']['result'],
		T['_']['selectedFields']
	>,
	TResetExcluded extends true ? K : T['_']['excludedMethods'] | K
>;

export type MySqlSelectPrepare<T extends AnyMySqlSelect> = PreparedQueryKind<
	T['_']['preparedQueryHKT'],
	MySqlPreparedQueryConfig & {
		execute: T['_']['result'];
		iterator: T['_']['result'][number];
	},
	true
>;

export type MySqlSelectDynamic<T extends AnyMySqlSelectQueryBuilder> = MySqlSelectKind<
	T['_']['hkt'],
	T['_']['tableName'],
	T['_']['selection'],
	T['_']['selectMode'],
	T['_']['preparedQueryHKT'],
	T['_']['nullabilityMap'],
	true,
	never,
	T['_']['result'],
	T['_']['selectedFields']
>;

export type CreateMySqlSelectFromBuilderMode<
	TBuilderMode extends 'db' | 'qb',
	TTableName extends string | undefined,
	TSelection extends ColumnsSelection,
	TSelectMode extends SelectMode,
	TPreparedQueryHKT extends PreparedQueryHKTBase,
> = TBuilderMode extends 'db' ? MySqlSelectBase<TTableName, TSelection, TSelectMode, TPreparedQueryHKT>
	: MySqlSelectQueryBuilderBase<MySqlSelectQueryBuilderHKT, TTableName, TSelection, TSelectMode, TPreparedQueryHKT>;

export type MySqlSelectQueryBuilder<
	THKT extends MySqlSelectHKTBase = MySqlSelectQueryBuilderHKT,
	TTableName extends string | undefined = string | undefined,
	TSelection extends ColumnsSelection = ColumnsSelection,
	TSelectMode extends SelectMode = SelectMode,
	TPreparedQueryHKT extends PreparedQueryHKTBase = PreparedQueryHKTBase,
	TNullabilityMap extends Record<string, JoinNullability> = Record<string, JoinNullability>,
	TResult extends any[] = unknown[],
	TSelectedFields extends ColumnsSelection = ColumnsSelection,
> = MySqlSelectQueryBuilderBase<
	THKT,
	TTableName,
	TSelection,
	TSelectMode,
	TPreparedQueryHKT,
	TNullabilityMap,
	true,
	never,
	TResult,
	TSelectedFields
>;

export type AnyMySqlSelectQueryBuilder = MySqlSelectQueryBuilderBase<any, any, any, any, any, any, any, any, any>;

export type AnyMySqlSetOperatorInterface = MySqlSetOperatorInterface<any, any, any, any, any, any, any, any, any>;

export interface MySqlSetOperatorInterface<
	TTableName extends string | undefined,
	TSelection extends ColumnsSelection,
	TSelectMode extends SelectMode,
	TPreparedQueryHKT extends PreparedQueryHKTBase = PreparedQueryHKTBase,
	TNullabilityMap extends Record<string, JoinNullability> = TTableName extends string ? Record<TTableName, 'not-null'>
		: {},
	TDynamic extends boolean = false,
	TExcludedMethods extends string = never,
	TResult extends any[] = SelectResult<TSelection, TSelectMode, TNullabilityMap>[],
	TSelectedFields extends ColumnsSelection = BuildSubquerySelection<TSelection, TNullabilityMap>,
> {
	_: {
		readonly hkt: MySqlSelectHKT;
		readonly tableName: TTableName;
		readonly selection: TSelection;
		readonly selectMode: TSelectMode;
		readonly preparedQueryHKT: TPreparedQueryHKT;
		readonly nullabilityMap: TNullabilityMap;
		readonly dynamic: TDynamic;
		readonly excludedMethods: TExcludedMethods;
		readonly result: TResult;
		readonly selectedFields: TSelectedFields;
	};
}

export type MySqlSetOperatorWithResult<TResult extends any[]> = MySqlSetOperatorInterface<
	any,
	any,
	any,
	any,
	any,
	any,
	any,
	TResult,
	any
>;

export type MySqlSelect<
	TTableName extends string | undefined = string | undefined,
	TSelection extends ColumnsSelection = Record<string, any>,
	TSelectMode extends SelectMode = SelectMode,
	TNullabilityMap extends Record<string, JoinNullability> = Record<string, JoinNullability>,
> = MySqlSelectBase<TTableName, TSelection, TSelectMode, PreparedQueryHKTBase, TNullabilityMap, true, never>;

export type AnyMySqlSelect = MySqlSelectBase<any, any, any, any, any, any, any, any>;

export type MySqlSetOperator<
	TTableName extends string | undefined = string | undefined,
	TSelection extends ColumnsSelection = Record<string, any>,
	TSelectMode extends SelectMode = SelectMode,
	TPreparedQueryHKT extends PreparedQueryHKTBase = PreparedQueryHKTBase,
	TNullabilityMap extends Record<string, JoinNullability> = Record<string, JoinNullability>,
> = MySqlSelectBase<
	TTableName,
	TSelection,
	TSelectMode,
	TPreparedQueryHKT,
	TNullabilityMap,
	true,
	MySqlSetOperatorExcludedMethods
>;

export type SetOperatorRightSelect<
	TValue extends MySqlSetOperatorWithResult<TResult>,
	TResult extends any[],
> = TValue extends MySqlSetOperatorInterface<any, any, any, any, any, any, any, infer TValueResult, any>
	? ValidateShape<
		TValueResult[number],
		TResult[number],
		TypedQueryBuilder<any, TValueResult>
	>
	: TValue;

export type SetOperatorRestSelect<
	TValue extends readonly MySqlSetOperatorWithResult<TResult>[],
	TResult extends any[],
> = TValue extends [infer First, ...infer Rest]
	? First extends MySqlSetOperatorInterface<any, any, any, any, any, any, any, infer TValueResult, any>
		? Rest extends AnyMySqlSetOperatorInterface[] ? [
				ValidateShape<TValueResult[number], TResult[number], TypedQueryBuilder<any, TValueResult>>,
				...SetOperatorRestSelect<Rest, TResult>,
			]
		: ValidateShape<TValueResult[number], TResult[number], TypedQueryBuilder<any, TValueResult>[]>
	: never
	: TValue;

export type MySqlCreateSetOperatorFn = <
	TTableName extends string | undefined,
	TSelection extends ColumnsSelection,
	TSelectMode extends SelectMode,
	TValue extends MySqlSetOperatorWithResult<TResult>,
	TRest extends MySqlSetOperatorWithResult<TResult>[],
	TPreparedQueryHKT extends PreparedQueryHKTBase = PreparedQueryHKTBase,
	TNullabilityMap extends Record<string, JoinNullability> = TTableName extends string ? Record<TTableName, 'not-null'>
		: {},
	TDynamic extends boolean = false,
	TExcludedMethods extends string = never,
	TResult extends any[] = SelectResult<TSelection, TSelectMode, TNullabilityMap>[],
	TSelectedFields extends ColumnsSelection = BuildSubquerySelection<TSelection, TNullabilityMap>,
>(
	leftSelect: MySqlSetOperatorInterface<
		TTableName,
		TSelection,
		TSelectMode,
		TPreparedQueryHKT,
		TNullabilityMap,
		TDynamic,
		TExcludedMethods,
		TResult,
		TSelectedFields
	>,
	rightSelect: SetOperatorRightSelect<TValue, TResult>,
	...restSelects: SetOperatorRestSelect<TRest, TResult>
) => MySqlSelectWithout<
	MySqlSelectBase<
		TTableName,
		TSelection,
		TSelectMode,
		TPreparedQueryHKT,
		TNullabilityMap,
		TDynamic,
		TExcludedMethods,
		TResult,
		TSelectedFields
	>,
	false,
	MySqlSetOperatorExcludedMethods,
	true
>;

export type GetMySqlSetOperators = {
	union: MySqlCreateSetOperatorFn;
	intersect: MySqlCreateSetOperatorFn;
	except: MySqlCreateSetOperatorFn;
	unionAll: MySqlCreateSetOperatorFn;
	intersectAll: MySqlCreateSetOperatorFn;
	exceptAll: MySqlCreateSetOperatorFn;
};<|MERGE_RESOLUTION|>--- conflicted
+++ resolved
@@ -117,19 +117,7 @@
 export type MySqlJoinFn<
 	T extends AnyMySqlSelectQueryBuilder,
 	TDynamic extends boolean,
-<<<<<<< HEAD
 	TJoinType extends MySqlJoinType,
-> = <
-	TJoinedTable extends MySqlTable | Subquery | MySqlViewBase | SQL,
-	TJoinedName extends GetSelectTableName<TJoinedTable> = GetSelectTableName<TJoinedTable>,
->(
-	table: TJoinedTable,
-	on: ((aliases: T['_']['selection']) => SQL | undefined) | SQL | undefined,
-	onIndex?: TJoinedTable extends MySqlTable ? IndexConfig
-		: 'Index hint configuration is allowed only for MySqlTable and not for subqueries or views',
-) => MySqlJoin<T, TDynamic, TJoinType, TJoinedTable, TJoinedName>;
-=======
-	TJoinType extends JoinType,
 > = 'cross' extends TJoinType ? <
 		TJoinedTable extends MySqlTable | Subquery | MySqlViewBase | SQL,
 		TJoinedName extends GetSelectTableName<TJoinedTable> = GetSelectTableName<TJoinedTable>,
@@ -151,7 +139,6 @@
 				: 'Index hint configuration is allowed only for MySqlTable and not for subqueries or views')
 			| undefined,
 	) => MySqlJoin<T, TDynamic, TJoinType, TJoinedTable, TJoinedName>;
->>>>>>> f83704ae
 
 export type SelectedFieldsFlat = SelectedFieldsFlatBase<MySqlColumn>;
 
