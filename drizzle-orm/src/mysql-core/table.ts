--- conflicted
+++ resolved
@@ -16,14 +16,10 @@
 	| PrimaryKeyBuilder
 	| UniqueConstraintBuilder;
 
-<<<<<<< HEAD
-export type MySqlTableExtraConfig = Record<string, MySqlTableExtraConfigValue>;
-=======
 export type MySqlTableExtraConfig = Record<
 	string,
 	MySqlTableExtraConfigValue
 >;
->>>>>>> 74a51aec
 
 export type TableConfig = TableConfigBase<MySqlColumn>;
 
@@ -70,13 +66,7 @@
 	name: TTableName,
 	columns: TColumnsMap | ((columnTypes: MySqlColumnBuilders) => TColumnsMap),
 	extraConfig:
-<<<<<<< HEAD
 		| ((self: BuildColumns<TTableName, TColumnsMap, 'mysql'>) => MySqlTableExtraConfig | MySqlTableExtraConfigValue[])
-=======
-		| ((
-			self: BuildColumns<TTableName, TColumnsMap, 'mysql'>,
-		) => MySqlTableExtraConfig | MySqlTableExtraConfigValue[])
->>>>>>> 74a51aec
 		| undefined,
 	schema: TSchemaName,
 	baseName = name,
@@ -123,10 +113,6 @@
 
 export interface MySqlTableFn<TSchemaName extends string | undefined = undefined> {
 	/**
-<<<<<<< HEAD
-	 * @deprecated This overload is deprecated. Use the other method overload instead.
-	 */
-=======
 	 * @deprecated The third parameter of mysqlTable is changing and will only accept an array instead of an object
 	 *
 	 * @example
@@ -198,7 +184,6 @@
 		dialect: 'mysql';
 	}>;
 
->>>>>>> 74a51aec
 	<
 		TTableName extends string,
 		TColumnsMap extends Record<string, MySqlColumnBuilderBase>,
