import { aliasedTable, aliasedTableColumn, mapColumnsInAliasedSQLToAlias, mapColumnsInSQLToAlias } from '~/alias.ts';
import { CasingCache } from '~/casing.ts';
import { Column } from '~/column.ts';
import { entityKind, is } from '~/entity.ts';
import { DrizzleError } from '~/errors.ts';
import { and, eq } from '~/expressions.ts';
import type { MigrationConfig, MigrationMeta } from '~/migrator.ts';
import {
	type BuildRelationalQueryResult,
	type DBQueryConfig,
	getOperators,
	getOrderByOperators,
	Many,
	normalizeRelation,
	One,
	type Relation,
	type TableRelationalConfig,
	type TablesRelationalConfig,
} from '~/relations.ts';
import { Param, SQL, sql, View } from '~/sql/sql.ts';
import type { Name, Placeholder, QueryWithTypings, SQLChunk } from '~/sql/sql.ts';
import { Subquery } from '~/subquery.ts';
import { getTableName, getTableUniqueName, Table } from '~/table.ts';
import { type Casing, orderSelectedFields, type UpdateSet } from '~/utils.ts';
import { ViewBaseConfig } from '~/view-common.ts';
import { MySqlColumn } from './columns/common.ts';
import type { MySqlDeleteConfig } from './query-builders/delete.ts';
import type { MySqlInsertConfig } from './query-builders/insert.ts';
import type {
	AnyMySqlSelectQueryBuilder,
	MySqlSelectConfig,
	MySqlSelectJoinConfig,
	SelectedFieldsOrdered,
} from './query-builders/select.types.ts';
import type { MySqlUpdateConfig } from './query-builders/update.ts';
import type { MySqlSession } from './session.ts';
import { MySqlTable } from './table.ts';
import { MySqlViewBase } from './view-base.ts';

export interface MySqlDialectConfig {
	casing?: Casing;
}

export class MySqlDialect {
	static readonly [entityKind]: string = 'MySqlDialect';

	/** @internal */
	readonly casing: CasingCache;

	constructor(config?: MySqlDialectConfig) {
		this.casing = new CasingCache(config?.casing);
	}

	async migrate(
		migrations: MigrationMeta[],
		session: MySqlSession,
		config: Omit<MigrationConfig, 'migrationsSchema'>,
	): Promise<void> {
		const migrationsTable = config.migrationsTable ?? '__drizzle_migrations';
		const migrationTableCreate = sql`
			create table if not exists ${sql.identifier(migrationsTable)} (
				id serial primary key,
				hash text not null,
				created_at bigint
			)
		`;
		await session.execute(migrationTableCreate);

		const dbMigrations = await session.all<{ id: number; hash: string; created_at: string }>(
			sql`select id, hash, created_at from ${sql.identifier(migrationsTable)} order by created_at desc limit 1`,
		);

		const lastDbMigration = dbMigrations[0];

		await session.transaction(async (tx) => {
			for (const migration of migrations) {
				if (
					!lastDbMigration
					|| Number(lastDbMigration.created_at) < migration.folderMillis
				) {
					for (const stmt of migration.sql) {
						await tx.execute(sql.raw(stmt));
					}
					await tx.execute(
						sql`insert into ${
							sql.identifier(migrationsTable)
						} (\`hash\`, \`created_at\`) values(${migration.hash}, ${migration.folderMillis})`,
					);
				}
			}
		});
	}

	escapeName(name: string): string {
		return `\`${name}\``;
	}

	escapeParam(_num: number): string {
		return `?`;
	}

	escapeString(str: string): string {
		return `'${str.replace(/'/g, "''")}'`;
	}

	private buildWithCTE(queries: Subquery[] | undefined): SQL | undefined {
		if (!queries?.length) return undefined;

		const withSqlChunks = [sql`with `];
		for (const [i, w] of queries.entries()) {
			withSqlChunks.push(sql`${sql.identifier(w._.alias)} as (${w._.sql})`);
			if (i < queries.length - 1) {
				withSqlChunks.push(sql`, `);
			}
		}
		withSqlChunks.push(sql` `);
		return sql.join(withSqlChunks);
	}

	buildDeleteQuery({ table, where, returning, withList, limit, orderBy }: MySqlDeleteConfig): SQL {
		const withSql = this.buildWithCTE(withList);

		const returningSql = returning
			? sql` returning ${this.buildSelection(returning, { isSingleTable: true })}`
			: undefined;

		const whereSql = where ? sql` where ${where}` : undefined;

		const orderBySql = this.buildOrderBy(orderBy);

		const limitSql = this.buildLimit(limit);

		return sql`${withSql}delete from ${table}${whereSql}${orderBySql}${limitSql}${returningSql}`;
	}

	buildUpdateSet(table: MySqlTable, set: UpdateSet): SQL {
		const tableColumns = table[Table.Symbol.Columns];

		const columnNames = Object.keys(tableColumns).filter((colName) =>
			set[colName] !== undefined || tableColumns[colName]?.onUpdateFn !== undefined
		);

		const setSize = columnNames.length;
		return sql.join(columnNames.flatMap((colName, i) => {
			const col = tableColumns[colName]!;

			const value = set[colName] ?? sql.param(col.onUpdateFn!(), col);
			const res = sql`${sql.identifier(this.casing.getColumnCasing(col))} = ${value}`;

			if (i < setSize - 1) {
				return [res, sql.raw(', ')];
			}
			return [res];
		}));
	}

	buildUpdateQuery({ table, set, where, returning, withList, limit, orderBy }: MySqlUpdateConfig): SQL {
		const withSql = this.buildWithCTE(withList);

		const setSql = this.buildUpdateSet(table, set);

		const returningSql = returning
			? sql` returning ${this.buildSelection(returning, { isSingleTable: true })}`
			: undefined;

		const whereSql = where ? sql` where ${where}` : undefined;

		const orderBySql = this.buildOrderBy(orderBy);

		const limitSql = this.buildLimit(limit);

		return sql`${withSql}update ${table} set ${setSql}${whereSql}${orderBySql}${limitSql}${returningSql}`;
	}

	/**
	 * Builds selection SQL with provided fields/expressions
	 *
	 * Examples:
	 *
	 * `select <selection> from`
	 *
	 * `insert ... returning <selection>`
	 *
	 * If `isSingleTable` is true, then columns won't be prefixed with table name
	 */
	private buildSelection(
		fields: SelectedFieldsOrdered,
		{ isSingleTable = false }: { isSingleTable?: boolean } = {},
	): SQL {
		const columnsLen = fields.length;

		const chunks = fields
			.flatMap(({ field }, i) => {
				const chunk: SQLChunk[] = [];

				if (is(field, SQL.Aliased) && field.isSelectionField) {
					chunk.push(sql.identifier(field.fieldAlias));
				} else if (is(field, SQL.Aliased) || is(field, SQL)) {
					const query = is(field, SQL.Aliased) ? field.sql : field;

					if (isSingleTable) {
						chunk.push(
							new SQL(
								query.queryChunks.map((c) => {
									if (is(c, MySqlColumn)) {
										return sql.identifier(this.casing.getColumnCasing(c));
									}
									return c;
								}),
							),
						);
					} else {
						chunk.push(query);
					}

					if (is(field, SQL.Aliased)) {
						chunk.push(sql` as ${sql.identifier(field.fieldAlias)}`);
					}
				} else if (is(field, Column)) {
					if (isSingleTable) {
						chunk.push(sql.identifier(this.casing.getColumnCasing(field)));
					} else {
						chunk.push(field);
					}
				}

				if (i < columnsLen - 1) {
					chunk.push(sql`, `);
				}

				return chunk;
			});

		return sql.join(chunks);
	}

	private buildLimit(limit: number | Placeholder | undefined): SQL | undefined {
		return typeof limit === 'object' || (typeof limit === 'number' && limit >= 0)
			? sql` limit ${limit}`
			: undefined;
	}

	private buildOrderBy(orderBy: (MySqlColumn | SQL | SQL.Aliased)[] | undefined): SQL | undefined {
		return orderBy && orderBy.length > 0 ? sql` order by ${sql.join(orderBy, sql`, `)}` : undefined;
	}

	private buildIndex({
		indexes,
		indexFor,
	}: {
		indexes: string[] | undefined;
		indexFor: 'USE' | 'FORCE' | 'IGNORE';
	}): SQL | undefined {
		return indexes && indexes.length > 0
			? sql` ${sql.raw(indexFor)} INDEX (${sql.raw(indexes.join(`, `))})`
			: undefined;
	}

	buildSelectQuery(
		{
			withList,
			fields,
			fieldsFlat,
			where,
			having,
			table,
			joins,
			orderBy,
			groupBy,
			limit,
			offset,
			lockingClause,
			distinct,
			setOperators,
			useIndex,
			forceIndex,
			ignoreIndex,
		}: MySqlSelectConfig,
	): SQL {
		const fieldsList = fieldsFlat ?? orderSelectedFields<MySqlColumn>(fields);
		for (const f of fieldsList) {
			if (
				is(f.field, Column)
				&& getTableName(f.field.table)
					!== (is(table, Subquery)
						? table._.alias
						: is(table, MySqlViewBase)
						? table[ViewBaseConfig].name
						: is(table, SQL)
						? undefined
						: getTableName(table))
				&& !((table) =>
					joins?.some(({ alias }) =>
						alias === (table[Table.Symbol.IsAlias] ? getTableName(table) : table[Table.Symbol.BaseName])
					))(f.field.table)
			) {
				const tableName = getTableName(f.field.table);
				throw new Error(
					`Your "${
						f.path.join('->')
					}" field references a column "${tableName}"."${f.field.name}", but the table "${tableName}" is not part of the query! Did you forget to join it?`,
				);
			}
		}

		const isSingleTable = !joins || joins.length === 0;

		const withSql = this.buildWithCTE(withList);

		const distinctSql = distinct ? sql` distinct` : undefined;

		const selection = this.buildSelection(fieldsList, { isSingleTable });

		const tableSql = (() => {
			if (is(table, Table) && table[Table.Symbol.IsAlias]) {
				return sql`${sql`${sql.identifier(table[Table.Symbol.Schema] ?? '')}.`.if(table[Table.Symbol.Schema])}${
					sql.identifier(table[Table.Symbol.OriginalName])
				} ${sql.identifier(table[Table.Symbol.Name])}`;
			}

			return table;
		})();

		const joinsArray: SQL[] = [];

		if (joins) {
			for (const [index, joinMeta] of joins.entries()) {
				if (index === 0) {
					joinsArray.push(sql` `);
				}
				const table = joinMeta.table;
				const lateralSql = joinMeta.lateral ? sql` lateral` : undefined;
				const onSql = joinMeta.on ? sql` on ${joinMeta.on}` : undefined;

				if (is(table, MySqlTable)) {
					const tableName = table[MySqlTable.Symbol.Name];
					const tableSchema = table[MySqlTable.Symbol.Schema];
					const origTableName = table[MySqlTable.Symbol.OriginalName];
					const alias = tableName === origTableName ? undefined : joinMeta.alias;
					const useIndexSql = this.buildIndex({ indexes: joinMeta.useIndex, indexFor: 'USE' });
					const forceIndexSql = this.buildIndex({ indexes: joinMeta.forceIndex, indexFor: 'FORCE' });
					const ignoreIndexSql = this.buildIndex({ indexes: joinMeta.ignoreIndex, indexFor: 'IGNORE' });
					joinsArray.push(
						sql`${sql.raw(joinMeta.joinType)} join${lateralSql} ${
							tableSchema ? sql`${sql.identifier(tableSchema)}.` : undefined
<<<<<<< HEAD
						}${sql.identifier(origTableName)}${alias && sql` ${sql.identifier(alias)}`}${onSql}`,
=======
						}${sql.identifier(origTableName)}${useIndexSql}${forceIndexSql}${ignoreIndexSql}${
							alias && sql` ${sql.identifier(alias)}`
						} on ${joinMeta.on}`,
>>>>>>> 6ab1bbea
					);
				} else if (is(table, View)) {
					const viewName = table[ViewBaseConfig].name;
					const viewSchema = table[ViewBaseConfig].schema;
					const origViewName = table[ViewBaseConfig].originalName;
					const alias = viewName === origViewName ? undefined : joinMeta.alias;
					joinsArray.push(
						sql`${sql.raw(joinMeta.joinType)} join${lateralSql} ${
							viewSchema ? sql`${sql.identifier(viewSchema)}.` : undefined
						}${sql.identifier(origViewName)}${alias && sql` ${sql.identifier(alias)}`}${onSql}`,
					);
				} else {
					joinsArray.push(
						sql`${sql.raw(joinMeta.joinType)} join${lateralSql} ${table}${onSql}`,
					);
				}
				if (index < joins.length - 1) {
					joinsArray.push(sql` `);
				}
			}
		}

		const joinsSql = sql.join(joinsArray);

		const whereSql = where ? sql` where ${where}` : undefined;

		const havingSql = having ? sql` having ${having}` : undefined;

		const orderBySql = this.buildOrderBy(orderBy);

		const groupBySql = groupBy && groupBy.length > 0 ? sql` group by ${sql.join(groupBy, sql`, `)}` : undefined;

		const limitSql = this.buildLimit(limit);

		const offsetSql = offset ? sql` offset ${offset}` : undefined;

		const useIndexSql = this.buildIndex({ indexes: useIndex, indexFor: 'USE' });

		const forceIndexSql = this.buildIndex({ indexes: forceIndex, indexFor: 'FORCE' });

		const ignoreIndexSql = this.buildIndex({ indexes: ignoreIndex, indexFor: 'IGNORE' });

		let lockingClausesSql;
		if (lockingClause) {
			const { config, strength } = lockingClause;
			lockingClausesSql = sql` for ${sql.raw(strength)}`;
			if (config.noWait) {
				lockingClausesSql.append(sql` no wait`);
			} else if (config.skipLocked) {
				lockingClausesSql.append(sql` skip locked`);
			}
		}

		const finalQuery =
			sql`${withSql}select${distinctSql} ${selection} from ${tableSql}${useIndexSql}${forceIndexSql}${ignoreIndexSql}${joinsSql}${whereSql}${groupBySql}${havingSql}${orderBySql}${limitSql}${offsetSql}${lockingClausesSql}`;

		if (setOperators.length > 0) {
			return this.buildSetOperations(finalQuery, setOperators);
		}

		return finalQuery;
	}

	buildSetOperations(leftSelect: SQL, setOperators: MySqlSelectConfig['setOperators']): SQL {
		const [setOperator, ...rest] = setOperators;

		if (!setOperator) {
			throw new Error('Cannot pass undefined values to any set operator');
		}

		if (rest.length === 0) {
			return this.buildSetOperationQuery({ leftSelect, setOperator });
		}

		// Some recursive magic here
		return this.buildSetOperations(
			this.buildSetOperationQuery({ leftSelect, setOperator }),
			rest,
		);
	}

	buildSetOperationQuery({
		leftSelect,
		setOperator: { type, isAll, rightSelect, limit, orderBy, offset },
	}: { leftSelect: SQL; setOperator: MySqlSelectConfig['setOperators'][number] }): SQL {
		const leftChunk = sql`(${leftSelect.getSQL()}) `;
		const rightChunk = sql`(${rightSelect.getSQL()})`;

		let orderBySql;
		if (orderBy && orderBy.length > 0) {
			const orderByValues: (SQL<unknown> | Name)[] = [];

			// The next bit is necessary because the sql operator replaces ${table.column} with `table`.`column`
			// which is invalid MySql syntax, Table from one of the SELECTs cannot be used in global ORDER clause
			for (const orderByUnit of orderBy) {
				if (is(orderByUnit, MySqlColumn)) {
					orderByValues.push(sql.identifier(this.casing.getColumnCasing(orderByUnit)));
				} else if (is(orderByUnit, SQL)) {
					for (let i = 0; i < orderByUnit.queryChunks.length; i++) {
						const chunk = orderByUnit.queryChunks[i];

						if (is(chunk, MySqlColumn)) {
							orderByUnit.queryChunks[i] = sql.identifier(this.casing.getColumnCasing(chunk));
						}
					}

					orderByValues.push(sql`${orderByUnit}`);
				} else {
					orderByValues.push(sql`${orderByUnit}`);
				}
			}

			orderBySql = sql` order by ${sql.join(orderByValues, sql`, `)} `;
		}

		const limitSql = typeof limit === 'object' || (typeof limit === 'number' && limit >= 0)
			? sql` limit ${limit}`
			: undefined;

		const operatorChunk = sql.raw(`${type} ${isAll ? 'all ' : ''}`);

		const offsetSql = offset ? sql` offset ${offset}` : undefined;

		return sql`${leftChunk}${operatorChunk}${rightChunk}${orderBySql}${limitSql}${offsetSql}`;
	}

	buildInsertQuery(
		{ table, values: valuesOrSelect, ignore, onConflict, select }: MySqlInsertConfig,
	): { sql: SQL; generatedIds: Record<string, unknown>[] } {
		// const isSingleValue = values.length === 1;
		const valuesSqlList: ((SQLChunk | SQL)[] | SQL)[] = [];
		const columns: Record<string, MySqlColumn> = table[Table.Symbol.Columns];
		const colEntries: [string, MySqlColumn][] = Object.entries(columns).filter(([_, col]) =>
			!col.shouldDisableInsert()
		);

		const insertOrder = colEntries.map(([, column]) => sql.identifier(this.casing.getColumnCasing(column)));
		const generatedIdsResponse: Record<string, unknown>[] = [];

		if (select) {
			const select = valuesOrSelect as AnyMySqlSelectQueryBuilder | SQL;

			if (is(select, SQL)) {
				valuesSqlList.push(select);
			} else {
				valuesSqlList.push(select.getSQL());
			}
		} else {
			const values = valuesOrSelect as Record<string, Param | SQL>[];
			valuesSqlList.push(sql.raw('values '));

			for (const [valueIndex, value] of values.entries()) {
				const generatedIds: Record<string, unknown> = {};

				const valueList: (SQLChunk | SQL)[] = [];
				for (const [fieldName, col] of colEntries) {
					const colValue = value[fieldName];
					if (colValue === undefined || (is(colValue, Param) && colValue.value === undefined)) {
						// eslint-disable-next-line unicorn/no-negated-condition
						if (col.defaultFn !== undefined) {
							const defaultFnResult = col.defaultFn();
							generatedIds[fieldName] = defaultFnResult;
							const defaultValue = is(defaultFnResult, SQL) ? defaultFnResult : sql.param(defaultFnResult, col);
							valueList.push(defaultValue);
							// eslint-disable-next-line unicorn/no-negated-condition
						} else if (!col.default && col.onUpdateFn !== undefined) {
							const onUpdateFnResult = col.onUpdateFn();
							const newValue = is(onUpdateFnResult, SQL) ? onUpdateFnResult : sql.param(onUpdateFnResult, col);
							valueList.push(newValue);
						} else {
							valueList.push(sql`default`);
						}
					} else {
						if (col.defaultFn && is(colValue, Param)) {
							generatedIds[fieldName] = colValue.value;
						}
						valueList.push(colValue);
					}
				}

				generatedIdsResponse.push(generatedIds);
				valuesSqlList.push(valueList);
				if (valueIndex < values.length - 1) {
					valuesSqlList.push(sql`, `);
				}
			}
		}

		const valuesSql = sql.join(valuesSqlList);

		const ignoreSql = ignore ? sql` ignore` : undefined;

		const onConflictSql = onConflict ? sql` on duplicate key ${onConflict}` : undefined;

		return {
			sql: sql`insert${ignoreSql} into ${table} ${insertOrder} ${valuesSql}${onConflictSql}`,
			generatedIds: generatedIdsResponse,
		};
	}

	sqlToQuery(sql: SQL, invokeSource?: 'indexes' | undefined): QueryWithTypings {
		return sql.toQuery({
			casing: this.casing,
			escapeName: this.escapeName,
			escapeParam: this.escapeParam,
			escapeString: this.escapeString,
			invokeSource,
		});
	}

	buildRelationalQuery({
		fullSchema,
		schema,
		tableNamesMap,
		table,
		tableConfig,
		queryConfig: config,
		tableAlias,
		nestedQueryRelation,
		joinOn,
	}: {
		fullSchema: Record<string, unknown>;
		schema: TablesRelationalConfig;
		tableNamesMap: Record<string, string>;
		table: MySqlTable;
		tableConfig: TableRelationalConfig;
		queryConfig: true | DBQueryConfig<'many', true>;
		tableAlias: string;
		nestedQueryRelation?: Relation;
		joinOn?: SQL;
	}): BuildRelationalQueryResult<MySqlTable, MySqlColumn> {
		let selection: BuildRelationalQueryResult<MySqlTable, MySqlColumn>['selection'] = [];
		let limit, offset, orderBy: MySqlSelectConfig['orderBy'], where;
		const joins: MySqlSelectJoinConfig[] = [];

		if (config === true) {
			const selectionEntries = Object.entries(tableConfig.columns);
			selection = selectionEntries.map((
				[key, value],
			) => ({
				dbKey: value.name,
				tsKey: key,
				field: aliasedTableColumn(value as MySqlColumn, tableAlias),
				relationTableTsKey: undefined,
				isJson: false,
				selection: [],
			}));
		} else {
			const aliasedColumns = Object.fromEntries(
				Object.entries(tableConfig.columns).map(([key, value]) => [key, aliasedTableColumn(value, tableAlias)]),
			);

			if (config.where) {
				const whereSql = typeof config.where === 'function'
					? config.where(aliasedColumns, getOperators())
					: config.where;
				where = whereSql && mapColumnsInSQLToAlias(whereSql, tableAlias);
			}

			const fieldsSelection: { tsKey: string; value: MySqlColumn | SQL.Aliased }[] = [];
			let selectedColumns: string[] = [];

			// Figure out which columns to select
			if (config.columns) {
				let isIncludeMode = false;

				for (const [field, value] of Object.entries(config.columns)) {
					if (value === undefined) {
						continue;
					}

					if (field in tableConfig.columns) {
						if (!isIncludeMode && value === true) {
							isIncludeMode = true;
						}
						selectedColumns.push(field);
					}
				}

				if (selectedColumns.length > 0) {
					selectedColumns = isIncludeMode
						? selectedColumns.filter((c) => config.columns?.[c] === true)
						: Object.keys(tableConfig.columns).filter((key) => !selectedColumns.includes(key));
				}
			} else {
				// Select all columns if selection is not specified
				selectedColumns = Object.keys(tableConfig.columns);
			}

			for (const field of selectedColumns) {
				const column = tableConfig.columns[field]! as MySqlColumn;
				fieldsSelection.push({ tsKey: field, value: column });
			}

			let selectedRelations: {
				tsKey: string;
				queryConfig: true | DBQueryConfig<'many', false>;
				relation: Relation;
			}[] = [];

			// Figure out which relations to select
			if (config.with) {
				selectedRelations = Object.entries(config.with)
					.filter((entry): entry is [typeof entry[0], NonNullable<typeof entry[1]>] => !!entry[1])
					.map(([tsKey, queryConfig]) => ({ tsKey, queryConfig, relation: tableConfig.relations[tsKey]! }));
			}

			let extras;

			// Figure out which extras to select
			if (config.extras) {
				extras = typeof config.extras === 'function'
					? config.extras(aliasedColumns, { sql })
					: config.extras;
				for (const [tsKey, value] of Object.entries(extras)) {
					fieldsSelection.push({
						tsKey,
						value: mapColumnsInAliasedSQLToAlias(value, tableAlias),
					});
				}
			}

			// Transform `fieldsSelection` into `selection`
			// `fieldsSelection` shouldn't be used after this point
			for (const { tsKey, value } of fieldsSelection) {
				selection.push({
					dbKey: is(value, SQL.Aliased) ? value.fieldAlias : tableConfig.columns[tsKey]!.name,
					tsKey,
					field: is(value, Column) ? aliasedTableColumn(value, tableAlias) : value,
					relationTableTsKey: undefined,
					isJson: false,
					selection: [],
				});
			}

			let orderByOrig = typeof config.orderBy === 'function'
				? config.orderBy(aliasedColumns, getOrderByOperators())
				: config.orderBy ?? [];
			if (!Array.isArray(orderByOrig)) {
				orderByOrig = [orderByOrig];
			}
			orderBy = orderByOrig.map((orderByValue) => {
				if (is(orderByValue, Column)) {
					return aliasedTableColumn(orderByValue, tableAlias) as MySqlColumn;
				}
				return mapColumnsInSQLToAlias(orderByValue, tableAlias);
			});

			limit = config.limit;
			offset = config.offset;

			// Process all relations
			for (
				const {
					tsKey: selectedRelationTsKey,
					queryConfig: selectedRelationConfigValue,
					relation,
				} of selectedRelations
			) {
				const normalizedRelation = normalizeRelation(schema, tableNamesMap, relation);
				const relationTableName = getTableUniqueName(relation.referencedTable);
				const relationTableTsName = tableNamesMap[relationTableName]!;
				const relationTableAlias = `${tableAlias}_${selectedRelationTsKey}`;
				const joinOn = and(
					...normalizedRelation.fields.map((field, i) =>
						eq(
							aliasedTableColumn(normalizedRelation.references[i]!, relationTableAlias),
							aliasedTableColumn(field, tableAlias),
						)
					),
				);
				const builtRelation = this.buildRelationalQuery({
					fullSchema,
					schema,
					tableNamesMap,
					table: fullSchema[relationTableTsName] as MySqlTable,
					tableConfig: schema[relationTableTsName]!,
					queryConfig: is(relation, One)
						? (selectedRelationConfigValue === true
							? { limit: 1 }
							: { ...selectedRelationConfigValue, limit: 1 })
						: selectedRelationConfigValue,
					tableAlias: relationTableAlias,
					joinOn,
					nestedQueryRelation: relation,
				});
				const field = sql`${sql.identifier(relationTableAlias)}.${sql.identifier('data')}`.as(selectedRelationTsKey);
				joins.push({
					on: sql`true`,
					table: new Subquery(builtRelation.sql as SQL, {}, relationTableAlias),
					alias: relationTableAlias,
					joinType: 'left',
					lateral: true,
				});
				selection.push({
					dbKey: selectedRelationTsKey,
					tsKey: selectedRelationTsKey,
					field,
					relationTableTsKey: relationTableTsName,
					isJson: true,
					selection: builtRelation.selection,
				});
			}
		}

		if (selection.length === 0) {
			throw new DrizzleError({ message: `No fields selected for table "${tableConfig.tsName}" ("${tableAlias}")` });
		}

		let result;

		where = and(joinOn, where);

		if (nestedQueryRelation) {
			let field = sql`json_array(${
				sql.join(
					selection.map(({ field, tsKey, isJson }) =>
						isJson
							? sql`${sql.identifier(`${tableAlias}_${tsKey}`)}.${sql.identifier('data')}`
							: is(field, SQL.Aliased)
							? field.sql
							: field
					),
					sql`, `,
				)
			})`;
			if (is(nestedQueryRelation, Many)) {
				field = sql`coalesce(json_arrayagg(${field}), json_array())`;
			}
			const nestedSelection = [{
				dbKey: 'data',
				tsKey: 'data',
				field: field.as('data'),
				isJson: true,
				relationTableTsKey: tableConfig.tsName,
				selection,
			}];

			const needsSubquery = limit !== undefined || offset !== undefined || (orderBy?.length ?? 0) > 0;

			if (needsSubquery) {
				result = this.buildSelectQuery({
					table: aliasedTable(table, tableAlias),
					fields: {},
					fieldsFlat: [
						{
							path: [],
							field: sql.raw('*'),
						},
						...(((orderBy?.length ?? 0) > 0)
							? [{
								path: [],
								field: sql`row_number() over (order by ${sql.join(orderBy!, sql`, `)})`,
							}]
							: []),
					],
					where,
					limit,
					offset,
					setOperators: [],
				});

				where = undefined;
				limit = undefined;
				offset = undefined;
				orderBy = undefined;
			} else {
				result = aliasedTable(table, tableAlias);
			}

			result = this.buildSelectQuery({
				table: is(result, MySqlTable) ? result : new Subquery(result, {}, tableAlias),
				fields: {},
				fieldsFlat: nestedSelection.map(({ field }) => ({
					path: [],
					field: is(field, Column) ? aliasedTableColumn(field, tableAlias) : field,
				})),
				joins,
				where,
				limit,
				offset,
				orderBy,
				setOperators: [],
			});
		} else {
			result = this.buildSelectQuery({
				table: aliasedTable(table, tableAlias),
				fields: {},
				fieldsFlat: selection.map(({ field }) => ({
					path: [],
					field: is(field, Column) ? aliasedTableColumn(field, tableAlias) : field,
				})),
				joins,
				where,
				limit,
				offset,
				orderBy,
				setOperators: [],
			});
		}

		return {
			tableTsKey: tableConfig.tsName,
			sql: result,
			selection,
		};
	}

	buildRelationalQueryWithoutLateralSubqueries({
		fullSchema,
		schema,
		tableNamesMap,
		table,
		tableConfig,
		queryConfig: config,
		tableAlias,
		nestedQueryRelation,
		joinOn,
	}: {
		fullSchema: Record<string, unknown>;
		schema: TablesRelationalConfig;
		tableNamesMap: Record<string, string>;
		table: MySqlTable;
		tableConfig: TableRelationalConfig;
		queryConfig: true | DBQueryConfig<'many', true>;
		tableAlias: string;
		nestedQueryRelation?: Relation;
		joinOn?: SQL;
	}): BuildRelationalQueryResult<MySqlTable, MySqlColumn> {
		let selection: BuildRelationalQueryResult<MySqlTable, MySqlColumn>['selection'] = [];
		let limit, offset, orderBy: MySqlSelectConfig['orderBy'] = [], where;

		if (config === true) {
			const selectionEntries = Object.entries(tableConfig.columns);
			selection = selectionEntries.map((
				[key, value],
			) => ({
				dbKey: value.name,
				tsKey: key,
				field: aliasedTableColumn(value as MySqlColumn, tableAlias),
				relationTableTsKey: undefined,
				isJson: false,
				selection: [],
			}));
		} else {
			const aliasedColumns = Object.fromEntries(
				Object.entries(tableConfig.columns).map(([key, value]) => [key, aliasedTableColumn(value, tableAlias)]),
			);

			if (config.where) {
				const whereSql = typeof config.where === 'function'
					? config.where(aliasedColumns, getOperators())
					: config.where;
				where = whereSql && mapColumnsInSQLToAlias(whereSql, tableAlias);
			}

			const fieldsSelection: { tsKey: string; value: MySqlColumn | SQL.Aliased }[] = [];
			let selectedColumns: string[] = [];

			// Figure out which columns to select
			if (config.columns) {
				let isIncludeMode = false;

				for (const [field, value] of Object.entries(config.columns)) {
					if (value === undefined) {
						continue;
					}

					if (field in tableConfig.columns) {
						if (!isIncludeMode && value === true) {
							isIncludeMode = true;
						}
						selectedColumns.push(field);
					}
				}

				if (selectedColumns.length > 0) {
					selectedColumns = isIncludeMode
						? selectedColumns.filter((c) => config.columns?.[c] === true)
						: Object.keys(tableConfig.columns).filter((key) => !selectedColumns.includes(key));
				}
			} else {
				// Select all columns if selection is not specified
				selectedColumns = Object.keys(tableConfig.columns);
			}

			for (const field of selectedColumns) {
				const column = tableConfig.columns[field]! as MySqlColumn;
				fieldsSelection.push({ tsKey: field, value: column });
			}

			let selectedRelations: {
				tsKey: string;
				queryConfig: true | DBQueryConfig<'many', false>;
				relation: Relation;
			}[] = [];

			// Figure out which relations to select
			if (config.with) {
				selectedRelations = Object.entries(config.with)
					.filter((entry): entry is [typeof entry[0], NonNullable<typeof entry[1]>] => !!entry[1])
					.map(([tsKey, queryConfig]) => ({ tsKey, queryConfig, relation: tableConfig.relations[tsKey]! }));
			}

			let extras;

			// Figure out which extras to select
			if (config.extras) {
				extras = typeof config.extras === 'function'
					? config.extras(aliasedColumns, { sql })
					: config.extras;
				for (const [tsKey, value] of Object.entries(extras)) {
					fieldsSelection.push({
						tsKey,
						value: mapColumnsInAliasedSQLToAlias(value, tableAlias),
					});
				}
			}

			// Transform `fieldsSelection` into `selection`
			// `fieldsSelection` shouldn't be used after this point
			for (const { tsKey, value } of fieldsSelection) {
				selection.push({
					dbKey: is(value, SQL.Aliased) ? value.fieldAlias : tableConfig.columns[tsKey]!.name,
					tsKey,
					field: is(value, Column) ? aliasedTableColumn(value, tableAlias) : value,
					relationTableTsKey: undefined,
					isJson: false,
					selection: [],
				});
			}

			let orderByOrig = typeof config.orderBy === 'function'
				? config.orderBy(aliasedColumns, getOrderByOperators())
				: config.orderBy ?? [];
			if (!Array.isArray(orderByOrig)) {
				orderByOrig = [orderByOrig];
			}
			orderBy = orderByOrig.map((orderByValue) => {
				if (is(orderByValue, Column)) {
					return aliasedTableColumn(orderByValue, tableAlias) as MySqlColumn;
				}
				return mapColumnsInSQLToAlias(orderByValue, tableAlias);
			});

			limit = config.limit;
			offset = config.offset;

			// Process all relations
			for (
				const {
					tsKey: selectedRelationTsKey,
					queryConfig: selectedRelationConfigValue,
					relation,
				} of selectedRelations
			) {
				const normalizedRelation = normalizeRelation(schema, tableNamesMap, relation);
				const relationTableName = getTableUniqueName(relation.referencedTable);
				const relationTableTsName = tableNamesMap[relationTableName]!;
				const relationTableAlias = `${tableAlias}_${selectedRelationTsKey}`;
				const joinOn = and(
					...normalizedRelation.fields.map((field, i) =>
						eq(
							aliasedTableColumn(normalizedRelation.references[i]!, relationTableAlias),
							aliasedTableColumn(field, tableAlias),
						)
					),
				);
				const builtRelation = this.buildRelationalQueryWithoutLateralSubqueries({
					fullSchema,
					schema,
					tableNamesMap,
					table: fullSchema[relationTableTsName] as MySqlTable,
					tableConfig: schema[relationTableTsName]!,
					queryConfig: is(relation, One)
						? (selectedRelationConfigValue === true
							? { limit: 1 }
							: { ...selectedRelationConfigValue, limit: 1 })
						: selectedRelationConfigValue,
					tableAlias: relationTableAlias,
					joinOn,
					nestedQueryRelation: relation,
				});
				let fieldSql = sql`(${builtRelation.sql})`;
				if (is(relation, Many)) {
					fieldSql = sql`coalesce(${fieldSql}, json_array())`;
				}
				const field = fieldSql.as(selectedRelationTsKey);
				selection.push({
					dbKey: selectedRelationTsKey,
					tsKey: selectedRelationTsKey,
					field,
					relationTableTsKey: relationTableTsName,
					isJson: true,
					selection: builtRelation.selection,
				});
			}
		}

		if (selection.length === 0) {
			throw new DrizzleError({
				message:
					`No fields selected for table "${tableConfig.tsName}" ("${tableAlias}"). You need to have at least one item in "columns", "with" or "extras". If you need to select all columns, omit the "columns" key or set it to undefined.`,
			});
		}

		let result;

		where = and(joinOn, where);

		if (nestedQueryRelation) {
			let field = sql`json_array(${
				sql.join(
					selection.map(({ field }) =>
						is(field, MySqlColumn)
							? sql.identifier(this.casing.getColumnCasing(field))
							: is(field, SQL.Aliased)
							? field.sql
							: field
					),
					sql`, `,
				)
			})`;
			if (is(nestedQueryRelation, Many)) {
				field = sql`json_arrayagg(${field})`;
			}
			const nestedSelection = [{
				dbKey: 'data',
				tsKey: 'data',
				field,
				isJson: true,
				relationTableTsKey: tableConfig.tsName,
				selection,
			}];

			const needsSubquery = limit !== undefined || offset !== undefined || orderBy.length > 0;

			if (needsSubquery) {
				result = this.buildSelectQuery({
					table: aliasedTable(table, tableAlias),
					fields: {},
					fieldsFlat: [
						{
							path: [],
							field: sql.raw('*'),
						},
						...(orderBy.length > 0)
							? [{
								path: [],
								field: sql`row_number() over (order by ${sql.join(orderBy, sql`, `)})`,
							}]
							: [],
					],
					where,
					limit,
					offset,
					setOperators: [],
				});

				where = undefined;
				limit = undefined;
				offset = undefined;
				orderBy = undefined;
			} else {
				result = aliasedTable(table, tableAlias);
			}

			result = this.buildSelectQuery({
				table: is(result, MySqlTable) ? result : new Subquery(result, {}, tableAlias),
				fields: {},
				fieldsFlat: nestedSelection.map(({ field }) => ({
					path: [],
					field: is(field, Column) ? aliasedTableColumn(field, tableAlias) : field,
				})),
				where,
				limit,
				offset,
				orderBy,
				setOperators: [],
			});
		} else {
			result = this.buildSelectQuery({
				table: aliasedTable(table, tableAlias),
				fields: {},
				fieldsFlat: selection.map(({ field }) => ({
					path: [],
					field: is(field, Column) ? aliasedTableColumn(field, tableAlias) : field,
				})),
				where,
				limit,
				offset,
				orderBy,
				setOperators: [],
			});
		}

		return {
			tableTsKey: tableConfig.tsName,
			sql: result,
			selection,
		};
	}
}<|MERGE_RESOLUTION|>--- conflicted
+++ resolved
@@ -343,13 +343,9 @@
 					joinsArray.push(
 						sql`${sql.raw(joinMeta.joinType)} join${lateralSql} ${
 							tableSchema ? sql`${sql.identifier(tableSchema)}.` : undefined
-<<<<<<< HEAD
-						}${sql.identifier(origTableName)}${alias && sql` ${sql.identifier(alias)}`}${onSql}`,
-=======
 						}${sql.identifier(origTableName)}${useIndexSql}${forceIndexSql}${ignoreIndexSql}${
 							alias && sql` ${sql.identifier(alias)}`
-						} on ${joinMeta.on}`,
->>>>>>> 6ab1bbea
+						}${onSql}`,
 					);
 				} else if (is(table, View)) {
 					const viewName = table[ViewBaseConfig].name;
