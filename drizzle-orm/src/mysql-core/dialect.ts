--- conflicted
+++ resolved
@@ -18,7 +18,7 @@
 import { Subquery, SubqueryConfig } from '~/subquery.ts';
 import { getTableName, IsLazilyNamedTable, OriginalName, Table } from '~/table.ts';
 import { orderSelectedFields, type UpdateSet } from '~/utils.ts';
-import { DrizzleError, type Name, ViewBaseConfig, and, eq } from '../index.ts';
+import { and, DrizzleError, eq, type Name, ViewBaseConfig } from '../index.ts';
 import { MySqlColumn } from './columns/common.ts';
 import type { MySqlDeleteConfig } from './query-builders/delete.ts';
 import type { MySqlInsertConfig } from './query-builders/insert.ts';
@@ -80,10 +80,10 @@
 		return `'${str.replace(/'/g, "''")}'`;
 	}
 
-	private buildWithCTE(queries: Subquery[] | undefined): SQL | undefined {
+	private buildWithCTE(queries: Subquery[] | undefined, recursive: boolean = false): SQL | undefined {
 		if (!queries?.length) return undefined;
 
-		const withSqlChunks = [sql`with `];
+		const withSqlChunks = recursive ? [sql`with recursive `] : [sql`with `];
 		for (const [i, w] of queries.entries()) {
 			withSqlChunks.push(sql`${sql.identifier(w[SubqueryConfig].alias)} as (${w[SubqueryConfig].sql})`);
 			if (i < queries.length - 1) {
@@ -250,23 +250,7 @@
 
 		const isSingleTable = !joins || joins.length === 0;
 
-<<<<<<< HEAD
-		let withSql: SQL | undefined;
-		if (withList?.length) {
-			const withSqlChunks = recursive ? [sql`with recursive `] : [sql`with `];
-			for (const [i, w] of withList.entries()) {
-				withSqlChunks.push(sql`${sql.identifier(w[SubqueryConfig].alias)} as (${w[SubqueryConfig].sql})`);
-				if (i < withList.length - 1) {
-					withSqlChunks.push(sql`, `);
-				}
-			}
-			withSqlChunks.push(sql` `);
-			withSql = sql.join(withSqlChunks);
-		}
-=======
-		const withSql = this.buildWithCTE(withList);
->>>>>>> 6d706c17
-
+		const withSql = this.buildWithCTE(withList, recursive);
 		const distinctSql = distinct ? sql` distinct` : undefined;
 
 		const selection = this.buildSelection(fieldsList, { isSingleTable });
