import { aliasedTable, aliasedTableColumn, mapColumnsInAliasedSQLToAlias, mapColumnsInSQLToAlias } from '~/alias';
import { Column } from '~/column';
import { entityKind, is } from '~/entity';
import type { MigrationConfig, MigrationMeta } from '~/migrator';
import {
	type BuildRelationalQueryResult,
	type DBQueryConfig,
	getOperators,
	getOrderByOperators,
	Many,
	normalizeRelation,
	One,
	type Relation,
	type TableRelationalConfig,
	type TablesRelationalConfig,
} from '~/relations';
import { and, eq, Param, type Query, SQL, sql, type SQLChunk } from '~/sql';
import { Subquery, SubqueryConfig } from '~/subquery';
import { getTableName, Table } from '~/table';
import { orderSelectedFields, type UpdateSet } from '~/utils';
import { View, ViewBaseConfig } from '~/view';
import { DrizzleError } from '..';
import { MySqlColumn } from './columns/common';
import type { MySqlDeleteConfig } from './query-builders/delete';
import type { MySqlInsertConfig } from './query-builders/insert';
import type { Join, MySqlSelectConfig, SelectedFieldsOrdered } from './query-builders/select.types';
import type { MySqlUpdateConfig } from './query-builders/update';
import type { MySqlSession } from './session';
import { MySqlTable } from './table';
import { MySqlViewBase } from './view';

// TODO find out how to use all/values. Seems like I need those functions
// Build project
// copy runtime tests to be sure it's working

// Add mysql to drizzle-kit

// Add Planetscale Driver and create example repo

export class MySqlDialect {
	static readonly [entityKind]: string = 'MySqlDialect';

	async migrate(migrations: MigrationMeta[], session: MySqlSession, config: MigrationConfig): Promise<void> {
		const migrationsTable = config.migrationsTable ?? '__drizzle_migrations';
		const migrationTableCreate = sql`
			create table if not exists ${sql.identifier(migrationsTable)} (
				id serial primary key,
				hash text not null,
				created_at bigint
			)
		`;
		await session.execute(migrationTableCreate);

		const dbMigrations = await session.all<{ id: number; hash: string; created_at: string }>(
			sql`select id, hash, created_at from ${sql.identifier(migrationsTable)} order by created_at desc limit 1`,
		);

		const lastDbMigration = dbMigrations[0];

		await session.transaction(async (tx) => {
			for (const migration of migrations) {
				if (
					!lastDbMigration
					|| Number(lastDbMigration.created_at) < migration.folderMillis
				) {
					for (const stmt of migration.sql) {
						await tx.execute(sql.raw(stmt));
					}
					await tx.execute(
						sql`insert into ${
							sql.identifier(migrationsTable)
						} (\`hash\`, \`created_at\`) values(${migration.hash}, ${migration.folderMillis})`,
					);
				}
			}
		});
	}

	escapeName(name: string): string {
		return `\`${name}\``;
	}

	escapeParam(_num: number): string {
		return `?`;
	}

	escapeString(str: string): string {
		return `'${str.replace(/'/g, "''")}'`;
	}

	buildDeleteQuery({ table, where, returning }: MySqlDeleteConfig): SQL {
		const returningSql = returning
			? sql` returning ${this.buildSelection(returning, { isSingleTable: true })}`
			: undefined;

		const whereSql = where ? sql` where ${where}` : undefined;

		return sql`delete from ${table}${whereSql}${returningSql}`;
	}

	buildUpdateSet(table: MySqlTable, set: UpdateSet): SQL {
		const setEntries = Object.entries(set);

		const setSize = setEntries.length;
		return sql.join(
			setEntries
				.flatMap(([colName, value], i): SQL[] => {
					const col: MySqlColumn = table[Table.Symbol.Columns][colName]!;
					const res = sql`${sql.identifier(col.name)} = ${value}`;
					if (i < setSize - 1) {
						return [res, sql.raw(', ')];
					}
					return [res];
				}),
		);
	}

	buildUpdateQuery({ table, set, where, returning }: MySqlUpdateConfig): SQL {
		const setSql = this.buildUpdateSet(table, set);

		const returningSql = returning
			? sql` returning ${this.buildSelection(returning, { isSingleTable: true })}`
			: undefined;

		const whereSql = where ? sql` where ${where}` : undefined;

		return sql`update ${table} set ${setSql}${whereSql}${returningSql}`;
	}

	/**
	 * Builds selection SQL with provided fields/expressions
	 *
	 * Examples:
	 *
	 * `select <selection> from`
	 *
	 * `insert ... returning <selection>`
	 *
	 * If `isSingleTable` is true, then columns won't be prefixed with table name
	 */
	private buildSelection(
		fields: SelectedFieldsOrdered,
		{ isSingleTable = false }: { isSingleTable?: boolean } = {},
	): SQL {
		const columnsLen = fields.length;

		const chunks = fields
			.flatMap(({ field }, i) => {
				const chunk: SQLChunk[] = [];

				if (is(field, SQL.Aliased) && field.isSelectionField) {
					chunk.push(sql.identifier(field.fieldAlias));
				} else if (is(field, SQL.Aliased) || is(field, SQL)) {
					const query = is(field, SQL.Aliased) ? field.sql : field;

					if (isSingleTable) {
						chunk.push(
							new SQL(
								query.queryChunks.map((c) => {
									if (is(c, MySqlColumn)) {
										return sql.identifier(c.name);
									}
									return c;
								}),
							),
						);
					} else {
						chunk.push(query);
					}

					if (is(field, SQL.Aliased)) {
						chunk.push(sql` as ${sql.identifier(field.fieldAlias)}`);
					}
				} else if (is(field, Column)) {
					if (isSingleTable) {
						chunk.push(sql.identifier(field.name));
					} else {
						chunk.push(field);
					}
				}

				if (i < columnsLen - 1) {
					chunk.push(sql`, `);
				}

				return chunk;
			});

		return sql.join(chunks);
	}

	buildSelectQuery(
		{
			withList,
			fields,
			fieldsFlat,
			where,
			having,
			table,
			joins,
			orderBy,
			groupBy,
			limit,
			offset,
			lockingClause,
			distinct,
		}: MySqlSelectConfig,
	): SQL {
		const fieldsList = fieldsFlat ?? orderSelectedFields<MySqlColumn>(fields);
		for (const f of fieldsList) {
			if (
				is(f.field, Column)
				&& getTableName(f.field.table)
					!== (is(table, Subquery)
						? table[SubqueryConfig].alias
						: is(table, MySqlViewBase)
						? table[ViewBaseConfig].name
						: is(table, SQL)
						? undefined
						: getTableName(table))
				&& !((table) =>
					joins?.some(({ alias }) =>
						alias === (table[Table.Symbol.IsAlias] ? getTableName(table) : table[Table.Symbol.BaseName])
					))(f.field.table)
			) {
				const tableName = getTableName(f.field.table);
				throw new Error(
					`Your "${
						f.path.join('->')
					}" field references a column "${tableName}"."${f.field.name}", but the table "${tableName}" is not part of the query! Did you forget to join it?`,
				);
			}
		}

		const isSingleTable = !joins || joins.length === 0;

		let withSql: SQL | undefined;
		if (withList?.length) {
			const withSqlChunks = [sql`with `];
			for (const [i, w] of withList.entries()) {
				withSqlChunks.push(sql`${sql.identifier(w[SubqueryConfig].alias)} as (${w[SubqueryConfig].sql})`);
				if (i < withList.length - 1) {
					withSqlChunks.push(sql`, `);
				}
			}
			withSqlChunks.push(sql` `);
			withSql = sql.join(withSqlChunks);
		}

		const distinctSql = distinct ? sql` distinct` : undefined;

		const selection = this.buildSelection(fieldsList, { isSingleTable });

		const tableSql = (() => {
			if (is(table, Table) && table[Table.Symbol.OriginalName] !== table[Table.Symbol.Name]) {
				return sql`${sql.identifier(table[Table.Symbol.OriginalName])} ${sql.identifier(table[Table.Symbol.Name])}`;
			}

			return table;
		})();

		const joinsArray: SQL[] = [];

		if (joins) {
			for (const [index, joinMeta] of joins.entries()) {
				if (index === 0) {
					joinsArray.push(sql` `);
				}
				const table = joinMeta.table;
				const lateralSql = joinMeta.lateral ? sql` lateral` : undefined;

				if (is(table, MySqlTable)) {
					const tableName = table[MySqlTable.Symbol.Name];
					const tableSchema = table[MySqlTable.Symbol.Schema];
					const origTableName = table[MySqlTable.Symbol.OriginalName];
					const alias = tableName === origTableName ? undefined : joinMeta.alias;
					joinsArray.push(
						sql`${sql.raw(joinMeta.joinType)} join${lateralSql} ${
							tableSchema ? sql`${sql.identifier(tableSchema)}.` : undefined
						}${sql.identifier(origTableName)}${alias && sql` ${sql.identifier(alias)}`} on ${joinMeta.on}`,
					);
				} else if (is(table, View)) {
					const viewName = table[ViewBaseConfig].name;
					const viewSchema = table[ViewBaseConfig].schema;
					const origViewName = table[ViewBaseConfig].originalName;
					const alias = viewName === origViewName ? undefined : joinMeta.alias;
					joinsArray.push(
						sql`${sql.raw(joinMeta.joinType)} join${lateralSql} ${
							viewSchema ? sql`${sql.identifier(viewSchema)}.` : undefined
						}${sql.identifier(origViewName)}${alias && sql` ${sql.identifier(alias)}`} on ${joinMeta.on}`,
					);
				} else {
					joinsArray.push(
						sql`${sql.raw(joinMeta.joinType)} join${lateralSql} ${table} on ${joinMeta.on}`,
					);
				}
				if (index < joins.length - 1) {
					joinsArray.push(sql` `);
				}
			}
		}

		const joinsSql = sql.join(joinsArray);

		const whereSql = where ? sql` where ${where}` : undefined;

		const havingSql = having ? sql` having ${having}` : undefined;

		let orderBySql;
		if (orderBy && orderBy.length > 0) {
			orderBySql = sql` order by ${sql.join(orderBy, sql`, `)}`;
		}

		let groupBySql;
		if (groupBy && groupBy.length > 0) {
			groupBySql = sql` group by ${sql.join(groupBy, sql`, `)}`;
		}

		const limitSql = limit ? sql` limit ${limit}` : undefined;

		const offsetSql = offset ? sql` offset ${offset}` : undefined;

		let lockingClausesSql;
		if (lockingClause) {
			const { config, strength } = lockingClause;
			lockingClausesSql = sql` for ${sql.raw(strength)}`;
			if (config.noWait) {
				lockingClausesSql.append(sql` no wait`);
			} else if (config.skipLocked) {
				lockingClausesSql.append(sql` skip locked`);
			}
		}

		return sql`${withSql}select${distinctSql} ${selection} from ${tableSql}${joinsSql}${whereSql}${groupBySql}${havingSql}${orderBySql}${limitSql}${offsetSql}${lockingClausesSql}`;
	}

	buildInsertQuery({ table, values, ignore, onConflict }: MySqlInsertConfig): SQL {
<<<<<<< HEAD
		const valuesSqlList: ((SQLChunk | SQL)[] | SQL)[] = [];
		const columns: Record<string, AnyMySqlColumn> = table[Table.Symbol.Columns];
		const colEntries: [string, AnyMySqlColumn][] =  Object.entries(columns);
=======
		// const isSingleValue = values.length === 1;
		const valuesSqlList: ((SQLChunk | SQL)[] | SQL)[] = [];
		const columns: Record<string, MySqlColumn> = table[Table.Symbol.Columns];
		const colEntries: [string, MySqlColumn][] = Object.entries(columns)
		
>>>>>>> 2e64d0bb
		const insertOrder = colEntries.map(([, column]) => sql.identifier(column.name));

		for (const [valueIndex, value] of values.entries()) {
			const valueList: (SQLChunk | SQL)[] = [];
			for (const [fieldName, col] of colEntries) {
				const colValue = value[fieldName];
				if (colValue === undefined || (is(colValue, Param) && colValue.value === undefined)) {
					// eslint-disable-next-line unicorn/no-negated-condition
					if (col.defaultFn !== undefined) {
						const defaultFnResult = col.defaultFn();
						const defaultValue = is(defaultFnResult, SQL) ? defaultFnResult : sql.param(defaultFnResult, col);
						valueList.push(defaultValue);
					} else {
						valueList.push(sql`default`);
					}
				} else {
					valueList.push(colValue);
				}
			}
			valuesSqlList.push(valueList);
			if (valueIndex < values.length - 1) {
				valuesSqlList.push(sql`, `);
			}
		}

		const valuesSql = sql.join(valuesSqlList);

		const ignoreSql = ignore ? sql` ignore` : undefined;

		const onConflictSql = onConflict ? sql` on duplicate key ${onConflict}` : undefined;

		return sql`insert${ignoreSql} into ${table} ${insertOrder} values ${valuesSql}${onConflictSql}`;
	}

	sqlToQuery(sql: SQL): Query {
		return sql.toQuery({
			escapeName: this.escapeName,
			escapeParam: this.escapeParam,
			escapeString: this.escapeString,
		});
	}

	buildRelationalQuery({
		fullSchema,
		schema,
		tableNamesMap,
		table,
		tableConfig,
		queryConfig: config,
		tableAlias,
		nestedQueryRelation,
		joinOn,
	}: {
		fullSchema: Record<string, unknown>;
		schema: TablesRelationalConfig;
		tableNamesMap: Record<string, string>;
		table: MySqlTable;
		tableConfig: TableRelationalConfig;
		queryConfig: true | DBQueryConfig<'many', true>;
		tableAlias: string;
		nestedQueryRelation?: Relation;
		joinOn?: SQL;
	}): BuildRelationalQueryResult<MySqlTable, MySqlColumn> {
		let selection: BuildRelationalQueryResult<MySqlTable, MySqlColumn>['selection'] = [];
		let limit, offset, orderBy: MySqlSelectConfig['orderBy'], where;
		const joins: Join[] = [];

		if (config === true) {
			const selectionEntries = Object.entries(tableConfig.columns);
			selection = selectionEntries.map((
				[key, value],
			) => ({
				dbKey: value.name,
				tsKey: key,
				field: aliasedTableColumn(value as MySqlColumn, tableAlias),
				relationTableTsKey: undefined,
				isJson: false,
				selection: [],
			}));
		} else {
			const aliasedColumns = Object.fromEntries(
				Object.entries(tableConfig.columns).map(([key, value]) => [key, aliasedTableColumn(value, tableAlias)]),
			);

			if (config.where) {
				const whereSql = typeof config.where === 'function'
					? config.where(aliasedColumns, getOperators())
					: config.where;
				where = whereSql && mapColumnsInSQLToAlias(whereSql, tableAlias);
			}

			const fieldsSelection: { tsKey: string; value: MySqlColumn | SQL.Aliased }[] = [];
			let selectedColumns: string[] = [];

			// Figure out which columns to select
			if (config.columns) {
				let isIncludeMode = false;

				for (const [field, value] of Object.entries(config.columns)) {
					if (value === undefined) {
						continue;
					}

					if (field in tableConfig.columns) {
						if (!isIncludeMode && value === true) {
							isIncludeMode = true;
						}
						selectedColumns.push(field);
					}
				}

				if (selectedColumns.length > 0) {
					selectedColumns = isIncludeMode
						? selectedColumns.filter((c) => config.columns?.[c] === true)
						: Object.keys(tableConfig.columns).filter((key) => !selectedColumns.includes(key));
				}
			} else {
				// Select all columns if selection is not specified
				selectedColumns = Object.keys(tableConfig.columns);
			}

			for (const field of selectedColumns) {
				const column = tableConfig.columns[field]! as MySqlColumn;
				fieldsSelection.push({ tsKey: field, value: column });
			}

			let selectedRelations: {
				tsKey: string;
				queryConfig: true | DBQueryConfig<'many', false>;
				relation: Relation;
			}[] = [];

			// Figure out which relations to select
			if (config.with) {
				selectedRelations = Object.entries(config.with)
					.filter((entry): entry is [typeof entry[0], NonNullable<typeof entry[1]>] => !!entry[1])
					.map(([tsKey, queryConfig]) => ({ tsKey, queryConfig, relation: tableConfig.relations[tsKey]! }));
			}

			let extras;

			// Figure out which extras to select
			if (config.extras) {
				extras = typeof config.extras === 'function'
					? config.extras(aliasedColumns, { sql })
					: config.extras;
				for (const [tsKey, value] of Object.entries(extras)) {
					fieldsSelection.push({
						tsKey,
						value: mapColumnsInAliasedSQLToAlias(value, tableAlias),
					});
				}
			}

			// Transform `fieldsSelection` into `selection`
			// `fieldsSelection` shouldn't be used after this point
			for (const { tsKey, value } of fieldsSelection) {
				selection.push({
					dbKey: is(value, SQL.Aliased) ? value.fieldAlias : tableConfig.columns[tsKey]!.name,
					tsKey,
					field: is(value, Column) ? aliasedTableColumn(value, tableAlias) : value,
					relationTableTsKey: undefined,
					isJson: false,
					selection: [],
				});
			}

			let orderByOrig = typeof config.orderBy === 'function'
				? config.orderBy(aliasedColumns, getOrderByOperators())
				: config.orderBy ?? [];
			if (!Array.isArray(orderByOrig)) {
				orderByOrig = [orderByOrig];
			}
			orderBy = orderByOrig.map((orderByValue) => {
				if (is(orderByValue, Column)) {
					return aliasedTableColumn(orderByValue, tableAlias) as MySqlColumn;
				}
				return mapColumnsInSQLToAlias(orderByValue, tableAlias);
			});

			limit = config.limit;
			offset = config.offset;

			// Process all relations
			for (
				const {
					tsKey: selectedRelationTsKey,
					queryConfig: selectedRelationConfigValue,
					relation,
				} of selectedRelations
			) {
				const normalizedRelation = normalizeRelation(schema, tableNamesMap, relation);
				const relationTableName = relation.referencedTable[Table.Symbol.Name];
				const relationTableTsName = tableNamesMap[relationTableName]!;
				const relationTableAlias = `${tableAlias}_${selectedRelationTsKey}`;
				const joinOn = and(
					...normalizedRelation.fields.map((field, i) =>
						eq(
							aliasedTableColumn(normalizedRelation.references[i]!, relationTableAlias),
							aliasedTableColumn(field, tableAlias),
						)
					),
				);
				const builtRelation = this.buildRelationalQuery({
					fullSchema,
					schema,
					tableNamesMap,
					table: fullSchema[relationTableTsName] as MySqlTable,
					tableConfig: schema[relationTableTsName]!,
					queryConfig: is(relation, One)
						? (selectedRelationConfigValue === true
							? { limit: 1 }
							: { ...selectedRelationConfigValue, limit: 1 })
						: selectedRelationConfigValue,
					tableAlias: relationTableAlias,
					joinOn,
					nestedQueryRelation: relation,
				});
				const field = sql`${sql.identifier(relationTableAlias)}.${sql.identifier('data')}`.as(selectedRelationTsKey);
				joins.push({
					on: sql`true`,
					table: new Subquery(builtRelation.sql as SQL, {}, relationTableAlias),
					alias: relationTableAlias,
					joinType: 'left',
					lateral: true,
				});
				selection.push({
					dbKey: selectedRelationTsKey,
					tsKey: selectedRelationTsKey,
					field,
					relationTableTsKey: relationTableTsName,
					isJson: true,
					selection: builtRelation.selection,
				});
			}
		}

		if (selection.length === 0) {
			throw new DrizzleError(`No fields selected for table "${tableConfig.tsName}" ("${tableAlias}")`);
		}

		let result;

		where = and(joinOn, where);

		if (nestedQueryRelation) {
			let field = sql`json_array(${
				sql.join(
					selection.map(({ field, tsKey, isJson }) =>
						isJson
							? sql`${sql.identifier(`${tableAlias}_${tsKey}`)}.${sql.identifier('data')}`
							: is(field, SQL.Aliased)
							? field.sql
							: field
					),
					sql`, `,
				)
			})`;
			if (is(nestedQueryRelation, Many)) {
				field = sql`coalesce(json_arrayagg(${field}), json_array())`;
			}
			const nestedSelection = [{
				dbKey: 'data',
				tsKey: 'data',
				field: field.as('data'),
				isJson: true,
				relationTableTsKey: tableConfig.tsName,
				selection,
			}];

			const needsSubquery = limit !== undefined || offset !== undefined || (orderBy?.length ?? 0) > 0;

			if (needsSubquery) {
				result = this.buildSelectQuery({
					table: aliasedTable(table, tableAlias),
					fields: {},
					fieldsFlat: [
						{
							path: [],
							field: sql.raw('*'),
						},
						...(((orderBy?.length ?? 0) > 0)
							? [{
								path: [],
								field: sql`row_number() over (order by ${sql.join(orderBy!, sql`, `)})`,
							}]
							: []),
					],
					where,
					limit,
					offset,
				});

				where = undefined;
				limit = undefined;
				offset = undefined;
				orderBy = undefined;
			} else {
				result = aliasedTable(table, tableAlias);
			}

			result = this.buildSelectQuery({
				table: is(result, MySqlTable) ? result : new Subquery(result, {}, tableAlias),
				fields: {},
				fieldsFlat: nestedSelection.map(({ field }) => ({
					path: [],
					field: is(field, Column) ? aliasedTableColumn(field, tableAlias) : field,
				})),
				joins,
				where,
				limit,
				offset,
				orderBy,
			});
		} else {
			result = this.buildSelectQuery({
				table: aliasedTable(table, tableAlias),
				fields: {},
				fieldsFlat: selection.map(({ field }) => ({
					path: [],
					field: is(field, Column) ? aliasedTableColumn(field, tableAlias) : field,
				})),
				joins,
				where,
				limit,
				offset,
				orderBy,
			});
		}

		return {
			tableTsKey: tableConfig.tsName,
			sql: result,
			selection,
		};
	}

	buildRelationalQueryWithoutLateralSubqueries({
		fullSchema,
		schema,
		tableNamesMap,
		table,
		tableConfig,
		queryConfig: config,
		tableAlias,
		nestedQueryRelation,
		joinOn,
	}: {
		fullSchema: Record<string, unknown>;
		schema: TablesRelationalConfig;
		tableNamesMap: Record<string, string>;
		table: MySqlTable;
		tableConfig: TableRelationalConfig;
		queryConfig: true | DBQueryConfig<'many', true>;
		tableAlias: string;
		nestedQueryRelation?: Relation;
		joinOn?: SQL;
	}): BuildRelationalQueryResult<MySqlTable, MySqlColumn> {
		let selection: BuildRelationalQueryResult<MySqlTable, MySqlColumn>['selection'] = [];
		let limit, offset, orderBy: MySqlSelectConfig['orderBy'] = [], where;

		if (config === true) {
			const selectionEntries = Object.entries(tableConfig.columns);
			selection = selectionEntries.map((
				[key, value],
			) => ({
				dbKey: value.name,
				tsKey: key,
				field: aliasedTableColumn(value as MySqlColumn, tableAlias),
				relationTableTsKey: undefined,
				isJson: false,
				selection: [],
			}));
		} else {
			const aliasedColumns = Object.fromEntries(
				Object.entries(tableConfig.columns).map(([key, value]) => [key, aliasedTableColumn(value, tableAlias)]),
			);

			if (config.where) {
				const whereSql = typeof config.where === 'function'
					? config.where(aliasedColumns, getOperators())
					: config.where;
				where = whereSql && mapColumnsInSQLToAlias(whereSql, tableAlias);
			}

			const fieldsSelection: { tsKey: string; value: MySqlColumn | SQL.Aliased }[] = [];
			let selectedColumns: string[] = [];

			// Figure out which columns to select
			if (config.columns) {
				let isIncludeMode = false;

				for (const [field, value] of Object.entries(config.columns)) {
					if (value === undefined) {
						continue;
					}

					if (field in tableConfig.columns) {
						if (!isIncludeMode && value === true) {
							isIncludeMode = true;
						}
						selectedColumns.push(field);
					}
				}

				if (selectedColumns.length > 0) {
					selectedColumns = isIncludeMode
						? selectedColumns.filter((c) => config.columns?.[c] === true)
						: Object.keys(tableConfig.columns).filter((key) => !selectedColumns.includes(key));
				}
			} else {
				// Select all columns if selection is not specified
				selectedColumns = Object.keys(tableConfig.columns);
			}

			for (const field of selectedColumns) {
				const column = tableConfig.columns[field]! as MySqlColumn;
				fieldsSelection.push({ tsKey: field, value: column });
			}

			let selectedRelations: {
				tsKey: string;
				queryConfig: true | DBQueryConfig<'many', false>;
				relation: Relation;
			}[] = [];

			// Figure out which relations to select
			if (config.with) {
				selectedRelations = Object.entries(config.with)
					.filter((entry): entry is [typeof entry[0], NonNullable<typeof entry[1]>] => !!entry[1])
					.map(([tsKey, queryConfig]) => ({ tsKey, queryConfig, relation: tableConfig.relations[tsKey]! }));
			}

			let extras;

			// Figure out which extras to select
			if (config.extras) {
				extras = typeof config.extras === 'function'
					? config.extras(aliasedColumns, { sql })
					: config.extras;
				for (const [tsKey, value] of Object.entries(extras)) {
					fieldsSelection.push({
						tsKey,
						value: mapColumnsInAliasedSQLToAlias(value, tableAlias),
					});
				}
			}

			// Transform `fieldsSelection` into `selection`
			// `fieldsSelection` shouldn't be used after this point
			for (const { tsKey, value } of fieldsSelection) {
				selection.push({
					dbKey: is(value, SQL.Aliased) ? value.fieldAlias : tableConfig.columns[tsKey]!.name,
					tsKey,
					field: is(value, Column) ? aliasedTableColumn(value, tableAlias) : value,
					relationTableTsKey: undefined,
					isJson: false,
					selection: [],
				});
			}

			let orderByOrig = typeof config.orderBy === 'function'
				? config.orderBy(aliasedColumns, getOrderByOperators())
				: config.orderBy ?? [];
			if (!Array.isArray(orderByOrig)) {
				orderByOrig = [orderByOrig];
			}
			orderBy = orderByOrig.map((orderByValue) => {
				if (is(orderByValue, Column)) {
					return aliasedTableColumn(orderByValue, tableAlias) as MySqlColumn;
				}
				return mapColumnsInSQLToAlias(orderByValue, tableAlias);
			});

			limit = config.limit;
			offset = config.offset;

			// Process all relations
			for (
				const {
					tsKey: selectedRelationTsKey,
					queryConfig: selectedRelationConfigValue,
					relation,
				} of selectedRelations
			) {
				const normalizedRelation = normalizeRelation(schema, tableNamesMap, relation);
				const relationTableName = relation.referencedTable[Table.Symbol.Name];
				const relationTableTsName = tableNamesMap[relationTableName]!;
				const relationTableAlias = `${tableAlias}_${selectedRelationTsKey}`;
				const joinOn = and(
					...normalizedRelation.fields.map((field, i) =>
						eq(
							aliasedTableColumn(normalizedRelation.references[i]!, relationTableAlias),
							aliasedTableColumn(field, tableAlias),
						)
					),
				);
				const builtRelation = this.buildRelationalQueryWithoutLateralSubqueries({
					fullSchema,
					schema,
					tableNamesMap,
					table: fullSchema[relationTableTsName] as MySqlTable,
					tableConfig: schema[relationTableTsName]!,
					queryConfig: is(relation, One)
						? (selectedRelationConfigValue === true
							? { limit: 1 }
							: { ...selectedRelationConfigValue, limit: 1 })
						: selectedRelationConfigValue,
					tableAlias: relationTableAlias,
					joinOn,
					nestedQueryRelation: relation,
				});
				let fieldSql = sql`(${builtRelation.sql})`;
				if (is(relation, Many)) {
					fieldSql = sql`coalesce(${fieldSql}, json_array())`;
				}
				const field = fieldSql.as(selectedRelationTsKey);
				selection.push({
					dbKey: selectedRelationTsKey,
					tsKey: selectedRelationTsKey,
					field,
					relationTableTsKey: relationTableTsName,
					isJson: true,
					selection: builtRelation.selection,
				});
			}
		}

		if (selection.length === 0) {
			throw new DrizzleError(
				`No fields selected for table "${tableConfig.tsName}" ("${tableAlias}"). You need to have at least one item in "columns", "with" or "extras". If you need to select all columns, omit the "columns" key or set it to undefined.`,
			);
		}

		let result;

		where = and(joinOn, where);

		if (nestedQueryRelation) {
			let field = sql`json_array(${
				sql.join(
					selection.map(({ field }) =>
						is(field, MySqlColumn) ? sql.identifier(field.name) : is(field, SQL.Aliased) ? field.sql : field
					),
					sql`, `,
				)
			})`;
			if (is(nestedQueryRelation, Many)) {
				field = sql`json_arrayagg(${field})`;
			}
			const nestedSelection = [{
				dbKey: 'data',
				tsKey: 'data',
				field,
				isJson: true,
				relationTableTsKey: tableConfig.tsName,
				selection,
			}];

			const needsSubquery = limit !== undefined || offset !== undefined || orderBy.length > 0;

			if (needsSubquery) {
				result = this.buildSelectQuery({
					table: aliasedTable(table, tableAlias),
					fields: {},
					fieldsFlat: [
						{
							path: [],
							field: sql.raw('*'),
						},
						...(orderBy.length > 0)
							? [{
								path: [],
								field: sql`row_number() over (order by ${sql.join(orderBy, sql`, `)})`,
							}]
							: [],
					],
					where,
					limit,
					offset,
				});

				where = undefined;
				limit = undefined;
				offset = undefined;
				orderBy = undefined;
			} else {
				result = aliasedTable(table, tableAlias);
			}

			result = this.buildSelectQuery({
				table: is(result, MySqlTable) ? result : new Subquery(result, {}, tableAlias),
				fields: {},
				fieldsFlat: nestedSelection.map(({ field }) => ({
					path: [],
					field: is(field, Column) ? aliasedTableColumn(field, tableAlias) : field,
				})),
				where,
				limit,
				offset,
				orderBy,
			});
		} else {
			result = this.buildSelectQuery({
				table: aliasedTable(table, tableAlias),
				fields: {},
				fieldsFlat: selection.map(({ field }) => ({
					path: [],
					field: is(field, Column) ? aliasedTableColumn(field, tableAlias) : field,
				})),
				where,
				limit,
				offset,
				orderBy,
			});
		}

		return {
			tableTsKey: tableConfig.tsName,
			sql: result,
			selection,
		};
	}
}<|MERGE_RESOLUTION|>--- conflicted
+++ resolved
@@ -335,17 +335,11 @@
 	}
 
 	buildInsertQuery({ table, values, ignore, onConflict }: MySqlInsertConfig): SQL {
-<<<<<<< HEAD
-		const valuesSqlList: ((SQLChunk | SQL)[] | SQL)[] = [];
-		const columns: Record<string, AnyMySqlColumn> = table[Table.Symbol.Columns];
-		const colEntries: [string, AnyMySqlColumn][] =  Object.entries(columns);
-=======
 		// const isSingleValue = values.length === 1;
 		const valuesSqlList: ((SQLChunk | SQL)[] | SQL)[] = [];
 		const columns: Record<string, MySqlColumn> = table[Table.Symbol.Columns];
 		const colEntries: [string, MySqlColumn][] = Object.entries(columns)
 		
->>>>>>> 2e64d0bb
 		const insertOrder = colEntries.map(([, column]) => sql.identifier(column.name));
 
 		for (const [valueIndex, value] of values.entries()) {
