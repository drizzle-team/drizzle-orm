import { aliasedTable, aliasedTableColumn, mapColumnsInAliasedSQLToAlias, mapColumnsInSQLToAlias } from '~/alias.ts';
import { CasingCache } from '~/casing.ts';
import { Column } from '~/column.ts';
import { entityKind, is } from '~/entity.ts';
import { DrizzleError } from '~/errors.ts';
import type { MigrationConfig, MigrationMeta } from '~/migrator.ts';
import {
	type BuildRelationalQueryResult,
	type DBQueryConfig,
	getOperators,
	getOrderByOperators,
	Many,
	normalizeRelation,
	One,
	type Relation,
	type TableRelationalConfig,
	type TablesRelationalConfig,
} from '~/relations.ts';
<<<<<<< HEAD
import { Param, SQL, sql, View } from '~/sql/sql.ts';
import type { QueryWithTypings, SQLChunk } from '~/sql/sql.ts';
import { Subquery, SubqueryConfig } from '~/subquery.ts';
import { getTableName, Table } from '~/table.ts';
import { orderSelectedFields, type UpdateSet } from '~/utils.ts';
import { and, DrizzleError, eq, type Name, ViewBaseConfig } from '../index.ts';
=======
import { and, eq } from '~/sql/expressions/index.ts';
import { Param, SQL, sql, View } from '~/sql/sql.ts';
import type { Name, Placeholder, QueryWithTypings, SQLChunk } from '~/sql/sql.ts';
import { Subquery } from '~/subquery.ts';
import { getTableName, getTableUniqueName, Table } from '~/table.ts';
import { type Casing, orderSelectedFields, type UpdateSet } from '~/utils.ts';
import { ViewBaseConfig } from '~/view-common.ts';
>>>>>>> ce85ad2b
import { MySqlColumn } from './columns/common.ts';
import type { MySqlDeleteConfig } from './query-builders/delete.ts';
import type { MySqlInsertConfig } from './query-builders/insert.ts';
import type {
	AnyMySqlSelectQueryBuilder,
	MySqlSelectConfig,
	MySqlSelectJoinConfig,
	SelectedFieldsOrdered,
} from './query-builders/select.types.ts';
import type { MySqlUpdateConfig } from './query-builders/update.ts';
import type { MySqlSession } from './session.ts';
import { MySqlTable } from './table.ts';
import { MySqlViewBase } from './view-base.ts';

export interface MySqlDialectConfig {
	casing?: Casing;
}

export class MySqlDialect {
	static readonly [entityKind]: string = 'MySqlDialect';

	/** @internal */
	readonly casing: CasingCache;

	constructor(config?: MySqlDialectConfig) {
		this.casing = new CasingCache(config?.casing);
	}

	async migrate(
		migrations: MigrationMeta[],
		session: MySqlSession,
		config: Omit<MigrationConfig, 'migrationsSchema'>,
	): Promise<void> {
		const migrationsTable = config.migrationsTable ?? '__drizzle_migrations';
		const migrationTableCreate = sql`
			create table if not exists ${sql.identifier(migrationsTable)} (
				id serial primary key,
				hash text not null,
				created_at bigint
			)
		`;
		await session.execute(migrationTableCreate);

		const dbMigrations = await session.all<{ id: number; hash: string; created_at: string }>(
			sql`select id, hash, created_at from ${sql.identifier(migrationsTable)} order by created_at desc limit 1`,
		);

		const lastDbMigration = dbMigrations[0];

		await session.transaction(async (tx) => {
			for (const migration of migrations) {
				if (
					!lastDbMigration
					|| Number(lastDbMigration.created_at) < migration.folderMillis
				) {
					for (const stmt of migration.sql) {
						await tx.execute(sql.raw(stmt));
					}
					await tx.execute(
						sql`insert into ${
							sql.identifier(migrationsTable)
						} (\`hash\`, \`created_at\`) values(${migration.hash}, ${migration.folderMillis})`,
					);
				}
			}
		});
	}

	escapeName(name: string): string {
		return `\`${name}\``;
	}

	escapeParam(_num: number): string {
		return `?`;
	}

	escapeString(str: string): string {
		return `'${str.replace(/'/g, "''")}'`;
	}

	private buildWithCTE(queries: Subquery[] | undefined): SQL | undefined {
		if (!queries?.length) return undefined;

		const withSqlChunks = [sql`with `];
		for (const [i, w] of queries.entries()) {
			withSqlChunks.push(sql`${sql.identifier(w._.alias)} as (${w._.sql})`);
			if (i < queries.length - 1) {
				withSqlChunks.push(sql`, `);
			}
		}
		withSqlChunks.push(sql` `);
		return sql.join(withSqlChunks);
	}

	buildDeleteQuery({ table, where, returning, withList, limit, orderBy }: MySqlDeleteConfig): SQL {
		const withSql = this.buildWithCTE(withList);

		const returningSql = returning
			? sql` returning ${this.buildSelection(returning, { isSingleTable: true })}`
			: undefined;

		const whereSql = where ? sql` where ${where}` : undefined;

		const orderBySql = this.buildOrderBy(orderBy);

		const limitSql = this.buildLimit(limit);

		return sql`${withSql}delete from ${table}${whereSql}${orderBySql}${limitSql}${returningSql}`;
	}

	buildUpdateSet(table: MySqlTable, set: UpdateSet): SQL {
		const tableColumns = table[Table.Symbol.Columns];

		const columnNames = Object.keys(tableColumns).filter((colName) =>
			set[colName] !== undefined || tableColumns[colName]?.onUpdateFn !== undefined
		);

		const setSize = columnNames.length;
		return sql.join(columnNames.flatMap((colName, i) => {
			const col = tableColumns[colName]!;

			const value = set[colName] ?? sql.param(col.onUpdateFn!(), col);
			const res = sql`${sql.identifier(this.casing.getColumnCasing(col))} = ${value}`;

			if (i < setSize - 1) {
				return [res, sql.raw(', ')];
			}
			return [res];
		}));
	}

	buildUpdateQuery({ table, set, where, returning, withList, limit, orderBy }: MySqlUpdateConfig): SQL {
		const withSql = this.buildWithCTE(withList);

		const setSql = this.buildUpdateSet(table, set);

		const returningSql = returning
			? sql` returning ${this.buildSelection(returning, { isSingleTable: true })}`
			: undefined;

		const whereSql = where ? sql` where ${where}` : undefined;

		const orderBySql = this.buildOrderBy(orderBy);

		const limitSql = this.buildLimit(limit);

		return sql`${withSql}update ${table} set ${setSql}${whereSql}${orderBySql}${limitSql}${returningSql}`;
	}

	/**
	 * Builds selection SQL with provided fields/expressions
	 *
	 * Examples:
	 *
	 * `select <selection> from`
	 *
	 * `insert ... returning <selection>`
	 *
	 * If `isSingleTable` is true, then columns won't be prefixed with table name
	 */
	private buildSelection(
		fields: SelectedFieldsOrdered,
		{ isSingleTable = false }: { isSingleTable?: boolean } = {},
	): SQL {
		const columnsLen = fields.length;

		const chunks = fields
			.flatMap(({ field }, i) => {
				const chunk: SQLChunk[] = [];

				if (is(field, SQL.Aliased) && field.isSelectionField) {
					chunk.push(sql.identifier(field.fieldAlias));
				} else if (is(field, SQL.Aliased) || is(field, SQL)) {
					const query = is(field, SQL.Aliased) ? field.sql : field;

					if (isSingleTable) {
						chunk.push(
							new SQL(
								query.queryChunks.map((c) => {
									if (is(c, MySqlColumn)) {
										return sql.identifier(this.casing.getColumnCasing(c));
									}
									return c;
								}),
							),
						);
					} else {
						chunk.push(query);
					}

					if (is(field, SQL.Aliased)) {
						chunk.push(sql` as ${sql.identifier(field.fieldAlias)}`);
					}
				} else if (is(field, Column)) {
					if (isSingleTable) {
						chunk.push(sql.identifier(this.casing.getColumnCasing(field)));
					} else {
						chunk.push(field);
					}
				} else if (is(field, Subquery)) {
					const entries = Object.entries(field[SubqueryConfig].selection) as [string, SQL.Aliased | Column | SQL][];

					if (entries.length === 1) {
						const entry = entries[0]![1];

						const fieldDecoder = is(entry, SQL)
							? entry.decoder
							: is(entry, Column)
							? { mapFromDriverValue: entry.mapFromDriverValue }
							: entry.sql.decoder;

						if (fieldDecoder) {
							field[SubqueryConfig].sql.decoder = fieldDecoder;
						}
					}
					chunk.push(field);
				}

				if (i < columnsLen - 1) {
					chunk.push(sql`, `);
				}

				return chunk;
			});

		return sql.join(chunks);
	}

	private buildLimit(limit: number | Placeholder | undefined): SQL | undefined {
		return typeof limit === 'object' || (typeof limit === 'number' && limit >= 0)
			? sql` limit ${limit}`
			: undefined;
	}

	private buildOrderBy(orderBy: (MySqlColumn | SQL | SQL.Aliased)[] | undefined): SQL | undefined {
		return orderBy && orderBy.length > 0 ? sql` order by ${sql.join(orderBy, sql`, `)}` : undefined;
	}

	private buildIndex({
		indexes,
		indexFor,
	}: {
		indexes: string[] | undefined;
		indexFor: 'USE' | 'FORCE' | 'IGNORE';
	}): SQL | undefined {
		return indexes && indexes.length > 0
			? sql` ${sql.raw(indexFor)} INDEX (${sql.raw(indexes.join(`, `))})`
			: undefined;
	}

	buildSelectQuery(
		{
			withList,
			fields,
			fieldsFlat,
			where,
			having,
			table,
			joins,
			orderBy,
			groupBy,
			limit,
			offset,
			lockingClause,
			distinct,
			setOperators,
			useIndex,
			forceIndex,
			ignoreIndex,
		}: MySqlSelectConfig,
	): SQL {
		const fieldsList = fieldsFlat ?? orderSelectedFields<MySqlColumn>(fields);
		for (const f of fieldsList) {
			if (
				is(f.field, Column)
				&& getTableName(f.field.table)
					!== (is(table, Subquery)
						? table._.alias
						: is(table, MySqlViewBase)
						? table[ViewBaseConfig].name
						: is(table, SQL)
						? undefined
						: getTableName(table))
				&& !((table) =>
					joins?.some(({ alias }) =>
						alias === (table[Table.Symbol.IsAlias] ? getTableName(table) : table[Table.Symbol.BaseName])
					))(f.field.table)
			) {
				const tableName = getTableName(f.field.table);
				throw new Error(
					`Your "${
						f.path.join('->')
					}" field references a column "${tableName}"."${f.field.name}", but the table "${tableName}" is not part of the query! Did you forget to join it?`,
				);
			}
		}

		const isSingleTable = !joins || joins.length === 0;

		const withSql = this.buildWithCTE(withList);

		const distinctSql = distinct ? sql` distinct` : undefined;

		const selection = this.buildSelection(fieldsList, { isSingleTable });

		const tableSql = (() => {
			if (is(table, Table) && table[Table.Symbol.IsAlias]) {
				return sql`${sql`${sql.identifier(table[Table.Symbol.Schema] ?? '')}.`.if(table[Table.Symbol.Schema])}${
					sql.identifier(table[Table.Symbol.OriginalName])
				} ${sql.identifier(table[Table.Symbol.Name])}`;
			}

			return table;
		})();

		const joinsArray: SQL[] = [];

		if (joins) {
			for (const [index, joinMeta] of joins.entries()) {
				if (index === 0) {
					joinsArray.push(sql` `);
				}
				const table = joinMeta.table;
				const lateralSql = joinMeta.lateral ? sql` lateral` : undefined;
				const onSql = joinMeta.on ? sql` on ${joinMeta.on}` : undefined;

				if (is(table, MySqlTable)) {
					const tableName = table[MySqlTable.Symbol.Name];
					const tableSchema = table[MySqlTable.Symbol.Schema];
					const origTableName = table[MySqlTable.Symbol.OriginalName];
					const alias = tableName === origTableName ? undefined : joinMeta.alias;
					const useIndexSql = this.buildIndex({ indexes: joinMeta.useIndex, indexFor: 'USE' });
					const forceIndexSql = this.buildIndex({ indexes: joinMeta.forceIndex, indexFor: 'FORCE' });
					const ignoreIndexSql = this.buildIndex({ indexes: joinMeta.ignoreIndex, indexFor: 'IGNORE' });
					joinsArray.push(
						sql`${sql.raw(joinMeta.joinType)} join${lateralSql} ${
							tableSchema ? sql`${sql.identifier(tableSchema)}.` : undefined
						}${sql.identifier(origTableName)}${useIndexSql}${forceIndexSql}${ignoreIndexSql}${
							alias && sql` ${sql.identifier(alias)}`
						}${onSql}`,
					);
				} else if (is(table, View)) {
					const viewName = table[ViewBaseConfig].name;
					const viewSchema = table[ViewBaseConfig].schema;
					const origViewName = table[ViewBaseConfig].originalName;
					const alias = viewName === origViewName ? undefined : joinMeta.alias;
					joinsArray.push(
						sql`${sql.raw(joinMeta.joinType)} join${lateralSql} ${
							viewSchema ? sql`${sql.identifier(viewSchema)}.` : undefined
						}${sql.identifier(origViewName)}${alias && sql` ${sql.identifier(alias)}`}${onSql}`,
					);
				} else {
					joinsArray.push(
						sql`${sql.raw(joinMeta.joinType)} join${lateralSql} ${table}${onSql}`,
					);
				}
				if (index < joins.length - 1) {
					joinsArray.push(sql` `);
				}
			}
		}

		const joinsSql = sql.join(joinsArray);

		const whereSql = where ? sql` where ${where}` : undefined;

		const havingSql = having ? sql` having ${having}` : undefined;

		const orderBySql = this.buildOrderBy(orderBy);

		const groupBySql = groupBy && groupBy.length > 0 ? sql` group by ${sql.join(groupBy, sql`, `)}` : undefined;

		const limitSql = this.buildLimit(limit);

		const offsetSql = offset ? sql` offset ${offset}` : undefined;

		const useIndexSql = this.buildIndex({ indexes: useIndex, indexFor: 'USE' });

		const forceIndexSql = this.buildIndex({ indexes: forceIndex, indexFor: 'FORCE' });

		const ignoreIndexSql = this.buildIndex({ indexes: ignoreIndex, indexFor: 'IGNORE' });

		let lockingClausesSql;
		if (lockingClause) {
			const { config, strength } = lockingClause;
			lockingClausesSql = sql` for ${sql.raw(strength)}`;
			if (config.noWait) {
				lockingClausesSql.append(sql` nowait`);
			} else if (config.skipLocked) {
				lockingClausesSql.append(sql` skip locked`);
			}
		}

		const finalQuery =
			sql`${withSql}select${distinctSql} ${selection} from ${tableSql}${useIndexSql}${forceIndexSql}${ignoreIndexSql}${joinsSql}${whereSql}${groupBySql}${havingSql}${orderBySql}${limitSql}${offsetSql}${lockingClausesSql}`;

		if (setOperators.length > 0) {
			return this.buildSetOperations(finalQuery, setOperators);
		}

		return finalQuery;
	}

	buildSetOperations(leftSelect: SQL, setOperators: MySqlSelectConfig['setOperators']): SQL {
		const [setOperator, ...rest] = setOperators;

		if (!setOperator) {
			throw new Error('Cannot pass undefined values to any set operator');
		}

		if (rest.length === 0) {
			return this.buildSetOperationQuery({ leftSelect, setOperator });
		}

		// Some recursive magic here
		return this.buildSetOperations(
			this.buildSetOperationQuery({ leftSelect, setOperator }),
			rest,
		);
	}

	buildSetOperationQuery({
		leftSelect,
		setOperator: { type, isAll, rightSelect, limit, orderBy, offset },
	}: { leftSelect: SQL; setOperator: MySqlSelectConfig['setOperators'][number] }): SQL {
		const leftChunk = sql`(${leftSelect.getSQL()}) `;
		const rightChunk = sql`(${rightSelect.getSQL()})`;

		let orderBySql;
		if (orderBy && orderBy.length > 0) {
			const orderByValues: (SQL<unknown> | Name)[] = [];

			// The next bit is necessary because the sql operator replaces ${table.column} with `table`.`column`
			// which is invalid MySql syntax, Table from one of the SELECTs cannot be used in global ORDER clause
			for (const orderByUnit of orderBy) {
				if (is(orderByUnit, MySqlColumn)) {
					orderByValues.push(sql.identifier(this.casing.getColumnCasing(orderByUnit)));
				} else if (is(orderByUnit, SQL)) {
					for (let i = 0; i < orderByUnit.queryChunks.length; i++) {
						const chunk = orderByUnit.queryChunks[i];

						if (is(chunk, MySqlColumn)) {
							orderByUnit.queryChunks[i] = sql.identifier(this.casing.getColumnCasing(chunk));
						}
					}

					orderByValues.push(sql`${orderByUnit}`);
				} else {
					orderByValues.push(sql`${orderByUnit}`);
				}
			}

			orderBySql = sql` order by ${sql.join(orderByValues, sql`, `)} `;
		}

		const limitSql = typeof limit === 'object' || (typeof limit === 'number' && limit >= 0)
			? sql` limit ${limit}`
			: undefined;

		const operatorChunk = sql.raw(`${type} ${isAll ? 'all ' : ''}`);

		const offsetSql = offset ? sql` offset ${offset}` : undefined;

		return sql`${leftChunk}${operatorChunk}${rightChunk}${orderBySql}${limitSql}${offsetSql}`;
	}

	buildInsertQuery(
		{ table, values: valuesOrSelect, ignore, onConflict, select }: MySqlInsertConfig,
	): { sql: SQL; generatedIds: Record<string, unknown>[] } {
		// const isSingleValue = values.length === 1;
		const valuesSqlList: ((SQLChunk | SQL)[] | SQL)[] = [];
		const columns: Record<string, MySqlColumn> = table[Table.Symbol.Columns];
		const colEntries: [string, MySqlColumn][] = Object.entries(columns).filter(([_, col]) =>
			!col.shouldDisableInsert()
		);

		const insertOrder = colEntries.map(([, column]) => sql.identifier(this.casing.getColumnCasing(column)));
		const generatedIdsResponse: Record<string, unknown>[] = [];

		if (select) {
			const select = valuesOrSelect as AnyMySqlSelectQueryBuilder | SQL;

			if (is(select, SQL)) {
				valuesSqlList.push(select);
			} else {
				valuesSqlList.push(select.getSQL());
			}
		} else {
			const values = valuesOrSelect as Record<string, Param | SQL>[];
			valuesSqlList.push(sql.raw('values '));

			for (const [valueIndex, value] of values.entries()) {
				const generatedIds: Record<string, unknown> = {};

				const valueList: (SQLChunk | SQL)[] = [];
				for (const [fieldName, col] of colEntries) {
					const colValue = value[fieldName];
					if (colValue === undefined || (is(colValue, Param) && colValue.value === undefined)) {
						// eslint-disable-next-line unicorn/no-negated-condition
						if (col.defaultFn !== undefined) {
							const defaultFnResult = col.defaultFn();
							generatedIds[fieldName] = defaultFnResult;
							const defaultValue = is(defaultFnResult, SQL) ? defaultFnResult : sql.param(defaultFnResult, col);
							valueList.push(defaultValue);
							// eslint-disable-next-line unicorn/no-negated-condition
						} else if (!col.default && col.onUpdateFn !== undefined) {
							const onUpdateFnResult = col.onUpdateFn();
							const newValue = is(onUpdateFnResult, SQL) ? onUpdateFnResult : sql.param(onUpdateFnResult, col);
							valueList.push(newValue);
						} else {
							valueList.push(sql`default`);
						}
					} else {
						if (col.defaultFn && is(colValue, Param)) {
							generatedIds[fieldName] = colValue.value;
						}
						valueList.push(colValue);
					}
				}

				generatedIdsResponse.push(generatedIds);
				valuesSqlList.push(valueList);
				if (valueIndex < values.length - 1) {
					valuesSqlList.push(sql`, `);
				}
			}
		}

		const valuesSql = sql.join(valuesSqlList);

		const ignoreSql = ignore ? sql` ignore` : undefined;

		const onConflictSql = onConflict ? sql` on duplicate key ${onConflict}` : undefined;

		return {
			sql: sql`insert${ignoreSql} into ${table} ${insertOrder} ${valuesSql}${onConflictSql}`,
			generatedIds: generatedIdsResponse,
		};
	}

	sqlToQuery(sql: SQL, invokeSource?: 'indexes' | undefined): QueryWithTypings {
		return sql.toQuery({
			casing: this.casing,
			escapeName: this.escapeName,
			escapeParam: this.escapeParam,
			escapeString: this.escapeString,
			invokeSource,
		});
	}

	buildRelationalQuery({
		fullSchema,
		schema,
		tableNamesMap,
		table,
		tableConfig,
		queryConfig: config,
		tableAlias,
		nestedQueryRelation,
		joinOn,
	}: {
		fullSchema: Record<string, unknown>;
		schema: TablesRelationalConfig;
		tableNamesMap: Record<string, string>;
		table: MySqlTable;
		tableConfig: TableRelationalConfig;
		queryConfig: true | DBQueryConfig<'many', true>;
		tableAlias: string;
		nestedQueryRelation?: Relation;
		joinOn?: SQL;
	}): BuildRelationalQueryResult<MySqlTable, MySqlColumn> {
		let selection: BuildRelationalQueryResult<MySqlTable, MySqlColumn>['selection'] = [];
		let limit, offset, orderBy: MySqlSelectConfig['orderBy'], where;
		const joins: MySqlSelectJoinConfig[] = [];

		if (config === true) {
			const selectionEntries = Object.entries(tableConfig.columns);
			selection = selectionEntries.map((
				[key, value],
			) => ({
				dbKey: value.name,
				tsKey: key,
				field: aliasedTableColumn(value as MySqlColumn, tableAlias),
				relationTableTsKey: undefined,
				isJson: false,
				selection: [],
			}));
		} else {
			const aliasedColumns = Object.fromEntries(
				Object.entries(tableConfig.columns).map(([key, value]) => [key, aliasedTableColumn(value, tableAlias)]),
			);

			if (config.where) {
				const whereSql = typeof config.where === 'function'
					? config.where(aliasedColumns, getOperators())
					: config.where;
				where = whereSql && mapColumnsInSQLToAlias(whereSql, tableAlias);
			}

			const fieldsSelection: { tsKey: string; value: MySqlColumn | SQL.Aliased }[] = [];
			let selectedColumns: string[] = [];

			// Figure out which columns to select
			if (config.columns) {
				let isIncludeMode = false;

				for (const [field, value] of Object.entries(config.columns)) {
					if (value === undefined) {
						continue;
					}

					if (field in tableConfig.columns) {
						if (!isIncludeMode && value === true) {
							isIncludeMode = true;
						}
						selectedColumns.push(field);
					}
				}

				if (selectedColumns.length > 0) {
					selectedColumns = isIncludeMode
						? selectedColumns.filter((c) => config.columns?.[c] === true)
						: Object.keys(tableConfig.columns).filter((key) => !selectedColumns.includes(key));
				}
			} else {
				// Select all columns if selection is not specified
				selectedColumns = Object.keys(tableConfig.columns);
			}

			for (const field of selectedColumns) {
				const column = tableConfig.columns[field]! as MySqlColumn;
				fieldsSelection.push({ tsKey: field, value: column });
			}

			let selectedRelations: {
				tsKey: string;
				queryConfig: true | DBQueryConfig<'many', false>;
				relation: Relation;
			}[] = [];

			// Figure out which relations to select
			if (config.with) {
				selectedRelations = Object.entries(config.with)
					.filter((entry): entry is [typeof entry[0], NonNullable<typeof entry[1]>] => !!entry[1])
					.map(([tsKey, queryConfig]) => ({ tsKey, queryConfig, relation: tableConfig.relations[tsKey]! }));
			}

			let extras;

			// Figure out which extras to select
			if (config.extras) {
				extras = typeof config.extras === 'function'
					? config.extras(aliasedColumns, { sql })
					: config.extras;
				for (const [tsKey, value] of Object.entries(extras)) {
					fieldsSelection.push({
						tsKey,
						value: mapColumnsInAliasedSQLToAlias(value, tableAlias),
					});
				}
			}

			// Transform `fieldsSelection` into `selection`
			// `fieldsSelection` shouldn't be used after this point
			for (const { tsKey, value } of fieldsSelection) {
				selection.push({
					dbKey: is(value, SQL.Aliased) ? value.fieldAlias : tableConfig.columns[tsKey]!.name,
					tsKey,
					field: is(value, Column) ? aliasedTableColumn(value, tableAlias) : value,
					relationTableTsKey: undefined,
					isJson: false,
					selection: [],
				});
			}

			let orderByOrig = typeof config.orderBy === 'function'
				? config.orderBy(aliasedColumns, getOrderByOperators())
				: config.orderBy ?? [];
			if (!Array.isArray(orderByOrig)) {
				orderByOrig = [orderByOrig];
			}
			orderBy = orderByOrig.map((orderByValue) => {
				if (is(orderByValue, Column)) {
					return aliasedTableColumn(orderByValue, tableAlias) as MySqlColumn;
				}
				return mapColumnsInSQLToAlias(orderByValue, tableAlias);
			});

			limit = config.limit;
			offset = config.offset;

			// Process all relations
			for (
				const {
					tsKey: selectedRelationTsKey,
					queryConfig: selectedRelationConfigValue,
					relation,
				} of selectedRelations
			) {
				const normalizedRelation = normalizeRelation(schema, tableNamesMap, relation);
				const relationTableName = getTableUniqueName(relation.referencedTable);
				const relationTableTsName = tableNamesMap[relationTableName]!;
				const relationTableAlias = `${tableAlias}_${selectedRelationTsKey}`;
				const joinOn = and(
					...normalizedRelation.fields.map((field, i) =>
						eq(
							aliasedTableColumn(normalizedRelation.references[i]!, relationTableAlias),
							aliasedTableColumn(field, tableAlias),
						)
					),
				);
				const builtRelation = this.buildRelationalQuery({
					fullSchema,
					schema,
					tableNamesMap,
					table: fullSchema[relationTableTsName] as MySqlTable,
					tableConfig: schema[relationTableTsName]!,
					queryConfig: is(relation, One)
						? (selectedRelationConfigValue === true
							? { limit: 1 }
							: { ...selectedRelationConfigValue, limit: 1 })
						: selectedRelationConfigValue,
					tableAlias: relationTableAlias,
					joinOn,
					nestedQueryRelation: relation,
				});
				const field = sql`${sql.identifier(relationTableAlias)}.${sql.identifier('data')}`.as(selectedRelationTsKey);
				joins.push({
					on: sql`true`,
					table: new Subquery(builtRelation.sql as SQL, {}, relationTableAlias),
					alias: relationTableAlias,
					joinType: 'left',
					lateral: true,
				});
				selection.push({
					dbKey: selectedRelationTsKey,
					tsKey: selectedRelationTsKey,
					field,
					relationTableTsKey: relationTableTsName,
					isJson: true,
					selection: builtRelation.selection,
				});
			}
		}

		if (selection.length === 0) {
			throw new DrizzleError({ message: `No fields selected for table "${tableConfig.tsName}" ("${tableAlias}")` });
		}

		let result;

		where = and(joinOn, where);

		if (nestedQueryRelation) {
			let field = sql`json_array(${
				sql.join(
					selection.map(({ field, tsKey, isJson }) =>
						isJson
							? sql`${sql.identifier(`${tableAlias}_${tsKey}`)}.${sql.identifier('data')}`
							: is(field, SQL.Aliased)
							? field.sql
							: field
					),
					sql`, `,
				)
			})`;
			if (is(nestedQueryRelation, Many)) {
				field = sql`coalesce(json_arrayagg(${field}), json_array())`;
			}
			const nestedSelection = [{
				dbKey: 'data',
				tsKey: 'data',
				field: field.as('data'),
				isJson: true,
				relationTableTsKey: tableConfig.tsName,
				selection,
			}];

			const needsSubquery = limit !== undefined || offset !== undefined || (orderBy?.length ?? 0) > 0;

			if (needsSubquery) {
				result = this.buildSelectQuery({
					table: aliasedTable(table, tableAlias),
					fields: {},
					fieldsFlat: [
						{
							path: [],
							field: sql.raw('*'),
						},
						...(((orderBy?.length ?? 0) > 0)
							? [{
								path: [],
								field: sql`row_number() over (order by ${sql.join(orderBy!, sql`, `)})`,
							}]
							: []),
					],
					where,
					limit,
					offset,
					setOperators: [],
				});

				where = undefined;
				limit = undefined;
				offset = undefined;
				orderBy = undefined;
			} else {
				result = aliasedTable(table, tableAlias);
			}

			result = this.buildSelectQuery({
				table: is(result, MySqlTable) ? result : new Subquery(result, {}, tableAlias),
				fields: {},
				fieldsFlat: nestedSelection.map(({ field }) => ({
					path: [],
					field: is(field, Column) ? aliasedTableColumn(field, tableAlias) : field,
				})),
				joins,
				where,
				limit,
				offset,
				orderBy,
				setOperators: [],
			});
		} else {
			result = this.buildSelectQuery({
				table: aliasedTable(table, tableAlias),
				fields: {},
				fieldsFlat: selection.map(({ field }) => ({
					path: [],
					field: is(field, Column) ? aliasedTableColumn(field, tableAlias) : field,
				})),
				joins,
				where,
				limit,
				offset,
				orderBy,
				setOperators: [],
			});
		}

		return {
			tableTsKey: tableConfig.tsName,
			sql: result,
			selection,
		};
	}

	buildRelationalQueryWithoutLateralSubqueries({
		fullSchema,
		schema,
		tableNamesMap,
		table,
		tableConfig,
		queryConfig: config,
		tableAlias,
		nestedQueryRelation,
		joinOn,
	}: {
		fullSchema: Record<string, unknown>;
		schema: TablesRelationalConfig;
		tableNamesMap: Record<string, string>;
		table: MySqlTable;
		tableConfig: TableRelationalConfig;
		queryConfig: true | DBQueryConfig<'many', true>;
		tableAlias: string;
		nestedQueryRelation?: Relation;
		joinOn?: SQL;
	}): BuildRelationalQueryResult<MySqlTable, MySqlColumn> {
		let selection: BuildRelationalQueryResult<MySqlTable, MySqlColumn>['selection'] = [];
		let limit, offset, orderBy: MySqlSelectConfig['orderBy'] = [], where;

		if (config === true) {
			const selectionEntries = Object.entries(tableConfig.columns);
			selection = selectionEntries.map((
				[key, value],
			) => ({
				dbKey: value.name,
				tsKey: key,
				field: aliasedTableColumn(value as MySqlColumn, tableAlias),
				relationTableTsKey: undefined,
				isJson: false,
				selection: [],
			}));
		} else {
			const aliasedColumns = Object.fromEntries(
				Object.entries(tableConfig.columns).map(([key, value]) => [key, aliasedTableColumn(value, tableAlias)]),
			);

			if (config.where) {
				const whereSql = typeof config.where === 'function'
					? config.where(aliasedColumns, getOperators())
					: config.where;
				where = whereSql && mapColumnsInSQLToAlias(whereSql, tableAlias);
			}

			const fieldsSelection: { tsKey: string; value: MySqlColumn | SQL.Aliased }[] = [];
			let selectedColumns: string[] = [];

			// Figure out which columns to select
			if (config.columns) {
				let isIncludeMode = false;

				for (const [field, value] of Object.entries(config.columns)) {
					if (value === undefined) {
						continue;
					}

					if (field in tableConfig.columns) {
						if (!isIncludeMode && value === true) {
							isIncludeMode = true;
						}
						selectedColumns.push(field);
					}
				}

				if (selectedColumns.length > 0) {
					selectedColumns = isIncludeMode
						? selectedColumns.filter((c) => config.columns?.[c] === true)
						: Object.keys(tableConfig.columns).filter((key) => !selectedColumns.includes(key));
				}
			} else {
				// Select all columns if selection is not specified
				selectedColumns = Object.keys(tableConfig.columns);
			}

			for (const field of selectedColumns) {
				const column = tableConfig.columns[field]! as MySqlColumn;
				fieldsSelection.push({ tsKey: field, value: column });
			}

			let selectedRelations: {
				tsKey: string;
				queryConfig: true | DBQueryConfig<'many', false>;
				relation: Relation;
			}[] = [];

			// Figure out which relations to select
			if (config.with) {
				selectedRelations = Object.entries(config.with)
					.filter((entry): entry is [typeof entry[0], NonNullable<typeof entry[1]>] => !!entry[1])
					.map(([tsKey, queryConfig]) => ({ tsKey, queryConfig, relation: tableConfig.relations[tsKey]! }));
			}

			let extras;

			// Figure out which extras to select
			if (config.extras) {
				extras = typeof config.extras === 'function'
					? config.extras(aliasedColumns, { sql })
					: config.extras;
				for (const [tsKey, value] of Object.entries(extras)) {
					fieldsSelection.push({
						tsKey,
						value: mapColumnsInAliasedSQLToAlias(value, tableAlias),
					});
				}
			}

			// Transform `fieldsSelection` into `selection`
			// `fieldsSelection` shouldn't be used after this point
			for (const { tsKey, value } of fieldsSelection) {
				selection.push({
					dbKey: is(value, SQL.Aliased) ? value.fieldAlias : tableConfig.columns[tsKey]!.name,
					tsKey,
					field: is(value, Column) ? aliasedTableColumn(value, tableAlias) : value,
					relationTableTsKey: undefined,
					isJson: false,
					selection: [],
				});
			}

			let orderByOrig = typeof config.orderBy === 'function'
				? config.orderBy(aliasedColumns, getOrderByOperators())
				: config.orderBy ?? [];
			if (!Array.isArray(orderByOrig)) {
				orderByOrig = [orderByOrig];
			}
			orderBy = orderByOrig.map((orderByValue) => {
				if (is(orderByValue, Column)) {
					return aliasedTableColumn(orderByValue, tableAlias) as MySqlColumn;
				}
				return mapColumnsInSQLToAlias(orderByValue, tableAlias);
			});

			limit = config.limit;
			offset = config.offset;

			// Process all relations
			for (
				const {
					tsKey: selectedRelationTsKey,
					queryConfig: selectedRelationConfigValue,
					relation,
				} of selectedRelations
			) {
				const normalizedRelation = normalizeRelation(schema, tableNamesMap, relation);
				const relationTableName = getTableUniqueName(relation.referencedTable);
				const relationTableTsName = tableNamesMap[relationTableName]!;
				const relationTableAlias = `${tableAlias}_${selectedRelationTsKey}`;
				const joinOn = and(
					...normalizedRelation.fields.map((field, i) =>
						eq(
							aliasedTableColumn(normalizedRelation.references[i]!, relationTableAlias),
							aliasedTableColumn(field, tableAlias),
						)
					),
				);
				const builtRelation = this.buildRelationalQueryWithoutLateralSubqueries({
					fullSchema,
					schema,
					tableNamesMap,
					table: fullSchema[relationTableTsName] as MySqlTable,
					tableConfig: schema[relationTableTsName]!,
					queryConfig: is(relation, One)
						? (selectedRelationConfigValue === true
							? { limit: 1 }
							: { ...selectedRelationConfigValue, limit: 1 })
						: selectedRelationConfigValue,
					tableAlias: relationTableAlias,
					joinOn,
					nestedQueryRelation: relation,
				});
				let fieldSql = sql`(${builtRelation.sql})`;
				if (is(relation, Many)) {
					fieldSql = sql`coalesce(${fieldSql}, json_array())`;
				}
				const field = fieldSql.as(selectedRelationTsKey);
				selection.push({
					dbKey: selectedRelationTsKey,
					tsKey: selectedRelationTsKey,
					field,
					relationTableTsKey: relationTableTsName,
					isJson: true,
					selection: builtRelation.selection,
				});
			}
		}

		if (selection.length === 0) {
			throw new DrizzleError({
				message:
					`No fields selected for table "${tableConfig.tsName}" ("${tableAlias}"). You need to have at least one item in "columns", "with" or "extras". If you need to select all columns, omit the "columns" key or set it to undefined.`,
			});
		}

		let result;

		where = and(joinOn, where);

		if (nestedQueryRelation) {
			let field = sql`json_array(${
				sql.join(
					selection.map(({ field }) =>
						is(field, MySqlColumn)
							? sql.identifier(this.casing.getColumnCasing(field))
							: is(field, SQL.Aliased)
							? field.sql
							: field
					),
					sql`, `,
				)
			})`;
			if (is(nestedQueryRelation, Many)) {
				field = sql`json_arrayagg(${field})`;
			}
			const nestedSelection = [{
				dbKey: 'data',
				tsKey: 'data',
				field,
				isJson: true,
				relationTableTsKey: tableConfig.tsName,
				selection,
			}];

			const needsSubquery = limit !== undefined || offset !== undefined || orderBy.length > 0;

			if (needsSubquery) {
				result = this.buildSelectQuery({
					table: aliasedTable(table, tableAlias),
					fields: {},
					fieldsFlat: [
						{
							path: [],
							field: sql.raw('*'),
						},
						...(orderBy.length > 0)
							? [{
								path: [],
								field: sql`row_number() over (order by ${sql.join(orderBy, sql`, `)})`,
							}]
							: [],
					],
					where,
					limit,
					offset,
					setOperators: [],
				});

				where = undefined;
				limit = undefined;
				offset = undefined;
				orderBy = undefined;
			} else {
				result = aliasedTable(table, tableAlias);
			}

			result = this.buildSelectQuery({
				table: is(result, MySqlTable) ? result : new Subquery(result, {}, tableAlias),
				fields: {},
				fieldsFlat: nestedSelection.map(({ field }) => ({
					path: [],
					field: is(field, Column) ? aliasedTableColumn(field, tableAlias) : field,
				})),
				where,
				limit,
				offset,
				orderBy,
				setOperators: [],
			});
		} else {
			result = this.buildSelectQuery({
				table: aliasedTable(table, tableAlias),
				fields: {},
				fieldsFlat: selection.map(({ field }) => ({
					path: [],
					field: is(field, Column) ? aliasedTableColumn(field, tableAlias) : field,
				})),
				where,
				limit,
				offset,
				orderBy,
				setOperators: [],
			});
		}

		return {
			tableTsKey: tableConfig.tsName,
			sql: result,
			selection,
		};
	}
}<|MERGE_RESOLUTION|>--- conflicted
+++ resolved
@@ -16,14 +16,6 @@
 	type TableRelationalConfig,
 	type TablesRelationalConfig,
 } from '~/relations.ts';
-<<<<<<< HEAD
-import { Param, SQL, sql, View } from '~/sql/sql.ts';
-import type { QueryWithTypings, SQLChunk } from '~/sql/sql.ts';
-import { Subquery, SubqueryConfig } from '~/subquery.ts';
-import { getTableName, Table } from '~/table.ts';
-import { orderSelectedFields, type UpdateSet } from '~/utils.ts';
-import { and, DrizzleError, eq, type Name, ViewBaseConfig } from '../index.ts';
-=======
 import { and, eq } from '~/sql/expressions/index.ts';
 import { Param, SQL, sql, View } from '~/sql/sql.ts';
 import type { Name, Placeholder, QueryWithTypings, SQLChunk } from '~/sql/sql.ts';
@@ -31,7 +23,6 @@
 import { getTableName, getTableUniqueName, Table } from '~/table.ts';
 import { type Casing, orderSelectedFields, type UpdateSet } from '~/utils.ts';
 import { ViewBaseConfig } from '~/view-common.ts';
->>>>>>> ce85ad2b
 import { MySqlColumn } from './columns/common.ts';
 import type { MySqlDeleteConfig } from './query-builders/delete.ts';
 import type { MySqlInsertConfig } from './query-builders/insert.ts';
@@ -232,7 +223,7 @@
 						chunk.push(field);
 					}
 				} else if (is(field, Subquery)) {
-					const entries = Object.entries(field[SubqueryConfig].selection) as [string, SQL.Aliased | Column | SQL][];
+					const entries = Object.entries(field._.selectedFields) as [string, SQL.Aliased | Column | SQL][];
 
 					if (entries.length === 1) {
 						const entry = entries[0]![1];
@@ -240,11 +231,11 @@
 						const fieldDecoder = is(entry, SQL)
 							? entry.decoder
 							: is(entry, Column)
-							? { mapFromDriverValue: entry.mapFromDriverValue }
+							? { mapFromDriverValue: (v: any) => entry.mapFromDriverValue(v) }
 							: entry.sql.decoder;
 
 						if (fieldDecoder) {
-							field[SubqueryConfig].sql.decoder = fieldDecoder;
+							field._.sql.decoder = fieldDecoder;
 						}
 					}
 					chunk.push(field);
