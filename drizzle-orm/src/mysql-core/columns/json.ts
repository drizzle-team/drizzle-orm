--- conflicted
+++ resolved
@@ -4,19 +4,6 @@
 import type { AnyMySqlTable } from '~/mysql-core/table.ts';
 import { MySqlColumn, MySqlColumnBuilder } from './common.ts';
 
-<<<<<<< HEAD
-export type MySqlJsonBuilderInitial<TName extends string> = MySqlJsonBuilder<
-	{
-		name: TName;
-		dataType: 'json';
-		columnType: 'MySqlJson';
-		data: unknown;
-		driverParam: string;
-		enumValues: undefined;
-		generated: undefined;
-	}
->;
-=======
 export type MySqlJsonBuilderInitial<TName extends string> = MySqlJsonBuilder<{
 	name: TName;
 	dataType: 'json';
@@ -26,7 +13,6 @@
 	enumValues: undefined;
 	generated: undefined;
 }>;
->>>>>>> 526996bd
 
 export class MySqlJsonBuilder<T extends ColumnBuilderBaseConfig<'json', 'MySqlJson'>> extends MySqlColumnBuilder<T> {
 	static override readonly [entityKind]: string = 'MySqlJsonBuilder';
