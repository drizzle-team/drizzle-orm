import type { ColumnBuilderBaseConfig, ColumnBuilderRuntimeConfig, MakeColumnConfig } from '~/column-builder.ts';
import type { ColumnBaseConfig } from '~/column.ts';
import { entityKind } from '~/entity.ts';
import type { AnyMySqlTable } from '~/mysql-core/table.ts';
import { getColumnNameAndConfig } from '~/utils.ts';
import { MySqlColumn, MySqlColumnBuilder } from './common.ts';

<<<<<<< HEAD
export type MySqlVarBinaryBuilderInitial<TName extends string> = MySqlVarBinaryBuilder<
	{
		name: TName;
		dataType: 'string';
		columnType: 'MySqlVarBinary';
		data: string;
		driverParam: string;
		enumValues: undefined;
		generated: undefined;
	}
>;
=======
export type MySqlVarBinaryBuilderInitial<TName extends string> = MySqlVarBinaryBuilder<{
	name: TName;
	dataType: 'string';
	columnType: 'MySqlVarBinary';
	data: string;
	driverParam: string;
	enumValues: undefined;
	generated: undefined;
}>;
>>>>>>> 526996bd

export class MySqlVarBinaryBuilder<T extends ColumnBuilderBaseConfig<'string', 'MySqlVarBinary'>>
	extends MySqlColumnBuilder<T, MySqlVarbinaryOptions>
{
	static override readonly [entityKind]: string = 'MySqlVarBinaryBuilder';

	/** @internal */
	constructor(name: T['name'], config: MySqlVarbinaryOptions) {
		super(name, 'string', 'MySqlVarBinary');
		this.config.length = config?.length;
	}

	/** @internal */
	override build<TTableName extends string>(
		table: AnyMySqlTable<{ name: TTableName }>,
	): MySqlVarBinary<MakeColumnConfig<T, TTableName>> {
		return new MySqlVarBinary<MakeColumnConfig<T, TTableName>>(
			table,
			this.config as ColumnBuilderRuntimeConfig<any, any>,
		);
	}
}

export class MySqlVarBinary<
	T extends ColumnBaseConfig<'string', 'MySqlVarBinary'>,
> extends MySqlColumn<T, MySqlVarbinaryOptions> {
	static override readonly [entityKind]: string = 'MySqlVarBinary';

	length: number | undefined = this.config.length;

	getSQLType(): string {
		return this.length === undefined ? `varbinary` : `varbinary(${this.length})`;
	}
}

export interface MySqlVarbinaryOptions {
	length: number;
}

export function varbinary(
	config: MySqlVarbinaryOptions,
): MySqlVarBinaryBuilderInitial<''>;
export function varbinary<TName extends string>(
	name: TName,
	config: MySqlVarbinaryOptions,
): MySqlVarBinaryBuilderInitial<TName>;
export function varbinary(a?: string | MySqlVarbinaryOptions, b?: MySqlVarbinaryOptions) {
	const { name, config } = getColumnNameAndConfig<MySqlVarbinaryOptions>(a, b);
	return new MySqlVarBinaryBuilder(name, config);
}<|MERGE_RESOLUTION|>--- conflicted
+++ resolved
@@ -5,19 +5,6 @@
 import { getColumnNameAndConfig } from '~/utils.ts';
 import { MySqlColumn, MySqlColumnBuilder } from './common.ts';
 
-<<<<<<< HEAD
-export type MySqlVarBinaryBuilderInitial<TName extends string> = MySqlVarBinaryBuilder<
-	{
-		name: TName;
-		dataType: 'string';
-		columnType: 'MySqlVarBinary';
-		data: string;
-		driverParam: string;
-		enumValues: undefined;
-		generated: undefined;
-	}
->;
-=======
 export type MySqlVarBinaryBuilderInitial<TName extends string> = MySqlVarBinaryBuilder<{
 	name: TName;
 	dataType: 'string';
@@ -27,7 +14,6 @@
 	enumValues: undefined;
 	generated: undefined;
 }>;
->>>>>>> 526996bd
 
 export class MySqlVarBinaryBuilder<T extends ColumnBuilderBaseConfig<'string', 'MySqlVarBinary'>>
 	extends MySqlColumnBuilder<T, MySqlVarbinaryOptions>
