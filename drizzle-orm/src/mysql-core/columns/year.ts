import type { ColumnBuilderBaseConfig, ColumnBuilderRuntimeConfig, MakeColumnConfig } from '~/column-builder.ts';
import type { ColumnBaseConfig } from '~/column.ts';
import { entityKind } from '~/entity.ts';
import type { AnyMySqlTable } from '~/mysql-core/table.ts';
import { MySqlColumn, MySqlColumnBuilder } from './common.ts';

<<<<<<< HEAD
export type MySqlYearBuilderInitial<TName extends string> = MySqlYearBuilder<
	{
		name: TName;
		dataType: 'number';
		columnType: 'MySqlYear';
		data: number;
		driverParam: number;
		enumValues: undefined;
		generated: undefined;
	}
>;
=======
export type MySqlYearBuilderInitial<TName extends string> = MySqlYearBuilder<{
	name: TName;
	dataType: 'number';
	columnType: 'MySqlYear';
	data: number;
	driverParam: number;
	enumValues: undefined;
	generated: undefined;
}>;
>>>>>>> 526996bd

export class MySqlYearBuilder<T extends ColumnBuilderBaseConfig<'number', 'MySqlYear'>> extends MySqlColumnBuilder<T> {
	static override readonly [entityKind]: string = 'MySqlYearBuilder';

	constructor(name: T['name']) {
		super(name, 'number', 'MySqlYear');
	}

	/** @internal */
	override build<TTableName extends string>(
		table: AnyMySqlTable<{ name: TTableName }>,
	): MySqlYear<MakeColumnConfig<T, TTableName>> {
		return new MySqlYear<MakeColumnConfig<T, TTableName>>(table, this.config as ColumnBuilderRuntimeConfig<any, any>);
	}
}

export class MySqlYear<
	T extends ColumnBaseConfig<'number', 'MySqlYear'>,
> extends MySqlColumn<T> {
	static override readonly [entityKind]: string = 'MySqlYear';

	getSQLType(): string {
		return `year`;
	}
}

export function year(): MySqlYearBuilderInitial<''>;
export function year<TName extends string>(name: TName): MySqlYearBuilderInitial<TName>;
export function year(name?: string) {
	return new MySqlYearBuilder(name ?? '');
}<|MERGE_RESOLUTION|>--- conflicted
+++ resolved
@@ -4,19 +4,6 @@
 import type { AnyMySqlTable } from '~/mysql-core/table.ts';
 import { MySqlColumn, MySqlColumnBuilder } from './common.ts';
 
-<<<<<<< HEAD
-export type MySqlYearBuilderInitial<TName extends string> = MySqlYearBuilder<
-	{
-		name: TName;
-		dataType: 'number';
-		columnType: 'MySqlYear';
-		data: number;
-		driverParam: number;
-		enumValues: undefined;
-		generated: undefined;
-	}
->;
-=======
 export type MySqlYearBuilderInitial<TName extends string> = MySqlYearBuilder<{
 	name: TName;
 	dataType: 'number';
@@ -26,7 +13,6 @@
 	enumValues: undefined;
 	generated: undefined;
 }>;
->>>>>>> 526996bd
 
 export class MySqlYearBuilder<T extends ColumnBuilderBaseConfig<'number', 'MySqlYear'>> extends MySqlColumnBuilder<T> {
 	static override readonly [entityKind]: string = 'MySqlYearBuilder';
