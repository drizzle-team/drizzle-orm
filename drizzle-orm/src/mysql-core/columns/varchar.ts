import type { ColumnBuilderBaseConfig, ColumnBuilderRuntimeConfig, MakeColumnConfig } from '~/column-builder.ts';
import type { ColumnBaseConfig } from '~/column.ts';
import { entityKind } from '~/entity.ts';
import type { AnyMySqlTable } from '~/mysql-core/table.ts';
import { getColumnNameAndConfig, type Writable } from '~/utils.ts';
import { MySqlColumn, MySqlColumnBuilder } from './common.ts';

export type MySqlVarCharBuilderInitial<
	TName extends string,
	TLength extends number | undefined,
	TEnum extends [string, ...string[]],
> = MySqlVarCharBuilder<
	{
		name: TName;
		dataType: 'string';
		columnType: 'MySqlVarChar';
		data: TEnum[number];
		driverParam: number | string;
		enumValues: TEnum;
<<<<<<< HEAD
		generated: undefined;
		length: TLength;
=======
>>>>>>> a96956ea
	}
>;

export class MySqlVarCharBuilder<
	T extends ColumnBuilderBaseConfig<'string', 'MySqlVarChar'> & { length: number | undefined },
> extends MySqlColumnBuilder<T, MySqlVarCharConfig<T['length'], T['enumValues']>> {
	static override readonly [entityKind]: string = 'MySqlVarCharBuilder';

	/** @internal */
	constructor(name: T['name'], config: MySqlVarCharConfig<T['length'], T['enumValues']>) {
		super(name, 'string', 'MySqlVarChar');
		this.config.length = config.length;
		this.config.enum = config.enum;
	}

	/** @internal */
	override build<TTableName extends string>(
		table: AnyMySqlTable<{ name: TTableName }>,
	): MySqlVarChar<MakeColumnConfig<T, TTableName> & { length: T['length']; enumValues: T['enumValues'] }> {
		return new MySqlVarChar<MakeColumnConfig<T, TTableName> & { length: T['length']; enumValues: T['enumValues'] }>(
			table,
			this.config as ColumnBuilderRuntimeConfig<any, any>,
		);
	}
}

export class MySqlVarChar<T extends ColumnBaseConfig<'string', 'MySqlVarChar'> & { length: number | undefined }>
	extends MySqlColumn<T, MySqlVarCharConfig<T['length'], T['enumValues']>>
{
	static override readonly [entityKind]: string = 'MySqlVarChar';

	readonly length: number | undefined = this.config.length;

	override readonly enumValues = this.config.enum;

	getSQLType(): string {
		return this.length === undefined ? `varchar` : `varchar(${this.length})`;
	}
}

export interface MySqlVarCharConfig<
	TLength extends number | undefined = number | undefined,
	TEnum extends string[] | readonly string[] | undefined = string[] | readonly string[] | undefined,
> {
	length: TLength;
	enum?: TEnum;
}

export function varchar<U extends string, L extends number | undefined, T extends Readonly<[U, ...U[]]>>(
	config: MySqlVarCharConfig<L, T | Writable<T>>,
): MySqlVarCharBuilderInitial<'', L, Writable<T>>;
export function varchar<
	TName extends string,
	L extends number | undefined,
	U extends string,
	T extends Readonly<[U, ...U[]]>,
>(
	name: TName,
	config: MySqlVarCharConfig<L, T | Writable<T>>,
): MySqlVarCharBuilderInitial<TName, L, Writable<T>>;
export function varchar(a?: string | MySqlVarCharConfig, b?: MySqlVarCharConfig): any {
	const { name, config } = getColumnNameAndConfig<MySqlVarCharConfig>(a, b);
	return new MySqlVarCharBuilder(name, config as any);
}<|MERGE_RESOLUTION|>--- conflicted
+++ resolved
@@ -17,11 +17,7 @@
 		data: TEnum[number];
 		driverParam: number | string;
 		enumValues: TEnum;
-<<<<<<< HEAD
-		generated: undefined;
 		length: TLength;
-=======
->>>>>>> a96956ea
 	}
 >;
 
