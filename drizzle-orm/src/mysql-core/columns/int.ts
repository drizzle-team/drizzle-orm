import type { ColumnBuilderBaseConfig, ColumnBuilderRuntimeConfig, MakeColumnConfig } from '~/column-builder.ts';
import type { ColumnBaseConfig } from '~/column.ts';
import { entityKind } from '~/entity.ts';
import type { AnyMySqlTable } from '~/mysql-core/table.ts';
import { getColumnNameAndConfig } from '~/utils.ts';
import { MySqlColumnBuilderWithAutoIncrement, MySqlColumnWithAutoIncrement } from './common.ts';

<<<<<<< HEAD
export type MySqlIntBuilderInitial<TName extends string> = MySqlIntBuilder<
	{
		name: TName;
		dataType: 'number';
		columnType: 'MySqlInt';
		data: number;
		driverParam: number | string;
		enumValues: undefined;
		generated: undefined;
	}
>;
=======
export type MySqlIntBuilderInitial<TName extends string> = MySqlIntBuilder<{
	name: TName;
	dataType: 'number';
	columnType: 'MySqlInt';
	data: number;
	driverParam: number | string;
	enumValues: undefined;
	generated: undefined;
}>;
>>>>>>> 526996bd

export class MySqlIntBuilder<T extends ColumnBuilderBaseConfig<'number', 'MySqlInt'>>
	extends MySqlColumnBuilderWithAutoIncrement<T, MySqlIntConfig>
{
	static override readonly [entityKind]: string = 'MySqlIntBuilder';

	constructor(name: T['name'], config?: MySqlIntConfig) {
		super(name, 'number', 'MySqlInt');
		this.config.unsigned = config ? config.unsigned : false;
	}

	/** @internal */
	override build<TTableName extends string>(
		table: AnyMySqlTable<{ name: TTableName }>,
	): MySqlInt<MakeColumnConfig<T, TTableName>> {
		return new MySqlInt<MakeColumnConfig<T, TTableName>>(table, this.config as ColumnBuilderRuntimeConfig<any, any>);
	}
}

export class MySqlInt<T extends ColumnBaseConfig<'number', 'MySqlInt'>>
	extends MySqlColumnWithAutoIncrement<T, MySqlIntConfig>
{
	static override readonly [entityKind]: string = 'MySqlInt';

	getSQLType(): string {
		return `int${this.config.unsigned ? ' unsigned' : ''}`;
	}

	override mapFromDriverValue(value: number | string): number {
		if (typeof value === 'string') {
			return Number(value);
		}
		return value;
	}
}

export interface MySqlIntConfig {
	unsigned?: boolean;
}

export function int(): MySqlIntBuilderInitial<''>;
export function int(
	config?: MySqlIntConfig,
): MySqlIntBuilderInitial<''>;
export function int<TName extends string>(
	name: TName,
	config?: MySqlIntConfig,
): MySqlIntBuilderInitial<TName>;
export function int(a?: string | MySqlIntConfig, b?: MySqlIntConfig) {
	const { name, config } = getColumnNameAndConfig<MySqlIntConfig>(a, b);
	return new MySqlIntBuilder(name, config);
}<|MERGE_RESOLUTION|>--- conflicted
+++ resolved
@@ -5,19 +5,6 @@
 import { getColumnNameAndConfig } from '~/utils.ts';
 import { MySqlColumnBuilderWithAutoIncrement, MySqlColumnWithAutoIncrement } from './common.ts';
 
-<<<<<<< HEAD
-export type MySqlIntBuilderInitial<TName extends string> = MySqlIntBuilder<
-	{
-		name: TName;
-		dataType: 'number';
-		columnType: 'MySqlInt';
-		data: number;
-		driverParam: number | string;
-		enumValues: undefined;
-		generated: undefined;
-	}
->;
-=======
 export type MySqlIntBuilderInitial<TName extends string> = MySqlIntBuilder<{
 	name: TName;
 	dataType: 'number';
@@ -27,7 +14,6 @@
 	enumValues: undefined;
 	generated: undefined;
 }>;
->>>>>>> 526996bd
 
 export class MySqlIntBuilder<T extends ColumnBuilderBaseConfig<'number', 'MySqlInt'>>
 	extends MySqlColumnBuilderWithAutoIncrement<T, MySqlIntConfig>
