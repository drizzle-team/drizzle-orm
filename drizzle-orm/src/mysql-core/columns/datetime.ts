--- conflicted
+++ resolved
@@ -2,13 +2,8 @@
 import type { ColumnBaseConfig } from '~/column.ts';
 import { entityKind } from '~/entity.ts';
 import type { AnyMySqlTable } from '~/mysql-core/table.ts';
-<<<<<<< HEAD
-import type { Equal } from '~/utils.ts';
+import { type Equal, getColumnNameAndConfig } from '~/utils.ts';
 import { MySqlDateBaseColumn, MySqlDateColumnBaseBuilder } from './date.common.ts';
-=======
-import { type Equal, getColumnNameAndConfig } from '~/utils.ts';
-import { MySqlColumn, MySqlColumnBuilder } from './common.ts';
->>>>>>> 01c8043b
 
 export type MySqlDateTimeBuilderInitial<TName extends string> = MySqlDateTimeBuilder<{
 	name: TName;
@@ -40,13 +35,8 @@
 	}
 }
 
-<<<<<<< HEAD
 export class MySqlDateTime<T extends ColumnBaseConfig<'date', 'MySqlDateTime'>> extends MySqlDateBaseColumn<T> {
-	static readonly [entityKind]: string = 'MySqlDateTime';
-=======
-export class MySqlDateTime<T extends ColumnBaseConfig<'date', 'MySqlDateTime'>> extends MySqlColumn<T> {
 	static override readonly [entityKind]: string = 'MySqlDateTime';
->>>>>>> 01c8043b
 
 	readonly fsp: number | undefined;
 
@@ -102,15 +92,10 @@
 	}
 }
 
-<<<<<<< HEAD
 export class MySqlDateTimeString<T extends ColumnBaseConfig<'string', 'MySqlDateTimeString'>>
 	extends MySqlDateBaseColumn<T>
 {
-	static readonly [entityKind]: string = 'MySqlDateTimeString';
-=======
-export class MySqlDateTimeString<T extends ColumnBaseConfig<'string', 'MySqlDateTimeString'>> extends MySqlColumn<T> {
 	static override readonly [entityKind]: string = 'MySqlDateTimeString';
->>>>>>> 01c8043b
 
 	readonly fsp: number | undefined;
 
