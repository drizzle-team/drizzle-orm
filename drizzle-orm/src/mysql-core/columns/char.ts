import type { ColumnBuilderBaseConfig, ColumnBuilderRuntimeConfig, MakeColumnConfig } from '~/column-builder.ts';
import type { ColumnBaseConfig } from '~/column.ts';
import { entityKind } from '~/entity.ts';
import type { AnyMySqlTable } from '~/mysql-core/table.ts';
import { getColumnNameAndConfig, type Writable } from '~/utils.ts';
import { MySqlColumn, MySqlColumnBuilder } from './common.ts';

export type MySqlCharBuilderInitial<
	TName extends string,
	TLength extends number | undefined,
	TEnum extends [string, ...string[]],
> = MySqlCharBuilder<{
	name: TName;
	dataType: 'string';
	columnType: 'MySqlChar';
	data: TEnum[number];
	driverParam: number | string;
	enumValues: TEnum;
<<<<<<< HEAD
	generated: undefined;
	length: TLength;
=======
>>>>>>> a96956ea
}>;

export class MySqlCharBuilder<T extends ColumnBuilderBaseConfig<'string', 'MySqlChar'> & { length: number | undefined }>
	extends MySqlColumnBuilder<
		T,
		MySqlCharConfig<T['length'], T['enumValues']>,
		{ length: T['length'] }
	>
{
	static override readonly [entityKind]: string = 'MySqlCharBuilder';

	constructor(name: T['name'], config: MySqlCharConfig<T['length'], T['enumValues']>) {
		super(name, 'string', 'MySqlChar');
		this.config.length = config.length;
		this.config.enum = config.enum;
	}

	/** @internal */
	override build<TTableName extends string>(
		table: AnyMySqlTable<{ name: TTableName }>,
	): MySqlChar<MakeColumnConfig<T, TTableName> & { length: T['length']; enumValues: T['enumValues'] }> {
		return new MySqlChar<MakeColumnConfig<T, TTableName> & { length: T['length']; enumValues: T['enumValues'] }>(
			table,
			this.config as ColumnBuilderRuntimeConfig<any, any>,
		);
	}
}

export class MySqlChar<T extends ColumnBaseConfig<'string', 'MySqlChar'> & { length: number | undefined }>
	extends MySqlColumn<T, MySqlCharConfig<T['length'], T['enumValues']>, { length: T['length'] }>
{
	static override readonly [entityKind]: string = 'MySqlChar';

	readonly length: T['length'] = this.config.length;
	override readonly enumValues = this.config.enum;

	getSQLType(): string {
		return this.length === undefined ? `char` : `char(${this.length})`;
	}
}

export interface MySqlCharConfig<
	TLength extends number | undefined = number | undefined,
	TEnum extends readonly string[] | string[] | undefined = readonly string[] | string[] | undefined,
> {
	length?: TLength;
	enum?: TEnum;
}

export function char(): MySqlCharBuilderInitial<'', undefined, [string, ...string[]]>;
export function char<U extends string, L extends number | undefined, T extends Readonly<[U, ...U[]]>>(
	config?: MySqlCharConfig<L, T | Writable<T>>,
): MySqlCharBuilderInitial<'', L, Writable<T>>;
export function char<
	TName extends string,
	U extends string,
	L extends number | undefined,
	T extends Readonly<[U, ...U[]]>,
>(
	name: TName,
	config?: MySqlCharConfig<L, T | Writable<T>>,
): MySqlCharBuilderInitial<TName, L, Writable<T>>;
export function char(a?: string | MySqlCharConfig, b: MySqlCharConfig = {}): any {
	const { name, config } = getColumnNameAndConfig<MySqlCharConfig>(a, b);
	return new MySqlCharBuilder(name, config as any);
}<|MERGE_RESOLUTION|>--- conflicted
+++ resolved
@@ -16,11 +16,7 @@
 	data: TEnum[number];
 	driverParam: number | string;
 	enumValues: TEnum;
-<<<<<<< HEAD
-	generated: undefined;
 	length: TLength;
-=======
->>>>>>> a96956ea
 }>;
 
 export class MySqlCharBuilder<T extends ColumnBuilderBaseConfig<'string', 'MySqlChar'> & { length: number | undefined }>
