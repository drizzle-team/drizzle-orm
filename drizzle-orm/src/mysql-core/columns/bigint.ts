--- conflicted
+++ resolved
@@ -86,84 +86,68 @@
 	}
 }
 
-<<<<<<< HEAD
-export type MySqlBigIntStringBuilderInitial<TName extends string> = MySqlBigIntStringBuilder<{
-	name: TName;
-	dataType: 'string';
-	columnType: 'MySqlBigIntString';
-	data: string;
-	driverParam: string;
-	enumValues: undefined;
-}>;
+export class MySqlBigIntStringBuilder<TUnsigned extends boolean | undefined>
+	extends MySqlColumnBuilderWithAutoIncrement<{
+		name: string;
+		dataType: Equal<TUnsigned, true> extends true ? 'string uint64' : 'string int64';
+		data: string;
+		driverParam: number | string;
+	}, { unsigned?: boolean }>
+{
+	static override readonly [entityKind]: string = 'MySqlBigIntStringBuilder';
 
-export class MySqlBigIntStringBuilder<T extends ColumnBuilderBaseConfig<'string', 'MySqlBigIntString'>>
-	extends MySqlColumnBuilderWithAutoIncrement<T, { unsigned: boolean }>
-{
-	static readonly [entityKind]: string = 'MySqlBigIntStringBuilder';
-
-	constructor(name: T['name'], unsigned: boolean = false) {
-		super(name, 'string', 'MySqlBigIntString');
-		this.config.unsigned = unsigned;
+	constructor(name: string, unsigned: boolean = false) {
+		super(name, unsigned ? 'string uint64' : 'string int64' as any, 'MySqlBigIntString');
+		this.config.unsigned = unsigned as TUnsigned;
 	}
 
 	/** @internal */
-	override build<TTableName extends string>(
-		table: AnyMySqlTable<{ name: TTableName }>,
-	): MySqlBigIntString<MakeColumnConfig<T, TTableName>> {
-		return new MySqlBigIntString<MakeColumnConfig<T, TTableName>>(
+	override build(table: MySqlTable) {
+		return new MySqlBigInt53(
 			table,
-			this.config as ColumnBuilderRuntimeConfig<any, any>,
+			this.config as any,
 		);
 	}
 }
 
-export class MySqlBigIntString<T extends ColumnBaseConfig<'string', 'MySqlBigIntString'>>
+export class MySqlBigIntString<T extends ColumnBaseConfig<'string int64' | 'string uint64'>>
 	extends MySqlColumnWithAutoIncrement<T, { unsigned: boolean }>
 {
-	static readonly [entityKind]: string = 'MySqlBigIntString';
+	static override readonly [entityKind]: string = 'MySqlBigIntString';
 
 	getSQLType(): string {
 		return `bigint${this.config.unsigned ? ' unsigned' : ''}`;
 	}
 
 	override mapFromDriverValue(value: number | string): string {
-		if (typeof value === 'number') {
-			return String(value);
+		if (typeof value === 'string') {
+			return value;
 		}
-		return value;
+		return String(value);
 	}
 }
 
-interface MySqlBigIntConfig<T extends 'number' | 'string' | 'bigint' = 'number' | 'string' | 'bigint'> {
-=======
 export interface MySqlBigIntConfig<
-	T extends 'number' | 'bigint' = 'number' | 'bigint',
+	T extends 'number' | 'bigint' | 'string' = 'number' | 'bigint' | 'string',
 	TUnsigned extends boolean | undefined = boolean | undefined,
 > {
->>>>>>> fca6ce71
 	mode: T;
 	unsigned?: TUnsigned;
 }
 
-<<<<<<< HEAD
-export function bigint<TName extends string, TMode extends MySqlBigIntConfig['mode']>(
-	name: TName,
-	config: MySqlBigIntConfig<TMode>,
-): TMode extends 'number' ? MySqlBigInt53BuilderInitial<TName>
-	: TMode extends 'string' ? MySqlBigIntStringBuilderInitial<TName>
-	: MySqlBigInt64BuilderInitial<TName>;
-export function bigint(name: string, config: MySqlBigIntConfig) {
-=======
 export function bigint<TMode extends MySqlBigIntConfig['mode'], TUnsigned extends boolean | undefined>(
 	config: MySqlBigIntConfig<TMode, TUnsigned>,
-): TMode extends 'number' ? MySqlBigInt53Builder<TUnsigned> : MySqlBigInt64Builder<TUnsigned>;
+): TMode extends 'bigint' ? MySqlBigInt64Builder<TUnsigned>
+	: TMode extends 'string' ? MySqlBigIntStringBuilder<TUnsigned>
+	: MySqlBigInt53Builder<TUnsigned>;
 export function bigint<TMode extends MySqlBigIntConfig['mode'], TUnsigned extends boolean | undefined>(
 	name: string,
 	config: MySqlBigIntConfig<TMode, TUnsigned>,
-): TMode extends 'number' ? MySqlBigInt53Builder<TUnsigned> : MySqlBigInt64Builder<TUnsigned>;
-export function bigint(a?: string | MySqlBigIntConfig, b?: MySqlBigIntConfig) {
+): TMode extends 'bigint' ? MySqlBigInt64Builder<TUnsigned>
+	: TMode extends 'string' ? MySqlBigIntStringBuilder<TUnsigned>
+	: MySqlBigInt53Builder<TUnsigned>;
+export function bigint(a: string | MySqlBigIntConfig, b?: MySqlBigIntConfig) {
 	const { name, config } = getColumnNameAndConfig<MySqlBigIntConfig>(a, b);
->>>>>>> fca6ce71
 	if (config.mode === 'number') {
 		return new MySqlBigInt53Builder(name, config.unsigned);
 	}
