import type { ColumnBuilderBaseConfig, ColumnBuilderRuntimeConfig, MakeColumnConfig } from '~/column-builder.ts';
import type { ColumnBaseConfig } from '~/column.ts';
import { entityKind } from '~/entity.ts';
import type { AnyMySqlTable } from '~/mysql-core/table.ts';
import { getColumnNameAndConfig, type Writable } from '~/utils.ts';
import { MySqlColumn, MySqlColumnBuilder } from './common.ts';

export type MySqlEnumColumnBuilderInitial<TName extends string, TEnum extends string[]> =
	MySqlEnumColumnBuilder<{
		name: TName;
		dataType: 'string';
		columnType: 'MySqlEnumColumn';
		data: TEnum[number];
		driverParam: string;
		enumValues: TEnum;
	}>;

export class MySqlEnumColumnBuilder<T extends ColumnBuilderBaseConfig<'string', 'MySqlEnumColumn'>>
	extends MySqlColumnBuilder<T, { enumValues: T['enumValues'] }>
{
	static override readonly [entityKind]: string = 'MySqlEnumColumnBuilder';

	constructor(name: T['name'], values: T['enumValues']) {
		super(name, 'string', 'MySqlEnumColumn');
		this.config.enumValues = values;
	}

	/** @internal */
	override build<TTableName extends string>(
		table: AnyMySqlTable<{ name: TTableName }>,
	): MySqlEnumColumn<MakeColumnConfig<T, TTableName> & { enumValues: T['enumValues'] }> {
		return new MySqlEnumColumn<MakeColumnConfig<T, TTableName> & { enumValues: T['enumValues'] }>(
			table,
			this.config as ColumnBuilderRuntimeConfig<any, any>,
		);
	}
}

export class MySqlEnumColumn<T extends ColumnBaseConfig<'string', 'MySqlEnumColumn'>>
	extends MySqlColumn<T, { enumValues: T['enumValues'] }>
{
	static override readonly [entityKind]: string = 'MySqlEnumColumn';

	override readonly enumValues = this.config.enumValues;

	getSQLType(): string {
		return `enum(${this.enumValues!.map((value) => `'${value}'`).join(',')})`;
	}
}

<<<<<<< HEAD
export function mysqlEnum<TName extends string, U extends string, T extends ReadonlyArray<U>>(
=======
export function mysqlEnum<U extends string, T extends Readonly<[U, ...U[]]>>(
	values: T | Writable<T>,
): MySqlEnumColumnBuilderInitial<'', Writable<T>>;
export function mysqlEnum<TName extends string, U extends string, T extends Readonly<[U, ...U[]]>>(
>>>>>>> 7519d996
	name: TName,
	values: T | Writable<T>,
): MySqlEnumColumnBuilderInitial<TName, Writable<T>>;
export function mysqlEnum(
	a?: string | readonly [string, ...string[]] | [string, ...string[]],
	b?: readonly [string, ...string[]] | [string, ...string[]],
): any {
	const { name, config: values } = getColumnNameAndConfig<readonly [string, ...string[]] | [string, ...string[]]>(a, b);

	if (values.length === 0) {
		throw new Error(`You have an empty array for "${name}" enum values`);
	}

	return new MySqlEnumColumnBuilder(name, values as any);
}<|MERGE_RESOLUTION|>--- conflicted
+++ resolved
@@ -5,15 +5,14 @@
 import { getColumnNameAndConfig, type Writable } from '~/utils.ts';
 import { MySqlColumn, MySqlColumnBuilder } from './common.ts';
 
-export type MySqlEnumColumnBuilderInitial<TName extends string, TEnum extends string[]> =
-	MySqlEnumColumnBuilder<{
-		name: TName;
-		dataType: 'string';
-		columnType: 'MySqlEnumColumn';
-		data: TEnum[number];
-		driverParam: string;
-		enumValues: TEnum;
-	}>;
+export type MySqlEnumColumnBuilderInitial<TName extends string, TEnum extends string[]> = MySqlEnumColumnBuilder<{
+	name: TName;
+	dataType: 'string';
+	columnType: 'MySqlEnumColumn';
+	data: TEnum[number];
+	driverParam: string;
+	enumValues: TEnum;
+}>;
 
 export class MySqlEnumColumnBuilder<T extends ColumnBuilderBaseConfig<'string', 'MySqlEnumColumn'>>
 	extends MySqlColumnBuilder<T, { enumValues: T['enumValues'] }>
@@ -48,14 +47,10 @@
 	}
 }
 
-<<<<<<< HEAD
-export function mysqlEnum<TName extends string, U extends string, T extends ReadonlyArray<U>>(
-=======
 export function mysqlEnum<U extends string, T extends Readonly<[U, ...U[]]>>(
 	values: T | Writable<T>,
 ): MySqlEnumColumnBuilderInitial<'', Writable<T>>;
-export function mysqlEnum<TName extends string, U extends string, T extends Readonly<[U, ...U[]]>>(
->>>>>>> 7519d996
+export function mysqlEnum<TName extends string, U extends string, T extends ReadonlyArray<U>>(
 	name: TName,
 	values: T | Writable<T>,
 ): MySqlEnumColumnBuilderInitial<TName, Writable<T>>;
