import { entityKind } from '~/entity.ts';
import type { Column } from './column.ts';
import type { MsSqlColumn } from './mssql-core/index.ts';
import type { MySqlColumn } from './mysql-core/index.ts';
import type { ExtraConfigColumn, PgColumn, PgSequenceOptions } from './pg-core/index.ts';
import type { SingleStoreColumn } from './singlestore-core/index.ts';
import type { SQL } from './sql/sql.ts';
import type { SQLiteColumn } from './sqlite-core/index.ts';
import type { Assume, Simplify } from './utils.ts';

export type ColumnDataType =
	| 'string'
	| 'number'
	| 'boolean'
	| 'array'
	| 'json'
	| 'date'
	| 'bigint'
	| 'custom'
	| 'buffer';

<<<<<<< HEAD
export type Dialect = 'pg' | 'mysql' | 'sqlite' | 'common' | 'mssql';
=======
export type Dialect = 'pg' | 'mysql' | 'sqlite' | 'singlestore' | 'common';
>>>>>>> 8e428d18

export type GeneratedStorageMode = 'virtual' | 'stored';

export type GeneratedType = 'always' | 'byDefault';

export type GeneratedColumnConfig<TDataType> = {
	as: TDataType | SQL;
	type?: GeneratedType;
	mode?: GeneratedStorageMode;
};

export type GeneratedIdentityConfig = {
	sequenceName?: string;
	sequenceOptions?: PgSequenceOptions;
	type: 'always' | 'byDefault';
};

export interface ColumnBuilderBaseConfig<TDataType extends ColumnDataType, TColumnType extends string> {
	name: string;
	dataType: TDataType;
	columnType: TColumnType;
	data: unknown;
	driverParam: unknown;
	enumValues: string[] | undefined;
}

export type MakeColumnConfig<
	T extends ColumnBuilderBaseConfig<ColumnDataType, string>,
	TTableName extends string,
	TData = T extends { $type: infer U } ? U : T['data'],
> = {
	name: T['name'];
	tableName: TTableName;
	dataType: T['dataType'];
	columnType: T['columnType'];
	data: TData;
	driverParam: T['driverParam'];
	notNull: T extends { notNull: true } ? true : false;
	hasDefault: T extends { hasDefault: true } ? true : false;
	isPrimaryKey: T extends { isPrimaryKey: true } ? true : false;
	isAutoincrement: T extends { isAutoincrement: true } ? true : false;
	hasRuntimeDefault: T extends { hasRuntimeDefault: true } ? true : false;
	enumValues: T['enumValues'];
	baseColumn: T extends { baseBuilder: infer U extends ColumnBuilderBase } ? BuildColumn<TTableName, U, 'common'>
		: never;
	identity: T extends { identity: 'always' } ? 'always' : T extends { identity: 'byDefault' } ? 'byDefault' : undefined;
	generated: T extends { generated: infer G } ? unknown extends G ? undefined
		: G extends undefined ? undefined
		: G
		: undefined;
} & {};

export type ColumnBuilderTypeConfig<
	// eslint-disable-next-line @typescript-eslint/no-unused-vars
	T extends ColumnBuilderBaseConfig<ColumnDataType, string>,
	TTypeConfig extends object = object,
> = Simplify<
	& {
		brand: 'ColumnBuilder';
		name: T['name'];
		dataType: T['dataType'];
		columnType: T['columnType'];
		data: T['data'];
		driverParam: T['driverParam'];
		notNull: T extends { notNull: infer U } ? U : boolean;
		hasDefault: T extends { hasDefault: infer U } ? U : boolean;
		enumValues: T['enumValues'];
		identity: T extends { identity: infer U } ? U : unknown;
		generated: T extends { generated: infer G } ? G extends undefined ? unknown : G : unknown;
	}
	& TTypeConfig
>;

export type ColumnBuilderRuntimeConfig<TData, TRuntimeConfig extends object = object> = {
	name: string;
	keyAsName: boolean;
	notNull: boolean;
	default: TData | SQL | undefined;
	defaultFn: (() => TData | SQL) | undefined;
	onUpdateFn: (() => TData | SQL) | undefined;
	hasDefault: boolean;
	primaryKey: boolean;
	isUnique: boolean;
	uniqueName: string | undefined;
	uniqueType: string | undefined;
	dataType: string;
	columnType: string;
	generated: GeneratedColumnConfig<TData> | undefined;
	generatedIdentity: GeneratedIdentityConfig | undefined;
} & TRuntimeConfig;

export interface ColumnBuilderExtraConfig {
	primaryKeyHasDefault?: boolean;
}

export type NotNull<T extends ColumnBuilderBase> = T & {
	_: {
		notNull: true;
	};
};

export type HasDefault<T extends ColumnBuilderBase> = T & {
	_: {
		hasDefault: true;
	};
};

export type IsPrimaryKey<T extends ColumnBuilderBase> = T & {
	_: {
		isPrimaryKey: true;
	};
};

export type IsAutoincrement<T extends ColumnBuilderBase> = T & {
	_: {
		isAutoincrement: true;
	};
};

export type HasRuntimeDefault<T extends ColumnBuilderBase> = T & {
	_: {
		hasRuntimeDefault: true;
	};
};

export type $Type<T extends ColumnBuilderBase, TType> = T & {
	_: {
		$type: TType;
	};
};

export type HasGenerated<T extends ColumnBuilderBase, TGenerated extends {} = {}> = T & {
	_: {
		hasDefault: true;
		generated: TGenerated;
	};
};

<<<<<<< HEAD
export type GeneratedNotNull<T extends ColumnBuilderBase, TGenerated extends {} = {}> = T & {
	_: {
		hasDefault: true;
		notNull: true;
		generated: TGenerated;
	};
};

export type IsIdentityByDefault<
=======
export type IsIdentity<
>>>>>>> 8e428d18
	T extends ColumnBuilderBase,
	TType extends 'always' | 'byDefault',
> = T & {
	_: {
		notNull: true;
		hasDefault: true;
		identity: TType;
	};
};
export interface ColumnBuilderBase<
	T extends ColumnBuilderBaseConfig<ColumnDataType, string> = ColumnBuilderBaseConfig<ColumnDataType, string>,
	TTypeConfig extends object = object,
> {
	_: ColumnBuilderTypeConfig<T, TTypeConfig>;
}

// To understand how to use `ColumnBuilder` and `AnyColumnBuilder`, see `Column` and `AnyColumn` documentation.
export abstract class ColumnBuilder<
	T extends ColumnBuilderBaseConfig<ColumnDataType, string> = ColumnBuilderBaseConfig<ColumnDataType, string>,
	TRuntimeConfig extends object = object,
	TTypeConfig extends object = object,
	TExtraConfig extends ColumnBuilderExtraConfig = ColumnBuilderExtraConfig,
> implements ColumnBuilderBase<T, TTypeConfig> {
	static readonly [entityKind]: string = 'ColumnBuilder';

	declare _: ColumnBuilderTypeConfig<T, TTypeConfig>;

	protected config: ColumnBuilderRuntimeConfig<T['data'], TRuntimeConfig>;

	constructor(name: T['name'], dataType: T['dataType'], columnType: T['columnType']) {
		this.config = {
			name,
			keyAsName: name === '',
			notNull: false,
			default: undefined,
			hasDefault: false,
			primaryKey: false,
			isUnique: false,
			uniqueName: undefined,
			uniqueType: undefined,
			dataType,
			columnType,
			generated: undefined,
		} as ColumnBuilderRuntimeConfig<T['data'], TRuntimeConfig>;
	}

	/**
	 * Changes the data type of the column. Commonly used with `json` columns. Also, useful for branded types.
	 *
	 * @example
	 * ```ts
	 * const users = pgTable('users', {
	 * 	id: integer('id').$type<UserId>().primaryKey(),
	 * 	details: json('details').$type<UserDetails>().notNull(),
	 * });
	 * ```
	 */
	$type<TType>(): $Type<this, TType> {
		return this as $Type<this, TType>;
	}

	/**
	 * Adds a `not null` clause to the column definition.
	 *
	 * Affects the `select` model of the table - columns *without* `not null` will be nullable on select.
	 */
	notNull(): NotNull<this> {
		this.config.notNull = true;
		return this as NotNull<this>;
	}

	/**
	 * Adds a `default <value>` clause to the column definition.
	 *
	 * Affects the `insert` model of the table - columns *with* `default` are optional on insert.
	 *
	 * If you need to set a dynamic default value, use {@link $defaultFn} instead.
	 */
	default(value: (this['_'] extends { $type: infer U } ? U : this['_']['data']) | SQL): HasDefault<this> {
		this.config.default = value;
		this.config.hasDefault = true;
		return this as HasDefault<this>;
	}

	/**
	 * Adds a dynamic default value to the column.
	 * The function will be called when the row is inserted, and the returned value will be used as the column value.
	 *
	 * **Note:** This value does not affect the `drizzle-kit` behavior, it is only used at runtime in `drizzle-orm`.
	 */
	$defaultFn(
		fn: () => (this['_'] extends { $type: infer U } ? U : this['_']['data']) | SQL,
	): HasRuntimeDefault<HasDefault<this>> {
		this.config.defaultFn = fn;
		this.config.hasDefault = true;
		return this as HasRuntimeDefault<HasDefault<this>>;
	}

	/**
	 * Alias for {@link $defaultFn}.
	 */
	$default = this.$defaultFn;

	/**
	 * Adds a dynamic update value to the column.
	 * The function will be called when the row is updated, and the returned value will be used as the column value if none is provided.
	 * If no `default` (or `$defaultFn`) value is provided, the function will be called when the row is inserted as well, and the returned value will be used as the column value.
	 *
	 * **Note:** This value does not affect the `drizzle-kit` behavior, it is only used at runtime in `drizzle-orm`.
	 */
	$onUpdateFn(
		fn: () => (this['_'] extends { $type: infer U } ? U : this['_']['data']) | SQL,
	): HasDefault<this> {
		this.config.onUpdateFn = fn;
		this.config.hasDefault = true;
		return this as HasDefault<this>;
	}

	/**
	 * Alias for {@link $onUpdateFn}.
	 */
	$onUpdate = this.$onUpdateFn;

	/**
	 * Adds a `primary key` clause to the column definition. This implicitly makes the column `not null`.
	 *
	 * In SQLite, `integer primary key` implicitly makes the column auto-incrementing.
	 */
	primaryKey(): TExtraConfig['primaryKeyHasDefault'] extends true ? IsPrimaryKey<HasDefault<NotNull<this>>>
		: IsPrimaryKey<NotNull<this>>
	{
		this.config.primaryKey = true;
		this.config.notNull = true;
		return this as TExtraConfig['primaryKeyHasDefault'] extends true ? IsPrimaryKey<HasDefault<NotNull<this>>>
			: IsPrimaryKey<NotNull<this>>;
	}

	abstract generatedAlwaysAs(
		as: SQL | T['data'] | (() => SQL),
		config?: Partial<GeneratedColumnConfig<unknown>>,
	): HasGenerated<this, {
		type: 'always';
	}>;

	/** @internal Sets the name of the column to the key within the table definition if a name was not given. */
	setName(name: string) {
		if (this.config.name !== '') return;
		this.config.name = name;
	}
}

export type BuildColumn<
	TTableName extends string,
	TBuilder extends ColumnBuilderBase,
	TDialect extends Dialect,
<<<<<<< HEAD
> = TDialect extends 'pg' ? PgColumn<MakeColumnConfig<TBuilder['_'], TTableName>>
	: TDialect extends 'mysql' ? MySqlColumn<MakeColumnConfig<TBuilder['_'], TTableName>>
	: TDialect extends 'sqlite' ? SQLiteColumn<MakeColumnConfig<TBuilder['_'], TTableName>>
	: TDialect extends 'mssql' ? MsSqlColumn<MakeColumnConfig<TBuilder['_'], TTableName>>
	: TDialect extends 'common' ? Column<MakeColumnConfig<TBuilder['_'], TTableName>>
=======
> = TDialect extends 'pg' ? PgColumn<
		MakeColumnConfig<TBuilder['_'], TTableName>,
		{},
		Simplify<Omit<TBuilder['_'], keyof MakeColumnConfig<TBuilder['_'], TTableName> | 'brand' | 'dialect'>>
	>
	: TDialect extends 'mysql' ? MySqlColumn<
			MakeColumnConfig<TBuilder['_'], TTableName>,
			{},
			Simplify<
				Omit<
					TBuilder['_'],
					| keyof MakeColumnConfig<TBuilder['_'], TTableName>
					| 'brand'
					| 'dialect'
					| 'primaryKeyHasDefault'
					| 'mysqlColumnBuilderBrand'
				>
			>
		>
	: TDialect extends 'sqlite' ? SQLiteColumn<
			MakeColumnConfig<TBuilder['_'], TTableName>,
			{},
			Simplify<Omit<TBuilder['_'], keyof MakeColumnConfig<TBuilder['_'], TTableName> | 'brand' | 'dialect'>>
		>
	: TDialect extends 'common' ? Column<
			MakeColumnConfig<TBuilder['_'], TTableName>,
			{},
			Simplify<Omit<TBuilder['_'], keyof MakeColumnConfig<TBuilder['_'], TTableName> | 'brand' | 'dialect'>>
		>
	: TDialect extends 'singlestore' ? SingleStoreColumn<
			MakeColumnConfig<TBuilder['_'], TTableName>,
			{},
			Simplify<
				Omit<
					TBuilder['_'],
					| keyof MakeColumnConfig<TBuilder['_'], TTableName>
					| 'brand'
					| 'dialect'
					| 'primaryKeyHasDefault'
					| 'singlestoreColumnBuilderBrand'
				>
			>
		>
>>>>>>> 8e428d18
	: never;

export type BuildIndexColumn<
	TDialect extends Dialect,
> = TDialect extends 'pg' ? ExtraConfigColumn : never;

// TODO
// try to make sql as well + indexRaw

// optional after everything will be working as expected
// also try to leave only needed methods for extraConfig
// make an error if I pass .asc() to fk and so on

export type BuildColumns<
	TTableName extends string,
	TConfigMap extends Record<string, ColumnBuilderBase>,
	TDialect extends Dialect,
> =
	& {
		[Key in keyof TConfigMap]: BuildColumn<TTableName, {
			_:
				& Omit<TConfigMap[Key]['_'], 'name'>
				& { name: TConfigMap[Key]['_']['name'] extends '' ? Assume<Key, string> : TConfigMap[Key]['_']['name'] };
		}, TDialect>;
	}
	& {};

export type BuildExtraConfigColumns<
	_TTableName extends string,
	TConfigMap extends Record<string, ColumnBuilderBase>,
	TDialect extends Dialect,
> =
	& {
		[Key in keyof TConfigMap]: BuildIndexColumn<TDialect>;
	}
	& {};

export type ChangeColumnTableName<TColumn extends Column, TAlias extends string, TDialect extends Dialect> =
	TDialect extends 'pg' ? PgColumn<MakeColumnConfig<TColumn['_'], TAlias>>
		: TDialect extends 'mysql' ? MySqlColumn<MakeColumnConfig<TColumn['_'], TAlias>>
		: TDialect extends 'singlestore' ? SingleStoreColumn<MakeColumnConfig<TColumn['_'], TAlias>>
		: TDialect extends 'sqlite' ? SQLiteColumn<MakeColumnConfig<TColumn['_'], TAlias>>
		: TDialect extends 'mssql' ? MsSqlColumn<MakeColumnConfig<TColumn['_'], TAlias>>
		: never;<|MERGE_RESOLUTION|>--- conflicted
+++ resolved
@@ -19,11 +19,7 @@
 	| 'custom'
 	| 'buffer';
 
-<<<<<<< HEAD
-export type Dialect = 'pg' | 'mysql' | 'sqlite' | 'common' | 'mssql';
-=======
 export type Dialect = 'pg' | 'mysql' | 'sqlite' | 'singlestore' | 'common';
->>>>>>> 8e428d18
 
 export type GeneratedStorageMode = 'virtual' | 'stored';
 
@@ -162,7 +158,6 @@
 	};
 };
 
-<<<<<<< HEAD
 export type GeneratedNotNull<T extends ColumnBuilderBase, TGenerated extends {} = {}> = T & {
 	_: {
 		hasDefault: true;
@@ -171,10 +166,7 @@
 	};
 };
 
-export type IsIdentityByDefault<
-=======
 export type IsIdentity<
->>>>>>> 8e428d18
 	T extends ColumnBuilderBase,
 	TType extends 'always' | 'byDefault',
 > = T & {
@@ -330,13 +322,6 @@
 	TTableName extends string,
 	TBuilder extends ColumnBuilderBase,
 	TDialect extends Dialect,
-<<<<<<< HEAD
-> = TDialect extends 'pg' ? PgColumn<MakeColumnConfig<TBuilder['_'], TTableName>>
-	: TDialect extends 'mysql' ? MySqlColumn<MakeColumnConfig<TBuilder['_'], TTableName>>
-	: TDialect extends 'sqlite' ? SQLiteColumn<MakeColumnConfig<TBuilder['_'], TTableName>>
-	: TDialect extends 'mssql' ? MsSqlColumn<MakeColumnConfig<TBuilder['_'], TTableName>>
-	: TDialect extends 'common' ? Column<MakeColumnConfig<TBuilder['_'], TTableName>>
-=======
 > = TDialect extends 'pg' ? PgColumn<
 		MakeColumnConfig<TBuilder['_'], TTableName>,
 		{},
@@ -380,7 +365,6 @@
 				>
 			>
 		>
->>>>>>> 8e428d18
 	: never;
 
 export type BuildIndexColumn<
