--- conflicted
+++ resolved
@@ -1,10 +1,6 @@
 import { entityKind } from '~/entity.ts';
-<<<<<<< HEAD
 import type { CockroachColumn, ExtraConfigColumn as CockroachExtraConfigColumn } from './cockroach-core/index.ts';
-import type { Column } from './column.ts';
-=======
 import type { Column, ColumnBaseConfig } from './column.ts';
->>>>>>> 578e9fd2
 import type { GelColumn, GelExtraConfigColumn } from './gel-core/index.ts';
 import type { MsSqlColumn } from './mssql-core/index.ts';
 import type { MySqlColumn } from './mysql-core/index.ts';
@@ -68,13 +64,13 @@
 	| 'relDuration';
 
 export type ColumnDataStringConstraint =
-	| 'text'
 	| 'binary'
 	| 'cidr'
 	| 'date'
 	| 'datetime'
 	| 'enum'
 	| 'inet'
+	| 'int64'
 	| 'interval'
 	| 'macaddr'
 	| 'macaddr8'
@@ -146,7 +142,6 @@
 }
 
 export interface ColumnBuilderBaseConfig<TDataType extends ColumnType> {
-	name: string;
 	dataType: TDataType;
 	data: unknown;
 	driverParam: unknown;
@@ -180,49 +175,6 @@
 		: undefined;
 } & {};
 
-<<<<<<< HEAD
-export type ColumnBuilderTypeConfig<
-	// eslint-disable-next-line @typescript-eslint/no-unused-vars
-	T extends ColumnBuilderBaseConfig<ColumnDataType, string>,
-	TTypeConfig extends object = object,
-> = Simplify<
-	& {
-		brand: 'ColumnBuilder';
-		name: T['name'];
-		dataType: T['dataType'];
-		columnType: T['columnType'];
-		data: T['data'];
-		driverParam: T['driverParam'];
-		notNull: T extends { notNull: infer U } ? U : boolean;
-		hasDefault: T extends { hasDefault: infer U } ? U : boolean;
-		enumValues: T['enumValues'];
-		identity: T extends { identity: infer U } ? U : unknown;
-		generated: T extends { generated: infer G } ? G extends undefined ? unknown : G : unknown;
-	}
-	& TTypeConfig
->;
-
-export type ColumnBuilderRuntimeConfig<TData, TRuntimeConfig extends object = object> =
-	& {
-		name: string;
-		keyAsName: boolean;
-		notNull: boolean;
-		default: TData | SQL | undefined;
-		defaultFn: (() => TData | SQL) | undefined;
-		onUpdateFn: (() => TData | SQL) | undefined;
-		hasDefault: boolean;
-		primaryKey: boolean;
-		isUnique: boolean;
-		uniqueName: string | undefined;
-		uniqueType: string | undefined;
-		uniqueNameExplicit: boolean | undefined;
-		dataType: string;
-		columnType: string;
-		generated: GeneratedColumnConfig<TData> | undefined;
-		generatedIdentity: GeneratedIdentityConfig | undefined;
-	}
-	& TRuntimeConfig;
-=======
 export interface ColumnBuilderRuntimeConfig<TData> {
 	name: string;
 	keyAsName: boolean;
@@ -234,13 +186,13 @@
 	primaryKey: boolean;
 	isUnique: boolean;
 	uniqueName: string | undefined;
+	uniqueNameExplicit: boolean | undefined;
 	uniqueType: string | undefined;
 	dataType: string;
 	columnType: string;
 	generated: GeneratedColumnConfig<TData> | undefined;
 	generatedIdentity: GeneratedIdentityConfig | undefined;
 }
->>>>>>> 578e9fd2
 
 export interface ColumnBuilderExtraConfig {
 	primaryKeyHasDefault?: boolean;
@@ -283,7 +235,7 @@
 	};
 };
 
-export type HasGenerated<T, TGenerated> = T & {
+export type HasGenerated<T, TGenerated = {}> = T & {
 	_: {
 		hasDefault: true;
 		generated: TGenerated;
@@ -443,82 +395,15 @@
 	TTableName extends string,
 	TBuilder extends ColumnBuilderBase,
 	TDialect extends Dialect,
-<<<<<<< HEAD
-> = TDialect extends 'pg' ? PgColumn<
-		MakeColumnConfig<TBuilder['_'], TTableName>,
-		{},
-		Simplify<Omit<TBuilder['_'], keyof MakeColumnConfig<TBuilder['_'], TTableName> | 'brand' | 'dialect'>>
-	>
-	: TDialect extends 'cockroach' ? CockroachColumn<
-			MakeColumnConfig<TBuilder['_'], TTableName>,
-			{},
-			Simplify<Omit<TBuilder['_'], keyof MakeColumnConfig<TBuilder['_'], TTableName> | 'brand' | 'dialect'>>
-		>
-	: TDialect extends 'mysql' ? MySqlColumn<
-			MakeColumnConfig<TBuilder['_'], TTableName>,
-			{},
-			Simplify<
-				Omit<
-					TBuilder['_'],
-					| keyof MakeColumnConfig<TBuilder['_'], TTableName>
-					| 'brand'
-					| 'dialect'
-					| 'primaryKeyHasDefault'
-					| 'mysqlColumnBuilderBrand'
-				>
-			>
-		>
-	: TDialect extends 'mssql' ? MsSqlColumn<
-			MakeColumnConfig<TBuilder['_'], TTableName>,
-			Simplify<
-				Omit<
-					TBuilder['_'],
-					| keyof MakeColumnConfig<TBuilder['_'], TTableName>
-					| 'brand'
-					| 'dialect'
-					| 'primaryKeyHasDefault'
-					| 'mssqlColumnBuilderBrand'
-				>
-			>
-		>
-	: TDialect extends 'sqlite' ? SQLiteColumn<
-			MakeColumnConfig<TBuilder['_'], TTableName>,
-			{},
-			Simplify<Omit<TBuilder['_'], keyof MakeColumnConfig<TBuilder['_'], TTableName> | 'brand' | 'dialect'>>
-		>
-	: TDialect extends 'common' ? Column<
-			MakeColumnConfig<TBuilder['_'], TTableName>,
-			{},
-			Simplify<Omit<TBuilder['_'], keyof MakeColumnConfig<TBuilder['_'], TTableName> | 'brand' | 'dialect'>>
-		>
-	: TDialect extends 'singlestore' ? SingleStoreColumn<
-			MakeColumnConfig<TBuilder['_'], TTableName>,
-			{},
-			Simplify<
-				Omit<
-					TBuilder['_'],
-					| keyof MakeColumnConfig<TBuilder['_'], TTableName>
-					| 'brand'
-					| 'dialect'
-					| 'primaryKeyHasDefault'
-					| 'singlestoreColumnBuilderBrand'
-				>
-			>
-		>
-	: TDialect extends 'gel' ? GelColumn<
-			MakeColumnConfig<TBuilder['_'], TTableName>,
-			{},
-			Simplify<Omit<TBuilder['_'], keyof MakeColumnConfig<TBuilder['_'], TTableName> | 'brand' | 'dialect'>>
-		>
-=======
 	TBuiltConfig extends ColumnBaseConfig<ColumnType> = MakeColumnConfig<TBuilder['_'], TTableName, TDialect>,
 > = TDialect extends 'pg' ? PgColumn<TBuiltConfig, {}>
 	: TDialect extends 'mysql' ? MySqlColumn<TBuiltConfig, {}>
+	: TDialect extends 'mssql' ? MsSqlColumn<TBuiltConfig, {}>
 	: TDialect extends 'sqlite' ? SQLiteColumn<TBuiltConfig, {}>
-	: TDialect extends 'common' ? Column<TBuiltConfig, {}>
 	: TDialect extends 'singlestore' ? SingleStoreColumn<TBuiltConfig, {}>
 	: TDialect extends 'gel' ? GelColumn<TBuiltConfig, {}>
->>>>>>> 578e9fd2
+	: TDialect extends 'cockroach' ? CockroachColumn<TBuiltConfig, {}>
+	: TDialect extends 'common' ? Column<TBuiltConfig, {}>
 	: never;
 
 export type BuildIndexColumn<
@@ -559,17 +444,6 @@
 	}
 	& {};
 
-<<<<<<< HEAD
-export type ChangeColumnTableName<TColumn extends Column, TAlias extends string, TDialect extends Dialect> =
-	TDialect extends 'pg' ? PgColumn<MakeColumnConfig<TColumn['_'], TAlias>>
-		: TDialect extends 'mysql' ? MySqlColumn<MakeColumnConfig<TColumn['_'], TAlias>>
-		: TDialect extends 'singlestore' ? SingleStoreColumn<MakeColumnConfig<TColumn['_'], TAlias>>
-		: TDialect extends 'sqlite' ? SQLiteColumn<MakeColumnConfig<TColumn['_'], TAlias>>
-		: TDialect extends 'gel' ? GelColumn<MakeColumnConfig<TColumn['_'], TAlias>>
-		: TDialect extends 'mssql' ? MsSqlColumn<MakeColumnConfig<TColumn['_'], TAlias>>
-		: TDialect extends 'cockroach' ? CockroachColumn<MakeColumnConfig<TColumn['_'], TAlias>>
-		: never;
-=======
 export type ChangeColumnTableName<
 	TColumn extends Column,
 	TAlias extends string,
@@ -579,5 +453,6 @@
 	: TDialect extends 'singlestore' ? SingleStoreColumn<MakeColumnConfig<TColumn['_'], TAlias>>
 	: TDialect extends 'sqlite' ? SQLiteColumn<MakeColumnConfig<TColumn['_'], TAlias>>
 	: TDialect extends 'gel' ? GelColumn<MakeColumnConfig<TColumn['_'], TAlias>>
-	: never;
->>>>>>> 578e9fd2
+	: TDialect extends 'mssql' ? MsSqlColumn<MakeColumnConfig<TColumn['_'], TAlias>>
+	: TDialect extends 'cockroach' ? CockroachColumn<MakeColumnConfig<TColumn['_'], TAlias>>
+	: never;