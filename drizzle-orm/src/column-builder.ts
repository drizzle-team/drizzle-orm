import { entityKind } from '~/entity.ts';
import type { Column } from './column.ts';
import type { MySqlColumn } from './mysql-core/index.ts';
import type { ExtraConfigColumn, PgColumn, PgSequenceOptions } from './pg-core/index.ts';
import type { SingleStoreColumn } from './singlestore-core/index.ts';
import type { SQL } from './sql/sql.ts';
import type { SQLiteColumn } from './sqlite-core/index.ts';
import type { Assume, Simplify } from './utils.ts';

export type ColumnDataType =
	| 'string'
	| 'number'
	| 'boolean'
	| 'array'
	| 'json'
	| 'date'
	| 'bigint'
	| 'custom'
	| 'buffer';

export type Dialect = 'pg' | 'mysql' | 'sqlite' | 'singlestore' | 'common';

export type GeneratedStorageMode = 'virtual' | 'stored';

export type GeneratedType = 'always' | 'byDefault';

export type GeneratedColumnConfig<TDataType> = {
	as: TDataType | SQL | (() => SQL);
	type?: GeneratedType;
	mode?: GeneratedStorageMode;
};

export type GeneratedIdentityConfig = {
	sequenceName?: string;
	sequenceOptions?: PgSequenceOptions;
	type: 'always' | 'byDefault';
};

export interface ColumnBuilderBaseConfig<TDataType extends ColumnDataType, TColumnType extends string> {
	name: string;
	dataType: TDataType;
	columnType: TColumnType;
	data: unknown;
	driverParam: unknown;
	enumValues: string[] | undefined;
}

export type MakeColumnConfig<
	T extends ColumnBuilderBaseConfig<ColumnDataType, string>,
	TTableName extends string,
	TData = T extends { $type: infer U } ? U : T['data'],
> = {
	name: T['name'];
	tableName: TTableName;
	dataType: T['dataType'];
	columnType: T['columnType'];
	data: TData;
	driverParam: T['driverParam'];
	notNull: T extends { notNull: true } ? true : false;
	hasDefault: T extends { hasDefault: true } ? true : false;
	isPrimaryKey: T extends { isPrimaryKey: true } ? true : false;
	isAutoincrement: T extends { isAutoincrement: true } ? true : false;
	hasRuntimeDefault: T extends { hasRuntimeDefault: true } ? true : false;
	enumValues: T['enumValues'];
	baseColumn: T extends { baseBuilder: infer U extends ColumnBuilderBase } ? BuildColumn<TTableName, U, 'common'>
		: never;
	identity: T extends { identity: 'always' } ? 'always' : T extends { identity: 'byDefault' } ? 'byDefault' : undefined;
	generated: T extends { generated: infer G } ? unknown extends G ? undefined
		: G extends undefined ? undefined
		: G
		: undefined;
} & {};

export type ColumnBuilderTypeConfig<
	// eslint-disable-next-line @typescript-eslint/no-unused-vars
	T extends ColumnBuilderBaseConfig<ColumnDataType, string>,
	TTypeConfig extends object = object,
> = Simplify<
	& {
		brand: 'ColumnBuilder';
		name: T['name'];
		dataType: T['dataType'];
		columnType: T['columnType'];
		data: T['data'];
		driverParam: T['driverParam'];
		notNull: T extends { notNull: infer U } ? U : boolean;
		hasDefault: T extends { hasDefault: infer U } ? U : boolean;
		enumValues: T['enumValues'];
		identity: T extends { identity: infer U } ? U : unknown;
		generated: T extends { generated: infer G } ? G extends undefined ? unknown : G : unknown;
	}
	& TTypeConfig
>;

export type ColumnBuilderRuntimeConfig<TData, TRuntimeConfig extends object = object> = {
	name: string;
	keyAsName: boolean;
	notNull: boolean;
	default: TData | SQL | undefined;
	defaultFn: (() => TData | SQL) | undefined;
	onUpdateFn: (() => TData | SQL) | undefined;
	hasDefault: boolean;
	primaryKey: boolean;
	isUnique: boolean;
	uniqueName: string | undefined;
	uniqueType: string | undefined;
	dataType: string;
	columnType: string;
	generated: GeneratedColumnConfig<TData> | undefined;
	generatedIdentity: GeneratedIdentityConfig | undefined;
} & TRuntimeConfig;

export interface ColumnBuilderExtraConfig {
	primaryKeyHasDefault?: boolean;
}

export type NotNull<T extends ColumnBuilderBase> = T & {
	_: {
		notNull: true;
	};
};

export type HasDefault<T extends ColumnBuilderBase> = T & {
	_: {
		hasDefault: true;
	};
};

export type IsPrimaryKey<T extends ColumnBuilderBase> = T & {
	_: {
		isPrimaryKey: true;
	};
};

export type IsAutoincrement<T extends ColumnBuilderBase> = T & {
	_: {
		isAutoincrement: true;
	};
};

export type HasRuntimeDefault<T extends ColumnBuilderBase> = T & {
	_: {
		hasRuntimeDefault: true;
	};
};

export type $Type<T extends ColumnBuilderBase, TType> = T & {
	_: {
		$type: TType;
	};
};

export type HasGenerated<T extends ColumnBuilderBase, TGenerated extends {} = {}> = T & {
	_: {
		hasDefault: true;
		generated: TGenerated;
	};
};

export type IsIdentity<
	T extends ColumnBuilderBase,
	TType extends 'always' | 'byDefault',
> = T & {
	_: {
		notNull: true;
		hasDefault: true;
		identity: TType;
	};
};
export interface ColumnBuilderBase<
	T extends ColumnBuilderBaseConfig<ColumnDataType, string> = ColumnBuilderBaseConfig<ColumnDataType, string>,
	TTypeConfig extends object = object,
> {
	_: ColumnBuilderTypeConfig<T, TTypeConfig>;
}

// To understand how to use `ColumnBuilder` and `AnyColumnBuilder`, see `Column` and `AnyColumn` documentation.
export abstract class ColumnBuilder<
	T extends ColumnBuilderBaseConfig<ColumnDataType, string> = ColumnBuilderBaseConfig<ColumnDataType, string>,
	TRuntimeConfig extends object = object,
	TTypeConfig extends object = object,
	TExtraConfig extends ColumnBuilderExtraConfig = ColumnBuilderExtraConfig,
> implements ColumnBuilderBase<T, TTypeConfig> {
	static readonly [entityKind]: string = 'ColumnBuilder';

	declare _: ColumnBuilderTypeConfig<T, TTypeConfig>;

	protected config: ColumnBuilderRuntimeConfig<T['data'], TRuntimeConfig>;

	constructor(name: T['name'], dataType: T['dataType'], columnType: T['columnType']) {
		this.config = {
			name,
			keyAsName: name === '',
			notNull: false,
			default: undefined,
			hasDefault: false,
			primaryKey: false,
			isUnique: false,
			uniqueName: undefined,
			uniqueType: undefined,
			dataType,
			columnType,
			generated: undefined,
		} as ColumnBuilderRuntimeConfig<T['data'], TRuntimeConfig>;
	}

	/**
	 * Changes the data type of the column. Commonly used with `json` columns. Also, useful for branded types.
	 *
	 * @example
	 * ```ts
	 * const users = pgTable('users', {
	 * 	id: integer('id').$type<UserId>().primaryKey(),
	 * 	details: json('details').$type<UserDetails>().notNull(),
	 * });
	 * ```
	 */
	$type<TType>(): $Type<this, TType> {
		return this as $Type<this, TType>;
	}

	/**
	 * Adds a `not null` clause to the column definition.
	 *
	 * Affects the `select` model of the table - columns *without* `not null` will be nullable on select.
	 */
	notNull(): NotNull<this> {
		this.config.notNull = true;
		return this as NotNull<this>;
	}

	/**
	 * Adds a `default <value>` clause to the column definition.
	 *
	 * Affects the `insert` model of the table - columns *with* `default` are optional on insert.
	 *
	 * If you need to set a dynamic default value, use {@link $defaultFn} instead.
	 */
	default(value: (this['_'] extends { $type: infer U } ? U : this['_']['data']) | SQL): HasDefault<this> {
		this.config.default = value;
		this.config.hasDefault = true;
		return this as HasDefault<this>;
	}

	/**
	 * Adds a dynamic default value to the column.
	 * The function will be called when the row is inserted, and the returned value will be used as the column value.
	 *
	 * **Note:** This value does not affect the `drizzle-kit` behavior, it is only used at runtime in `drizzle-orm`.
	 */
	$defaultFn(
		fn: () => (this['_'] extends { $type: infer U } ? U : this['_']['data']) | SQL,
	): HasRuntimeDefault<HasDefault<this>> {
		this.config.defaultFn = fn;
		this.config.hasDefault = true;
		return this as HasRuntimeDefault<HasDefault<this>>;
	}

	/**
	 * Alias for {@link $defaultFn}.
	 */
	$default = this.$defaultFn;

	/**
	 * Adds a dynamic update value to the column.
	 * The function will be called when the row is updated, and the returned value will be used as the column value if none is provided.
	 * If no `default` (or `$defaultFn`) value is provided, the function will be called when the row is inserted as well, and the returned value will be used as the column value.
	 *
	 * **Note:** This value does not affect the `drizzle-kit` behavior, it is only used at runtime in `drizzle-orm`.
	 */
	$onUpdateFn(
		fn: () => (this['_'] extends { $type: infer U } ? U : this['_']['data']) | SQL,
	): HasDefault<this> {
		this.config.onUpdateFn = fn;
		this.config.hasDefault = true;
		return this as HasDefault<this>;
	}

	/**
	 * Alias for {@link $onUpdateFn}.
	 */
	$onUpdate = this.$onUpdateFn;

	/**
	 * Adds a `primary key` clause to the column definition. This implicitly makes the column `not null`.
	 *
	 * In SQLite, `integer primary key` implicitly makes the column auto-incrementing.
	 */
	primaryKey(): TExtraConfig['primaryKeyHasDefault'] extends true ? IsPrimaryKey<HasDefault<NotNull<this>>>
		: IsPrimaryKey<NotNull<this>>
	{
		this.config.primaryKey = true;
		this.config.notNull = true;
		return this as TExtraConfig['primaryKeyHasDefault'] extends true ? IsPrimaryKey<HasDefault<NotNull<this>>>
			: IsPrimaryKey<NotNull<this>>;
	}

	abstract generatedAlwaysAs(
		as: SQL | T['data'] | (() => SQL),
		config?: Partial<GeneratedColumnConfig<unknown>>,
	): HasGenerated<this, {
		type: 'always';
	}>;

	/** @internal Sets the name of the column to the key within the table definition if a name was not given. */
	setName(name: string) {
		if (this.config.name !== '') return;
		this.config.name = name;
	}
}

export type BuildColumn<
	TTableName extends string,
	TBuilder extends ColumnBuilderBase,
	TDialect extends Dialect,
<<<<<<< HEAD
> = TDialect extends 'pg' ? PgColumn<
		MakeColumnConfig<TBuilder['_'], TTableName>,
		{},
		Simplify<Omit<TBuilder['_'], keyof MakeColumnConfig<TBuilder['_'], TTableName> | 'brand' | 'dialect'>>
	>
	: TDialect extends 'mysql' ? MySqlColumn<
			MakeColumnConfig<TBuilder['_'], TTableName>,
			{},
			Simplify<
				Omit<
					TBuilder['_'],
					| keyof MakeColumnConfig<TBuilder['_'], TTableName>
					| 'brand'
					| 'dialect'
					| 'primaryKeyHasDefault'
					| 'mysqlColumnBuilderBrand'
				>
			>
		>
	: TDialect extends 'sqlite' ? SQLiteColumn<
			MakeColumnConfig<TBuilder['_'], TTableName>,
			{},
			Simplify<Omit<TBuilder['_'], keyof MakeColumnConfig<TBuilder['_'], TTableName> | 'brand' | 'dialect'>>
		>
	: TDialect extends 'common' ? Column<
			MakeColumnConfig<TBuilder['_'], TTableName>,
			{},
			Simplify<Omit<TBuilder['_'], keyof MakeColumnConfig<TBuilder['_'], TTableName> | 'brand' | 'dialect'>>
		>
=======
> = TDialect extends 'pg' ? PgColumn<MakeColumnConfig<TBuilder['_'], TTableName>>
	: TDialect extends 'mysql' ? MySqlColumn<MakeColumnConfig<TBuilder['_'], TTableName>>
	: TDialect extends 'singlestore' ? SingleStoreColumn<MakeColumnConfig<TBuilder['_'], TTableName>>
	: TDialect extends 'sqlite' ? SQLiteColumn<MakeColumnConfig<TBuilder['_'], TTableName>>
	: TDialect extends 'common' ? Column<MakeColumnConfig<TBuilder['_'], TTableName>>
>>>>>>> 3f3eb730
	: never;

export type BuildIndexColumn<
	TDialect extends Dialect,
> = TDialect extends 'pg' ? ExtraConfigColumn : never;

// TODO
// try to make sql as well + indexRaw

// optional after everything will be working as expected
// also try to leave only needed methods for extraConfig
// make an error if I pass .asc() to fk and so on

export type BuildColumns<
	TTableName extends string,
	TConfigMap extends Record<string, ColumnBuilderBase>,
	TDialect extends Dialect,
> =
	& {
		[Key in keyof TConfigMap]: BuildColumn<TTableName, {
			_:
				& Omit<TConfigMap[Key]['_'], 'name'>
				& { name: TConfigMap[Key]['_']['name'] extends '' ? Assume<Key, string> : TConfigMap[Key]['_']['name'] };
		}, TDialect>;
	}
	& {};

export type BuildExtraConfigColumns<
	_TTableName extends string,
	TConfigMap extends Record<string, ColumnBuilderBase>,
	TDialect extends Dialect,
> =
	& {
		[Key in keyof TConfigMap]: BuildIndexColumn<TDialect>;
	}
	& {};

export type ChangeColumnTableName<TColumn extends Column, TAlias extends string, TDialect extends Dialect> =
	TDialect extends 'pg' ? PgColumn<MakeColumnConfig<TColumn['_'], TAlias>>
		: TDialect extends 'mysql' ? MySqlColumn<MakeColumnConfig<TColumn['_'], TAlias>>
		: TDialect extends 'singlestore' ? SingleStoreColumn<MakeColumnConfig<TColumn['_'], TAlias>>
		: TDialect extends 'sqlite' ? SQLiteColumn<MakeColumnConfig<TColumn['_'], TAlias>>
		: never;<|MERGE_RESOLUTION|>--- conflicted
+++ resolved
@@ -313,7 +313,6 @@
 	TTableName extends string,
 	TBuilder extends ColumnBuilderBase,
 	TDialect extends Dialect,
-<<<<<<< HEAD
 > = TDialect extends 'pg' ? PgColumn<
 		MakeColumnConfig<TBuilder['_'], TTableName>,
 		{},
@@ -343,13 +342,12 @@
 			{},
 			Simplify<Omit<TBuilder['_'], keyof MakeColumnConfig<TBuilder['_'], TTableName> | 'brand' | 'dialect'>>
 		>
-=======
-> = TDialect extends 'pg' ? PgColumn<MakeColumnConfig<TBuilder['_'], TTableName>>
-	: TDialect extends 'mysql' ? MySqlColumn<MakeColumnConfig<TBuilder['_'], TTableName>>
-	: TDialect extends 'singlestore' ? SingleStoreColumn<MakeColumnConfig<TBuilder['_'], TTableName>>
-	: TDialect extends 'sqlite' ? SQLiteColumn<MakeColumnConfig<TBuilder['_'], TTableName>>
-	: TDialect extends 'common' ? Column<MakeColumnConfig<TBuilder['_'], TTableName>>
->>>>>>> 3f3eb730
+	: TDialect extends 'singlestore'
+		? SingleStoreColumn<
+			MakeColumnConfig<TBuilder['_'], TTableName>,
+			{},
+			Simplify<Omit<TBuilder['_'], keyof MakeColumnConfig<TBuilder['_'], TTableName> | 'brand' | 'dialect'>>
+		>
 	: never;
 
 export type BuildIndexColumn<
