import type { OPSQLiteConnection, QueryResult } from '@op-engineering/op-sqlite';
import { type Cache, NoopCache } from '~/cache/core/index.ts';
import type { WithCacheConfig } from '~/cache/core/types.ts';
import { entityKind } from '~/entity.ts';
import type { Logger } from '~/logger.ts';
import { NoopLogger } from '~/logger.ts';
import type { RelationalSchemaConfig, TablesRelationalConfig } from '~/relations.ts';
import { fillPlaceholders, type Query, sql } from '~/sql/sql.ts';
import type { SQLiteAsyncDialect } from '~/sqlite-core/dialect.ts';
import { SQLiteTransaction } from '~/sqlite-core/index.ts';
import type { SelectedFieldsOrdered } from '~/sqlite-core/query-builders/select.types.ts';
import {
	type PreparedQueryConfig as PreparedQueryConfigBase,
	type SQLiteExecuteMethod,
	SQLitePreparedQuery,
	SQLiteSession,
	type SQLiteTransactionConfig,
} from '~/sqlite-core/session.ts';
import { mapResultRow } from '~/utils.ts';

export interface OPSQLiteSessionOptions {
	logger?: Logger;
	cache?: Cache;
}

type PreparedQueryConfig = Omit<PreparedQueryConfigBase, 'statement' | 'run'>;

export class OPSQLiteSession<
	TFullSchema extends Record<string, unknown>,
	TSchema extends TablesRelationalConfig,
> extends SQLiteSession<'async', QueryResult, TFullSchema, TSchema> {
	static override readonly [entityKind]: string = 'OPSQLiteSession';

	private logger: Logger;
	private cache: Cache;

	constructor(
		private client: OPSQLiteConnection,
		dialect: SQLiteAsyncDialect,
		private schema: RelationalSchemaConfig<TSchema> | undefined,
		options: OPSQLiteSessionOptions = {},
	) {
		super(dialect);
		this.logger = options.logger ?? new NoopLogger();
		this.cache = options.cache ?? new NoopCache();
	}

	prepareQuery<T extends Omit<PreparedQueryConfig, 'run'>>(
		query: Query,
		fields: SelectedFieldsOrdered | undefined,
		executeMethod: SQLiteExecuteMethod,
		isResponseInArrayMode: boolean,
		hookContext?: undefined,
		customResultMapper?: (rows: unknown[][]) => unknown,
		queryMetadata?: {
			type: 'select' | 'update' | 'delete' | 'insert';
			tables: string[];
		},
		cacheConfig?: WithCacheConfig,
	): OPSQLitePreparedQuery<T> {
		return new OPSQLitePreparedQuery(
			this.client,
			query,
			this.logger,
			this.cache,
			queryMetadata,
			cacheConfig,
			fields,
			executeMethod,
			isResponseInArrayMode,
			customResultMapper,
		);
	}

	override transaction<T>(
		transaction: (tx: OPSQLiteTransaction<TFullSchema, TSchema>) => T,
		config: SQLiteTransactionConfig = {},
	): T {
		const tx = new OPSQLiteTransaction('async', this.dialect, this, this.schema);
		this.run(sql.raw(`begin${config?.behavior ? ' ' + config.behavior : ''}`));
		try {
			const result = transaction(tx);
			this.run(sql`commit`);
			return result;
		} catch (err) {
			this.run(sql`rollback`);
			throw err;
		}
	}
}

export class OPSQLiteTransaction<
	TFullSchema extends Record<string, unknown>,
	TSchema extends TablesRelationalConfig,
> extends SQLiteTransaction<'async', QueryResult, TFullSchema, TSchema> {
	static override readonly [entityKind]: string = 'OPSQLiteTransaction';

	override transaction<T>(transaction: (tx: OPSQLiteTransaction<TFullSchema, TSchema>) => T): T {
		const savepointName = `sp${this.nestedIndex}`;
		const tx = new OPSQLiteTransaction('async', this.dialect, this.session, this.schema, this.nestedIndex + 1);
		this.session.run(sql.raw(`savepoint ${savepointName}`));
		try {
			const result = transaction(tx);
			this.session.run(sql.raw(`release savepoint ${savepointName}`));
			return result;
		} catch (err) {
			this.session.run(sql.raw(`rollback to savepoint ${savepointName}`));
			throw err;
		}
	}
}

export class OPSQLitePreparedQuery<T extends PreparedQueryConfig = PreparedQueryConfig> extends SQLitePreparedQuery<
	{ type: 'async'; run: QueryResult; all: T['all']; get: T['get']; values: T['values']; execute: T['execute'] }
> {
	static override readonly [entityKind]: string = 'OPSQLitePreparedQuery';

	constructor(
		private client: OPSQLiteConnection,
		query: Query,
		private logger: Logger,
		cache: Cache,
		queryMetadata: {
			type: 'select' | 'update' | 'delete' | 'insert';
			tables: string[];
		} | undefined,
		cacheConfig: WithCacheConfig | undefined,
		private fields: SelectedFieldsOrdered | undefined,
		executeMethod: SQLiteExecuteMethod,
		private _isResponseInArrayMode: boolean,
		private customResultMapper?: (rows: unknown[][]) => unknown,
	) {
		super('sync', executeMethod, query, cache, queryMetadata, cacheConfig);
	}

<<<<<<< HEAD
	_run(placeholderValues?: Record<string, unknown>): Promise<QueryResult> {
=======
	async run(placeholderValues?: Record<string, unknown>): Promise<QueryResult> {
>>>>>>> 50a8b163
		const params = fillPlaceholders(this.query.params, placeholderValues ?? {});
		this.logger.logQuery(this.query.sql, params);

		return await this.queryWithCache(this.query.sql, params, async () => {
			return this.client.executeAsync(this.query.sql, params);
		});
	}

	async _all(placeholderValues?: Record<string, unknown>): Promise<T['all']> {
		const { fields, joinsNotNullableMap, query, logger, customResultMapper, client } = this;
		if (!fields && !customResultMapper) {
			const params = fillPlaceholders(query.params, placeholderValues ?? {});
			logger.logQuery(query.sql, params);

			return await this.queryWithCache(query.sql, params, async () => {
				return client.execute(query.sql, params).rows?._array || [];
			});
		}

		const rows = await this.values(placeholderValues) as unknown[][];
		if (customResultMapper) {
			return customResultMapper(rows) as T['all'];
		}
		return rows.map((row) => mapResultRow(fields!, row, joinsNotNullableMap));
	}

	async _get(placeholderValues?: Record<string, unknown>): Promise<T['get']> {
		const { fields, joinsNotNullableMap, customResultMapper, query, logger, client } = this;
		const params = fillPlaceholders(query.params, placeholderValues ?? {});
		logger.logQuery(query.sql, params);
		if (!fields && !customResultMapper) {
			const rows = await this.queryWithCache(query.sql, params, async () => {
				return client.execute(query.sql, params).rows?._array || [];
			});
			return rows[0];
		}

		const rows = await this.values(placeholderValues) as unknown[][];
		const row = rows[0];

		if (!row) {
			return undefined;
		}

		if (customResultMapper) {
			return customResultMapper(rows) as T['get'];
		}

		return mapResultRow(fields!, row, joinsNotNullableMap);
	}

<<<<<<< HEAD
	_values(placeholderValues?: Record<string, unknown>): Promise<T['values']> {
=======
	async values(placeholderValues?: Record<string, unknown>): Promise<T['values']> {
>>>>>>> 50a8b163
		const params = fillPlaceholders(this.query.params, placeholderValues ?? {});
		this.logger.logQuery(this.query.sql, params);
		return await this.queryWithCache(this.query.sql, params, async () => {
			return await this.client.executeRawAsync(this.query.sql, params);
		});
	}

	/** @internal */
	isResponseInArrayMode(): boolean {
		return this._isResponseInArrayMode;
	}
}<|MERGE_RESOLUTION|>--- conflicted
+++ resolved
@@ -2,6 +2,7 @@
 import { type Cache, NoopCache } from '~/cache/core/index.ts';
 import type { WithCacheConfig } from '~/cache/core/types.ts';
 import { entityKind } from '~/entity.ts';
+import type { BlankSQLiteHookContext, DrizzleSQLiteExtension } from '~/extension-core/sqlite/index.ts';
 import type { Logger } from '~/logger.ts';
 import { NoopLogger } from '~/logger.ts';
 import type { RelationalSchemaConfig, TablesRelationalConfig } from '~/relations.ts';
@@ -39,8 +40,9 @@
 		dialect: SQLiteAsyncDialect,
 		private schema: RelationalSchemaConfig<TSchema> | undefined,
 		options: OPSQLiteSessionOptions = {},
+		extensions?: DrizzleSQLiteExtension[],
 	) {
-		super(dialect);
+		super(dialect, extensions);
 		this.logger = options.logger ?? new NoopLogger();
 		this.cache = options.cache ?? new NoopCache();
 	}
@@ -50,13 +52,13 @@
 		fields: SelectedFieldsOrdered | undefined,
 		executeMethod: SQLiteExecuteMethod,
 		isResponseInArrayMode: boolean,
-		hookContext?: undefined,
 		customResultMapper?: (rows: unknown[][]) => unknown,
 		queryMetadata?: {
 			type: 'select' | 'update' | 'delete' | 'insert';
 			tables: string[];
 		},
 		cacheConfig?: WithCacheConfig,
+		hookContext?: undefined,
 	): OPSQLitePreparedQuery<T> {
 		return new OPSQLitePreparedQuery(
 			this.client,
@@ -68,6 +70,8 @@
 			fields,
 			executeMethod,
 			isResponseInArrayMode,
+			this.extensions,
+			hookContext,
 			customResultMapper,
 		);
 	}
@@ -76,7 +80,7 @@
 		transaction: (tx: OPSQLiteTransaction<TFullSchema, TSchema>) => T,
 		config: SQLiteTransactionConfig = {},
 	): T {
-		const tx = new OPSQLiteTransaction('async', this.dialect, this, this.schema);
+		const tx = new OPSQLiteTransaction('async', this.dialect, this, this.schema, undefined, this.extensions);
 		this.run(sql.raw(`begin${config?.behavior ? ' ' + config.behavior : ''}`));
 		try {
 			const result = transaction(tx);
@@ -97,7 +101,14 @@
 
 	override transaction<T>(transaction: (tx: OPSQLiteTransaction<TFullSchema, TSchema>) => T): T {
 		const savepointName = `sp${this.nestedIndex}`;
-		const tx = new OPSQLiteTransaction('async', this.dialect, this.session, this.schema, this.nestedIndex + 1);
+		const tx = new OPSQLiteTransaction(
+			'async',
+			this.dialect,
+			this.session,
+			this.schema,
+			this.nestedIndex + 1,
+			this._.extensions,
+		);
 		this.session.run(sql.raw(`savepoint ${savepointName}`));
 		try {
 			const result = transaction(tx);
@@ -128,16 +139,14 @@
 		private fields: SelectedFieldsOrdered | undefined,
 		executeMethod: SQLiteExecuteMethod,
 		private _isResponseInArrayMode: boolean,
+		extensions?: DrizzleSQLiteExtension[],
+		hookContext?: BlankSQLiteHookContext,
 		private customResultMapper?: (rows: unknown[][]) => unknown,
 	) {
-		super('sync', executeMethod, query, cache, queryMetadata, cacheConfig);
-	}
-
-<<<<<<< HEAD
-	_run(placeholderValues?: Record<string, unknown>): Promise<QueryResult> {
-=======
-	async run(placeholderValues?: Record<string, unknown>): Promise<QueryResult> {
->>>>>>> 50a8b163
+		super('sync', executeMethod, query, cache, queryMetadata, cacheConfig, extensions, hookContext);
+	}
+
+	async _run(placeholderValues?: Record<string, unknown>): Promise<QueryResult> {
 		const params = fillPlaceholders(this.query.params, placeholderValues ?? {});
 		this.logger.logQuery(this.query.sql, params);
 
@@ -189,11 +198,7 @@
 		return mapResultRow(fields!, row, joinsNotNullableMap);
 	}
 
-<<<<<<< HEAD
-	_values(placeholderValues?: Record<string, unknown>): Promise<T['values']> {
-=======
-	async values(placeholderValues?: Record<string, unknown>): Promise<T['values']> {
->>>>>>> 50a8b163
+	async _values(placeholderValues?: Record<string, unknown>): Promise<T['values']> {
 		const params = fillPlaceholders(this.query.params, placeholderValues ?? {});
 		this.logger.logQuery(this.query.sql, params);
 		return await this.queryWithCache(this.query.sql, params, async () => {
