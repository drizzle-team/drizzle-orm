--- conflicted
+++ resolved
@@ -1,12 +1,7 @@
 import type { Column, GetColumnData } from './column.ts';
 import { entityKind } from './entity.ts';
 import type { OptionalKeyOnly, RequiredKeyOnly } from './operations.ts';
-<<<<<<< HEAD
-import type { ExtraConfigColumn } from './pg-core/index.ts';
 import type { SQLWrapper, View } from './sql/sql.ts';
-=======
-import type { SQLWrapper } from './sql/sql.ts';
->>>>>>> df9ec8bb
 import { TableName } from './table.utils.ts';
 import type { Simplify, Update } from './utils.ts';
 
