<<<<<<< HEAD
import type { Client, InArgs, InStatement, ResultSet, Transaction } from '@libsql/client';
import { entityKind, is } from '~/entity.ts';
=======
import { type Client, type InArgs, type InStatement, type ResultSet, type Transaction } from '@libsql/client';
import type { BatchItem as BatchItem } from '~/batch.ts';
import { entityKind } from '~/entity.ts';
>>>>>>> ee6a68b2
import type { Logger } from '~/logger.ts';
import { NoopLogger } from '~/logger.ts';
import { type RelationalSchemaConfig, type TablesRelationalConfig } from '~/relations.ts';
import type { PreparedQuery } from '~/session.ts';
import { fillPlaceholders, type Query, sql } from '~/sql/index.ts';
import type { SQLiteAsyncDialect } from '~/sqlite-core/dialect.ts';
import { SQLiteTransaction } from '~/sqlite-core/index.ts';
import type { SelectedFieldsOrdered } from '~/sqlite-core/query-builders/select.types.ts';
import {
	type PreparedQueryConfig as PreparedQueryConfigBase,
	type SQLiteExecuteMethod,
	type SQLiteTransactionConfig,
} from '~/sqlite-core/session.ts';
import { SQLitePreparedQuery, SQLiteSession } from '~/sqlite-core/session.ts';
import { mapResultRow } from '~/utils.ts';

export interface LibSQLSessionOptions {
	logger?: Logger;
}

type PreparedQueryConfig = Omit<PreparedQueryConfigBase, 'statement' | 'run'>;

export class LibSQLSession<
	TFullSchema extends Record<string, unknown>,
	TSchema extends TablesRelationalConfig,
> extends SQLiteSession<'async', ResultSet, TFullSchema, TSchema> {
	static readonly [entityKind]: string = 'LibSQLSession';

	private logger: Logger;

	constructor(
		private client: Client,
		dialect: SQLiteAsyncDialect,
		private schema: RelationalSchemaConfig<TSchema> | undefined,
		private options: LibSQLSessionOptions,
		private tx: Transaction | undefined,
	) {
		super(dialect);
		this.logger = options.logger ?? new NoopLogger();
	}

	prepareQuery<T extends Omit<PreparedQueryConfig, 'run'>>(
		query: Query,
		fields: SelectedFieldsOrdered | undefined,
		executeMethod: SQLiteExecuteMethod,
		customResultMapper?: (rows: unknown[][]) => unknown,
	): LibSQLPreparedQuery<T> {
		return new LibSQLPreparedQuery(
			this.client,
			query,
			this.logger,
			fields,
			this.tx,
			executeMethod,
			customResultMapper,
		);
	}

	async batch<T extends BatchItem<'sqlite'>[] | readonly BatchItem<'sqlite'>[]>(queries: T) {
		const preparedQueries: PreparedQuery[] = [];
		const builtQueries: InStatement[] = [];

		for (const query of queries) {
			const preparedQuery = query.prepare();
			const builtQuery = preparedQuery.getQuery();
			preparedQueries.push(preparedQuery);
			builtQueries.push({ sql: builtQuery.sql, args: builtQuery.params as InArgs });
		}

		const batchResults = await this.client.batch(builtQueries);
		return batchResults.map((result, i) => preparedQueries[i]!.mapResult(result, true));
	}

	override async transaction<T>(
		transaction: (db: LibSQLTransaction<TFullSchema, TSchema>) => T | Promise<T>,
		_config?: SQLiteTransactionConfig,
	): Promise<T> {
		// TODO: support transaction behavior
		const libsqlTx = await this.client.transaction();
		const session = new LibSQLSession(this.client, this.dialect, this.schema, this.options, libsqlTx);
		const tx = new LibSQLTransaction('async', this.dialect, session, this.schema);
		try {
			const result = await transaction(tx);
			await libsqlTx.commit();
			return result;
		} catch (err) {
			await libsqlTx.rollback();
			throw err;
		}
	}

	override extractRawAllValueFromBatchResult(result: unknown): unknown {
		return (result as ResultSet).rows;
	}

	override extractRawGetValueFromBatchResult(result: unknown): unknown {
		return (result as ResultSet).rows[0];
	}

	override extractRawValuesValueFromBatchResult(result: unknown): unknown {
		return (result as ResultSet).rows;
	}
}

export class LibSQLTransaction<
	TFullSchema extends Record<string, unknown>,
	TSchema extends TablesRelationalConfig,
> extends SQLiteTransaction<'async', ResultSet, TFullSchema, TSchema> {
	static readonly [entityKind]: string = 'LibSQLTransaction';

	override async transaction<T>(transaction: (tx: LibSQLTransaction<TFullSchema, TSchema>) => Promise<T>): Promise<T> {
		const savepointName = `sp${this.nestedIndex}`;
		const tx = new LibSQLTransaction('async', this.dialect, this.session, this.schema, this.nestedIndex + 1);
		await this.session.run(sql.raw(`savepoint ${savepointName}`));
		try {
			const result = await transaction(tx);
			await this.session.run(sql.raw(`release savepoint ${savepointName}`));
			return result;
		} catch (err) {
			await this.session.run(sql.raw(`rollback to savepoint ${savepointName}`));
			throw err;
		}
	}
}

export class LibSQLPreparedQuery<T extends PreparedQueryConfig = PreparedQueryConfig> extends SQLitePreparedQuery<
	{ type: 'async'; run: ResultSet; all: T['all']; get: T['get']; values: T['values']; execute: T['execute'] }
> {
	static readonly [entityKind]: string = 'LibSQLPreparedQuery';

	constructor(
		private client: Client,
		query: Query,
		private logger: Logger,
		/** @internal */ public fields: SelectedFieldsOrdered | undefined,
		private tx: Transaction | undefined,
		executeMethod: SQLiteExecuteMethod,
		/** @internal */ public customResultMapper?: (
			rows: unknown[][],
			mapColumnValue?: (value: unknown) => unknown,
		) => unknown,
	) {
		super('async', executeMethod, query);
		this.customResultMapper = customResultMapper;
		this.fields = fields;
	}

	run(placeholderValues?: Record<string, unknown>): Promise<ResultSet> {
		const params = fillPlaceholders(this.query.params, placeholderValues ?? {});
		this.logger.logQuery(this.query.sql, params);
		const stmt: InStatement = { sql: this.query.sql, args: params as InArgs };
		return this.tx ? this.tx.execute(stmt) : this.client.execute(stmt);
	}

	async all(placeholderValues?: Record<string, unknown>): Promise<T['all']> {
		const { fields, logger, query, tx, client, customResultMapper } = this;
		if (!fields && !customResultMapper) {
			const params = fillPlaceholders(query.params, placeholderValues ?? {});
			logger.logQuery(query.sql, params);
			const stmt: InStatement = { sql: query.sql, args: params as InArgs };
			return (tx ? tx.execute(stmt) : client.execute(stmt)).then(({ rows }) => this.mapAllResult(rows));
		}

		const rows = await this.values(placeholderValues) as unknown[][];

		return this.mapAllResult(rows);
	}

	override mapAllResult(rows: unknown, isFromBatch?: boolean): unknown {
		if (isFromBatch) {
			rows = (rows as ResultSet).rows;
		}

		if (!this.fields && !this.customResultMapper) {
			return (rows as unknown[]).map((row) => normalizeRow(row));
		}

		if (this.customResultMapper) {
			return this.customResultMapper(rows as unknown[][], normalizeFieldValue) as T['all'];
		}

		return (rows as unknown[]).map((row) => {
			return mapResultRow(
				this.fields!,
				Array.prototype.slice.call(row).map((v) => normalizeFieldValue(v)),
				this.joinsNotNullableMap,
			);
		});
	}

	async get(placeholderValues?: Record<string, unknown>): Promise<T['get']> {
		const { fields, logger, query, tx, client, customResultMapper } = this;
		if (!fields && !customResultMapper) {
			const params = fillPlaceholders(query.params, placeholderValues ?? {});
			logger.logQuery(query.sql, params);
			const stmt: InStatement = { sql: query.sql, args: params as InArgs };
			return (tx ? tx.execute(stmt) : client.execute(stmt)).then(({ rows }) => this.mapGetResult(rows));
		}

		const rows = await this.values(placeholderValues) as unknown[][];

		return this.mapGetResult(rows);
	}

	override mapGetResult(rows: unknown, isFromBatch?: boolean): unknown {
		if (isFromBatch) {
			rows = (rows as ResultSet).rows;
		}

		const row = (rows as unknown[])[0];

		if (!this.fields && !this.customResultMapper) {
			return normalizeRow(row);
		}

		if (!row) {
			return undefined;
		}

		if (this.customResultMapper) {
			return this.customResultMapper(rows as unknown[][], normalizeFieldValue) as T['get'];
		}

		return mapResultRow(
			this.fields!,
			Array.prototype.slice.call(row).map((v) => normalizeFieldValue(v)),
			this.joinsNotNullableMap,
		);
	}

	values(placeholderValues?: Record<string, unknown>): Promise<T['values']> {
		const params = fillPlaceholders(this.query.params, placeholderValues ?? {});
		this.logger.logQuery(this.query.sql, params);
		const stmt: InStatement = { sql: this.query.sql, args: params as InArgs };
		return (this.tx ? this.tx.execute(stmt) : this.client.execute(stmt)).then(({ rows }) => rows) as Promise<
			T['values']
		>;
	}
}

function normalizeRow(obj: any) {
	// The libSQL node-sqlite3 compatibility wrapper returns rows
	// that can be accessed both as objects and arrays. Let's
	// turn them into objects what's what other SQLite drivers
	// do.
	return Object.keys(obj).reduce((acc: Record<string, any>, key) => {
		if (Object.prototype.propertyIsEnumerable.call(obj, key)) {
			acc[key] = obj[key];
		}
		return acc;
	}, {});
}

function normalizeFieldValue(value: unknown) {
	if (typeof ArrayBuffer !== 'undefined' && value instanceof ArrayBuffer) { // eslint-disable-line no-instanceof/no-instanceof
		if (typeof Buffer !== 'undefined') {
			if (!(value instanceof Buffer)) { // eslint-disable-line no-instanceof/no-instanceof
				return Buffer.from(value);
			}
			return value;
		}
		if (typeof TextDecoder !== 'undefined') {
			return new TextDecoder().decode(value);
		}
		throw new Error('TextDecoder is not available. Please provide either Buffer or TextDecoder polyfill.');
	}
	return value;
}<|MERGE_RESOLUTION|>--- conflicted
+++ resolved
@@ -1,11 +1,6 @@
-<<<<<<< HEAD
 import type { Client, InArgs, InStatement, ResultSet, Transaction } from '@libsql/client';
 import { entityKind, is } from '~/entity.ts';
-=======
-import { type Client, type InArgs, type InStatement, type ResultSet, type Transaction } from '@libsql/client';
 import type { BatchItem as BatchItem } from '~/batch.ts';
-import { entityKind } from '~/entity.ts';
->>>>>>> ee6a68b2
 import type { Logger } from '~/logger.ts';
 import { NoopLogger } from '~/logger.ts';
 import { type RelationalSchemaConfig, type TablesRelationalConfig } from '~/relations.ts';
