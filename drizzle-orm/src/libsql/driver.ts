--- conflicted
+++ resolved
@@ -1,67 +1,3 @@
-<<<<<<< HEAD
-import type { Client, ResultSet } from '@libsql/client';
-import type { BatchItem, BatchResponse } from '~/batch.ts';
-import { entityKind } from '~/entity.ts';
-import { DefaultLogger } from '~/logger.ts';
-import {
-	createTableRelationsHelpers,
-	extractTablesRelationalConfig,
-	type ExtractTablesWithRelations,
-	type RelationalSchemaConfig,
-	type TablesRelationalConfig,
-} from '~/relations.ts';
-import { BaseSQLiteDatabase } from '~/sqlite-core/db.ts';
-import { SQLiteAsyncDialect } from '~/sqlite-core/dialect.ts';
-import type { DrizzleConfig } from '~/utils.ts';
-import { LibSQLSession } from './session.ts';
-
-export class LibSQLDatabase<
-	TSchema extends Record<string, unknown> = Record<string, never>,
-> extends BaseSQLiteDatabase<'async', ResultSet, TSchema> {
-	static override readonly [entityKind]: string = 'LibSQLDatabase';
-
-	/** @internal */
-	declare readonly session: LibSQLSession<TSchema, ExtractTablesWithRelations<TSchema>>;
-
-	async batch<U extends BatchItem<'sqlite'>, T extends Readonly<[U, ...U[]]>>(
-		batch: T,
-	): Promise<BatchResponse<T>> {
-		return this.session.batch(batch) as Promise<BatchResponse<T>>;
-	}
-}
-
-export function drizzle<
-	TSchema extends Record<string, unknown> = Record<string, never>,
->(client: Client, config: DrizzleConfig<TSchema> = {}): LibSQLDatabase<TSchema> & {
-	$client: Client;
-} {
-	const dialect = new SQLiteAsyncDialect({ casing: config.casing });
-	let logger;
-	if (config.logger === true) {
-		logger = new DefaultLogger();
-	} else if (config.logger !== false) {
-		logger = config.logger;
-	}
-
-	let schema: RelationalSchemaConfig<TablesRelationalConfig> | undefined;
-	if (config.schema) {
-		const tablesConfig = extractTablesRelationalConfig(
-			config.schema,
-			createTableRelationsHelpers,
-		);
-		schema = {
-			fullSchema: config.schema,
-			schema: tablesConfig.tables,
-			tableNamesMap: tablesConfig.tableNamesMap,
-		};
-	}
-
-	const session = new LibSQLSession(client, dialect, schema, { logger }, undefined);
-	const db = new LibSQLDatabase('async', dialect, session, schema) as LibSQLDatabase<TSchema>;
-	(<any> db).$client = client;
-
-	return db as any;
-=======
 import { type Client, type Config, createClient } from '@libsql/client';
 import { type DrizzleConfig, type IfNotImported, type ImportTypeError, isConfig } from '~/utils.ts';
 import { construct as construct, type LibSQLDatabase } from './driver-core.ts';
@@ -125,5 +61,4 @@
 	} {
 		return construct({} as any, config) as any;
 	}
->>>>>>> 5ea5a84f
 }