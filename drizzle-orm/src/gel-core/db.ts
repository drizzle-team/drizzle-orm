<<<<<<< HEAD
import type * as V1 from '~/_relations.ts';
=======
import type { Cache } from '~/cache/core/cache.ts';
>>>>>>> 8b8d78ec
import { entityKind } from '~/entity.ts';
import type { GelDialect } from '~/gel-core/dialect.ts';
import {
	GelDeleteBase,
	GelInsertBuilder,
	GelSelectBuilder,
	GelUpdateBuilder,
	QueryBuilder,
} from '~/gel-core/query-builders/index.ts';
import type { GelQueryResultHKT, GelSession, GelTransaction, PreparedQueryConfig } from '~/gel-core/session.ts';
import type { GelTable } from '~/gel-core/table.ts';
import type { TypedQueryBuilder } from '~/query-builders/query-builder.ts';
import type { AnyRelations, EmptyRelations, ExtractTablesWithRelations, TablesRelationalConfig } from '~/relations.ts';
import { SelectionProxyHandler } from '~/selection-proxy.ts';
import { type ColumnsSelection, type SQL, sql, type SQLWrapper } from '~/sql/sql.ts';
import { WithSubquery } from '~/subquery.ts';
import type { DrizzleTypeError } from '~/utils.ts';
import type { GelColumn } from './columns/index.ts';
import { _RelationalQueryBuilder } from './query-builders/_query.ts';
import { GelCountBuilder } from './query-builders/count.ts';
import { RelationalQueryBuilder } from './query-builders/query.ts';
import { GelRaw } from './query-builders/raw.ts';
import type { SelectedFields } from './query-builders/select.types.ts';
import type { WithSubqueryWithSelection } from './subquery.ts';
import type { GelViewBase } from './view-base.ts';

export class GelDatabase<
	TQueryResult extends GelQueryResultHKT,
	TFullSchema extends Record<string, unknown> = Record<string, never>,
	TRelations extends AnyRelations = EmptyRelations,
	TTablesConfig extends TablesRelationalConfig = ExtractTablesWithRelations<TRelations>,
	TSchema extends V1.TablesRelationalConfig = V1.ExtractTablesWithRelations<TFullSchema>,
> {
	static readonly [entityKind]: string = 'GelDatabase';

	declare readonly _: {
		readonly schema: TSchema | undefined;
		readonly fullSchema: TFullSchema;
		readonly tableNamesMap: Record<string, string>;
		readonly relations: TRelations;
		readonly session: GelSession<TQueryResult, TFullSchema, TRelations, TTablesConfig, TSchema>;
	};

	/** @deprecated */
	_query: TFullSchema extends Record<string, never>
		? DrizzleTypeError<'Seems like the schema generic is missing - did you forget to add it to your DB type?'>
		: {
			[K in keyof TSchema]: _RelationalQueryBuilder<TSchema, TSchema[K]>;
		};

	// TO-DO: Figure out how to pass DrizzleTypeError without breaking withReplicas
	query: {
		[K in keyof TRelations['tables']]: RelationalQueryBuilder<
			TTablesConfig,
			TTablesConfig[K]
		>;
	};

	constructor(
		/** @internal */
		readonly dialect: GelDialect,
		/** @internal */
		readonly session: GelSession<any, any, any, any, any>,
		relations: AnyRelations | undefined,
		schema: V1.RelationalSchemaConfig<TSchema> | undefined,
	) {
		const rel = relations ?? {} as EmptyRelations;

		this._ = schema
			? {
				schema: schema.schema,
				fullSchema: schema.fullSchema as TFullSchema,
				tableNamesMap: schema.tableNamesMap,
				relations: rel as TRelations,
				session,
			}
			: {
				schema: undefined,
				fullSchema: {} as TFullSchema,
				tableNamesMap: {},
				relations: rel as TRelations,
				session,
			};
		this._query = {} as typeof this['_query'];
		if (this._.schema) {
			for (const [tableName, columns] of Object.entries(this._.schema)) {
				(this._query as GelDatabase<TQueryResult, Record<string, any>>['_query'])[tableName] =
					new _RelationalQueryBuilder(
						schema!.fullSchema,
						this._.schema,
						this._.tableNamesMap,
						schema!.fullSchema[tableName] as GelTable,
						columns,
						dialect,
						session,
					);
			}
		}
		this.query = {} as typeof this['query'];
		if (relations) {
			for (const [tableName, relation] of Object.entries(relations.tablesConfig)) {
				(this.query as GelDatabase<
					TQueryResult,
					TSchema,
					AnyRelations,
					TablesRelationalConfig,
					V1.TablesRelationalConfig
				>['query'])[tableName] = new RelationalQueryBuilder(
					relations.tables,
					relations.tablesConfig,
					relations.tableNamesMap,
					relation.table as GelTable,
					relation,
					dialect,
					session,
				);
			}
		}

		this.$cache = { invalidate: async (_params: any) => {} };
	}

	/**
	 * Creates a subquery that defines a temporary named result set as a CTE.
	 *
	 * It is useful for breaking down complex queries into simpler parts and for reusing the result set in subsequent parts of the query.
	 *
	 * See docs: {@link https://orm.drizzle.team/docs/select#with-clause}
	 *
	 * @param alias The alias for the subquery.
	 *
	 * Failure to provide an alias will result in a DrizzleTypeError, preventing the subquery from being referenced in other queries.
	 *
	 * @example
	 *
	 * ```ts
	 * // Create a subquery with alias 'sq' and use it in the select query
	 * const sq = db.$with('sq').as(db.select().from(users).where(eq(users.id, 42)));
	 *
	 * const result = await db.with(sq).select().from(sq);
	 * ```
	 *
	 * To select arbitrary SQL values as fields in a CTE and reference them in other CTEs or in the main query, you need to add aliases to them:
	 *
	 * ```ts
	 * // Select an arbitrary SQL value as a field in a CTE and reference it in the main query
	 * const sq = db.$with('sq').as(db.select({
	 *   name: sql<string>`upper(${users.name})`.as('name'),
	 * })
	 * .from(users));
	 *
	 * const result = await db.with(sq).select({ name: sq.name }).from(sq);
	 * ```
	 */
	$with<TAlias extends string>(alias: TAlias) {
		const self = this;
		return {
			as<TSelection extends ColumnsSelection>(
				qb: TypedQueryBuilder<TSelection> | ((qb: QueryBuilder) => TypedQueryBuilder<TSelection>),
			): WithSubqueryWithSelection<TSelection, TAlias> {
				if (typeof qb === 'function') {
					qb = qb(new QueryBuilder(self.dialect));
				}

				return new Proxy(
					new WithSubquery(qb.getSQL(), qb.getSelectedFields() as SelectedFields, alias, true),
					new SelectionProxyHandler({ alias, sqlAliasedBehavior: 'alias', sqlBehavior: 'error' }),
				) as WithSubqueryWithSelection<TSelection, TAlias>;
			},
		};
	}

	$count(
		source: GelTable | GelViewBase | SQL | SQLWrapper,
		filters?: SQL<unknown>,
	) {
		return new GelCountBuilder({ source, filters, session: this.session });
	}

	/**
	 * Incorporates a previously defined CTE (using `$with`) into the main query.
	 *
	 * This method allows the main query to reference a temporary named result set.
	 *
	 * See docs: {@link https://orm.drizzle.team/docs/select#with-clause}
	 *
	 * @param queries The CTEs to incorporate into the main query.
	 *
	 * @example
	 *
	 * ```ts
	 * // Define a subquery 'sq' as a CTE using $with
	 * const sq = db.$with('sq').as(db.select().from(users).where(eq(users.id, 42)));
	 *
	 * // Incorporate the CTE 'sq' into the main query and select from it
	 * const result = await db.with(sq).select().from(sq);
	 * ```
	 */
	with(...queries: WithSubquery[]) {
		const self = this;

		/**
		 * Creates a select query.
		 *
		 * Calling this method with no arguments will select all columns from the table. Pass a selection object to specify the columns you want to select.
		 *
		 * Use `.from()` method to specify which table to select from.
		 *
		 * See docs: {@link https://orm.drizzle.team/docs/select}
		 *
		 * @param fields The selection object.
		 *
		 * @example
		 *
		 * ```ts
		 * // Select all columns and all rows from the 'cars' table
		 * const allCars: Car[] = await db.select().from(cars);
		 *
		 * // Select specific columns and all rows from the 'cars' table
		 * const carsIdsAndBrands: { id: number; brand: string }[] = await db.select({
		 *   id: cars.id,
		 *   brand: cars.brand
		 * })
		 *   .from(cars);
		 * ```
		 *
		 * Like in SQL, you can use arbitrary expressions as selection fields, not just table columns:
		 *
		 * ```ts
		 * // Select specific columns along with expression and all rows from the 'cars' table
		 * const carsIdsAndLowerNames: { id: number; lowerBrand: string }[] = await db.select({
		 *   id: cars.id,
		 *   lowerBrand: sql<string>`lower(${cars.brand})`,
		 * })
		 *   .from(cars);
		 * ```
		 */
		function select(): GelSelectBuilder<undefined>;
		function select<TSelection extends SelectedFields>(fields: TSelection): GelSelectBuilder<TSelection>;
		function select(fields?: SelectedFields): GelSelectBuilder<SelectedFields | undefined> {
			return new GelSelectBuilder({
				fields: fields ?? undefined,
				session: self.session,
				dialect: self.dialect,
				withList: queries,
			});
		}

		/**
		 * Adds `distinct` expression to the select query.
		 *
		 * Calling this method will return only unique values. When multiple columns are selected, it returns rows with unique combinations of values in these columns.
		 *
		 * Use `.from()` method to specify which table to select from.
		 *
		 * See docs: {@link https://orm.drizzle.team/docs/select#distinct}
		 *
		 * @param fields The selection object.
		 *
		 * @example
		 * ```ts
		 * // Select all unique rows from the 'cars' table
		 * await db.selectDistinct()
		 *   .from(cars)
		 *   .orderBy(cars.id, cars.brand, cars.color);
		 *
		 * // Select all unique brands from the 'cars' table
		 * await db.selectDistinct({ brand: cars.brand })
		 *   .from(cars)
		 *   .orderBy(cars.brand);
		 * ```
		 */
		function selectDistinct(): GelSelectBuilder<undefined>;
		function selectDistinct<TSelection extends SelectedFields>(fields: TSelection): GelSelectBuilder<TSelection>;
		function selectDistinct(fields?: SelectedFields): GelSelectBuilder<SelectedFields | undefined> {
			return new GelSelectBuilder({
				fields: fields ?? undefined,
				session: self.session,
				dialect: self.dialect,
				withList: queries,
				distinct: true,
			});
		}

		/**
		 * Adds `distinct on` expression to the select query.
		 *
		 * Calling this method will specify how the unique rows are determined.
		 *
		 * Use `.from()` method to specify which table to select from.
		 *
		 * See docs: {@link https://orm.drizzle.team/docs/select#distinct}
		 *
		 * @param on The expression defining uniqueness.
		 * @param fields The selection object.
		 *
		 * @example
		 * ```ts
		 * // Select the first row for each unique brand from the 'cars' table
		 * await db.selectDistinctOn([cars.brand])
		 *   .from(cars)
		 *   .orderBy(cars.brand);
		 *
		 * // Selects the first occurrence of each unique car brand along with its color from the 'cars' table
		 * await db.selectDistinctOn([cars.brand], { brand: cars.brand, color: cars.color })
		 *   .from(cars)
		 *   .orderBy(cars.brand, cars.color);
		 * ```
		 */
		function selectDistinctOn(on: (GelColumn | SQLWrapper)[]): GelSelectBuilder<undefined>;
		function selectDistinctOn<TSelection extends SelectedFields>(
			on: (GelColumn | SQLWrapper)[],
			fields: TSelection,
		): GelSelectBuilder<TSelection>;
		function selectDistinctOn(
			on: (GelColumn | SQLWrapper)[],
			fields?: SelectedFields,
		): GelSelectBuilder<SelectedFields | undefined> {
			return new GelSelectBuilder({
				fields: fields ?? undefined,
				session: self.session,
				dialect: self.dialect,
				withList: queries,
				distinct: { on },
			});
		}

		/**
		 * Creates an update query.
		 *
		 * Calling this method without `.where()` clause will update all rows in a table. The `.where()` clause specifies which rows should be updated.
		 *
		 * Use `.set()` method to specify which values to update.
		 *
		 * See docs: {@link https://orm.drizzle.team/docs/update}
		 *
		 * @param table The table to update.
		 *
		 * @example
		 *
		 * ```ts
		 * // Update all rows in the 'cars' table
		 * await db.update(cars).set({ color: 'red' });
		 *
		 * // Update rows with filters and conditions
		 * await db.update(cars).set({ color: 'red' }).where(eq(cars.brand, 'BMW'));
		 *
		 * // Update with returning clause
		 * const updatedCar: Car[] = await db.update(cars)
		 *   .set({ color: 'red' })
		 *   .where(eq(cars.id, 1))
		 *   .returning();
		 * ```
		 */
		function update<TTable extends GelTable>(table: TTable): GelUpdateBuilder<TTable, TQueryResult> {
			return new GelUpdateBuilder(table, self.session, self.dialect, queries);
		}

		/**
		 * Creates an insert query.
		 *
		 * Calling this method will create new rows in a table. Use `.values()` method to specify which values to insert.
		 *
		 * See docs: {@link https://orm.drizzle.team/docs/insert}
		 *
		 * @param table The table to insert into.
		 *
		 * @example
		 *
		 * ```ts
		 * // Insert one row
		 * await db.insert(cars).values({ brand: 'BMW' });
		 *
		 * // Insert multiple rows
		 * await db.insert(cars).values([{ brand: 'BMW' }, { brand: 'Porsche' }]);
		 *
		 * // Insert with returning clause
		 * const insertedCar: Car[] = await db.insert(cars)
		 *   .values({ brand: 'BMW' })
		 *   .returning();
		 * ```
		 */
		function insert<TTable extends GelTable>(table: TTable): GelInsertBuilder<TTable, TQueryResult> {
			return new GelInsertBuilder(table, self.session, self.dialect, queries);
		}

		/**
		 * Creates a delete query.
		 *
		 * Calling this method without `.where()` clause will delete all rows in a table. The `.where()` clause specifies which rows should be deleted.
		 *
		 * See docs: {@link https://orm.drizzle.team/docs/delete}
		 *
		 * @param table The table to delete from.
		 *
		 * @example
		 *
		 * ```ts
		 * // Delete all rows in the 'cars' table
		 * await db.delete(cars);
		 *
		 * // Delete rows with filters and conditions
		 * await db.delete(cars).where(eq(cars.color, 'green'));
		 *
		 * // Delete with returning clause
		 * const deletedCar: Car[] = await db.delete(cars)
		 *   .where(eq(cars.id, 1))
		 *   .returning();
		 * ```
		 */
		function delete_<TTable extends GelTable>(table: TTable): GelDeleteBase<TTable, TQueryResult> {
			return new GelDeleteBase(table, self.session, self.dialect, queries);
		}

		return { select, selectDistinct, selectDistinctOn, update, insert, delete: delete_ };
	}

	/**
	 * Creates a select query.
	 *
	 * Calling this method with no arguments will select all columns from the table. Pass a selection object to specify the columns you want to select.
	 *
	 * Use `.from()` method to specify which table to select from.
	 *
	 * See docs: {@link https://orm.drizzle.team/docs/select}
	 *
	 * @param fields The selection object.
	 *
	 * @example
	 *
	 * ```ts
	 * // Select all columns and all rows from the 'cars' table
	 * const allCars: Car[] = await db.select().from(cars);
	 *
	 * // Select specific columns and all rows from the 'cars' table
	 * const carsIdsAndBrands: { id: number; brand: string }[] = await db.select({
	 *   id: cars.id,
	 *   brand: cars.brand
	 * })
	 *   .from(cars);
	 * ```
	 *
	 * Like in SQL, you can use arbitrary expressions as selection fields, not just table columns:
	 *
	 * ```ts
	 * // Select specific columns along with expression and all rows from the 'cars' table
	 * const carsIdsAndLowerNames: { id: number; lowerBrand: string }[] = await db.select({
	 *   id: cars.id,
	 *   lowerBrand: sql<string>`lower(${cars.brand})`,
	 * })
	 *   .from(cars);
	 * ```
	 */
	select(): GelSelectBuilder<undefined>;
	select<TSelection extends SelectedFields>(fields: TSelection): GelSelectBuilder<TSelection>;
	select(fields?: SelectedFields): GelSelectBuilder<SelectedFields | undefined> {
		return new GelSelectBuilder({
			fields: fields ?? undefined,
			session: this.session,
			dialect: this.dialect,
		});
	}

	/**
	 * Adds `distinct` expression to the select query.
	 *
	 * Calling this method will return only unique values. When multiple columns are selected, it returns rows with unique combinations of values in these columns.
	 *
	 * Use `.from()` method to specify which table to select from.
	 *
	 * See docs: {@link https://orm.drizzle.team/docs/select#distinct}
	 *
	 * @param fields The selection object.
	 *
	 * @example
	 * ```ts
	 * // Select all unique rows from the 'cars' table
	 * await db.selectDistinct()
	 *   .from(cars)
	 *   .orderBy(cars.id, cars.brand, cars.color);
	 *
	 * // Select all unique brands from the 'cars' table
	 * await db.selectDistinct({ brand: cars.brand })
	 *   .from(cars)
	 *   .orderBy(cars.brand);
	 * ```
	 */
	selectDistinct(): GelSelectBuilder<undefined>;
	selectDistinct<TSelection extends SelectedFields>(fields: TSelection): GelSelectBuilder<TSelection>;
	selectDistinct(fields?: SelectedFields): GelSelectBuilder<SelectedFields | undefined> {
		return new GelSelectBuilder({
			fields: fields ?? undefined,
			session: this.session,
			dialect: this.dialect,
			distinct: true,
		});
	}

	/**
	 * Adds `distinct on` expression to the select query.
	 *
	 * Calling this method will specify how the unique rows are determined.
	 *
	 * Use `.from()` method to specify which table to select from.
	 *
	 * See docs: {@link https://orm.drizzle.team/docs/select#distinct}
	 *
	 * @param on The expression defining uniqueness.
	 * @param fields The selection object.
	 *
	 * @example
	 * ```ts
	 * // Select the first row for each unique brand from the 'cars' table
	 * await db.selectDistinctOn([cars.brand])
	 *   .from(cars)
	 *   .orderBy(cars.brand);
	 *
	 * // Selects the first occurrence of each unique car brand along with its color from the 'cars' table
	 * await db.selectDistinctOn([cars.brand], { brand: cars.brand, color: cars.color })
	 *   .from(cars)
	 *   .orderBy(cars.brand, cars.color);
	 * ```
	 */
	selectDistinctOn(on: (GelColumn | SQLWrapper)[]): GelSelectBuilder<undefined>;
	selectDistinctOn<TSelection extends SelectedFields>(
		on: (GelColumn | SQLWrapper)[],
		fields: TSelection,
	): GelSelectBuilder<TSelection>;
	selectDistinctOn(
		on: (GelColumn | SQLWrapper)[],
		fields?: SelectedFields,
	): GelSelectBuilder<SelectedFields | undefined> {
		return new GelSelectBuilder({
			fields: fields ?? undefined,
			session: this.session,
			dialect: this.dialect,
			distinct: { on },
		});
	}

	$cache: { invalidate: Cache['onMutate'] };

	/**
	 * Creates an update query.
	 *
	 * Calling this method without `.where()` clause will update all rows in a table. The `.where()` clause specifies which rows should be updated.
	 *
	 * Use `.set()` method to specify which values to update.
	 *
	 * See docs: {@link https://orm.drizzle.team/docs/update}
	 *
	 * @param table The table to update.
	 *
	 * @example
	 *
	 * ```ts
	 * // Update all rows in the 'cars' table
	 * await db.update(cars).set({ color: 'red' });
	 *
	 * // Update rows with filters and conditions
	 * await db.update(cars).set({ color: 'red' }).where(eq(cars.brand, 'BMW'));
	 *
	 * // Update with returning clause
	 * const updatedCar: Car[] = await db.update(cars)
	 *   .set({ color: 'red' })
	 *   .where(eq(cars.id, 1))
	 *   .returning();
	 * ```
	 */
	update<TTable extends GelTable>(table: TTable): GelUpdateBuilder<TTable, TQueryResult> {
		return new GelUpdateBuilder(table, this.session, this.dialect);
	}

	/**
	 * Creates an insert query.
	 *
	 * Calling this method will create new rows in a table. Use `.values()` method to specify which values to insert.
	 *
	 * See docs: {@link https://orm.drizzle.team/docs/insert}
	 *
	 * @param table The table to insert into.
	 *
	 * @example
	 *
	 * ```ts
	 * // Insert one row
	 * await db.insert(cars).values({ brand: 'BMW' });
	 *
	 * // Insert multiple rows
	 * await db.insert(cars).values([{ brand: 'BMW' }, { brand: 'Porsche' }]);
	 *
	 * // Insert with returning clause
	 * const insertedCar: Car[] = await db.insert(cars)
	 *   .values({ brand: 'BMW' })
	 *   .returning();
	 * ```
	 */
	insert<TTable extends GelTable>(table: TTable): GelInsertBuilder<TTable, TQueryResult> {
		return new GelInsertBuilder(table, this.session, this.dialect);
	}

	/**
	 * Creates a delete query.
	 *
	 * Calling this method without `.where()` clause will delete all rows in a table. The `.where()` clause specifies which rows should be deleted.
	 *
	 * See docs: {@link https://orm.drizzle.team/docs/delete}
	 *
	 * @param table The table to delete from.
	 *
	 * @example
	 *
	 * ```ts
	 * // Delete all rows in the 'cars' table
	 * await db.delete(cars);
	 *
	 * // Delete rows with filters and conditions
	 * await db.delete(cars).where(eq(cars.color, 'green'));
	 *
	 * // Delete with returning clause
	 * const deletedCar: Car[] = await db.delete(cars)
	 *   .where(eq(cars.id, 1))
	 *   .returning();
	 * ```
	 */
	delete<TTable extends GelTable>(table: TTable): GelDeleteBase<TTable, TQueryResult> {
		return new GelDeleteBase(table, this.session, this.dialect);
	}

	// TODO views are not implemented
	// refreshMaterializedView<TView extends GelMaterializedView>(view: TView): GelRefreshMaterializedView<TQueryResult> {
	// 	return new GelRefreshMaterializedView(view, this.session, this.dialect);
	// }

	execute<TRow extends Record<string, unknown> = Record<string, unknown>>(
		query: SQLWrapper | string,
	): GelRaw<TRow[]> {
		const sequel = typeof query === 'string' ? sql.raw(query) : query.getSQL();
		const builtQuery = this.dialect.sqlToQuery(sequel);
		const prepared = this.session.prepareQuery<
			PreparedQueryConfig & { execute: TRow[] }
		>(
			builtQuery,
			undefined,
			undefined,
			false,
		);
		return new GelRaw(
			() => prepared.execute(undefined),
			sequel,
			builtQuery,
			(result) => prepared.mapResult(result, true),
		);
	}

	transaction<T>(
		transaction: (tx: GelTransaction<TQueryResult, TFullSchema, TRelations, TTablesConfig, TSchema>) => Promise<T>,
	): Promise<T> {
		return this.session.transaction(transaction);
	}
}

export type GelWithReplicas<Q> = Q & { $primary: Q };

export const withReplicas = <
	HKT extends GelQueryResultHKT,
	TFullSchema extends Record<string, unknown>,
	TRelations extends AnyRelations,
	TTablesConfig extends TablesRelationalConfig,
	TSchema extends V1.TablesRelationalConfig,
	Q extends GelDatabase<
		HKT,
		TFullSchema,
		TRelations,
		TRelations extends EmptyRelations ? TTablesConfig : ExtractTablesWithRelations<TRelations>,
		TSchema extends Record<string, unknown> ? V1.ExtractTablesWithRelations<TFullSchema> : TSchema
	>,
>(
	primary: Q,
	replicas: [Q, ...Q[]],
	getReplica: (replicas: Q[]) => Q = () => replicas[Math.floor(Math.random() * replicas.length)]!,
): GelWithReplicas<Q> => {
	const select: Q['select'] = (...args: []) => getReplica(replicas).select(...args);
	const selectDistinct: Q['selectDistinct'] = (...args: []) => getReplica(replicas).selectDistinct(...args);
	const selectDistinctOn: Q['selectDistinctOn'] = (...args: [any]) => getReplica(replicas).selectDistinctOn(...args);
	const _with: Q['with'] = (...args: any) => getReplica(replicas).with(...args);
	const $with: Q['$with'] = (arg: any) => getReplica(replicas).$with(arg);

	const update: Q['update'] = (...args: [any]) => primary.update(...args);
	const insert: Q['insert'] = (...args: [any]) => primary.insert(...args);
	const $delete: Q['delete'] = (...args: [any]) => primary.delete(...args);
	const execute: Q['execute'] = (...args: [any]) => primary.execute(...args);
	const transaction: Q['transaction'] = (...args: [any]) => primary.transaction(...args);
	// const refreshMaterializedView: Q['refreshMaterializedView'] = (...args: [any]) =>
	// 	primary.refreshMaterializedView(...args);

	return {
		...primary,
		update,
		insert,
		delete: $delete,
		execute,
		transaction,
		// refreshMaterializedView,
		$primary: primary,
		select,
		selectDistinct,
		selectDistinctOn,
		$with,
		with: _with,
		get _query() {
			return getReplica(replicas)._query;
		},
		get query() {
			return getReplica(replicas).query;
		},
	};
};<|MERGE_RESOLUTION|>--- conflicted
+++ resolved
@@ -1,8 +1,5 @@
-<<<<<<< HEAD
 import type * as V1 from '~/_relations.ts';
-=======
 import type { Cache } from '~/cache/core/cache.ts';
->>>>>>> 8b8d78ec
 import { entityKind } from '~/entity.ts';
 import type { GelDialect } from '~/gel-core/dialect.ts';
 import {
