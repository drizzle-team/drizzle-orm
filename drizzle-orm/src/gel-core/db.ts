import type { Cache } from '~/cache/core/cache.ts';
import { entityKind } from '~/entity.ts';
import type { GelDialect } from '~/gel-core/dialect.ts';
import {
	GelDeleteBase,
	GelInsertBuilder,
	GelSelectBuilder,
	GelUpdateBuilder,
	QueryBuilder,
} from '~/gel-core/query-builders/index.ts';
import type { GelQueryResultHKT, GelSession, GelTransaction, PreparedQueryConfig } from '~/gel-core/session.ts';
import type { GelTable } from '~/gel-core/table.ts';
import type { TypedQueryBuilder } from '~/query-builders/query-builder.ts';
import type { ExtractTablesWithRelations, RelationalSchemaConfig, TablesRelationalConfig } from '~/relations.ts';
import { SelectionProxyHandler } from '~/selection-proxy.ts';
import { type ColumnsSelection, type SQL, sql, type SQLWrapper } from '~/sql/sql.ts';
import { WithSubquery } from '~/subquery.ts';
import type { DrizzleTypeError } from '~/utils.ts';
import type { GelColumn } from './columns/index.ts';
import { GelCountBuilder } from './query-builders/count.ts';
import { RelationalQueryBuilder } from './query-builders/query.ts';
import { GelRaw } from './query-builders/raw.ts';
import type { SelectedFields } from './query-builders/select.types.ts';
import type { WithSubqueryWithSelection } from './subquery.ts';
import type { GelViewBase } from './view-base.ts';

export class GelDatabase<
	TQueryResult extends GelQueryResultHKT,
	TFullSchema extends Record<string, unknown> = Record<string, never>,
	TSchema extends TablesRelationalConfig = ExtractTablesWithRelations<TFullSchema>,
> {
	static readonly [entityKind]: string = 'GelDatabase';

	declare readonly _: {
		readonly schema: TSchema | undefined;
		readonly fullSchema: TFullSchema;
		readonly tableNamesMap: Record<string, string>;
		readonly session: GelSession<TQueryResult, TFullSchema, TSchema>;
	};

	query: TFullSchema extends Record<string, never>
		? DrizzleTypeError<'Seems like the schema generic is missing - did you forget to add it to your DB type?'>
		: {
			[K in keyof TSchema]: RelationalQueryBuilder<TSchema, TSchema[K]>;
		};

	constructor(
		/** @internal */
		readonly dialect: GelDialect,
		/** @internal */
		readonly session: GelSession<any, any, any>,
		schema: RelationalSchemaConfig<TSchema> | undefined,
	) {
		this._ = schema
			? {
				schema: schema.schema,
				fullSchema: schema.fullSchema as TFullSchema,
				tableNamesMap: schema.tableNamesMap,
				session,
			}
			: {
				schema: undefined,
				fullSchema: {} as TFullSchema,
				tableNamesMap: {},
				session,
			};
		this.query = {} as typeof this['query'];
		if (this._.schema) {
			for (const [tableName, columns] of Object.entries(this._.schema)) {
				(this.query as GelDatabase<TQueryResult, Record<string, any>>['query'])[tableName] = new RelationalQueryBuilder(
					schema!.fullSchema,
					this._.schema,
					this._.tableNamesMap,
					schema!.fullSchema[tableName] as GelTable,
					columns,
					dialect,
					session,
				);
			}
		}

		this.$cache = { invalidate: async (_params: any) => {} };
	}

	/**
	 * Creates a subquery that defines a temporary named result set as a CTE.
	 *
	 * It is useful for breaking down complex queries into simpler parts and for reusing the result set in subsequent parts of the query.
	 *
	 * See docs: {@link https://orm.drizzle.team/docs/select#with-clause}
	 *
	 * @param alias The alias for the subquery.
	 *
	 * Failure to provide an alias will result in a DrizzleTypeError, preventing the subquery from being referenced in other queries.
	 *
	 * @example
	 *
	 * ```ts
	 * // Create a subquery with alias 'sq' and use it in the select query
	 * const sq = db.$with('sq').as(db.select().from(users).where(eq(users.id, 42)));
	 *
	 * const result = await db.with(sq).select().from(sq);
	 * ```
	 *
	 * To select arbitrary SQL values as fields in a CTE and reference them in other CTEs or in the main query, you need to add aliases to them:
	 *
	 * ```ts
	 * // Select an arbitrary SQL value as a field in a CTE and reference it in the main query
	 * const sq = db.$with('sq').as(db.select({
	 *   name: sql<string>`upper(${users.name})`.as('name'),
	 * })
	 * .from(users));
	 *
	 * const result = await db.with(sq).select({ name: sq.name }).from(sq);
	 * ```
	 */
	$with<TAlias extends string>(alias: TAlias) {
		const self = this;
		return {
			as<TSelection extends ColumnsSelection>(
				qb: TypedQueryBuilder<TSelection> | ((qb: QueryBuilder) => TypedQueryBuilder<TSelection>),
			): WithSubqueryWithSelection<TSelection, TAlias> {
				if (typeof qb === 'function') {
					qb = qb(new QueryBuilder(self.dialect));
				}

				return new Proxy(
					new WithSubquery(qb.getSQL(), qb.getSelectedFields() as SelectedFields, alias, true),
					new SelectionProxyHandler({ alias, sqlAliasedBehavior: 'alias', sqlBehavior: 'error' }),
				) as WithSubqueryWithSelection<TSelection, TAlias>;
			},
		};
	}

	$count(
		source: GelTable | GelViewBase | SQL | SQLWrapper,
		filters?: SQL<unknown>,
	) {
		return new GelCountBuilder({ source, filters, session: this.session });
	}

	/**
	 * Incorporates a previously defined CTE (using `$with`) into the main query.
	 *
	 * This method allows the main query to reference a temporary named result set.
	 *
	 * See docs: {@link https://orm.drizzle.team/docs/select#with-clause}
	 *
	 * @param queries The CTEs to incorporate into the main query.
	 *
	 * @example
	 *
	 * ```ts
	 * // Define a subquery 'sq' as a CTE using $with
	 * const sq = db.$with('sq').as(db.select().from(users).where(eq(users.id, 42)));
	 *
	 * // Incorporate the CTE 'sq' into the main query and select from it
	 * const result = await db.with(sq).select().from(sq);
	 * ```
	 */
	with(...queries: WithSubquery[]) {
		const self = this;

		/**
		 * Creates a select query.
		 *
		 * Calling this method with no arguments will select all columns from the table. Pass a selection object to specify the columns you want to select.
		 *
		 * Use `.from()` method to specify which table to select from.
		 *
		 * See docs: {@link https://orm.drizzle.team/docs/select}
		 *
		 * @param fields The selection object.
		 *
		 * @example
		 *
		 * ```ts
		 * // Select all columns and all rows from the 'cars' table
		 * const allCars: Car[] = await db.select().from(cars);
		 *
		 * // Select specific columns and all rows from the 'cars' table
		 * const carsIdsAndBrands: { id: number; brand: string }[] = await db.select({
		 *   id: cars.id,
		 *   brand: cars.brand
		 * })
		 *   .from(cars);
		 * ```
		 *
		 * Like in SQL, you can use arbitrary expressions as selection fields, not just table columns:
		 *
		 * ```ts
		 * // Select specific columns along with expression and all rows from the 'cars' table
		 * const carsIdsAndLowerNames: { id: number; lowerBrand: string }[] = await db.select({
		 *   id: cars.id,
		 *   lowerBrand: sql<string>`lower(${cars.brand})`,
		 * })
		 *   .from(cars);
		 * ```
		 */
		function select(): GelSelectBuilder<undefined>;
		function select<TSelection extends SelectedFields>(fields: TSelection): GelSelectBuilder<TSelection>;
		function select(fields?: SelectedFields): GelSelectBuilder<SelectedFields | undefined> {
			return new GelSelectBuilder({
				fields: fields ?? undefined,
				session: self.session,
				dialect: self.dialect,
				withList: queries,
			});
		}

		/**
		 * Adds `distinct` expression to the select query.
		 *
		 * Calling this method will return only unique values. When multiple columns are selected, it returns rows with unique combinations of values in these columns.
		 *
		 * Use `.from()` method to specify which table to select from.
		 *
		 * See docs: {@link https://orm.drizzle.team/docs/select#distinct}
		 *
		 * @param fields The selection object.
		 *
		 * @example
		 * ```ts
		 * // Select all unique rows from the 'cars' table
		 * await db.selectDistinct()
		 *   .from(cars)
		 *   .orderBy(cars.id, cars.brand, cars.color);
		 *
		 * // Select all unique brands from the 'cars' table
		 * await db.selectDistinct({ brand: cars.brand })
		 *   .from(cars)
		 *   .orderBy(cars.brand);
		 * ```
		 */
		function selectDistinct(): GelSelectBuilder<undefined>;
		function selectDistinct<TSelection extends SelectedFields>(fields: TSelection): GelSelectBuilder<TSelection>;
		function selectDistinct(fields?: SelectedFields): GelSelectBuilder<SelectedFields | undefined> {
			return new GelSelectBuilder({
				fields: fields ?? undefined,
				session: self.session,
				dialect: self.dialect,
				withList: queries,
				distinct: true,
			});
		}

		/**
		 * Adds `distinct on` expression to the select query.
		 *
		 * Calling this method will specify how the unique rows are determined.
		 *
		 * Use `.from()` method to specify which table to select from.
		 *
		 * See docs: {@link https://orm.drizzle.team/docs/select#distinct}
		 *
		 * @param on The expression defining uniqueness.
		 * @param fields The selection object.
		 *
		 * @example
		 * ```ts
		 * // Select the first row for each unique brand from the 'cars' table
		 * await db.selectDistinctOn([cars.brand])
		 *   .from(cars)
		 *   .orderBy(cars.brand);
		 *
		 * // Selects the first occurrence of each unique car brand along with its color from the 'cars' table
		 * await db.selectDistinctOn([cars.brand], { brand: cars.brand, color: cars.color })
		 *   .from(cars)
		 *   .orderBy(cars.brand, cars.color);
		 * ```
		 */
		function selectDistinctOn(on: (GelColumn | SQLWrapper)[]): GelSelectBuilder<undefined>;
		function selectDistinctOn<TSelection extends SelectedFields>(
			on: (GelColumn | SQLWrapper)[],
			fields: TSelection,
		): GelSelectBuilder<TSelection>;
		function selectDistinctOn(
			on: (GelColumn | SQLWrapper)[],
			fields?: SelectedFields,
		): GelSelectBuilder<SelectedFields | undefined> {
			return new GelSelectBuilder({
				fields: fields ?? undefined,
				session: self.session,
				dialect: self.dialect,
				withList: queries,
				distinct: { on },
			});
		}

		/**
		 * Creates an update query.
		 *
		 * Calling this method without `.where()` clause will update all rows in a table. The `.where()` clause specifies which rows should be updated.
		 *
		 * Use `.set()` method to specify which values to update.
		 *
		 * See docs: {@link https://orm.drizzle.team/docs/update}
		 *
		 * @param table The table to update.
		 *
		 * @example
		 *
		 * ```ts
		 * // Update all rows in the 'cars' table
		 * await db.update(cars).set({ color: 'red' });
		 *
		 * // Update rows with filters and conditions
		 * await db.update(cars).set({ color: 'red' }).where(eq(cars.brand, 'BMW'));
		 *
		 * // Update with returning clause
		 * const updatedCar: Car[] = await db.update(cars)
		 *   .set({ color: 'red' })
		 *   .where(eq(cars.id, 1))
		 *   .returning();
		 * ```
		 */
		function update<TTable extends GelTable>(table: TTable): GelUpdateBuilder<TTable, TQueryResult> {
			return new GelUpdateBuilder(table, self.session, self.dialect, queries);
		}

		/**
		 * Creates an insert query.
		 *
		 * Calling this method will create new rows in a table. Use `.values()` method to specify which values to insert.
		 *
		 * See docs: {@link https://orm.drizzle.team/docs/insert}
		 *
		 * @param table The table to insert into.
		 *
		 * @example
		 *
		 * ```ts
		 * // Insert one row
		 * await db.insert(cars).values({ brand: 'BMW' });
		 *
		 * // Insert multiple rows
		 * await db.insert(cars).values([{ brand: 'BMW' }, { brand: 'Porsche' }]);
		 *
		 * // Insert with returning clause
		 * const insertedCar: Car[] = await db.insert(cars)
		 *   .values({ brand: 'BMW' })
		 *   .returning();
		 * ```
		 */
		function insert<TTable extends GelTable>(table: TTable): GelInsertBuilder<TTable, TQueryResult> {
			return new GelInsertBuilder(table, self.session, self.dialect, queries);
		}

		/**
		 * Creates a delete query.
		 *
		 * Calling this method without `.where()` clause will delete all rows in a table. The `.where()` clause specifies which rows should be deleted.
		 *
		 * See docs: {@link https://orm.drizzle.team/docs/delete}
		 *
		 * @param table The table to delete from.
		 *
		 * @example
		 *
		 * ```ts
		 * // Delete all rows in the 'cars' table
		 * await db.delete(cars);
		 *
		 * // Delete rows with filters and conditions
		 * await db.delete(cars).where(eq(cars.color, 'green'));
		 *
		 * // Delete with returning clause
		 * const deletedCar: Car[] = await db.delete(cars)
		 *   .where(eq(cars.id, 1))
		 *   .returning();
		 * ```
		 */
		function delete_<TTable extends GelTable>(table: TTable): GelDeleteBase<TTable, TQueryResult> {
			return new GelDeleteBase(table, self.session, self.dialect, queries);
		}

		return { select, selectDistinct, selectDistinctOn, update, insert, delete: delete_ };
	}

	/**
	 * Creates a select query.
	 *
	 * Calling this method with no arguments will select all columns from the table. Pass a selection object to specify the columns you want to select.
	 *
	 * Use `.from()` method to specify which table to select from.
	 *
	 * See docs: {@link https://orm.drizzle.team/docs/select}
	 *
	 * @param fields The selection object.
	 *
	 * @example
	 *
	 * ```ts
	 * // Select all columns and all rows from the 'cars' table
	 * const allCars: Car[] = await db.select().from(cars);
	 *
	 * // Select specific columns and all rows from the 'cars' table
	 * const carsIdsAndBrands: { id: number; brand: string }[] = await db.select({
	 *   id: cars.id,
	 *   brand: cars.brand
	 * })
	 *   .from(cars);
	 * ```
	 *
	 * Like in SQL, you can use arbitrary expressions as selection fields, not just table columns:
	 *
	 * ```ts
	 * // Select specific columns along with expression and all rows from the 'cars' table
	 * const carsIdsAndLowerNames: { id: number; lowerBrand: string }[] = await db.select({
	 *   id: cars.id,
	 *   lowerBrand: sql<string>`lower(${cars.brand})`,
	 * })
	 *   .from(cars);
	 * ```
	 */
	select(): GelSelectBuilder<undefined>;
	select<TSelection extends SelectedFields>(fields: TSelection): GelSelectBuilder<TSelection>;
	select(fields?: SelectedFields): GelSelectBuilder<SelectedFields | undefined> {
		return new GelSelectBuilder({
			fields: fields ?? undefined,
			session: this.session,
			dialect: this.dialect,
		});
	}

	/**
	 * Adds `distinct` expression to the select query.
	 *
	 * Calling this method will return only unique values. When multiple columns are selected, it returns rows with unique combinations of values in these columns.
	 *
	 * Use `.from()` method to specify which table to select from.
	 *
	 * See docs: {@link https://orm.drizzle.team/docs/select#distinct}
	 *
	 * @param fields The selection object.
	 *
	 * @example
	 * ```ts
	 * // Select all unique rows from the 'cars' table
	 * await db.selectDistinct()
	 *   .from(cars)
	 *   .orderBy(cars.id, cars.brand, cars.color);
	 *
	 * // Select all unique brands from the 'cars' table
	 * await db.selectDistinct({ brand: cars.brand })
	 *   .from(cars)
	 *   .orderBy(cars.brand);
	 * ```
	 */
	selectDistinct(): GelSelectBuilder<undefined>;
	selectDistinct<TSelection extends SelectedFields>(fields: TSelection): GelSelectBuilder<TSelection>;
	selectDistinct(fields?: SelectedFields): GelSelectBuilder<SelectedFields | undefined> {
		return new GelSelectBuilder({
			fields: fields ?? undefined,
			session: this.session,
			dialect: this.dialect,
			distinct: true,
		});
	}

	/**
	 * Adds `distinct on` expression to the select query.
	 *
	 * Calling this method will specify how the unique rows are determined.
	 *
	 * Use `.from()` method to specify which table to select from.
	 *
	 * See docs: {@link https://orm.drizzle.team/docs/select#distinct}
	 *
	 * @param on The expression defining uniqueness.
	 * @param fields The selection object.
	 *
	 * @example
	 * ```ts
	 * // Select the first row for each unique brand from the 'cars' table
	 * await db.selectDistinctOn([cars.brand])
	 *   .from(cars)
	 *   .orderBy(cars.brand);
	 *
	 * // Selects the first occurrence of each unique car brand along with its color from the 'cars' table
	 * await db.selectDistinctOn([cars.brand], { brand: cars.brand, color: cars.color })
	 *   .from(cars)
	 *   .orderBy(cars.brand, cars.color);
	 * ```
	 */
	selectDistinctOn(on: (GelColumn | SQLWrapper)[]): GelSelectBuilder<undefined>;
	selectDistinctOn<TSelection extends SelectedFields>(
		on: (GelColumn | SQLWrapper)[],
		fields: TSelection,
	): GelSelectBuilder<TSelection>;
	selectDistinctOn(
		on: (GelColumn | SQLWrapper)[],
		fields?: SelectedFields,
	): GelSelectBuilder<SelectedFields | undefined> {
		return new GelSelectBuilder({
			fields: fields ?? undefined,
			session: this.session,
			dialect: this.dialect,
			distinct: { on },
		});
	}

	$cache: { invalidate: Cache['onMutate'] };

	/**
	 * Creates an update query.
	 *
	 * Calling this method without `.where()` clause will update all rows in a table. The `.where()` clause specifies which rows should be updated.
	 *
	 * Use `.set()` method to specify which values to update.
	 *
	 * See docs: {@link https://orm.drizzle.team/docs/update}
	 *
	 * @param table The table to update.
	 *
	 * @example
	 *
	 * ```ts
	 * // Update all rows in the 'cars' table
	 * await db.update(cars).set({ color: 'red' });
	 *
	 * // Update rows with filters and conditions
	 * await db.update(cars).set({ color: 'red' }).where(eq(cars.brand, 'BMW'));
	 *
	 * // Update with returning clause
	 * const updatedCar: Car[] = await db.update(cars)
	 *   .set({ color: 'red' })
	 *   .where(eq(cars.id, 1))
	 *   .returning();
	 * ```
	 */
	update<TTable extends GelTable>(table: TTable): GelUpdateBuilder<TTable, TQueryResult> {
		return new GelUpdateBuilder(table, this.session, this.dialect);
	}

	/**
	 * Creates an insert query.
	 *
	 * Calling this method will create new rows in a table. Use `.values()` method to specify which values to insert.
	 *
	 * See docs: {@link https://orm.drizzle.team/docs/insert}
	 *
	 * @param table The table to insert into.
	 *
	 * @example
	 *
	 * ```ts
	 * // Insert one row
	 * await db.insert(cars).values({ brand: 'BMW' });
	 *
	 * // Insert multiple rows
	 * await db.insert(cars).values([{ brand: 'BMW' }, { brand: 'Porsche' }]);
	 *
	 * // Insert with returning clause
	 * const insertedCar: Car[] = await db.insert(cars)
	 *   .values({ brand: 'BMW' })
	 *   .returning();
	 * ```
	 */
	insert<TTable extends GelTable>(table: TTable): GelInsertBuilder<TTable, TQueryResult> {
		return new GelInsertBuilder(table, this.session, this.dialect);
	}

	/**
	 * Creates a delete query.
	 *
	 * Calling this method without `.where()` clause will delete all rows in a table. The `.where()` clause specifies which rows should be deleted.
	 *
	 * See docs: {@link https://orm.drizzle.team/docs/delete}
	 *
	 * @param table The table to delete from.
	 *
	 * @example
	 *
	 * ```ts
	 * // Delete all rows in the 'cars' table
	 * await db.delete(cars);
	 *
	 * // Delete rows with filters and conditions
	 * await db.delete(cars).where(eq(cars.color, 'green'));
	 *
	 * // Delete with returning clause
	 * const deletedCar: Car[] = await db.delete(cars)
	 *   .where(eq(cars.id, 1))
	 *   .returning();
	 * ```
	 */
	delete<TTable extends GelTable>(table: TTable): GelDeleteBase<TTable, TQueryResult> {
		return new GelDeleteBase(table, this.session, this.dialect);
	}

	// TODO views are not implemented
	// refreshMaterializedView<TView extends GelMaterializedView>(view: TView): GelRefreshMaterializedView<TQueryResult> {
	// 	return new GelRefreshMaterializedView(view, this.session, this.dialect);
	// }

	execute<TRow extends Record<string, unknown> = Record<string, unknown>>(
		query: SQLWrapper | string,
	): GelRaw<TRow[]> {
		const sequel = typeof query === 'string' ? sql.raw(query) : query.getSQL();
		const builtQuery = this.dialect.sqlToQuery(sequel);
		const prepared = this.session.prepareQuery<
			PreparedQueryConfig & { execute: TRow[] }
		>(
			builtQuery,
			undefined,
			undefined,
			false,
		);
		return new GelRaw(
			() => prepared.execute(undefined),
			sequel,
			builtQuery,
			(result) => prepared.mapResult(result, true),
		);
	}

	transaction<T>(
		transaction: (tx: GelTransaction<TQueryResult, TFullSchema, TSchema>) => Promise<T>,
	): Promise<T> {
		return this.session.transaction(transaction);
	}
}

<<<<<<< HEAD
export type GelWithReplicas<Q> = Q & { $primary: Q, $replicas: Q[] };
=======
export type GelWithReplicas<Q> = Q & { $primary: Q; $replicas: Q[] };
>>>>>>> b529598c

export const withReplicas = <
	HKT extends GelQueryResultHKT,
	TFullSchema extends Record<string, unknown>,
	TSchema extends TablesRelationalConfig,
	Q extends GelDatabase<
		HKT,
		TFullSchema,
		TSchema extends Record<string, unknown> ? ExtractTablesWithRelations<TFullSchema> : TSchema
	>,
>(
	primary: Q,
	replicas: [Q, ...Q[]],
	getReplica: (replicas: Q[]) => Q = () => replicas[Math.floor(Math.random() * replicas.length)]!,
): GelWithReplicas<Q> => {
	const select: Q['select'] = (...args: []) => getReplica(replicas).select(...args);
	const selectDistinct: Q['selectDistinct'] = (...args: []) => getReplica(replicas).selectDistinct(...args);
	const selectDistinctOn: Q['selectDistinctOn'] = (...args: [any]) => getReplica(replicas).selectDistinctOn(...args);
	const _with: Q['with'] = (...args: any) => getReplica(replicas).with(...args);
	const $with: Q['$with'] = (arg: any) => getReplica(replicas).$with(arg);

	const update: Q['update'] = (...args: [any]) => primary.update(...args);
	const insert: Q['insert'] = (...args: [any]) => primary.insert(...args);
	const $delete: Q['delete'] = (...args: [any]) => primary.delete(...args);
	const execute: Q['execute'] = (...args: [any]) => primary.execute(...args);
	const transaction: Q['transaction'] = (...args: [any]) => primary.transaction(...args);
	// const refreshMaterializedView: Q['refreshMaterializedView'] = (...args: [any]) =>
	// 	primary.refreshMaterializedView(...args);

	return {
		...primary,
		update,
		insert,
		delete: $delete,
		execute,
		transaction,
		// refreshMaterializedView,
		$primary: primary,
		$replicas: replicas,
		select,
		selectDistinct,
		selectDistinctOn,
		$with,
		with: _with,
		get query() {
			return getReplica(replicas).query;
		},
	};
};<|MERGE_RESOLUTION|>--- conflicted
+++ resolved
@@ -622,11 +622,7 @@
 	}
 }
 
-<<<<<<< HEAD
-export type GelWithReplicas<Q> = Q & { $primary: Q, $replicas: Q[] };
-=======
 export type GelWithReplicas<Q> = Q & { $primary: Q; $replicas: Q[] };
->>>>>>> b529598c
 
 export const withReplicas = <
 	HKT extends GelQueryResultHKT,
