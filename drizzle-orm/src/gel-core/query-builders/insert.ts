import { entityKind, is } from '~/entity.ts';
import { requiredExtension } from '~/extension-core/index.ts';
import type { GelDialect } from '~/gel-core/dialect.ts';
import type { IndexColumn } from '~/gel-core/indexes.ts';
import type {
	GelPreparedQuery,
	GelQueryResultHKT,
	GelQueryResultKind,
	GelSession,
	PreparedQueryConfig,
} from '~/gel-core/session.ts';
import type { GelTable, TableConfig } from '~/gel-core/table.ts';
import type { TypedQueryBuilder } from '~/query-builders/query-builder.ts';
import type { SelectResultFields } from '~/query-builders/select.types.ts';
import { QueryPromise } from '~/query-promise.ts';
import type { RunnableQuery } from '~/runnable-query.ts';
import type { Placeholder, Query, SQLWrapper } from '~/sql/sql.ts';
import { ExtensionParam, Param, SQL } from '~/sql/sql.ts';
import type { Subquery } from '~/subquery.ts';
import type { InferInsertModel } from '~/table.ts';
import { Columns, Table } from '~/table.ts';
import { tracer } from '~/tracing.ts';
import { columnExtensionsCheck, haveSameKeys, type NeonAuthToken, orderSelectedFields } from '~/utils.ts';
import type { AnyGelColumn, GelColumn } from '../columns/common.ts';
import { extractUsedTable } from '../utils.ts';
import { QueryBuilder } from './query-builder.ts';
import type { SelectedFieldsFlat, SelectedFieldsOrdered } from './select.types.ts';
import type { GelUpdateSetSource } from './update.ts';

export interface GelInsertConfig<TTable extends GelTable = GelTable> {
	table: TTable;
	values: Record<string, Param | SQL>[] | GelInsertSelectQueryBuilder<TTable> | SQL;
	withList?: Subquery[];
	onConflict?: SQL;
	returning?: SelectedFieldsOrdered;
	select?: boolean;
	overridingSystemValue_?: boolean;
}

export type GelInsertValue<TTable extends GelTable<TableConfig>, OverrideT extends boolean = false> =
	& {
		[Key in keyof InferInsertModel<TTable, { dbColumnNames: false; override: OverrideT }>]:
			| InferInsertModel<TTable, { dbColumnNames: false; override: OverrideT }>[Key]
			| SQL
			| Placeholder;
	}
	& {};

export type GelInsertSelectQueryBuilder<TTable extends GelTable> = TypedQueryBuilder<
	{ [K in keyof TTable['$inferInsert']]: AnyGelColumn | SQL | SQL.Aliased | TTable['$inferInsert'][K] }
>;

export class GelInsertBuilder<
	TTable extends GelTable,
	TQueryResult extends GelQueryResultHKT,
	OverrideT extends boolean = false,
> {
	static readonly [entityKind]: string = 'GelInsertBuilder';

	constructor(
		private table: TTable,
		private session: GelSession,
		private dialect: GelDialect,
		private withList?: Subquery[],
		private overridingSystemValue_?: boolean,
	) {}

	private authToken?: NeonAuthToken;
	/** @internal */
	setToken(token?: NeonAuthToken) {
		this.authToken = token;
		return this;
	}

	overridingSystemValue(): Omit<GelInsertBuilder<TTable, TQueryResult, true>, 'overridingSystemValue'> {
		this.overridingSystemValue_ = true;
		return this as any;
	}

	values(value: GelInsertValue<TTable, OverrideT>): GelInsertBase<TTable, TQueryResult>;
	values(values: GelInsertValue<TTable, OverrideT>[]): GelInsertBase<TTable, TQueryResult>;
	values(
		values: GelInsertValue<TTable, OverrideT> | GelInsertValue<TTable, OverrideT>[],
	): GelInsertBase<TTable, TQueryResult> {
		values = Array.isArray(values) ? values : [values];
		if (values.length === 0) {
			throw new Error('values() must be called with at least one value');
		}

		const extColumns = new Set<string>();
		const cols = this.table[Table.Symbol.Columns];

		const mappedValues = values.map((entry) => {
			const result: Record<string, Param | SQL> = {};
			for (const colKey of Object.keys(entry)) {
				const colValue = entry[colKey as keyof typeof entry];

				if (is(colValue, SQL)) {
					result[colKey] = colValue;
					continue;
				}

				if (cols[colKey]![requiredExtension]) {
					extColumns.add(colKey);
					result[colKey] = new ExtensionParam(cols[colKey]![requiredExtension], colValue, cols[colKey]);

					continue;
				}

				result[colKey] = new Param(colValue, cols[colKey]);
			}
			return result;
		});

		for (const colKey of extColumns.values()) {
			columnExtensionsCheck(cols[colKey]!, this.session.extensions);
		}

		return new GelInsertBase(
			this.table,
			mappedValues,
			this.session,
			this.dialect,
			this.withList,
			false,
			this.overridingSystemValue_,
		);
	}

	select(selectQuery: (qb: QueryBuilder) => GelInsertSelectQueryBuilder<TTable>): GelInsertBase<TTable, TQueryResult>;
	select(selectQuery: (qb: QueryBuilder) => SQL): GelInsertBase<TTable, TQueryResult>;
	select(selectQuery: SQL): GelInsertBase<TTable, TQueryResult>;
	select(selectQuery: GelInsertSelectQueryBuilder<TTable>): GelInsertBase<TTable, TQueryResult>;
	select(
		selectQuery:
			| SQL
			| GelInsertSelectQueryBuilder<TTable>
			| ((qb: QueryBuilder) => GelInsertSelectQueryBuilder<TTable> | SQL),
	): GelInsertBase<TTable, TQueryResult> {
		const select = typeof selectQuery === 'function' ? selectQuery(new QueryBuilder()) : selectQuery;

		if (
			!is(select, SQL)
			&& !haveSameKeys(this.table[Columns], select._.selectedFields)
		) {
			throw new Error(
				'Insert select error: selected fields are not the same or are in a different order compared to the table definition',
			);
		}

		return new GelInsertBase(
			this.table,
			select,
			this.session,
			this.dialect,
			this.withList,
			true,
		);
	}
}

export type GelInsertWithout<T extends AnyGelInsert, TDynamic extends boolean, K extends keyof T & string> =
	TDynamic extends true ? T
		: Omit<
			GelInsertBase<
				T['_']['table'],
				T['_']['queryResult'],
				T['_']['returning'],
				TDynamic,
				T['_']['excludedMethods'] | K
			>,
			T['_']['excludedMethods'] | K
		>;

export type GelInsertReturning<
	T extends AnyGelInsert,
	TDynamic extends boolean,
	TSelectedFields extends SelectedFieldsFlat,
> = GelInsertBase<
	T['_']['table'],
	T['_']['queryResult'],
	SelectResultFields<TSelectedFields>,
	TDynamic,
	T['_']['excludedMethods']
>;

export type GelInsertReturningAll<T extends AnyGelInsert, TDynamic extends boolean> = GelInsertBase<
	T['_']['table'],
	T['_']['queryResult'],
	T['_']['table']['$inferSelect'],
	TDynamic,
	T['_']['excludedMethods']
>;

export interface GelInsertOnConflictDoUpdateConfig<T extends AnyGelInsert> {
	target: IndexColumn | IndexColumn[];
	/** @deprecated use either `targetWhere` or `setWhere` */
	where?: SQL;
	// TODO: add tests for targetWhere and setWhere
	targetWhere?: SQL;
	setWhere?: SQL;
	set: GelUpdateSetSource<T['_']['table']>;
}

export type GelInsertPrepare<T extends AnyGelInsert> = GelPreparedQuery<
	PreparedQueryConfig & {
		execute: T['_']['returning'] extends undefined ? GelQueryResultKind<T['_']['queryResult'], never>
			: T['_']['returning'][];
	}
>;

export type GelInsertDynamic<T extends AnyGelInsert> = GelInsert<
	T['_']['table'],
	T['_']['queryResult'],
	T['_']['returning']
>;

export type AnyGelInsert = GelInsertBase<any, any, any, any, any>;

export type GelInsert<
	TTable extends GelTable = GelTable,
	TQueryResult extends GelQueryResultHKT = GelQueryResultHKT,
	TReturning extends Record<string, unknown> | undefined = Record<string, unknown> | undefined,
> = GelInsertBase<TTable, TQueryResult, TReturning, true, never>;

export interface GelInsertBase<
	TTable extends GelTable,
	TQueryResult extends GelQueryResultHKT,
	TReturning extends Record<string, unknown> | undefined = undefined,
	TDynamic extends boolean = false,
	TExcludedMethods extends string = never,
> extends
	QueryPromise<TReturning extends undefined ? GelQueryResultKind<TQueryResult, never> : TReturning[]>,
	RunnableQuery<TReturning extends undefined ? GelQueryResultKind<TQueryResult, never> : TReturning[], 'gel'>,
	SQLWrapper
{
	readonly _: {
		readonly dialect: 'gel';
		readonly table: TTable;
		readonly queryResult: TQueryResult;
		readonly returning: TReturning;
		readonly dynamic: TDynamic;
		readonly excludedMethods: TExcludedMethods;
		readonly result: TReturning extends undefined ? GelQueryResultKind<TQueryResult, never> : TReturning[];
	};
}

export class GelInsertBase<
	TTable extends GelTable,
	TQueryResult extends GelQueryResultHKT,
	TReturning extends Record<string, unknown> | undefined = undefined,
	// eslint-disable-next-line @typescript-eslint/no-unused-vars
	TDynamic extends boolean = false,
	// eslint-disable-next-line @typescript-eslint/no-unused-vars
	TExcludedMethods extends string = never,
> extends QueryPromise<TReturning extends undefined ? GelQueryResultKind<TQueryResult, never> : TReturning[]>
	implements
		RunnableQuery<TReturning extends undefined ? GelQueryResultKind<TQueryResult, never> : TReturning[], 'gel'>,
		SQLWrapper
{
	static override readonly [entityKind]: string = 'GelInsert';

	private config: GelInsertConfig<TTable>;

	constructor(
		table: TTable,
		values: GelInsertConfig['values'],
		private session: GelSession,
		private dialect: GelDialect,
		withList?: Subquery[],
		select?: boolean,
		overridingSystemValue_?: boolean,
	) {
		super();
		this.config = { table, values: values as any, withList, select, overridingSystemValue_ };
	}

	/**
	 * Adds a `returning` clause to the query.
	 *
	 * Calling this method will return the specified fields of the inserted rows. If no fields are specified, all fields will be returned.
	 *
	 * See docs: {@link https://orm.drizzle.team/docs/insert#insert-returning}
	 *
	 * @example
	 * ```ts
	 * // Insert one row and return all fields
	 * const insertedCar: Car[] = await db.insert(cars)
	 *   .values({ brand: 'BMW' })
	 *   .returning();
	 *
	 * // Insert one row and return only the id
	 * const insertedCarId: { id: number }[] = await db.insert(cars)
	 *   .values({ brand: 'BMW' })
	 *   .returning({ id: cars.id });
	 * ```
	 */
	returning(): GelInsertWithout<GelInsertReturningAll<this, TDynamic>, TDynamic, 'returning'>;
	returning<TSelectedFields extends SelectedFieldsFlat>(
		fields: TSelectedFields,
	): GelInsertWithout<GelInsertReturning<this, TDynamic, TSelectedFields>, TDynamic, 'returning'>;
	returning(
		fields: SelectedFieldsFlat = this.config.table[Table.Symbol.Columns],
	): GelInsertWithout<AnyGelInsert, TDynamic, 'returning'> {
		this.config.returning = orderSelectedFields<GelColumn>(fields);
		return this as any;
	}

	/**
	 * Adds an `on conflict do nothing` clause to the query.
	 *
	 * Calling this method simply avoids inserting a row as its alternative action.
	 *
	 * See docs: {@link https://orm.drizzle.team/docs/insert#on-conflict-do-nothing}
	 *
	 * @param config The `target` and `where` clauses.
	 *
	 * @example
	 * ```ts
	 * // Insert one row and cancel the insert if there's a conflict
	 * await db.insert(cars)
	 *   .values({ id: 1, brand: 'BMW' })
	 *   .onConflictDoNothing();
	 *
	 * // Explicitly specify conflict target
	 * await db.insert(cars)
	 *   .values({ id: 1, brand: 'BMW' })
	 *   .onConflictDoNothing({ target: cars.id });
	 * ```
	 */
	// TODO not supported
	// onConflictDoNothing(
	// 	config: { target?: IndexColumn | IndexColumn[]; where?: SQL } = {},
	// ): GelInsertWithout<this, TDynamic, 'onConflictDoNothing' | 'onConflictDoUpdate'> {
	// 	if (config.target === undefined) {
	// 		this.config.onConflict = sql`do nothing`;
	// 	} else {
	// 		let targetColumn = '';
	// 		targetColumn = Array.isArray(config.target)
	// 			? config.target.map((it) => this.dialect.escapeName(this.dialect.casing.getColumnCasing(it))).join(',')
	// 			: this.dialect.escapeName(this.dialect.casing.getColumnCasing(config.target));

	// 		const whereSql = config.where ? sql` where ${config.where}` : undefined;
	// 		this.config.onConflict = sql`(${sql.raw(targetColumn)})${whereSql} do nothing`;
	// 	}
	// 	return this as any;
	// }

	/**
	 * Adds an `on conflict do update` clause to the query.
	 *
	 * Calling this method will update the existing row that conflicts with the row proposed for insertion as its alternative action.
	 *
	 * See docs: {@link https://orm.drizzle.team/docs/insert#upserts-and-conflicts}
	 *
	 * @param config The `target`, `set` and `where` clauses.
	 *
	 * @example
	 * ```ts
	 * // Update the row if there's a conflict
	 * await db.insert(cars)
	 *   .values({ id: 1, brand: 'BMW' })
	 *   .onConflictDoUpdate({
	 *     target: cars.id,
	 *     set: { brand: 'Porsche' }
	 *   });
	 *
	 * // Upsert with 'where' clause
	 * await db.insert(cars)
	 *   .values({ id: 1, brand: 'BMW' })
	 *   .onConflictDoUpdate({
	 *     target: cars.id,
	 *     set: { brand: 'newBMW' },
	 *     targetWhere: sql`${cars.createdAt} > '2023-01-01'::date`,
	 *   });
	 * ```
	 */
	// TODO not supported
	// onConflictDoUpdate(
	// 	config: GelInsertOnConflictDoUpdateConfig<this>,
	// ): GelInsertWithout<this, TDynamic, 'onConflictDoNothing' | 'onConflictDoUpdate'> {
	// 	if (config.where && (config.targetWhere || config.setWhere)) {
	// 		throw new Error(
	// 			'You cannot use both "where" and "targetWhere"/"setWhere" at the same time - "where" is deprecated, use "targetWhere" or "setWhere" instead.',
	// 		);
	// 	}
	// 	const whereSql = config.where ? sql` where ${config.where}` : undefined;
	// 	const targetWhereSql = config.targetWhere ? sql` where ${config.targetWhere}` : undefined;
	// 	const setWhereSql = config.setWhere ? sql` where ${config.setWhere}` : undefined;
	// 	const setSql = this.dialect.buildUpdateSet(this.config.table, mapUpdateSet(this.config.table, config.set, this.session.extensions));
	// 	let targetColumn = '';
	// 	targetColumn = Array.isArray(config.target)
	// 		? config.target.map((it) => this.dialect.escapeName(this.dialect.casing.getColumnCasing(it))).join(',')
	// 		: this.dialect.escapeName(this.dialect.casing.getColumnCasing(config.target));
	// 	this.config.onConflict = sql`(${
	// 		sql.raw(targetColumn)
	// 	})${targetWhereSql} do update set ${setSql}${whereSql}${setWhereSql}`;
	// 	return this as any;
	// }

	/** @internal */
	getSQL(): SQL {
		return this.dialect.buildInsertQuery(this.config, this.session.extensions);
	}

	toSQL(): Query {
		const { typings: _typings, ...rest } = this.dialect.sqlToQuery(this.getSQL());
		return rest;
	}

	/** @internal */
	_prepare(name?: string): GelInsertPrepare<this> {
		return tracer.startActiveSpan('drizzle.prepareQuery', () => {
			return this.session.prepareQuery<
				PreparedQueryConfig & {
					execute: TReturning extends undefined ? GelQueryResultKind<TQueryResult, never> : TReturning[];
				}
<<<<<<< HEAD
			>(this.dialect.sqlToQuery(this.getSQL()), this.config.returning, name, true, {
				query: 'insert',
				dialect: this.dialect,
				session: this.session,
				config: this.config,
=======
			>(this.dialect.sqlToQuery(this.getSQL()), this.config.returning, name, true, undefined, {
				type: 'insert',
				tables: extractUsedTable(this.config.table),
>>>>>>> 50a8b163
			});
		});
	}

	prepare(name: string): GelInsertPrepare<this> {
		return this._prepare(name);
	}

	override execute: ReturnType<this['prepare']>['execute'] = (placeholderValues) => {
		return tracer.startActiveSpan('drizzle.operation', () => {
			return this._prepare().execute(placeholderValues);
		});
	};

	$dynamic(): GelInsertDynamic<this> {
		return this as any;
	}
}<|MERGE_RESOLUTION|>--- conflicted
+++ resolved
@@ -415,18 +415,24 @@
 				PreparedQueryConfig & {
 					execute: TReturning extends undefined ? GelQueryResultKind<TQueryResult, never> : TReturning[];
 				}
-<<<<<<< HEAD
-			>(this.dialect.sqlToQuery(this.getSQL()), this.config.returning, name, true, {
-				query: 'insert',
-				dialect: this.dialect,
-				session: this.session,
-				config: this.config,
-=======
-			>(this.dialect.sqlToQuery(this.getSQL()), this.config.returning, name, true, undefined, {
-				type: 'insert',
-				tables: extractUsedTable(this.config.table),
->>>>>>> 50a8b163
-			});
+			>(
+				this.dialect.sqlToQuery(this.getSQL()),
+				this.config.returning,
+				name,
+				true,
+				undefined,
+				{
+					type: 'insert',
+					tables: extractUsedTable(this.config.table),
+				},
+				undefined,
+				{
+					query: 'insert',
+					dialect: this.dialect,
+					session: this.session,
+					config: this.config,
+				},
+			);
 		});
 	}
 
