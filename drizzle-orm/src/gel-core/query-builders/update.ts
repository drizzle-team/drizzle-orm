--- conflicted
+++ resolved
@@ -539,18 +539,24 @@
 	_prepare(name?: string): GelUpdatePrepare<this> {
 		const query = this.session.prepareQuery<
 			PreparedQueryConfig & { execute: TReturning[] }
-<<<<<<< HEAD
-		>(this.dialect.sqlToQuery(this.getSQL()), this.config.returning, name, true, {
-			query: 'update',
-			config: this.config,
-			dialect: this.dialect,
-			session: this.session,
-=======
-		>(this.dialect.sqlToQuery(this.getSQL()), this.config.returning, name, true, undefined, {
-			type: 'update',
-			tables: extractUsedTable(this.config.table),
->>>>>>> 50a8b163
-		});
+		>(
+			this.dialect.sqlToQuery(this.getSQL()),
+			this.config.returning,
+			name,
+			true,
+			undefined,
+			{
+				type: 'update',
+				tables: extractUsedTable(this.config.table),
+			},
+			undefined,
+			{
+				query: 'update',
+				config: this.config,
+				dialect: this.dialect,
+				session: this.session,
+			},
+		);
 		query.joinsNotNullableMap = this.joinsNotNullableMap;
 		return query;
 	}
