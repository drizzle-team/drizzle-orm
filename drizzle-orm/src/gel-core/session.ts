<<<<<<< HEAD
import type * as V1 from '~/_relations.ts';
import { entityKind } from '~/entity.ts';
import { TransactionRollbackError } from '~/errors.ts';
import type { AnyRelations, EmptyRelations, TablesRelationalConfig } from '~/relations.ts';
=======
import { type Cache, hashQuery, NoopCache } from '~/cache/core/cache.ts';
import type { WithCacheConfig } from '~/cache/core/types.ts';
import { entityKind, is } from '~/entity.ts';
import { DrizzleQueryError, TransactionRollbackError } from '~/errors.ts';
import type { TablesRelationalConfig } from '~/relations.ts';
>>>>>>> 8b8d78ec
import type { PreparedQuery } from '~/session.ts';
import type { Query, SQL } from '~/sql/index.ts';
import { tracer } from '~/tracing.ts';
import type { NeonAuthToken } from '~/utils.ts';
import { GelDatabase } from './db.ts';
import type { GelDialect } from './dialect.ts';
import type { SelectedFieldsOrdered } from './query-builders/select.types.ts';

export interface PreparedQueryConfig {
	execute: unknown;
	all: unknown;
	values: unknown;
}

export abstract class GelPreparedQuery<T extends PreparedQueryConfig> implements PreparedQuery {
	constructor(
		protected query: Query,
		private cache?: Cache,
		// per query related metadata
		private queryMetadata?: {
			type: 'select' | 'update' | 'delete' | 'insert';
			tables: string[];
		} | undefined,
		// config that was passed through $withCache
		private cacheConfig?: WithCacheConfig,
	) {
		// it means that no $withCache options were passed and it should be just enabled
		if (cache && cache.strategy() === 'all' && cacheConfig === undefined) {
			this.cacheConfig = { enable: true, autoInvalidate: true };
		}
		if (!this.cacheConfig?.enable) {
			this.cacheConfig = undefined;
		}
	}

	/** @internal */
	protected async queryWithCache<T>(
		queryString: string,
		params: any[],
		query: () => Promise<T>,
	): Promise<T> {
		if (this.cache === undefined || is(this.cache, NoopCache) || this.queryMetadata === undefined) {
			try {
				return await query();
			} catch (e) {
				throw new DrizzleQueryError(queryString, params, e as Error);
			}
		}

		// don't do any mutations, if globally is false
		if (this.cacheConfig && !this.cacheConfig.enable) {
			try {
				return await query();
			} catch (e) {
				throw new DrizzleQueryError(queryString, params, e as Error);
			}
		}

		// For mutate queries, we should query the database, wait for a response, and then perform invalidation
		if (
			(
				this.queryMetadata.type === 'insert' || this.queryMetadata.type === 'update'
				|| this.queryMetadata.type === 'delete'
			) && this.queryMetadata.tables.length > 0
		) {
			try {
				const [res] = await Promise.all([
					query(),
					this.cache.onMutate({ tables: this.queryMetadata.tables }),
				]);
				return res;
			} catch (e) {
				throw new DrizzleQueryError(queryString, params, e as Error);
			}
		}

		// don't do any reads if globally disabled
		if (!this.cacheConfig) {
			try {
				return await query();
			} catch (e) {
				throw new DrizzleQueryError(queryString, params, e as Error);
			}
		}

		if (this.queryMetadata.type === 'select') {
			const fromCache = await this.cache.get(
				this.cacheConfig.tag ?? await hashQuery(queryString, params),
				this.queryMetadata.tables,
				this.cacheConfig.tag !== undefined,
				this.cacheConfig.autoInvalidate,
			);
			if (fromCache === undefined) {
				let result;
				try {
					result = await query();
				} catch (e) {
					throw new DrizzleQueryError(queryString, params, e as Error);
				}

				// put actual key
				await this.cache.put(
					this.cacheConfig.tag ?? await hashQuery(queryString, params),
					result,
					// make sure we send tables that were used in a query only if user wants to invalidate it on each write
					this.cacheConfig.autoInvalidate ? this.queryMetadata.tables : [],
					this.cacheConfig.tag !== undefined,
					this.cacheConfig.config,
				);
				// put flag if we should invalidate or not
				return result;
			}

			return fromCache as unknown as T;
		}
		try {
			return await query();
		} catch (e) {
			throw new DrizzleQueryError(queryString, params, e as Error);
		}
	}

	protected authToken?: NeonAuthToken;

	getQuery(): Query {
		return this.query;
	}

	mapResult(response: unknown, _isFromBatch?: boolean): unknown {
		return response;
	}

	static readonly [entityKind]: string = 'GelPreparedQuery';

	/** @internal */
	joinsNotNullableMap?: Record<string, boolean>;

	abstract execute(placeholderValues?: Record<string, unknown>): Promise<T['execute']>;

	/** @internal */
	abstract all(placeholderValues?: Record<string, unknown>): Promise<T['all']>;

	/** @internal */
	abstract isResponseInArrayMode(): boolean;
}

export abstract class GelSession<
	TQueryResult extends GelQueryResultHKT = any, // TO
	TFullSchema extends Record<string, unknown> = Record<string, never>,
	TRelations extends AnyRelations = EmptyRelations,
	TTablesConfig extends TablesRelationalConfig = TablesRelationalConfig,
	TSchema extends V1.TablesRelationalConfig = Record<string, never>,
> {
	static readonly [entityKind]: string = 'GelSession';

	constructor(protected dialect: GelDialect) {}

	abstract prepareQuery<T extends PreparedQueryConfig = PreparedQueryConfig>(
		query: Query,
		fields: SelectedFieldsOrdered | undefined,
		name: string | undefined,
		isResponseInArrayMode: boolean,
		customResultMapper?: (rows: unknown[][], mapColumnValue?: (value: unknown) => unknown) => T['execute'],
		queryMetadata?: {
			type: 'select' | 'update' | 'delete' | 'insert';
			tables: string[];
		},
		cacheConfig?: WithCacheConfig,
	): GelPreparedQuery<T>;

	abstract prepareRelationalQuery<T extends PreparedQueryConfig = PreparedQueryConfig>(
		query: Query,
		fields: SelectedFieldsOrdered | undefined,
		name: string | undefined,
		customResultMapper?: (
			rows: Record<string, unknown>[],
			mapColumnValue?: (value: unknown) => unknown,
		) => T['execute'],
	): GelPreparedQuery<T>;

	execute<T>(query: SQL): Promise<T> {
		return tracer.startActiveSpan('drizzle.operation', () => {
			const prepared = tracer.startActiveSpan('drizzle.prepareQuery', () => {
				return this.prepareQuery<PreparedQueryConfig & { execute: T }>(
					this.dialect.sqlToQuery(query),
					undefined,
					undefined,
					false,
				);
			});

			return prepared.execute(undefined);
		});
	}

	all<T = unknown>(query: SQL): Promise<T[]> {
		return this.prepareQuery<PreparedQueryConfig & { all: T[] }>(
			this.dialect.sqlToQuery(query),
			undefined,
			undefined,
			false,
		).all();
	}

	async count(sql: SQL): Promise<number> {
		const res = await this.execute<[{ count: string }]>(sql);

		return Number(
			res[0]['count'],
		);
	}

	abstract transaction<T>(
		transaction: (tx: GelTransaction<TQueryResult, TFullSchema, TRelations, TTablesConfig, TSchema>) => Promise<T>,
	): Promise<T>;
}

export abstract class GelTransaction<
	TQueryResult extends GelQueryResultHKT,
	TFullSchema extends Record<string, unknown> = Record<string, never>,
	TRelations extends AnyRelations = EmptyRelations,
	TTablesConfig extends TablesRelationalConfig = TablesRelationalConfig,
	TSchema extends V1.TablesRelationalConfig = Record<string, never>,
> extends GelDatabase<TQueryResult, TFullSchema, TRelations, TTablesConfig, TSchema> {
	static override readonly [entityKind]: string = 'GelTransaction';

	constructor(
		dialect: GelDialect,
		session: GelSession<any, any, any, any, any>,
		protected relations: AnyRelations | undefined,
		protected schema: {
			fullSchema: Record<string, unknown>;
			schema: TSchema;
			tableNamesMap: Record<string, string>;
		} | undefined,
	) {
		super(dialect, session, relations, schema);
	}

	rollback(): never {
		throw new TransactionRollbackError();
	}

	abstract override transaction<T>(
		transaction: (tx: GelTransaction<TQueryResult, TFullSchema, TRelations, TTablesConfig, TSchema>) => Promise<T>,
	): Promise<T>;
}

export interface GelQueryResultHKT {
	readonly $brand: 'GelQueryResultHKT';
	readonly row: unknown;
	readonly type: unknown;
}

export type GelQueryResultKind<TKind extends GelQueryResultHKT, TRow> = (TKind & {
	readonly row: TRow;
})['type'];<|MERGE_RESOLUTION|>--- conflicted
+++ resolved
@@ -1,15 +1,9 @@
-<<<<<<< HEAD
 import type * as V1 from '~/_relations.ts';
-import { entityKind } from '~/entity.ts';
-import { TransactionRollbackError } from '~/errors.ts';
-import type { AnyRelations, EmptyRelations, TablesRelationalConfig } from '~/relations.ts';
-=======
 import { type Cache, hashQuery, NoopCache } from '~/cache/core/cache.ts';
 import type { WithCacheConfig } from '~/cache/core/types.ts';
 import { entityKind, is } from '~/entity.ts';
 import { DrizzleQueryError, TransactionRollbackError } from '~/errors.ts';
-import type { TablesRelationalConfig } from '~/relations.ts';
->>>>>>> 8b8d78ec
+import type { AnyRelations, EmptyRelations, TablesRelationalConfig } from '~/relations.ts';
 import type { PreparedQuery } from '~/session.ts';
 import type { Query, SQL } from '~/sql/index.ts';
 import { tracer } from '~/tracing.ts';
