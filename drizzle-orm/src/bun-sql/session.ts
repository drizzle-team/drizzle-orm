/// <reference types="bun-types" />

import type { SavepointSQL, SQL, TransactionSQL } from 'bun';
<<<<<<< HEAD
import type * as V1 from '~/_relations.ts';
=======
import { type Cache, NoopCache } from '~/cache/core/index.ts';
import type { WithCacheConfig } from '~/cache/core/types.ts';
>>>>>>> 8b8d78ec
import { entityKind } from '~/entity.ts';
import type { Logger } from '~/logger.ts';
import { NoopLogger } from '~/logger.ts';
import type { PgDialect } from '~/pg-core/dialect.ts';
import { PgTransaction } from '~/pg-core/index.ts';
import type { SelectedFieldsOrdered } from '~/pg-core/query-builders/select.types.ts';
import type { PgQueryResultHKT, PgTransactionConfig, PreparedQueryConfig } from '~/pg-core/session.ts';
import { PgPreparedQuery, PgSession } from '~/pg-core/session.ts';
import type { AnyRelations, TablesRelationalConfig } from '~/relations.ts';
import { fillPlaceholders, type Query } from '~/sql/sql.ts';
import { tracer } from '~/tracing.ts';
import { type Assume, mapResultRow } from '~/utils.ts';

export class BunSQLPreparedQuery<T extends PreparedQueryConfig, TIsRqbV2 extends boolean = false>
	extends PgPreparedQuery<T>
{
	static override readonly [entityKind]: string = 'BunSQLPreparedQuery';

	constructor(
		private client: SQL,
		private queryString: string,
		private params: unknown[],
		private logger: Logger,
		cache: Cache,
		queryMetadata: {
			type: 'select' | 'update' | 'delete' | 'insert';
			tables: string[];
		} | undefined,
		cacheConfig: WithCacheConfig | undefined,
		private fields: SelectedFieldsOrdered | undefined,
		private _isResponseInArrayMode: boolean,
		private customResultMapper?: (
			rows: TIsRqbV2 extends true ? Record<string, unknown>[] : unknown[][],
		) => T['execute'],
		private isRqbV2Query?: TIsRqbV2,
	) {
		super({ sql: queryString, params }, cache, queryMetadata, cacheConfig);
	}

	async execute(placeholderValues: Record<string, unknown> | undefined = {}): Promise<T['execute']> {
		if (this.isRqbV2Query) return this.executeRqbV2(placeholderValues);

		return tracer.startActiveSpan('drizzle.execute', async (span) => {
			const params = fillPlaceholders(this.params, placeholderValues);

			span?.setAttributes({
				'drizzle.query.text': this.queryString,
				'drizzle.query.params': JSON.stringify(params),
			});

			this.logger.logQuery(this.queryString, params);

			const { fields, queryString: query, client, joinsNotNullableMap, customResultMapper } = this;
			if (!fields && !customResultMapper) {
				return tracer.startActiveSpan('drizzle.driver.execute', async () => {
					return await this.queryWithCache(query, params, async () => {
						return await client.unsafe(query, params as any[]);
					});
				});
			}

			const rows: any[] = await tracer.startActiveSpan('drizzle.driver.execute', async () => {
				span?.setAttributes({
					'drizzle.query.text': query,
					'drizzle.query.params': JSON.stringify(params),
				});

				return await this.queryWithCache(query, params, async () => {
					return client.unsafe(query, params as any[]).values();
				});
			});

			return tracer.startActiveSpan('drizzle.mapResponse', () => {
				return customResultMapper
					? customResultMapper(rows)
					: rows.map((row) => mapResultRow<T['execute']>(fields!, row, joinsNotNullableMap));
			});
		});
	}

	async executeRqbV2(placeholderValues: Record<string, unknown> | undefined = {}): Promise<T['execute']> {
		return tracer.startActiveSpan('drizzle.execute', async (span) => {
			const params = fillPlaceholders(this.params, placeholderValues);

			span?.setAttributes({
				'drizzle.query.text': this.queryString,
				'drizzle.query.params': JSON.stringify(params),
			});

			this.logger.logQuery(this.queryString, params);

			const { queryString: query, client, customResultMapper } = this;

			const rows = await tracer.startActiveSpan('drizzle.driver.execute', () => {
				span?.setAttributes({
					'drizzle.query.text': query,
					'drizzle.query.params': JSON.stringify(params),
				});

				return client.unsafe(query, params as any[]);
			});

			return tracer.startActiveSpan('drizzle.mapResponse', () => {
				return (customResultMapper as (rows: Record<string, unknown>[]) => T['execute'])(rows);
			});
		});
	}

	all(placeholderValues: Record<string, unknown> | undefined = {}): Promise<T['all']> {
		return tracer.startActiveSpan('drizzle.execute', async (span) => {
			const params = fillPlaceholders(this.params, placeholderValues);
			span?.setAttributes({
				'drizzle.query.text': this.queryString,
				'drizzle.query.params': JSON.stringify(params),
			});
			this.logger.logQuery(this.queryString, params);
			return tracer.startActiveSpan('drizzle.driver.execute', async () => {
				span?.setAttributes({
					'drizzle.query.text': this.queryString,
					'drizzle.query.params': JSON.stringify(params),
				});
				return await this.queryWithCache(this.queryString, params, async () => {
					return await this.client.unsafe(this.queryString, params as any[]);
				});
			});
		});
	}

	/** @internal */
	isResponseInArrayMode(): boolean {
		return this._isResponseInArrayMode;
	}
}

export interface BunSQLSessionOptions {
	logger?: Logger;
	cache?: Cache;
}

export class BunSQLSession<
	TSQL extends SQL,
	TFullSchema extends Record<string, unknown>,
	TRelations extends AnyRelations,
	TTablesConfig extends TablesRelationalConfig,
	TSchema extends V1.TablesRelationalConfig,
> extends PgSession<BunSQLQueryResultHKT, TFullSchema, TRelations, TTablesConfig, TSchema> {
	static override readonly [entityKind]: string = 'BunSQLSession';

	logger: Logger;
	private cache: Cache;

	constructor(
		public client: TSQL,
		dialect: PgDialect,
		private relations: AnyRelations | undefined,
		private schema: V1.RelationalSchemaConfig<TSchema> | undefined,
		/** @internal */
		readonly options: BunSQLSessionOptions = {},
	) {
		super(dialect);
		this.logger = options.logger ?? new NoopLogger();
		this.cache = options.cache ?? new NoopCache();
	}

	prepareQuery<T extends PreparedQueryConfig = PreparedQueryConfig>(
		query: Query,
		fields: SelectedFieldsOrdered | undefined,
		name: string | undefined,
		isResponseInArrayMode: boolean,
		customResultMapper?: (rows: unknown[][]) => T['execute'],
		queryMetadata?: {
			type: 'select' | 'update' | 'delete' | 'insert';
			tables: string[];
		},
		cacheConfig?: WithCacheConfig,
	): PgPreparedQuery<T> {
		return new BunSQLPreparedQuery(
			this.client,
			query.sql,
			query.params,
			this.logger,
			this.cache,
			queryMetadata,
			cacheConfig,
			fields,
			isResponseInArrayMode,
			customResultMapper,
		);
	}

	prepareRelationalQuery<T extends PreparedQueryConfig = PreparedQueryConfig>(
		query: Query,
		fields: SelectedFieldsOrdered | undefined,
		name: string | undefined,
		customResultMapper?: (rows: Record<string, unknown>[]) => T['execute'],
	): PgPreparedQuery<T> {
		return new BunSQLPreparedQuery(
			this.client,
			query.sql,
			query.params,
			this.logger,
			fields,
			true,
			customResultMapper,
			true,
		);
	}

	query(query: string, params: unknown[]): Promise<any> {
		this.logger.logQuery(query, params);
		return this.client.unsafe(query, params as any[]).values();
	}

	queryObjects(
		query: string,
		params: unknown[],
	): Promise<any> {
		return this.client.unsafe(query, params as any[]);
	}

	override transaction<T>(
		transaction: (tx: BunSQLTransaction<TFullSchema, TRelations, TTablesConfig, TSchema>) => Promise<T>,
		config?: PgTransactionConfig,
	): Promise<T> {
		return this.client.begin(async (client) => {
			const session = new BunSQLSession<TransactionSQL, TFullSchema, TRelations, TTablesConfig, TSchema>(
				client,
				this.dialect,
				this.relations,
				this.schema,
				this.options,
			);
			const tx = new BunSQLTransaction(this.dialect, session, this.relations, this.schema);
			if (config) {
				await tx.setTransaction(config);
			}
			return transaction(tx);
		}) as Promise<T>;
	}
}

export class BunSQLTransaction<
	TFullSchema extends Record<string, unknown>,
	TRelations extends AnyRelations,
	TTablesConfig extends TablesRelationalConfig,
	TSchema extends V1.TablesRelationalConfig,
> extends PgTransaction<BunSQLQueryResultHKT, TFullSchema, TRelations, TTablesConfig, TSchema> {
	static override readonly [entityKind]: string = 'BunSQLTransaction';

	constructor(
		dialect: PgDialect,
		/** @internal */
		override readonly session: BunSQLSession<
			TransactionSQL | SavepointSQL,
			TFullSchema,
			TRelations,
			TTablesConfig,
			TSchema
		>,
		relations: AnyRelations | undefined,
		schema: V1.RelationalSchemaConfig<TSchema> | undefined,
		nestedIndex = 0,
	) {
		super(dialect, session, relations, schema, nestedIndex);
	}

	override transaction<T>(
		transaction: (tx: BunSQLTransaction<TFullSchema, TRelations, TTablesConfig, TSchema>) => Promise<T>,
	): Promise<T> {
		return (this.session.client as TransactionSQL).savepoint((client) => {
			const session = new BunSQLSession<SavepointSQL, TFullSchema, TRelations, TTablesConfig, TSchema>(
				client,
				this.dialect,
				this.relations,
				this.schema,
				this.session.options,
			);
			const tx = new BunSQLTransaction<TFullSchema, TRelations, TTablesConfig, TSchema>(
				this.dialect,
				session,
				this.relations,
				this.schema,
			);
			return transaction(tx);
		}) as Promise<T>;
	}
}

export interface BunSQLQueryResultHKT extends PgQueryResultHKT {
	type: Assume<this['row'], Record<string, any>[]>;
}<|MERGE_RESOLUTION|>--- conflicted
+++ resolved
@@ -1,12 +1,9 @@
 /// <reference types="bun-types" />
 
 import type { SavepointSQL, SQL, TransactionSQL } from 'bun';
-<<<<<<< HEAD
 import type * as V1 from '~/_relations.ts';
-=======
 import { type Cache, NoopCache } from '~/cache/core/index.ts';
 import type { WithCacheConfig } from '~/cache/core/types.ts';
->>>>>>> 8b8d78ec
 import { entityKind } from '~/entity.ts';
 import type { Logger } from '~/logger.ts';
 import { NoopLogger } from '~/logger.ts';
@@ -208,6 +205,9 @@
 			query.sql,
 			query.params,
 			this.logger,
+			this.cache,
+			undefined,
+			undefined,
 			fields,
 			true,
 			customResultMapper,
