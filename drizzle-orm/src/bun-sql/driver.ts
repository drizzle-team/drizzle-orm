--- conflicted
+++ resolved
@@ -49,14 +49,9 @@
 		};
 	}
 
-<<<<<<< HEAD
 	const relations = config.relations;
-	const session = new BunSQLSession(client, dialect, relations, schema, { logger });
+	const session = new BunSQLSession(client, dialect, relations, schema, { logger, cache: config.cache });
 	const db = new BunSQLDatabase(dialect, session, relations, schema as any) as BunSQLDatabase<TSchema, TRelations>;
-=======
-	const session = new BunSQLSession(client, dialect, schema, { logger, cache: config.cache });
-	const db = new BunSQLDatabase(dialect, session, schema as any) as BunSQLDatabase<TSchema>;
->>>>>>> 8b8d78ec
 	(<any> db).$client = client;
 	(<any> db).$cache = config.cache;
 	if ((<any> db).$cache) {
