--- conflicted
+++ resolved
@@ -65,12 +65,7 @@
 		"better-sqlite3": ">=9.3.0",
 		"bun-types": "*",
 		"expo-sqlite": ">=14.0.0",
-<<<<<<< HEAD
-		"knex": "*",
-		"kysely": "*",
 		"mssql": "^11.0.1",
-=======
->>>>>>> 578e9fd2
 		"mysql2": ">=2",
 		"pg": ">=8",
 		"postgres": ">=3",
