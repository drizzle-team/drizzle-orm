--- conflicted
+++ resolved
@@ -1,10 +1,6 @@
 {
 	"name": "drizzle-orm",
-<<<<<<< HEAD
-	"version": "0.20.3",
-=======
 	"version": "0.21.0",
->>>>>>> a3981ce4
 	"description": "Drizzle ORM package for SQL databases",
 	"scripts": {
 		"build": "tsc && resolve-tspaths && cp ../README.md package.json dist/",
