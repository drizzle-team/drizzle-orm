--- conflicted
+++ resolved
@@ -5,12 +5,8 @@
 	"type": "module",
 	"scripts": {
 		"p": "prisma generate --schema src/prisma/schema.prisma",
-<<<<<<< HEAD
 		"build": "pnpm p && bun scripts/build.ts",
-=======
-		"build": "pnpm p && scripts/build.ts",
 		"build:artifact": "pnpm build",
->>>>>>> bb26aa35
 		"b": "pnpm build",
 		"test:types": "cd type-tests && tsc",
 		"test": "vitest run",
@@ -218,13 +214,6 @@
 		"ts-morph": "^25.0.1",
 		"tslib": "^2.5.2",
 		"tsx": "^3.12.7",
-<<<<<<< HEAD
-		"vite-tsconfig-paths": "^4.3.2",
-		"vitest": "4.0.0-beta.17",
 		"zod": "^3.20.2"
-=======
-		"zod": "^3.20.2",
-		"zx": "^7.2.2"
->>>>>>> bb26aa35
 	}
 }