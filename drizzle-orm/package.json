--- conflicted
+++ resolved
@@ -64,20 +64,15 @@
 		"better-sqlite3": ">=7",
 		"bun-types": "*",
 		"expo-sqlite": ">=14.0.0",
-		"gel": ">=2",
 		"knex": "*",
 		"kysely": "*",
 		"mysql2": ">=2",
 		"pg": ">=8",
 		"postgres": ">=3",
 		"sql.js": ">=1",
-<<<<<<< HEAD
 		"sqlite3": ">=5",
 		"gel": ">=2",
 		"@upstash/redis": ">=1.34.7"
-=======
-		"sqlite3": ">=5"
->>>>>>> 9e81def6
 	},
 	"peerDependenciesMeta": {
 		"mysql2": {
