--- conflicted
+++ resolved
@@ -1,10 +1,6 @@
 {
 	"name": "drizzle-orm",
-<<<<<<< HEAD
 	"version": "0.40.0",
-=======
-	"version": "0.39.3",
->>>>>>> c27a9f24
 	"description": "Drizzle ORM package for SQL databases",
 	"type": "module",
 	"scripts": {
