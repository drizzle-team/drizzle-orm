--- conflicted
+++ resolved
@@ -66,11 +66,8 @@
 		"better-sqlite3": ">=9.3.0",
 		"bun-types": "*",
 		"expo-sqlite": ">=14.0.0",
-<<<<<<< HEAD
+		"gel": ">=2",
 		"mssql": "^11.0.1",
-=======
-		"gel": ">=2",
->>>>>>> 860c2f20
 		"mysql2": ">=2",
 		"pg": ">=8",
 		"postgres": ">=3",
