{
	"name": "drizzle-orm",
	"version": "0.44.1",
	"description": "Drizzle ORM package for SQL databases",
	"type": "module",
	"scripts": {
		"p": "prisma generate --schema src/prisma/schema.prisma",
		"build": "pnpm p && scripts/build.ts",
		"b": "pnpm build",
		"test:types": "cd type-tests && tsc",
		"test": "vitest run",
		"pack": "(cd dist && npm pack --pack-destination ..) && rm -f package.tgz && mv *.tgz package.tgz",
		"publish": "npm publish package.tgz"
	},
	"main": "./index.cjs",
	"module": "./index.js",
	"types": "./index.d.ts",
	"sideEffects": false,
	"publishConfig": {
		"provenance": true
	},
	"repository": {
		"type": "git",
		"url": "git+https://github.com/drizzle-team/drizzle-orm.git"
	},
	"homepage": "https://orm.drizzle.team",
	"keywords": [
		"drizzle",
		"orm",
		"pg",
		"mysql",
		"singlestore",
		"postgresql",
		"postgres",
		"sqlite",
		"database",
		"sql",
		"typescript",
		"ts",
		"drizzle-orm"
	],
	"author": "Drizzle Team",
	"license": "Apache-2.0",
	"bugs": {
		"url": "https://github.com/drizzle-team/drizzle-orm/issues"
	},
	"peerDependencies": {
		"@aws-sdk/client-rds-data": ">=3",
		"@cloudflare/workers-types": ">=4",
		"@electric-sql/pglite": ">=0.2.0",
		"@libsql/client": ">=0.10.0",
		"@libsql/client-wasm": ">=0.10.0",
		"@neondatabase/serverless": ">=0.10.0",
		"@op-engineering/op-sqlite": ">=2",
		"@opentelemetry/api": "^1.4.1",
		"@planetscale/database": ">=1.13",
		"@prisma/client": "*",
		"@tidbcloud/serverless": "*",
		"@types/better-sqlite3": "*",
		"@types/mssql": "^9.1.4",
		"@types/pg": "*",
		"@types/sql.js": "*",
		"@vercel/postgres": ">=0.8.0",
		"@xata.io/client": "*",
		"better-sqlite3": ">=7",
		"bun-types": "*",
		"expo-sqlite": ">=14.0.0",
		"knex": "*",
		"kysely": "*",
		"mssql": "^11.0.1",
		"mysql2": ">=2",
		"pg": ">=8",
		"postgres": ">=3",
		"sql.js": ">=1",
		"sqlite3": ">=5",
		"gel": ">=2",
		"@upstash/redis": ">=1.34.7"
	},
	"peerDependenciesMeta": {
		"mysql2": {
			"optional": true
		},
		"@vercel/postgres": {
			"optional": true
		},
		"@xata.io/client": {
			"optional": true
		},
		"better-sqlite3": {
			"optional": true
		},
		"@types/better-sqlite3": {
			"optional": true
		},
		"sqlite3": {
			"optional": true
		},
		"sql.js": {
			"optional": true
		},
		"@types/sql.js": {
			"optional": true
		},
		"@cloudflare/workers-types": {
			"optional": true
		},
		"pg": {
			"optional": true
		},
		"@types/pg": {
			"optional": true
		},
		"postgres": {
			"optional": true
		},
		"@neondatabase/serverless": {
			"optional": true
		},
		"bun-types": {
			"optional": true
		},
		"@aws-sdk/client-rds-data": {
			"optional": true
		},
		"@planetscale/database": {
			"optional": true
		},
		"knex": {
			"optional": true
		},
		"kysely": {
			"optional": true
		},
		"@libsql/client": {
			"optional": true
		},
		"@libsql/client-wasm": {
			"optional": true
		},
		"@opentelemetry/api": {
			"optional": true
		},
		"expo-sqlite": {
			"optional": true
		},
		"gel": {
			"optional": true
		},
		"@op-engineering/op-sqlite": {
			"optional": true
		},
		"@electric-sql/pglite": {
			"optional": true
		},
		"@tidbcloud/serverless": {
			"optional": true
		},
		"prisma": {
			"optional": true
		},
		"@prisma/client": {
			"optional": true
		},
		"@upstash/redis": {
			"optional": true
		}
	},
	"devDependencies": {
		"@aws-sdk/client-rds-data": "^3.549.0",
		"@cloudflare/workers-types": "^4.20241112.0",
		"@electric-sql/pglite": "^0.2.12",
		"@libsql/client": "^0.10.0",
		"@libsql/client-wasm": "^0.10.0",
		"@miniflare/d1": "^2.14.4",
		"@neondatabase/serverless": "^0.10.0",
		"@op-engineering/op-sqlite": "^2.0.16",
		"@opentelemetry/api": "^1.4.1",
		"@originjs/vite-plugin-commonjs": "^1.0.3",
		"@planetscale/database": "^1.16.0",
		"@prisma/client": "5.14.0",
		"@tidbcloud/serverless": "^0.1.1",
<<<<<<< HEAD
		"@types/better-sqlite3": "^7.6.4",
		"@types/mssql": "^9.1.4",
=======
		"@types/better-sqlite3": "^7.6.12",
>>>>>>> a11bb393
		"@types/node": "^20.2.5",
		"@types/pg": "^8.10.1",
		"@types/react": "^18.2.45",
		"@types/sql.js": "^1.4.4",
		"@upstash/redis": "^1.34.3",
		"@vercel/postgres": "^0.8.0",
		"@xata.io/client": "^0.29.3",
		"better-sqlite3": "^11.9.1",
		"bun-types": "^1.2.0",
		"cpy": "^10.1.0",
		"expo-sqlite": "^14.0.0",
		"gel": "^2.0.0",
		"glob": "^11.0.1",
		"knex": "^2.4.2",
		"kysely": "^0.25.0",
<<<<<<< HEAD
		"mssql": "^11.0.1",
		"mysql2": "^3.3.3",
=======
		"mysql2": "^3.14.1",
>>>>>>> a11bb393
		"pg": "^8.11.0",
		"postgres": "^3.3.5",
		"prisma": "5.14.0",
		"react": "^18.2.0",
		"sql.js": "^1.8.0",
		"sqlite3": "^5.1.2",
		"ts-morph": "^25.0.1",
		"tslib": "^2.5.2",
		"tsx": "^3.12.7",
		"vite-tsconfig-paths": "^4.3.2",
		"vitest": "^3.1.3",
		"zod": "^3.20.2",
		"zx": "^7.2.2"
	}
}<|MERGE_RESOLUTION|>--- conflicted
+++ resolved
@@ -179,12 +179,7 @@
 		"@planetscale/database": "^1.16.0",
 		"@prisma/client": "5.14.0",
 		"@tidbcloud/serverless": "^0.1.1",
-<<<<<<< HEAD
-		"@types/better-sqlite3": "^7.6.4",
-		"@types/mssql": "^9.1.4",
-=======
 		"@types/better-sqlite3": "^7.6.12",
->>>>>>> a11bb393
 		"@types/node": "^20.2.5",
 		"@types/pg": "^8.10.1",
 		"@types/react": "^18.2.45",
@@ -200,12 +195,7 @@
 		"glob": "^11.0.1",
 		"knex": "^2.4.2",
 		"kysely": "^0.25.0",
-<<<<<<< HEAD
-		"mssql": "^11.0.1",
-		"mysql2": "^3.3.3",
-=======
 		"mysql2": "^3.14.1",
->>>>>>> a11bb393
 		"pg": "^8.11.0",
 		"postgres": "^3.3.5",
 		"prisma": "5.14.0",
