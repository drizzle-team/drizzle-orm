{
	"name": "drizzle-orm",
<<<<<<< HEAD
	"version": "0.32.0",
=======
	"version": "0.31.2",
>>>>>>> 4ecfe1fc
	"description": "Drizzle ORM package for SQL databases",
	"type": "module",
	"scripts": {
		"build": "scripts/build.ts",
		"b": "pnpm build",
		"test:types": "cd type-tests && tsc",
		"test": "vitest run",
		"pack": "(cd dist && npm pack --pack-destination ..) && rm -f package.tgz && mv *.tgz package.tgz",
		"publish": "npm publish package.tgz"
	},
	"main": "./index.cjs",
	"module": "./index.js",
	"types": "./index.d.ts",
	"sideEffects": false,
	"publishConfig": {
		"provenance": true
	},
	"repository": {
		"type": "git",
		"url": "git+https://github.com/drizzle-team/drizzle-orm.git"
	},
	"homepage": "https://orm.drizzle.team",
	"keywords": [
		"drizzle",
		"orm",
		"pg",
		"mysql",
		"postgresql",
		"postgres",
		"sqlite",
		"database",
		"sql",
		"typescript",
		"ts",
		"drizzle-orm"
	],
	"author": "Drizzle Team",
	"license": "Apache-2.0",
	"bugs": {
		"url": "https://github.com/drizzle-team/drizzle-orm/issues"
	},
	"peerDependencies": {
		"@aws-sdk/client-rds-data": ">=3",
		"@cloudflare/workers-types": ">=3",
		"@electric-sql/pglite": ">=0.1.1",
		"@libsql/client": "*",
		"@neondatabase/serverless": ">=0.1",
		"@op-engineering/op-sqlite": ">=2",
		"@opentelemetry/api": "^1.4.1",
		"@planetscale/database": ">=1",
		"@types/better-sqlite3": "*",
		"@types/pg": "*",
		"@types/react": ">=18",
		"@types/sql.js": "*",
		"@vercel/postgres": ">=0.8.0",
		"@xata.io/client": "*",
		"better-sqlite3": ">=7",
		"bun-types": "*",
		"expo-sqlite": ">=13.2.0",
		"knex": "*",
		"kysely": "*",
		"mysql2": ">=2",
		"pg": ">=8",
		"postgres": ">=3",
		"react": ">=18",
		"sql.js": ">=1",
		"sqlite3": ">=5",
		"@tidbcloud/serverless": "*"
	},
	"peerDependenciesMeta": {
		"mysql2": {
			"optional": true
		},
		"@vercel/postgres": {
			"optional": true
		},
		"@xata.io/client": {
			"optional": true
		},
		"better-sqlite3": {
			"optional": true
		},
		"@types/better-sqlite3": {
			"optional": true
		},
		"sqlite3": {
			"optional": true
		},
		"sql.js": {
			"optional": true
		},
		"@types/sql.js": {
			"optional": true
		},
		"@cloudflare/workers-types": {
			"optional": true
		},
		"pg": {
			"optional": true
		},
		"@types/pg": {
			"optional": true
		},
		"postgres": {
			"optional": true
		},
		"@neondatabase/serverless": {
			"optional": true
		},
		"bun-types": {
			"optional": true
		},
		"@aws-sdk/client-rds-data": {
			"optional": true
		},
		"@planetscale/database": {
			"optional": true
		},
		"knex": {
			"optional": true
		},
		"kysely": {
			"optional": true
		},
		"@libsql/client": {
			"optional": true
		},
		"@opentelemetry/api": {
			"optional": true
		},
		"expo-sqlite": {
			"optional": true
		},
		"@op-engineering/op-sqlite": {
			"optional": true
		},
		"react": {
			"optional": true
		},
		"@types/react": {
			"optional": true
		},
		"@electric-sql/pglite": {
			"optional": true
		},
		"@tidbcloud/serverless": {
			"optional": true
		}
	},
	"devDependencies": {
		"@aws-sdk/client-rds-data": "^3.549.0",
		"@cloudflare/workers-types": "^4.20230904.0",
		"@electric-sql/pglite": "^0.1.1",
		"@libsql/client": "^0.5.6",
		"@neondatabase/serverless": "^0.9.0",
		"@op-engineering/op-sqlite": "^2.0.16",
		"@opentelemetry/api": "^1.4.1",
		"@originjs/vite-plugin-commonjs": "^1.0.3",
		"@planetscale/database": "^1.16.0",
		"@tidbcloud/serverless": "^0.1.1",
		"@types/better-sqlite3": "^7.6.4",
		"@types/node": "^20.2.5",
		"@types/pg": "^8.10.1",
		"@types/react": "^18.2.45",
		"@types/sql.js": "^1.4.4",
		"@vercel/postgres": "^0.8.0",
		"@xata.io/client": "^0.29.3",
		"better-sqlite3": "^8.4.0",
		"bun-types": "^0.6.6",
		"cpy": "^10.1.0",
		"expo-sqlite": "^13.2.0",
		"knex": "^2.4.2",
		"kysely": "^0.25.0",
		"mysql2": "^3.3.3",
		"pg": "^8.11.0",
		"postgres": "^3.3.5",
		"react": "^18.2.0",
		"sql.js": "^1.8.0",
		"sqlite3": "^5.1.2",
		"tslib": "^2.5.2",
		"tsx": "^3.12.7",
		"vite-tsconfig-paths": "^4.2.0",
		"vitest": "^0.31.4",
		"zod": "^3.20.2",
		"zx": "^7.2.2"
	}
}<|MERGE_RESOLUTION|>--- conflicted
+++ resolved
@@ -1,10 +1,6 @@
 {
 	"name": "drizzle-orm",
-<<<<<<< HEAD
 	"version": "0.32.0",
-=======
-	"version": "0.31.2",
->>>>>>> 4ecfe1fc
 	"description": "Drizzle ORM package for SQL databases",
 	"type": "module",
 	"scripts": {
