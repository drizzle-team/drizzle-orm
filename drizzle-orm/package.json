{
	"name": "drizzle-orm",
<<<<<<< HEAD
	"version": "1.0.0-beta.1",
=======
	"version": "0.44.6",
>>>>>>> a9136ee2
	"description": "Drizzle ORM package for SQL databases",
	"type": "module",
	"scripts": {
		"p": "prisma generate --schema src/prisma/schema.prisma",
		"build": "pnpm p && scripts/build.ts",
		"b": "pnpm build",
		"test:types": "cd type-tests && tsc",
		"test": "vitest run",
		"pack": "(cd dist && npm pack --pack-destination ..) && rm -f package.tgz && mv *.tgz package.tgz",
		"publish": "npm publish package.tgz"
	},
	"main": "./index.cjs",
	"module": "./index.js",
	"types": "./index.d.ts",
	"sideEffects": false,
	"publishConfig": {
		"provenance": true
	},
	"repository": {
		"type": "git",
		"url": "git+https://github.com/drizzle-team/drizzle-orm.git"
	},
	"homepage": "https://orm.drizzle.team",
	"keywords": [
		"drizzle",
		"orm",
		"pg",
		"mysql",
		"singlestore",
		"postgresql",
		"postgres",
		"sqlite",
		"database",
		"sql",
		"typescript",
		"ts",
		"drizzle-orm"
	],
	"author": "Drizzle Team",
	"license": "Apache-2.0",
	"bugs": {
		"url": "https://github.com/drizzle-team/drizzle-orm/issues"
	},
	"peerDependencies": {
		"@aws-sdk/client-rds-data": ">=3",
		"@cloudflare/workers-types": ">=4",
		"@electric-sql/pglite": ">=0.2.0",
		"@libsql/client": ">=0.10.0",
		"@libsql/client-wasm": ">=0.10.0",
		"@neondatabase/serverless": ">=0.10.0",
		"@op-engineering/op-sqlite": ">=2",
		"@opentelemetry/api": "^1.4.1",
		"@planetscale/database": ">=1.13",
		"@prisma/client": "*",
		"@tidbcloud/serverless": "*",
		"@tursodatabase/database": ">=0.2.1",
		"@tursodatabase/database-common": ">=0.2.1",
		"@tursodatabase/database-wasm": ">=0.2.1",
		"@types/better-sqlite3": "*",
		"@types/pg": "*",
		"@types/sql.js": "*",
		"@upstash/redis": ">=1.34.7",
		"@vercel/postgres": ">=0.8.0",
		"@xata.io/client": "*",
		"better-sqlite3": ">=9.3.0",
		"bun-types": "*",
		"expo-sqlite": ">=14.0.0",
		"gel": ">=2",
		"mysql2": ">=2",
		"pg": ">=8",
		"postgres": ">=3",
		"sql.js": ">=1",
		"sqlite3": ">=5"
	},
	"peerDependenciesMeta": {
		"mysql2": {
			"optional": true
		},
		"@vercel/postgres": {
			"optional": true
		},
		"@xata.io/client": {
			"optional": true
		},
		"better-sqlite3": {
			"optional": true
		},
		"@types/better-sqlite3": {
			"optional": true
		},
		"sqlite3": {
			"optional": true
		},
		"sql.js": {
			"optional": true
		},
		"@types/sql.js": {
			"optional": true
		},
		"@cloudflare/workers-types": {
			"optional": true
		},
		"pg": {
			"optional": true
		},
		"@types/pg": {
			"optional": true
		},
		"postgres": {
			"optional": true
		},
		"@neondatabase/serverless": {
			"optional": true
		},
		"bun-types": {
			"optional": true
		},
		"@aws-sdk/client-rds-data": {
			"optional": true
		},
		"@planetscale/database": {
			"optional": true
		},
		"@libsql/client": {
			"optional": true
		},
		"@libsql/client-wasm": {
			"optional": true
		},
		"@opentelemetry/api": {
			"optional": true
		},
		"expo-sqlite": {
			"optional": true
		},
		"gel": {
			"optional": true
		},
		"@op-engineering/op-sqlite": {
			"optional": true
		},
		"@electric-sql/pglite": {
			"optional": true
		},
		"@tidbcloud/serverless": {
			"optional": true
		},
		"prisma": {
			"optional": true
		},
		"@prisma/client": {
			"optional": true
		},
		"@tursodatabase/database": {
			"optional": true
		},
		"@tursodatabase/database-wasm": {
			"optional": true
		},
		"@tursodatabase/database-common": {
			"optional": true
		},
		"@upstash/redis": {
			"optional": true
		}
	},
	"devDependencies": {
		"@arktype/attest": "^0.46.0",
		"@aws-sdk/client-rds-data": "^3.549.0",
		"@cloudflare/workers-types": "^4.20251004.0",
		"@electric-sql/pglite": "^0.2.12",
		"@libsql/client": "^0.10.0",
		"@libsql/client-wasm": "^0.10.0",
		"@miniflare/d1": "^2.14.4",
		"@neondatabase/serverless": "^0.10.0",
		"@op-engineering/op-sqlite": "^2.0.16",
		"@opentelemetry/api": "^1.4.1",
		"@originjs/vite-plugin-commonjs": "^1.0.3",
		"@planetscale/database": "^1.16.0",
		"@prisma/client": "5.14.0",
		"@tidbcloud/serverless": "^0.1.1",
		"@tursodatabase/database": "0.2.1",
		"@tursodatabase/database-common": "^0.2.1",
		"@tursodatabase/database-wasm": "^0.2.1",
		"@types/better-sqlite3": "^7.6.12",
		"@types/node": "^20.2.5",
		"@types/pg": "^8.10.1",
		"@types/react": "^18.2.45",
		"@types/sql.js": "^1.4.4",
		"@upstash/redis": "^1.34.3",
		"@vercel/postgres": "^0.8.0",
		"@xata.io/client": "^0.29.3",
		"better-sqlite3": "^11.9.1",
		"bun-types": "^1.2.23",
		"cpy": "^10.1.0",
		"expo-sqlite": "^14.0.0",
		"gel": "^2.0.0",
		"glob": "^11.0.1",
		"mysql2": "^3.14.1",
		"pg": "^8.11.0",
		"postgres": "^3.3.5",
		"prisma": "5.14.0",
		"react": "^18.2.0",
		"sql.js": "^1.8.0",
		"sqlite3": "^5.1.2",
		"ts-morph": "^25.0.1",
		"tslib": "^2.5.2",
		"tsx": "^3.12.7",
		"vite-tsconfig-paths": "^4.3.2",
		"vitest": "^3.1.3",
		"zod": "^3.20.2",
		"zx": "^7.2.2"
	}
}<|MERGE_RESOLUTION|>--- conflicted
+++ resolved
@@ -1,10 +1,6 @@
 {
 	"name": "drizzle-orm",
-<<<<<<< HEAD
 	"version": "1.0.0-beta.1",
-=======
-	"version": "0.44.6",
->>>>>>> a9136ee2
 	"description": "Drizzle ORM package for SQL databases",
 	"type": "module",
 	"scripts": {
