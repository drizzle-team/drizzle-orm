{
	"name": "drizzle-orm",
	"version": "0.42.0",
	"description": "Drizzle ORM package for SQL databases",
	"type": "module",
	"scripts": {
		"p": "prisma generate --schema src/prisma/schema.prisma",
		"build": "pnpm p && scripts/build.ts",
		"b": "pnpm build",
		"test:types": "cd type-tests && tsc",
		"test": "vitest run",
		"pack": "(cd dist && npm pack --pack-destination ..) && rm -f package.tgz && mv *.tgz package.tgz",
		"publish": "npm publish package.tgz"
	},
	"main": "./index.cjs",
	"module": "./index.js",
	"types": "./index.d.ts",
	"sideEffects": false,
	"publishConfig": {
		"provenance": true
	},
	"repository": {
		"type": "git",
		"url": "git+https://github.com/drizzle-team/drizzle-orm.git"
	},
	"homepage": "https://orm.drizzle.team",
	"keywords": [
		"drizzle",
		"orm",
		"pg",
		"mysql",
		"singlestore",
		"postgresql",
		"postgres",
		"sqlite",
		"database",
		"sql",
		"typescript",
		"ts",
		"drizzle-orm"
	],
	"author": "Drizzle Team",
	"license": "Apache-2.0",
	"bugs": {
		"url": "https://github.com/drizzle-team/drizzle-orm/issues"
	},
	"peerDependencies": {
		"@aws-sdk/client-rds-data": ">=3",
		"@cloudflare/workers-types": ">=4",
		"@electric-sql/pglite": ">=0.2.0",
		"@libsql/client": ">=0.10.0",
		"@libsql/client-wasm": ">=0.10.0",
		"@neondatabase/serverless": ">=0.10.0",
		"@op-engineering/op-sqlite": ">=2",
		"@opentelemetry/api": "^1.4.1",
		"@planetscale/database": ">=1.13",
		"@prisma/client": "*",
		"@tidbcloud/serverless": "*",
		"@types/better-sqlite3": "*",
		"@types/pg": "*",
		"@types/sql.js": "*",
		"@vercel/postgres": ">=0.8.0",
		"@xata.io/client": "*",
		"better-sqlite3": ">=7",
		"bun-types": "*",
		"expo-sqlite": ">=14.0.0",
		"gel": ">=2",
		"knex": "*",
		"kysely": "*",
		"mysql2": ">=2",
		"pg": ">=8",
		"postgres": ">=3",
		"sql.js": ">=1",
<<<<<<< HEAD
		"sqlite3": ">=5",
		"gel": ">=2",
		"@upstash/redis": ">=1.34.7"
=======
		"sqlite3": ">=5"
>>>>>>> 9e81def6
	},
	"peerDependenciesMeta": {
		"mysql2": {
			"optional": true
		},
		"@vercel/postgres": {
			"optional": true
		},
		"@xata.io/client": {
			"optional": true
		},
		"better-sqlite3": {
			"optional": true
		},
		"@types/better-sqlite3": {
			"optional": true
		},
		"sqlite3": {
			"optional": true
		},
		"sql.js": {
			"optional": true
		},
		"@types/sql.js": {
			"optional": true
		},
		"@cloudflare/workers-types": {
			"optional": true
		},
		"pg": {
			"optional": true
		},
		"@types/pg": {
			"optional": true
		},
		"postgres": {
			"optional": true
		},
		"@neondatabase/serverless": {
			"optional": true
		},
		"bun-types": {
			"optional": true
		},
		"@aws-sdk/client-rds-data": {
			"optional": true
		},
		"@planetscale/database": {
			"optional": true
		},
		"knex": {
			"optional": true
		},
		"kysely": {
			"optional": true
		},
		"@libsql/client": {
			"optional": true
		},
		"@libsql/client-wasm": {
			"optional": true
		},
		"@opentelemetry/api": {
			"optional": true
		},
		"expo-sqlite": {
			"optional": true
		},
		"gel": {
			"optional": true
		},
		"@op-engineering/op-sqlite": {
			"optional": true
		},
		"@electric-sql/pglite": {
			"optional": true
		},
		"@tidbcloud/serverless": {
			"optional": true
		},
		"prisma": {
			"optional": true
		},
		"@prisma/client": {
			"optional": true
		},
		"@upstash/redis": {
			"optional": true
		}
	},
	"devDependencies": {
		"@aws-sdk/client-rds-data": "^3.549.0",
		"@cloudflare/workers-types": "^4.20241112.0",
		"@electric-sql/pglite": "^0.2.12",
		"@libsql/client": "^0.10.0",
		"@libsql/client-wasm": "^0.10.0",
		"@miniflare/d1": "^2.14.4",
		"@neondatabase/serverless": "^0.10.0",
		"@op-engineering/op-sqlite": "^2.0.16",
		"@opentelemetry/api": "^1.4.1",
		"@originjs/vite-plugin-commonjs": "^1.0.3",
		"@planetscale/database": "^1.16.0",
		"@prisma/client": "5.14.0",
		"@tidbcloud/serverless": "^0.1.1",
		"@types/better-sqlite3": "^7.6.12",
		"@types/node": "^20.2.5",
		"@types/pg": "^8.10.1",
		"@types/react": "^18.2.45",
		"@types/sql.js": "^1.4.4",
		"@upstash/redis": "^1.34.3",
		"@vercel/postgres": "^0.8.0",
		"@xata.io/client": "^0.29.3",
<<<<<<< HEAD
		"better-sqlite3": "^11.8.1",
=======
		"better-sqlite3": "^11.9.1",
>>>>>>> 9e81def6
		"bun-types": "^1.2.0",
		"cpy": "^10.1.0",
		"expo-sqlite": "^14.0.0",
		"gel": "^2.0.0",
		"glob": "^11.0.1",
		"knex": "^2.4.2",
		"kysely": "^0.25.0",
		"mysql2": "^3.3.3",
		"pg": "^8.11.0",
		"postgres": "^3.3.5",
		"prisma": "5.14.0",
		"react": "^18.2.0",
		"sql.js": "^1.8.0",
		"sqlite3": "^5.1.2",
		"ts-morph": "^25.0.1",
		"tslib": "^2.5.2",
		"tsx": "^3.12.7",
		"vite-tsconfig-paths": "^4.3.2",
		"vitest": "^1.6.0",
		"zod": "^3.20.2",
		"zx": "^7.2.2"
	}
}<|MERGE_RESOLUTION|>--- conflicted
+++ resolved
@@ -71,13 +71,9 @@
 		"pg": ">=8",
 		"postgres": ">=3",
 		"sql.js": ">=1",
-<<<<<<< HEAD
 		"sqlite3": ">=5",
 		"gel": ">=2",
 		"@upstash/redis": ">=1.34.7"
-=======
-		"sqlite3": ">=5"
->>>>>>> 9e81def6
 	},
 	"peerDependenciesMeta": {
 		"mysql2": {
@@ -190,11 +186,7 @@
 		"@upstash/redis": "^1.34.3",
 		"@vercel/postgres": "^0.8.0",
 		"@xata.io/client": "^0.29.3",
-<<<<<<< HEAD
-		"better-sqlite3": "^11.8.1",
-=======
 		"better-sqlite3": "^11.9.1",
->>>>>>> 9e81def6
 		"bun-types": "^1.2.0",
 		"cpy": "^10.1.0",
 		"expo-sqlite": "^14.0.0",
