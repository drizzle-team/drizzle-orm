/* eslint-disable import/prefer-default-export */
/* eslint-disable import/no-extraneous-dependencies */
<<<<<<< HEAD
import { Pool, QueryResult } from 'pg';
import {
  dry,
  applySnapshotsDiff,
  Column,
  ColumnsResolverInput,
  ColumnsResolverOutput,
  Table,
  TablesResolverInput,
  TablesResolverOutput,
} from 'drizzle-kit/src/snapshotsDiffer';
import MigrationSerializer from '../src/serializer/serializer';
import { AbstractTable, DB } from '../src';
import Session, { ISession } from '../src/db/session';
import Enum from '../src/types/type';
=======
import { QueryResult } from 'pg';
import { ISession } from '../src/db/session';
>>>>>>> c7ae6774

export class TestSession extends ISession {
  public _execute(query: string, values?: any[]): Promise<QueryResult<any>> {
    return { rows: [] } as any;
  }

  public parametrized(num: number): string {
    return `$${num}`;
  }

  public async closeConnection(): Promise<void> {
    console.log('connection closed');
  }
}<|MERGE_RESOLUTION|>--- conflicted
+++ resolved
@@ -1,25 +1,7 @@
 /* eslint-disable import/prefer-default-export */
 /* eslint-disable import/no-extraneous-dependencies */
-<<<<<<< HEAD
-import { Pool, QueryResult } from 'pg';
-import {
-  dry,
-  applySnapshotsDiff,
-  Column,
-  ColumnsResolverInput,
-  ColumnsResolverOutput,
-  Table,
-  TablesResolverInput,
-  TablesResolverOutput,
-} from 'drizzle-kit/src/snapshotsDiffer';
-import MigrationSerializer from '../src/serializer/serializer';
-import { AbstractTable, DB } from '../src';
-import Session, { ISession } from '../src/db/session';
-import Enum from '../src/types/type';
-=======
 import { QueryResult } from 'pg';
 import { ISession } from '../src/db/session';
->>>>>>> c7ae6774
 
 export class TestSession extends ISession {
   public _execute(query: string, values?: any[]): Promise<QueryResult<any>> {
